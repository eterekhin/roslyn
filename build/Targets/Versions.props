﻿<?xml version="1.0" encoding="utf-8"?>
<!-- Copyright (c)  Microsoft.  All Rights Reserved.  Licensed under the Apache License, Version 2.0.  See License.txt in the project root for license information. -->
<Project ToolsVersion="14.0" xmlns="http://schemas.microsoft.com/developer/msbuild/2003">

  <Import Project="RepoToolset\GitHash.props" />
 
  <!-- This controls the version numbers of the build that we are producing -->

  <PropertyGroup>
    <!-- This is the assembly version of Roslyn from the .NET assembly perspective. It should only be revved during significant point releases. -->
    <RoslynAssemblyVersionBase Condition="'$(RoslynAssemblyVersion)' == ''">2.7.0</RoslynAssemblyVersionBase>
    <!-- This is the file version of Roslyn, as placed in the PE header. It should be revved during point releases, and is also what provides the basis for our NuGet package versioning. -->
    <RoslynFileVersionBase Condition="'$(RoslynFileVersionBase)' == ''">2.7.0</RoslynFileVersionBase>
    <!-- The release moniker for our packages.  Developers should use "dev" and official builds pick the branch
         moniker listed below -->
    <RoslynNuGetMoniker Condition="'$(RoslynNuGetMoniker)' == ''">dev</RoslynNuGetMoniker>
<<<<<<< HEAD
    <RoslynNuGetMoniker Condition="'$(OfficialBuild)' == 'true'">vs-for-mac</RoslynNuGetMoniker> 
=======
    <RoslynNuGetMoniker Condition="'$(OfficialBuild)' == 'true'">beta2</RoslynNuGetMoniker> 
>>>>>>> 647e5814

    <!-- This is the base of the NuGet versioning for prerelease packages -->
    <NuGetPreReleaseVersion>$(RoslynFileVersionBase)-$(RoslynNuGetMoniker)</NuGetPreReleaseVersion>

    <!-- We should not be signing a build anywhere except for in MicroBuild, which will always specify 'BUILD_BUILDNUMBER'-->
    <BuildNumber Condition="'$(BuildNumber)' == ''">$(BUILD_BUILDNUMBER)</BuildNumber>
    <Error Condition="'$(BuildNumber)' == '' AND '$(OfficialBuild)' == 'true'">A build number must be specified for a signed build.</Error>

    <!-- When a build number is not specified, then we should default back to '00065535.0', which is a build number in the
         same format as provided by MicroBuild v2, but greater than any that MicroBuild v2 will produce, and is still compatible
         with the Win32 file version limitations. This is required so that builds done locally, where '$(OfficialBuild)' == 'true',
         can still be deployed to VS and override the version that is globally installed. -->
    <BuildNumber Condition="'$(BuildNumber)' == ''">00065535.0</BuildNumber>
    <!-- When a build number is specified, it needs to be in the format of 'x.y'-->
    <Error Condition="$(BuildNumber.Split($([System.Convert]::ToString(`.`).ToCharArray())).Length) != 2">BuildNumber should have two parts (in the form of 'x.y')</Error>

    <!-- Split the build parts out from the BuildNumber which is given to us by MicroBuild in the format of yyyymmdd.nn
         where BuildNumberFiveDigitDateStamp is mmmdd (such as 60615) and BuildNumberBuildOfTheDay is nn (which represents the nth build
         started that day). So the first build of the day, 20160615.1, will produce something similar to BuildNumberFiveDigitDateStamp: 60615,
         BuildNumberBuildOfTheDayPadded: 01;and the 12th build of the day, 20160615.12, will produce BuildNumberFiveDigitDateStamp: 60615, BuildNumberBuildOfTheDay: 12

         Additionally, in order ensure the value fits in the 16-bit PE header fields, we will only take the last five digits of the BuildNumber, so
         in the case of 20160615, we will set BuildNumberFiveDigitDateStamp to 60615. Unfortunately for releases in 2017 we can't go any higher, so
         well continue the month counting instead: the build after 61231 is 61301. -->
    <BuildNumberFiveDigitDateStampLeft>$(BuildNumber.Split($([System.Convert]::ToString(`.`).ToCharArray())).GetValue($([System.Convert]::ToInt32(0))).Substring($([System.Convert]::ToInt32(3))).Trim())</BuildNumberFiveDigitDateStampLeft>
    <BuildNumberFiveDigitDateStamp>$([MSBuild]::Subtract($([System.Convert]::ToInt32($(BuildNumberFiveDigitDateStampLeft))), $([System.Convert]::ToInt32(8800))))</BuildNumberFiveDigitDateStamp>
    <BuildNumberBuildOfTheDayPadded>$(BuildNumber.Split($([System.Convert]::ToString(`.`).ToCharArray())).GetValue($([System.Convert]::ToInt32(1))).PadLeft($([System.Convert]::ToInt32(2)), $([System.Convert]::ToChar(`0`))))</BuildNumberBuildOfTheDayPadded>

    <!-- NuGet version -->
    <NuGetReleaseVersion>$(RoslynFileVersionBase)</NuGetReleaseVersion>
    <NuGetPerBuildPreReleaseVersion>$(NuGetPreReleaseVersion)-$(BuildNumberFiveDigitDateStamp)-$(BuildNumberBuildOfTheDayPadded)</NuGetPerBuildPreReleaseVersion>
    <NuGetPackageRoot Condition="'$(NuGetPackageRoot)' == ''">$(NUGET_PACKAGES)</NuGetPackageRoot> <!-- Respect environment variable if set -->
    <NuGetPackageRoot Condition="'$(NuGetPackageRoot)' == '' AND '$(OS)' == 'Windows_NT'">$(UserProfile)/.nuget/packages/</NuGetPackageRoot>
    <NuGetPackageRoot Condition="'$(NuGetPackageRoot)' == '' AND '$(OS)' != 'Windows_NT'">$(HOME)/.nuget/packages/</NuGetPackageRoot>
    <NuGetPackagesDirectory>$(NuGetPackageRoot)</NuGetPackagesDirectory>
  </PropertyGroup>

  <Choose>
    <When Condition="'$(OfficialBuild)' == 'true' OR '$(UseShippingAssemblyVersion)' == 'true'">
      <PropertyGroup>
        <AssemblyVersion>$(RoslynAssemblyVersionBase).0</AssemblyVersion>
        <BuildVersion>$(RoslynFileVersionBase).$(BuildNumberFiveDigitDateStamp)</BuildVersion>
        <VsixVersion>$(RoslynFileVersionBase).$(BuildNumberFiveDigitDateStamp)$(BuildNumberBuildOfTheDayPadded)</VsixVersion>
      </PropertyGroup>
    </When>

    <Otherwise>
      <!-- No build version was supplied.  We'll use a special version, higher than anything
           installed, so that the assembly identity is different.  This will allows us to
           have a build with an actual number installed, but then build and F5 a build with
           this number. We will make AssemblyVersion and BuildVersion different, to catch
           any bugs where people might assume they are the same. -->
      <PropertyGroup>
        <AssemblyVersion>42.42.42.42</AssemblyVersion>
        <BuildVersion>42.42.42.42424</BuildVersion>
        <VsixVersion>42.42.42.42424</VsixVersion>
      </PropertyGroup>
    </Otherwise>
  </Choose>

  <PropertyGroup>
    <!-- On non-official builds we don't burn in a git sha.  In large part because it
         hurts our determinism efforts as binaries which should be the same between
         builds will not (due to developers building against different HEAD
         values). -->
    <CommitHashDisplay>&lt;developer build&gt;</CommitHashDisplay>
    <CommitHashDisplay Condition="'$(OfficialBuild)' == 'true'">$(GitHeadSha)</CommitHashDisplay>
    
    <InformationalVersion>$(NuGetPerBuildPreReleaseVersion). Commit Hash: $(CommitHashDisplay)</InformationalVersion>
  </PropertyGroup>
</Project><|MERGE_RESOLUTION|>--- conflicted
+++ resolved
@@ -14,11 +14,7 @@
     <!-- The release moniker for our packages.  Developers should use "dev" and official builds pick the branch
          moniker listed below -->
     <RoslynNuGetMoniker Condition="'$(RoslynNuGetMoniker)' == ''">dev</RoslynNuGetMoniker>
-<<<<<<< HEAD
     <RoslynNuGetMoniker Condition="'$(OfficialBuild)' == 'true'">vs-for-mac</RoslynNuGetMoniker> 
-=======
-    <RoslynNuGetMoniker Condition="'$(OfficialBuild)' == 'true'">beta2</RoslynNuGetMoniker> 
->>>>>>> 647e5814
 
     <!-- This is the base of the NuGet versioning for prerelease packages -->
     <NuGetPreReleaseVersion>$(RoslynFileVersionBase)-$(RoslynNuGetMoniker)</NuGetPreReleaseVersion>
