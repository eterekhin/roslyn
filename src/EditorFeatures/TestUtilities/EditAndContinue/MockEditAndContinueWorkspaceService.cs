--- conflicted
+++ resolved
@@ -26,14 +26,9 @@
         public Func<Solution, SolutionActiveStatementSpanProvider, string?, bool>? HasChangesImpl;
         public Func<Solution, SolutionActiveStatementSpanProvider, EmitSolutionUpdateResults>? EmitSolutionUpdateImpl;
         public Func<Solution, ManagedInstructionId, bool?>? IsActiveStatementInExceptionRegionImpl;
-<<<<<<< HEAD
         public Func<Document, CancellationToken, ValueTask>? OnSourceFileUpdatedAsyncImpl;
-        public Action? CommitSolutionUpdateImpl;
-=======
-        public Action<Document>? OnSourceFileUpdatedImpl;
         public ActionOut<ImmutableArray<DocumentId>>? CommitSolutionUpdateImpl;
         public ActionOut<ImmutableArray<DocumentId>>? BreakStateEnteredImpl;
->>>>>>> 6c4fb44a
         public Action? DiscardSolutionUpdateImpl;
         public Func<Document, DocumentActiveStatementSpanProvider, ImmutableArray<Diagnostic>>? GetDocumentDiagnosticsImpl;
 
