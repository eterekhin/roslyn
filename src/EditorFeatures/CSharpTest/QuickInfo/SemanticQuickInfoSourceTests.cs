﻿// Copyright (c) Microsoft.  All Rights Reserved.  Licensed under the Apache License, Version 2.0.  See License.txt in the project root for license information.

using System;
using System.Linq;
using System.Security;
using System.Threading;
using System.Threading.Tasks;
using System.Xml.Linq;
using Microsoft.CodeAnalysis.CSharp;
using Microsoft.CodeAnalysis.Editor.CSharp.QuickInfo;
using Microsoft.CodeAnalysis.Editor.Shared.Utilities;
using Microsoft.CodeAnalysis.Editor.UnitTests.QuickInfo;
using Microsoft.CodeAnalysis.Editor.UnitTests.Workspaces;
using Microsoft.VisualStudio.Language.Intellisense;
using Microsoft.VisualStudio.Text.Editor;
using Microsoft.VisualStudio.Text.Projection;
using Roslyn.Test.Utilities;
using Roslyn.Utilities;
using Xunit;

namespace Microsoft.CodeAnalysis.Editor.CSharp.UnitTests.QuickInfo
{
    public class SemanticQuickInfoSourceTests : AbstractSemanticQuickInfoSourceTests
    {
        private async Task TestWithOptionsAsync(CSharpParseOptions options, string markup, params Action<object>[] expectedResults)
        {
            using (var workspace = TestWorkspace.CreateCSharp(markup, options))
            {
                await TestWithOptionsAsync(workspace, expectedResults);
            }
        }

        private async Task TestWithOptionsAsync(TestWorkspace workspace, params Action<object>[] expectedResults)
        {
            var testDocument = workspace.DocumentWithCursor;
            var position = testDocument.CursorPosition.GetValueOrDefault();
            var documentId = workspace.GetDocumentId(testDocument);
            var document = workspace.CurrentSolution.GetDocument(documentId);

            var provider = new SemanticQuickInfoProvider(
                workspace.GetService<IProjectionBufferFactoryService>(),
                workspace.GetService<IEditorOptionsFactoryService>(),
                workspace.GetService<ITextEditorFactoryService>(),
                workspace.GetService<IGlyphService>(),
                workspace.GetService<ClassificationTypeMap>());

            await TestWithOptionsAsync(document, provider, position, expectedResults);

            // speculative semantic model
            if (await CanUseSpeculativeSemanticModelAsync(document, position))
            {
                var buffer = testDocument.TextBuffer;
                using (var edit = buffer.CreateEdit())
                {
                    var currentSnapshot = buffer.CurrentSnapshot;
                    edit.Replace(0, currentSnapshot.Length, currentSnapshot.GetText());
                    edit.Apply();
                }

                await TestWithOptionsAsync(document, provider, position, expectedResults);
            }
        }

        private async Task TestWithOptionsAsync(Document document, SemanticQuickInfoProvider provider, int position, Action<object>[] expectedResults)
        {
            var state = await provider.GetItemAsync(document, position, cancellationToken: CancellationToken.None);
            if (state != null)
            {
                WaitForDocumentationComment(state.Content);
            }

            if (expectedResults.Length == 0)
            {
                Assert.Null(state);
            }
            else
            {
                Assert.NotNull(state);

                foreach (var expected in expectedResults)
                {
                    expected(state.Content);
                }
            }
        }

        private async Task VerifyWithMscorlib45Async(string markup, Action<object>[] expectedResults)
        {
            var xmlString = string.Format(@"
<Workspace>
    <Project Language=""C#"" CommonReferencesNet45=""true"">
        <Document FilePath=""SourceDocument"">
{0}
        </Document>
    </Project>
</Workspace>", SecurityElement.Escape(markup));

            using (var workspace = TestWorkspace.Create(xmlString))
            {
                var position = workspace.Documents.Single(d => d.Name == "SourceDocument").CursorPosition.Value;
                var documentId = workspace.Documents.Where(d => d.Name == "SourceDocument").Single().Id;
                var document = workspace.CurrentSolution.GetDocument(documentId);

                var provider = new SemanticQuickInfoProvider(
                        workspace.GetService<IProjectionBufferFactoryService>(),
                        workspace.GetService<IEditorOptionsFactoryService>(),
                        workspace.GetService<ITextEditorFactoryService>(),
                        workspace.GetService<IGlyphService>(),
                        workspace.GetService<ClassificationTypeMap>());

                var state = await provider.GetItemAsync(document, position, cancellationToken: CancellationToken.None);
                if (state != null)
                {
                    WaitForDocumentationComment(state.Content);
                }

                if (expectedResults.Length == 0)
                {
                    Assert.Null(state);
                }
                else
                {
                    Assert.NotNull(state);

                    foreach (var expected in expectedResults)
                    {
                        expected(state.Content);
                    }
                }
            }
        }

        protected override async Task TestAsync(string markup, params Action<object>[] expectedResults)
        {
            await TestWithOptionsAsync(Options.Regular, markup, expectedResults);
            await TestWithOptionsAsync(Options.Script, markup, expectedResults);
        }

        protected async Task TestWithUsingsAsync(string markup, params Action<object>[] expectedResults)
        {
            var markupWithUsings =
@"using System;
using System.Collections.Generic;
using System.Linq;
" + markup;

            await TestAsync(markupWithUsings, expectedResults);
        }

        protected Task TestInClassAsync(string markup, params Action<object>[] expectedResults)
        {
            var markupInClass = "class C { " + markup + " }";
            return TestWithUsingsAsync(markupInClass, expectedResults);
        }

        protected Task TestInMethodAsync(string markup, params Action<object>[] expectedResults)
        {
            var markupInMethod = "class C { void M() { " + markup + " } }";
            return TestWithUsingsAsync(markupInMethod, expectedResults);
        }

        private async Task TestWithReferenceAsync(string sourceCode,
            string referencedCode,
            string sourceLanguage,
            string referencedLanguage,
            params Action<object>[] expectedResults)
        {
            await TestWithMetadataReferenceHelperAsync(sourceCode, referencedCode, sourceLanguage, referencedLanguage, expectedResults);
            await TestWithProjectReferenceHelperAsync(sourceCode, referencedCode, sourceLanguage, referencedLanguage, expectedResults);

            // Multi-language projects are not supported.
            if (sourceLanguage == referencedLanguage)
            {
                await TestInSameProjectHelperAsync(sourceCode, referencedCode, sourceLanguage, expectedResults);
            }
        }

        private async Task TestWithMetadataReferenceHelperAsync(
            string sourceCode,
            string referencedCode,
            string sourceLanguage,
            string referencedLanguage,
            params Action<object>[] expectedResults)
        {
            var xmlString = string.Format(@"
<Workspace>
    <Project Language=""{0}"" CommonReferences=""true"">
        <Document FilePath=""SourceDocument"">
{1}
        </Document>
        <MetadataReferenceFromSource Language=""{2}"" CommonReferences=""true"" IncludeXmlDocComments=""true"">
            <Document FilePath=""ReferencedDocument"">
{3}
            </Document>
        </MetadataReferenceFromSource>
    </Project>
</Workspace>", sourceLanguage, SecurityElement.Escape(sourceCode),
               referencedLanguage, SecurityElement.Escape(referencedCode));

            await VerifyWithReferenceWorkerAsync(xmlString, expectedResults);
        }

        private async Task TestWithProjectReferenceHelperAsync(
            string sourceCode,
            string referencedCode,
            string sourceLanguage,
            string referencedLanguage,
            params Action<object>[] expectedResults)
        {
            var xmlString = string.Format(@"
<Workspace>
    <Project Language=""{0}"" CommonReferences=""true"">
        <ProjectReference>ReferencedProject</ProjectReference>
        <Document FilePath=""SourceDocument"">
{1}
        </Document>
    </Project>
    <Project Language=""{2}"" CommonReferences=""true"" AssemblyName=""ReferencedProject"">
        <Document FilePath=""ReferencedDocument"">
{3}
        </Document>
    </Project>
    
</Workspace>", sourceLanguage, SecurityElement.Escape(sourceCode),
               referencedLanguage, SecurityElement.Escape(referencedCode));

            await VerifyWithReferenceWorkerAsync(xmlString, expectedResults);
        }

        private async Task TestInSameProjectHelperAsync(
            string sourceCode,
            string referencedCode,
            string sourceLanguage,
            params Action<object>[] expectedResults)
        {
            var xmlString = string.Format(@"
<Workspace>
    <Project Language=""{0}"" CommonReferences=""true"">
        <Document FilePath=""SourceDocument"">
{1}
        </Document>
        <Document FilePath=""ReferencedDocument"">
{2}
        </Document>
    </Project>
</Workspace>", sourceLanguage, SecurityElement.Escape(sourceCode), SecurityElement.Escape(referencedCode));

            await VerifyWithReferenceWorkerAsync(xmlString, expectedResults);
        }

        private async Task VerifyWithReferenceWorkerAsync(string xmlString, params Action<object>[] expectedResults)
        {
            using (var workspace = TestWorkspace.Create(xmlString))
            {
                var position = workspace.Documents.First(d => d.Name == "SourceDocument").CursorPosition.Value;
                var documentId = workspace.Documents.First(d => d.Name == "SourceDocument").Id;
                var document = workspace.CurrentSolution.GetDocument(documentId);

                var provider = new SemanticQuickInfoProvider(
                        workspace.GetService<IProjectionBufferFactoryService>(),
                        workspace.GetService<IEditorOptionsFactoryService>(),
                        workspace.GetService<ITextEditorFactoryService>(),
                        workspace.GetService<IGlyphService>(),
                        workspace.GetService<ClassificationTypeMap>());

                var state = await provider.GetItemAsync(document, position, cancellationToken: CancellationToken.None);
                if (state != null)
                {
                    WaitForDocumentationComment(state.Content);
                }

                if (expectedResults.Length == 0)
                {
                    Assert.Null(state);
                }
                else
                {
                    Assert.NotNull(state);

                    foreach (var expected in expectedResults)
                    {
                        expected(state.Content);
                    }
                }
            }
        }

        protected async Task TestInvalidTypeInClassAsync(string code)
        {
            var codeInClass = "class C { " + code + " }";
            await TestAsync(codeInClass);
        }

        [Fact, Trait(Traits.Feature, Traits.Features.QuickInfo)]
        public async Task TestNamespaceInUsingDirective()
        {
            await TestAsync(
@"using $$System;",
                MainDescription("namespace System"));
        }

        [Fact, Trait(Traits.Feature, Traits.Features.QuickInfo)]
        public async Task TestNamespaceInUsingDirective2()
        {
            await TestAsync(
@"using System.Coll$$ections.Generic;",
                MainDescription("namespace System.Collections"));
        }

        [Fact, Trait(Traits.Feature, Traits.Features.QuickInfo)]
        public async Task TestNamespaceInUsingDirective3()
        {
            await TestAsync(
@"using System.L$$inq;",
                MainDescription("namespace System.Linq"));
        }

        [Fact, Trait(Traits.Feature, Traits.Features.QuickInfo)]
        public async Task TestNamespaceInUsingDirectiveWithAlias()
        {
            await TestAsync(
@"using Goo = Sys$$tem.Console;",
                MainDescription("namespace System"));
        }

        [Fact, Trait(Traits.Feature, Traits.Features.QuickInfo)]
        public async Task TestTypeInUsingDirectiveWithAlias()
        {
            await TestAsync(
@"using Goo = System.Con$$sole;",
                MainDescription("class System.Console"));
        }

        [WorkItem(991466, "http://vstfdevdiv:8080/DevDiv2/DevDiv/_workitems/edit/991466")]
        [Fact, Trait(Traits.Feature, Traits.Features.QuickInfo)]
        public async Task TestDocumentationInUsingDirectiveWithAlias()
        {
            var markup =
@"using I$$ = IGoo;
///<summary>summary for interface IGoo</summary>
interface IGoo {  }";

            await TestAsync(markup,
                MainDescription("interface IGoo"),
                Documentation("summary for interface IGoo"));
        }

        [WorkItem(991466, "http://vstfdevdiv:8080/DevDiv2/DevDiv/_workitems/edit/991466")]
        [Fact, Trait(Traits.Feature, Traits.Features.QuickInfo)]
        public async Task TestDocumentationInUsingDirectiveWithAlias2()
        {
            var markup =
@"using I = IGoo;
///<summary>summary for interface IGoo</summary>
interface IGoo {  }
class C : I$$ { }";

            await TestAsync(markup,
                MainDescription("interface IGoo"),
                Documentation("summary for interface IGoo"));
        }

        [WorkItem(991466, "http://vstfdevdiv:8080/DevDiv2/DevDiv/_workitems/edit/991466")]
        [Fact, Trait(Traits.Feature, Traits.Features.QuickInfo)]
        public async Task TestDocumentationInUsingDirectiveWithAlias3()
        {
            var markup =
@"using I = IGoo;
///<summary>summary for interface IGoo</summary>
interface IGoo 
{  
    void Goo();
}
class C : I$$ { }";

            await TestAsync(markup,
                MainDescription("interface IGoo"),
                Documentation("summary for interface IGoo"));
        }

        [Fact, Trait(Traits.Feature, Traits.Features.QuickInfo)]
        public async Task TestThis()
        {
            var markup =
@"
///<summary>summary for Class C</summary>
class C { string M() {  return thi$$s.ToString(); } }";

            await TestWithUsingsAsync(markup,
                MainDescription("class C"),
                Documentation("summary for Class C"));
        }

        [Fact, Trait(Traits.Feature, Traits.Features.QuickInfo)]
        public async Task TestClassWithDocComment()
        {
            var markup =
@"
///<summary>Hello!</summary>
class C { void M() { $$C obj; } }";

            await TestAsync(markup,
                MainDescription("class C"),
                Documentation("Hello!"));
        }

        [Fact, Trait(Traits.Feature, Traits.Features.QuickInfo)]
        public async Task TestSingleLineDocComments()
        {
            // Tests chosen to maximize code coverage in DocumentationCommentCompiler.WriteFormattedSingleLineComment

            // SingleLine doc comment with leading whitespace
            await TestAsync(
@"///<summary>Hello!</summary>
class C
{
    void M()
    {
        $$C obj;
    }
}",
                MainDescription("class C"),
                Documentation("Hello!"));

            // SingleLine doc comment with space before opening tag
            await TestAsync(
@"/// <summary>Hello!</summary>
class C
{
    void M()
    {
        $$C obj;
    }
}",
                MainDescription("class C"),
                Documentation("Hello!"));

            // SingleLine doc comment with space before opening tag and leading whitespace
            await TestAsync(
@"/// <summary>Hello!</summary>
class C
{
    void M()
    {
        $$C obj;
    }
}",
                MainDescription("class C"),
                Documentation("Hello!"));

            // SingleLine doc comment with leading whitespace and blank line
            await TestAsync(
@"///<summary>Hello!
///</summary>

class C
{
    void M()
    {
        $$C obj;
    }
}",
                MainDescription("class C"),
                Documentation("Hello!"));

            // SingleLine doc comment with '\r' line separators
            await TestAsync("///<summary>Hello!\r///</summary>\rclass C { void M() { $$C obj; } }",
                MainDescription("class C"),
                Documentation("Hello!"));
        }

        [Fact, Trait(Traits.Feature, Traits.Features.QuickInfo)]
        public async Task TestMultiLineDocComments()
        {
            // Tests chosen to maximize code coverage in DocumentationCommentCompiler.WriteFormattedMultiLineComment

            // Multiline doc comment with leading whitespace
            await TestAsync(
@"/**<summary>Hello!</summary>*/
class C
{
    void M()
    {
        $$C obj;
    }
}",
                MainDescription("class C"),
                Documentation("Hello!"));

            // Multiline doc comment with space before opening tag
            await TestAsync(
@"/** <summary>Hello!</summary>
 **/
class C
{
    void M()
    {
        $$C obj;
    }
}",
                MainDescription("class C"),
                Documentation("Hello!"));

            // Multiline doc comment with space before opening tag and leading whitespace
            await TestAsync(
@"/**
 ** <summary>Hello!</summary>
 **/
class C
{
    void M()
    {
        $$C obj;
    }
}",
                MainDescription("class C"),
                Documentation("Hello!"));

            // Multiline doc comment with no per-line prefix
            await TestAsync(
@"/**
  <summary>
  Hello!
  </summary>
*/
class C
{
    void M()
    {
        $$C obj;
    }
}",
                MainDescription("class C"),
                Documentation("Hello!"));

            // Multiline doc comment with inconsistent per-line prefix
            await TestAsync(
@"/**
 ** <summary>
    Hello!</summary>
 **
 **/
class C
{
    void M()
    {
        $$C obj;
    }
}",
                MainDescription("class C"),
                Documentation("Hello!"));

            // Multiline doc comment with closing comment on final line
            await TestAsync(
@"/**
<summary>Hello!
</summary>*/
class C
{
    void M()
    {
        $$C obj;
    }
}",
                MainDescription("class C"),
                Documentation("Hello!"));

            // Multiline doc comment with '\r' line separators
            await TestAsync("/**\r* <summary>\r* Hello!\r* </summary>\r*/\rclass C { void M() { $$C obj; } }",
                MainDescription("class C"),
                Documentation("Hello!"));
        }

        [Fact, Trait(Traits.Feature, Traits.Features.QuickInfo)]
        public async Task TestMethodWithDocComment()
        {
            var markup =
@"
///<summary>Hello!</summary>
void M() { M$$() }";

            await TestInClassAsync(markup,
                MainDescription("void C.M()"),
                Documentation("Hello!"));
        }

        [Fact, Trait(Traits.Feature, Traits.Features.QuickInfo)]
        public async Task TestInt32()
        {
            await TestInClassAsync(
@"$$Int32 i;",
                MainDescription("struct System.Int32"));
        }

        [Fact, Trait(Traits.Feature, Traits.Features.QuickInfo)]
        public async Task TestBuiltInInt()
        {
            await TestInClassAsync(
@"$$int i;",
                MainDescription("struct System.Int32"));
        }

        [Fact, Trait(Traits.Feature, Traits.Features.QuickInfo)]
        public async Task TestString()
        {
            await TestInClassAsync(
@"$$String s;",
                MainDescription("class System.String"));
        }

        [Fact, Trait(Traits.Feature, Traits.Features.QuickInfo)]
        public async Task TestBuiltInString()
        {
            await TestInClassAsync(
@"$$string s;",
                MainDescription("class System.String"));
        }

        [Fact, Trait(Traits.Feature, Traits.Features.QuickInfo)]
        public async Task TestBuiltInStringAtEndOfToken()
        {
            await TestInClassAsync(
@"string$$ s;",
                MainDescription("class System.String"));
        }

        [Fact, Trait(Traits.Feature, Traits.Features.QuickInfo)]
        public async Task TestBoolean()
        {
            await TestInClassAsync(
@"$$Boolean b;",
                MainDescription("struct System.Boolean"));
        }

        [Fact, Trait(Traits.Feature, Traits.Features.QuickInfo)]
        public async Task TestBuiltInBool()
        {
            await TestInClassAsync(
@"$$bool b;",
                MainDescription("struct System.Boolean"));
        }

        [Fact, Trait(Traits.Feature, Traits.Features.QuickInfo)]
        public async Task TestSingle()
        {
            await TestInClassAsync(
@"$$Single s;",
                MainDescription("struct System.Single"));
        }

        [Fact, Trait(Traits.Feature, Traits.Features.QuickInfo)]
        public async Task TestBuiltInFloat()
        {
            await TestInClassAsync(
@"$$float f;",
                MainDescription("struct System.Single"));
        }

        [Fact, Trait(Traits.Feature, Traits.Features.QuickInfo)]
        public async Task TestVoidIsInvalid()
        {
            await TestInvalidTypeInClassAsync(
@"$$void M()
{
}");
        }

        [Fact, Trait(Traits.Feature, Traits.Features.QuickInfo)]
        public async Task TestInvalidPointer1_931958()
        {
            await TestInvalidTypeInClassAsync(
@"$$T* i;");
        }

        [Fact, Trait(Traits.Feature, Traits.Features.QuickInfo)]
        public async Task TestInvalidPointer2_931958()
        {
            await TestInvalidTypeInClassAsync(
@"T$$* i;");
        }

        [Fact, Trait(Traits.Feature, Traits.Features.QuickInfo)]
        public async Task TestInvalidPointer3_931958()
        {
            await TestInvalidTypeInClassAsync(
@"T*$$ i;");
        }

        [Fact, Trait(Traits.Feature, Traits.Features.QuickInfo)]
        public async Task TestListOfString()
        {
            await TestInClassAsync(
@"$$List<string> l;",
                MainDescription("class System.Collections.Generic.List<T>"),
                TypeParameterMap($"\r\nT {FeaturesResources.is_} string"));
        }

        [Fact, Trait(Traits.Feature, Traits.Features.QuickInfo)]
        public async Task TestListOfSomethingFromSource()
        {
            var markup =
@"
///<summary>Generic List</summary>
public class GenericList<T> { Generic$$List<int> t; }";

            await TestAsync(markup,
                MainDescription("class GenericList<T>"),
                Documentation("Generic List"),
                TypeParameterMap($"\r\nT {FeaturesResources.is_} int"));
        }

        [Fact, Trait(Traits.Feature, Traits.Features.QuickInfo)]
        public async Task TestListOfT()
        {
            await TestInMethodAsync(
@"class C<T>
{
    $$List<T> l;
}",
                MainDescription("class System.Collections.Generic.List<T>"));
        }

        [Fact, Trait(Traits.Feature, Traits.Features.QuickInfo)]
        public async Task TestDictionaryOfIntAndString()
        {
            await TestInClassAsync(
@"$$Dictionary<int, string> d;",
                MainDescription("class System.Collections.Generic.Dictionary<TKey, TValue>"),
                TypeParameterMap(
                    Lines($"\r\nTKey {FeaturesResources.is_} int",
                          $"TValue {FeaturesResources.is_} string")));
        }

        [Fact, Trait(Traits.Feature, Traits.Features.QuickInfo)]
        public async Task TestDictionaryOfTAndU()
        {
            await TestInMethodAsync(
@"class C<T, U>
{
    $$Dictionary<T, U> d;
}",
                MainDescription("class System.Collections.Generic.Dictionary<TKey, TValue>"),
                TypeParameterMap(
                    Lines($"\r\nTKey {FeaturesResources.is_} T",
                          $"TValue {FeaturesResources.is_} U")));
        }

        [Fact, Trait(Traits.Feature, Traits.Features.QuickInfo)]
        public async Task TestIEnumerableOfInt()
        {
            await TestInClassAsync(
@"$$IEnumerable<int> M()
{
    yield break;
}",
                MainDescription("interface System.Collections.Generic.IEnumerable<out T>"),
                TypeParameterMap($"\r\nT {FeaturesResources.is_} int"));
        }

        [Fact, Trait(Traits.Feature, Traits.Features.QuickInfo)]
        public async Task TestEventHandler()
        {
            await TestInClassAsync(
@"event $$EventHandler e;",
                MainDescription("delegate void System.EventHandler(object sender, System.EventArgs e)"));
        }

        [Fact, Trait(Traits.Feature, Traits.Features.QuickInfo)]
        public async Task TestTypeParameter()
        {
            await TestAsync(
@"class C<T>
{
    $$T t;
}",
                MainDescription($"T {FeaturesResources.in_} C<T>"));
        }

        [WorkItem(538636, "http://vstfdevdiv:8080/DevDiv2/DevDiv/_workitems/edit/538636")]
        [Fact, Trait(Traits.Feature, Traits.Features.QuickInfo)]
        public async Task TestTypeParameterWithDocComment()
        {
            var markup =
@"
///<summary>Hello!</summary>
///<typeparam name=""T"">T is Type Parameter</typeparam>
class C<T> { $$T t; }";

            await TestAsync(markup,
                MainDescription($"T {FeaturesResources.in_} C<T>"),
                Documentation("T is Type Parameter"));
        }

        [Fact, Trait(Traits.Feature, Traits.Features.QuickInfo)]
        public async Task TestTypeParameter1_Bug931949()
        {
            await TestAsync(
@"class T1<T11>
{
    $$T11 t;
}",
                MainDescription($"T11 {FeaturesResources.in_} T1<T11>"));
        }

        [Fact, Trait(Traits.Feature, Traits.Features.QuickInfo)]
        public async Task TestTypeParameter2_Bug931949()
        {
            await TestAsync(
@"class T1<T11>
{
    T$$11 t;
}",
                MainDescription($"T11 {FeaturesResources.in_} T1<T11>"));
        }

        [Fact, Trait(Traits.Feature, Traits.Features.QuickInfo)]
        public async Task TestTypeParameter3_Bug931949()
        {
            await TestAsync(
@"class T1<T11>
{
    T1$$1 t;
}",
                MainDescription($"T11 {FeaturesResources.in_} T1<T11>"));
        }

        [Fact, Trait(Traits.Feature, Traits.Features.QuickInfo)]
        public async Task TestTypeParameter4_Bug931949()
        {
            await TestAsync(
@"class T1<T11>
{
    T11$$ t;
}",
                MainDescription($"T11 {FeaturesResources.in_} T1<T11>"));
        }

        [Fact, Trait(Traits.Feature, Traits.Features.QuickInfo)]
        public async Task TestNullableOfInt()
        {
            await TestInClassAsync(@"$$Nullable<int> i; }",
                MainDescription("struct System.Nullable<T> where T : struct"),
                TypeParameterMap($"\r\nT {FeaturesResources.is_} int"));
        }

        [Fact, Trait(Traits.Feature, Traits.Features.QuickInfo)]
        public async Task TestGenericTypeDeclaredOnMethod1_Bug1946()
        {
            await TestAsync(
@"class C
{
    static void Meth1<T1>($$T1 i) where T1 : struct
    {
        T1 i;
    }
}",
                MainDescription($"T1 {FeaturesResources.in_} C.Meth1<T1> where T1 : struct"));
        }

        [Fact, Trait(Traits.Feature, Traits.Features.QuickInfo)]
        public async Task TestGenericTypeDeclaredOnMethod2_Bug1946()
        {
            await TestAsync(
@"class C
{
    static void Meth1<T1>(T1 i) where $$T1 : struct
    {
        T1 i;
    }
}",
                MainDescription($"T1 {FeaturesResources.in_} C.Meth1<T1> where T1 : struct"));
        }

        [Fact, Trait(Traits.Feature, Traits.Features.QuickInfo)]
        public async Task TestGenericTypeDeclaredOnMethod3_Bug1946()
        {
            await TestAsync(
@"class C
{
    static void Meth1<T1>(T1 i) where T1 : struct
    {
        $$T1 i;
    }
}",
                MainDescription($"T1 {FeaturesResources.in_} C.Meth1<T1> where T1 : struct"));
        }

        [Fact, Trait(Traits.Feature, Traits.Features.QuickInfo)]
        public async Task TestGenericTypeParameterConstraint_Class()
        {
            await TestAsync(
@"class C<T> where $$T : class
{
}",
                MainDescription($"T {FeaturesResources.in_} C<T> where T : class"));
        }

        [Fact, Trait(Traits.Feature, Traits.Features.QuickInfo)]
        public async Task TestGenericTypeParameterConstraint_Struct()
        {
            await TestAsync(
@"struct S<T> where $$T : class
{
}",
                MainDescription($"T {FeaturesResources.in_} S<T> where T : class"));
        }

        [Fact, Trait(Traits.Feature, Traits.Features.QuickInfo)]
        public async Task TestGenericTypeParameterConstraint_Interface()
        {
            await TestAsync(
@"interface I<T> where $$T : class
{
}",
                MainDescription($"T {FeaturesResources.in_} I<T> where T : class"));
        }

        [Fact, Trait(Traits.Feature, Traits.Features.QuickInfo)]
        public async Task TestGenericTypeParameterConstraint_Delegate()
        {
            await TestAsync(
@"delegate void D<T>() where $$T : class;",
                MainDescription($"T {FeaturesResources.in_} D<T> where T : class"));
        }

        [Fact, Trait(Traits.Feature, Traits.Features.QuickInfo)]
        public async Task TestMinimallyQualifiedConstraint()
        {
            await TestAsync(@"class C<T> where $$T : IEnumerable<int>",
                MainDescription($"T {FeaturesResources.in_} C<T> where T : IEnumerable<int>"));
        }

        [Fact, Trait(Traits.Feature, Traits.Features.QuickInfo)]
        public async Task FullyQualifiedConstraint()
        {
            await TestAsync(@"class C<T> where $$T : System.Collections.Generic.IEnumerable<int>",
                MainDescription($"T {FeaturesResources.in_} C<T> where T : System.Collections.Generic.IEnumerable<int>"));
        }

        [Fact, Trait(Traits.Feature, Traits.Features.QuickInfo)]
        public async Task TestMethodReferenceInSameMethod()
        {
            await TestAsync(
@"class C
{
    void M()
    {
        M$$();
    }
}",
                MainDescription("void C.M()"));
        }

        [Fact, Trait(Traits.Feature, Traits.Features.QuickInfo)]
        public async Task TestMethodReferenceInSameMethodWithDocComment()
        {
            var markup =
@"
///<summary>Hello World</summary>
void M() { M$$(); }";

            await TestInClassAsync(markup,
                MainDescription("void C.M()"),
                Documentation("Hello World"));
        }

        [Fact, Trait(Traits.Feature, Traits.Features.QuickInfo)]
        public async Task TestFieldInMethodBuiltIn()
        {
            var markup =
@"int field;

void M()
{
    field$$
}";

            await TestInClassAsync(markup,
                MainDescription($"({FeaturesResources.field}) int C.field"));
        }

        [Fact, Trait(Traits.Feature, Traits.Features.QuickInfo)]
        public async Task TestFieldInMethodBuiltIn2()
        {
            await TestInClassAsync(
@"int field;

void M()
{
    int f = field$$;
}",
                MainDescription($"({FeaturesResources.field}) int C.field"));
        }

        [Fact, Trait(Traits.Feature, Traits.Features.QuickInfo)]
        public async Task TestFieldInMethodBuiltInWithFieldInitializer()
        {
            await TestInClassAsync(
@"int field = 1;

void M()
{
    int f = field $$;
}");
        }

        [Fact, Trait(Traits.Feature, Traits.Features.QuickInfo)]
        public async Task TestOperatorBuiltIn()
        {
            await TestInMethodAsync(
@"int x;

x = x$$+1;",
                MainDescription("int int.operator +(int left, int right)"));
        }

        [Fact, Trait(Traits.Feature, Traits.Features.QuickInfo)]
        public async Task TestOperatorBuiltIn1()
        {
            await TestInMethodAsync(
@"int x;

x = x$$ + 1;",
                MainDescription($"({FeaturesResources.local_variable}) int x"));
        }

        [Fact, Trait(Traits.Feature, Traits.Features.QuickInfo)]
        public async Task TestOperatorBuiltIn2()
        {
            await TestInMethodAsync(
@"int x;

x = x+$$x;",
                MainDescription($"({FeaturesResources.local_variable}) int x"));
        }

        [Fact, Trait(Traits.Feature, Traits.Features.QuickInfo)]
        public async Task TestOperatorBuiltIn3()
        {
            await TestInMethodAsync(
@"int x;

x = x +$$ x;",
                MainDescription("int int.operator +(int left, int right)"));
        }

        [Fact, Trait(Traits.Feature, Traits.Features.QuickInfo)]
        public async Task TestOperatorBuiltIn4()
        {
            await TestInMethodAsync(
@"int x;

x = x + $$x;",
                MainDescription($"({FeaturesResources.local_variable}) int x"));
        }

        [Fact, Trait(Traits.Feature, Traits.Features.QuickInfo)]
        public async Task TestOperatorCustomTypeBuiltIn()
        {
            var markup =
@"class C
{
    static void M() { C c; c = c +$$ c; }
}";

            await TestAsync(markup);
        }

        [Fact, Trait(Traits.Feature, Traits.Features.QuickInfo)]
        public async Task TestOperatorCustomTypeOverload()
        {
            var markup =
@"class C
{
    static void M() { C c; c = c +$$ c; }
    static C operator+(C a, C b) { return a; }
}";

            await TestAsync(markup,
                MainDescription("C C.operator +(C a, C b)"));
        }

        [Fact, Trait(Traits.Feature, Traits.Features.QuickInfo)]
        public async Task TestFieldInMethodMinimal()
        {
            var markup =
@"DateTime field;

void M()
{
    field$$
}";

            await TestInClassAsync(markup,
                MainDescription($"({FeaturesResources.field}) DateTime C.field"));
        }

        [Fact, Trait(Traits.Feature, Traits.Features.QuickInfo)]
        public async Task TestFieldInMethodQualified()
        {
            var markup =
@"System.IO.FileInfo file;

void M()
{
    file$$
}";

            await TestInClassAsync(markup,
                MainDescription($"({FeaturesResources.field}) System.IO.FileInfo C.file"));
        }

        [Fact, Trait(Traits.Feature, Traits.Features.QuickInfo)]
        public async Task TestMemberOfStructFromSource()
        {
            var markup =
@"struct MyStruct {
public static int SomeField; }
static class Test { int a = MyStruct.Some$$Field; }";

            await TestAsync(markup,
                MainDescription($"({FeaturesResources.field}) int MyStruct.SomeField"));
        }

        [WorkItem(538638, "http://vstfdevdiv:8080/DevDiv2/DevDiv/_workitems/edit/538638")]
        [Fact, Trait(Traits.Feature, Traits.Features.QuickInfo)]
        public async Task TestMemberOfStructFromSourceWithDocComment()
        {
            var markup =
@"struct MyStruct {
///<summary>My Field</summary>
public static int SomeField; }
static class Test { int a = MyStruct.Some$$Field; }";

            await TestAsync(markup,
                MainDescription($"({FeaturesResources.field}) int MyStruct.SomeField"),
                Documentation("My Field"));
        }

        [Fact, Trait(Traits.Feature, Traits.Features.QuickInfo)]
        public async Task TestMemberOfStructInsideMethodFromSource()
        {
            var markup =
@"struct MyStruct {
public static int SomeField; }
static class Test { static void Method() { int a = MyStruct.Some$$Field; } }";

            await TestAsync(markup,
                MainDescription($"({FeaturesResources.field}) int MyStruct.SomeField"));
        }

        [WorkItem(538638, "http://vstfdevdiv:8080/DevDiv2/DevDiv/_workitems/edit/538638")]
        [Fact, Trait(Traits.Feature, Traits.Features.QuickInfo)]
        public async Task TestMemberOfStructInsideMethodFromSourceWithDocComment()
        {
            var markup =
@"struct MyStruct {
///<summary>My Field</summary>
public static int SomeField; }
static class Test { static void Method() { int a = MyStruct.Some$$Field; } }";

            await TestAsync(markup,
                MainDescription($"({FeaturesResources.field}) int MyStruct.SomeField"),
                Documentation("My Field"));
        }

        [Fact, Trait(Traits.Feature, Traits.Features.QuickInfo)]
        public async Task TestMetadataFieldMinimal()
        {
            await TestInMethodAsync(@"DateTime dt = DateTime.MaxValue$$",
                MainDescription($"({FeaturesResources.field}) DateTime DateTime.MaxValue"));
        }

        [Fact, Trait(Traits.Feature, Traits.Features.QuickInfo)]
        public async Task TestMetadataFieldQualified1()
        {
            // NOTE: we qualify the field type, but not the type that contains the field in Dev10
            var markup =
@"class C {
    void M()
    {
        DateTime dt = System.DateTime.MaxValue$$
    }
}";
            await TestAsync(markup,
                MainDescription($"({FeaturesResources.field}) System.DateTime System.DateTime.MaxValue"));
        }

        [Fact, Trait(Traits.Feature, Traits.Features.QuickInfo)]
        public async Task TestMetadataFieldQualified2()
        {
            await TestAsync(
@"class C
{
    void M()
    {
        DateTime dt = System.DateTime.MaxValue$$
    }
}",
                MainDescription($"({FeaturesResources.field}) System.DateTime System.DateTime.MaxValue"));
        }

        [Fact, Trait(Traits.Feature, Traits.Features.QuickInfo)]
        public async Task TestMetadataFieldQualified3()
        {
            await TestAsync(
@"using System;

class C
{
    void M()
    {
        DateTime dt = System.DateTime.MaxValue$$
    }
}",
                MainDescription($"({FeaturesResources.field}) DateTime DateTime.MaxValue"));
        }

        [Fact, Trait(Traits.Feature, Traits.Features.QuickInfo)]
        public async Task ConstructedGenericField()
        {
            await TestAsync(
@"class C<T>
{
    public T Field;
}

class D
{
    void M()
    {
        new C<int>().Fi$$eld.ToString();
    }
}",
                MainDescription($"({FeaturesResources.field}) int C<int>.Field"));
        }

        [Fact, Trait(Traits.Feature, Traits.Features.QuickInfo)]
        public async Task UnconstructedGenericField()
        {
            await TestAsync(
@"class C<T>
{
    public T Field;

    void M()
    {
        Fi$$eld.ToString();
    }
}",
                MainDescription($"({FeaturesResources.field}) T C<T>.Field"));
        }

        [Fact, Trait(Traits.Feature, Traits.Features.QuickInfo)]
        public async Task TestIntegerLiteral()
        {
            await TestInMethodAsync(@"int f = 37$$",
                MainDescription("struct System.Int32"));
        }

        [Fact, Trait(Traits.Feature, Traits.Features.QuickInfo)]
        public async Task TestTrueKeyword()
        {
            await TestInMethodAsync(@"bool f = true$$",
                MainDescription("struct System.Boolean"));
        }

        [Fact, Trait(Traits.Feature, Traits.Features.QuickInfo)]
        public async Task TestFalseKeyword()
        {
            await TestInMethodAsync(@"bool f = false$$",
                MainDescription("struct System.Boolean"));
        }

        [WorkItem(756226, "http://vstfdevdiv:8080/DevDiv2/DevDiv/_workitems/edit/756226")]
        [Fact, Trait(Traits.Feature, Traits.Features.QuickInfo)]
        public async Task TestAwaitKeywordOnGenericTaskReturningAsync()
        {
            var markup = @"using System.Threading.Tasks;
class C
{
    public async Task<int> Calc()
    {
        aw$$ait Calc();
        return 5;
    }
}";
            await TestAsync(markup, MainDescription($"{FeaturesResources.Awaited_task_returns} struct System.Int32"));
        }

        [WorkItem(756226, "http://vstfdevdiv:8080/DevDiv2/DevDiv/_workitems/edit/756226")]
        [Fact, Trait(Traits.Feature, Traits.Features.QuickInfo)]
        public async Task TestAwaitKeywordInDeclarationStatement()
        {
            var markup = @"using System.Threading.Tasks;
class C
{
    public async Task<int> Calc()
    {
        var x = $$await Calc();
        return 5;
    }
}";
            await TestAsync(markup, MainDescription($"{FeaturesResources.Awaited_task_returns} struct System.Int32"));
        }

        [WorkItem(756226, "http://vstfdevdiv:8080/DevDiv2/DevDiv/_workitems/edit/756226")]
        [Fact, Trait(Traits.Feature, Traits.Features.QuickInfo)]
        public async Task TestAwaitKeywordOnTaskReturningAsync()
        {
            var markup = @"using System.Threading.Tasks;
class C
{
    public async void Calc()
    {
        aw$$ait Task.Delay(100);
    }
}";
            await TestAsync(markup, MainDescription($"{FeaturesResources.Awaited_task_returns} {FeaturesResources.no_value}"));
        }

        [WorkItem(756226, "http://vstfdevdiv:8080/DevDiv2/DevDiv/_workitems/edit/756226"), WorkItem(756337, "http://vstfdevdiv:8080/DevDiv2/DevDiv/_workitems/edit/756337")]
        [Fact, Trait(Traits.Feature, Traits.Features.QuickInfo)]
        public async Task TestNestedAwaitKeywords1()
        {
            var markup = @"using System;
using System.Threading.Tasks;
class AsyncExample2
{
    async Task<Task<int>> AsyncMethod()
    {
        return NewMethod();
    }

    private static Task<int> NewMethod()
    {
        int hours = 24;
        return hours;
    }

    async Task UseAsync()
    {
        Func<Task<int>> lambda = async () =>
        {
            return await await AsyncMethod();
        };

        int result = await await AsyncMethod();
        Task<Task<int>> resultTask = AsyncMethod();
        result = await awa$$it resultTask;
        result = await lambda();
    }
}";
            await TestAsync(markup, MainDescription($"({CSharpFeaturesResources.awaitable}) {FeaturesResources.Awaited_task_returns} class System.Threading.Tasks.Task<TResult>"),
                         TypeParameterMap($"\r\nTResult {FeaturesResources.is_} int"));
        }

        [WorkItem(756226, "http://vstfdevdiv:8080/DevDiv2/DevDiv/_workitems/edit/756226")]
        [Fact, Trait(Traits.Feature, Traits.Features.QuickInfo)]
        public async Task TestNestedAwaitKeywords2()
        {
            var markup = @"using System;
using System.Threading.Tasks;
class AsyncExample2
{
    async Task<Task<int>> AsyncMethod()
    {
        return NewMethod();
    }

    private static Task<int> NewMethod()
    {
        int hours = 24;
        return hours;
    }

    async Task UseAsync()
    {
        Func<Task<int>> lambda = async () =>
        {
            return await await AsyncMethod();
        };

        int result = await await AsyncMethod();
        Task<Task<int>> resultTask = AsyncMethod();
        result = awa$$it await resultTask;
        result = await lambda();
    }
}";
            await TestAsync(markup, MainDescription($"{FeaturesResources.Awaited_task_returns} struct System.Int32"));
        }

        [WorkItem(756226, "http://vstfdevdiv:8080/DevDiv2/DevDiv/_workitems/edit/756226"), WorkItem(756337, "http://vstfdevdiv:8080/DevDiv2/DevDiv/_workitems/edit/756337")]
        [Fact, Trait(Traits.Feature, Traits.Features.QuickInfo)]
        public async Task TestAwaitablePrefixOnCustomAwaiter()
        {
            var markup = @"using System;
using System.Runtime.CompilerServices;
using System.Threading.Tasks;
using Z = $$C;

class C
{
    public MyAwaiter GetAwaiter() { throw new NotImplementedException(); }
}

class MyAwaiter : INotifyCompletion
{
    public void OnCompleted(Action continuation)
    {
        throw new NotImplementedException();
    }

    public bool IsCompleted { get { throw new NotImplementedException(); } }
    public void GetResult() { }
}";
            await TestAsync(markup, MainDescription($"({CSharpFeaturesResources.awaitable}) class C"));
        }

        [WorkItem(756226, "http://vstfdevdiv:8080/DevDiv2/DevDiv/_workitems/edit/756226"), WorkItem(756337, "http://vstfdevdiv:8080/DevDiv2/DevDiv/_workitems/edit/756337")]
        [Fact, Trait(Traits.Feature, Traits.Features.QuickInfo)]
        public async Task TestTaskType()
        {
            var markup = @"using System.Threading.Tasks;
class C
{
    public void Calc()
    {
        Task$$ v1;
    }
}";
            await TestAsync(markup, MainDescription($"({CSharpFeaturesResources.awaitable}) class System.Threading.Tasks.Task"));
        }

        [WorkItem(756226, "http://vstfdevdiv:8080/DevDiv2/DevDiv/_workitems/edit/756226"), WorkItem(756337, "http://vstfdevdiv:8080/DevDiv2/DevDiv/_workitems/edit/756337")]
        [Fact, Trait(Traits.Feature, Traits.Features.QuickInfo)]
        public async Task TestTaskOfTType()
        {
            var markup = @"using System;
using System.Threading.Tasks;
class C
{
    public void Calc()
    {
        Task$$<int> v1;
    }
}";
            await TestAsync(markup, MainDescription($"({CSharpFeaturesResources.awaitable}) class System.Threading.Tasks.Task<TResult>"),
                         TypeParameterMap($"\r\nTResult {FeaturesResources.is_} int"));
        }

        [WorkItem(7100, "https://github.com/dotnet/roslyn/issues/7100")]
        [Fact, Trait(Traits.Feature, Traits.Features.QuickInfo)]
        public async Task TestDynamicIsntAwaitable()
        {
            var markup = @"
class C
{
    dynamic D() { return null; }
    void M()
    {
        D$$();
    }
}
";
            await TestAsync(markup, MainDescription("dynamic C.D()"));
        }

        [Fact, Trait(Traits.Feature, Traits.Features.QuickInfo)]
        public async Task TestStringLiteral()
        {
            await TestInMethodAsync(@"string f = ""Goo""$$",
                MainDescription("class System.String"));
        }

        [WorkItem(1280, "https://github.com/dotnet/roslyn/issues/1280")]
        [Fact, Trait(Traits.Feature, Traits.Features.QuickInfo)]
        public async Task TestVerbatimStringLiteral()
        {
            await TestInMethodAsync(@"string f = @""cat""$$",
                MainDescription("class System.String"));
        }

        [WorkItem(1280, "https://github.com/dotnet/roslyn/issues/1280")]
        [Fact, Trait(Traits.Feature, Traits.Features.QuickInfo)]
        public async Task TestInterpolatedStringLiteral()
        {
            await TestInMethodAsync(@"string f = $""cat""$$", MainDescription("class System.String"));
            await TestInMethodAsync(@"string f = $""c$$at""", MainDescription("class System.String"));
            await TestInMethodAsync(@"string f = $""$$cat""", MainDescription("class System.String"));
            await TestInMethodAsync(@"string f = $""cat {1$$ + 2} dog""", MainDescription("struct System.Int32"));
        }

        [WorkItem(1280, "https://github.com/dotnet/roslyn/issues/1280")]
        [Fact, Trait(Traits.Feature, Traits.Features.QuickInfo)]
        public async Task TestVerbatimInterpolatedStringLiteral()
        {
            await TestInMethodAsync(@"string f = $@""cat""$$", MainDescription("class System.String"));
            await TestInMethodAsync(@"string f = $@""c$$at""", MainDescription("class System.String"));
            await TestInMethodAsync(@"string f = $@""$$cat""", MainDescription("class System.String"));
            await TestInMethodAsync(@"string f = $@""cat {1$$ + 2} dog""", MainDescription("struct System.Int32"));
        }

        [Fact, Trait(Traits.Feature, Traits.Features.QuickInfo)]
        public async Task TestCharLiteral()
        {
            await TestInMethodAsync(@"string f = 'x'$$",
                MainDescription("struct System.Char"));
        }

        [Fact, Trait(Traits.Feature, Traits.Features.QuickInfo)]
        public async Task DynamicKeyword()
        {
            await TestInMethodAsync(
@"dyn$$amic dyn;",
                MainDescription("dynamic"),
                Documentation(FeaturesResources.Represents_an_object_whose_operations_will_be_resolved_at_runtime));
        }

        [Fact, Trait(Traits.Feature, Traits.Features.QuickInfo)]
        public async Task DynamicField()
        {
            await TestInClassAsync(
@"dynamic dyn;

void M()
{
    d$$yn.Goo();
}",
                MainDescription($"({FeaturesResources.field}) dynamic C.dyn"));
        }

        [Fact, Trait(Traits.Feature, Traits.Features.QuickInfo)]
        public async Task LocalProperty_Minimal()
        {
            await TestInClassAsync(
@"DateTime Prop { get; set; }

void M()
{
    P$$rop.ToString();
}",
                MainDescription("DateTime C.Prop { get; set; }"));
        }

        [Fact, Trait(Traits.Feature, Traits.Features.QuickInfo)]
        public async Task LocalProperty_Minimal_PrivateSet()
        {
            await TestInClassAsync(
@"public DateTime Prop { get; private set; }

void M()
{
    P$$rop.ToString();
}",
                MainDescription("DateTime C.Prop { get; private set; }"));
        }

        [Fact, Trait(Traits.Feature, Traits.Features.QuickInfo)]
        public async Task LocalProperty_Minimal_PrivateSet1()
        {
            await TestInClassAsync(
@"protected internal int Prop { get; private set; }

void M()
{
    P$$rop.ToString();
}",
                MainDescription("int C.Prop { get; private set; }"));
        }

        [Fact, Trait(Traits.Feature, Traits.Features.QuickInfo)]
        public async Task LocalProperty_Qualified()
        {
            await TestInClassAsync(
@"System.IO.FileInfo Prop { get; set; }

void M()
{
    P$$rop.ToString();
}",
                MainDescription("System.IO.FileInfo C.Prop { get; set; }"));
        }

        [Fact, Trait(Traits.Feature, Traits.Features.QuickInfo)]
        public async Task NonLocalProperty_Minimal()
        {
            await TestInMethodAsync(@"DateTime.No$$w.ToString();",
                MainDescription("DateTime DateTime.Now { get; }"));
        }

        [Fact, Trait(Traits.Feature, Traits.Features.QuickInfo)]
        public async Task NonLocalProperty_Qualified()
        {
            await TestInMethodAsync(
@"System.IO.FileInfo f;

f.Att$$ributes.ToString();",
                MainDescription("System.IO.FileAttributes System.IO.FileSystemInfo.Attributes { get; set; }"));
        }

        [Fact, Trait(Traits.Feature, Traits.Features.QuickInfo)]
        public async Task ConstructedGenericProperty()
        {
            await TestAsync(
@"class C<T>
{
    public T Property { get; set }
}

class D
{
    void M()
    {
        new C<int>().Pro$$perty.ToString();
    }
}",
                MainDescription("int C<int>.Property { get; set; }"));
        }

        [Fact, Trait(Traits.Feature, Traits.Features.QuickInfo)]
        public async Task UnconstructedGenericProperty()
        {
            await TestAsync(
@"class C<T>
{
    public T Property { get; set}

    void M()
    {
        Pro$$perty.ToString();
    }
}",
                MainDescription("T C<T>.Property { get; set; }"));
        }

        [Fact, Trait(Traits.Feature, Traits.Features.QuickInfo)]
        public async Task ValueInProperty()
        {
            await TestInClassAsync(
@"public DateTime Property
{
    set
    {
        goo = val$$ue;
    }
}",
                MainDescription($"({FeaturesResources.parameter}) DateTime value"));
        }

        [Fact, Trait(Traits.Feature, Traits.Features.QuickInfo)]
        public async Task EnumTypeName()
        {
            await TestInMethodAsync(@"Consol$$eColor c",
                MainDescription("enum System.ConsoleColor"));
        }

        [Fact, Trait(Traits.Feature, Traits.Features.QuickInfo)]
        public async Task EnumMemberNameFromMetadata()
        {
            await TestInMethodAsync(@"ConsoleColor c = ConsoleColor.Bla$$ck",
                MainDescription("ConsoleColor.Black = 0"));
        }

        [Fact, Trait(Traits.Feature, Traits.Features.QuickInfo)]
        public async Task FlagsEnumMemberNameFromMetadata1()
        {
            await TestInMethodAsync(@"AttributeTargets a = AttributeTargets.Cl$$ass",
                MainDescription("AttributeTargets.Class = 4"));
        }

        [Fact, Trait(Traits.Feature, Traits.Features.QuickInfo)]
        public async Task FlagsEnumMemberNameFromMetadata2()
        {
            await TestInMethodAsync(@"AttributeTargets a = AttributeTargets.A$$ll",
                MainDescription("AttributeTargets.All = AttributeTargets.Assembly | AttributeTargets.Module | AttributeTargets.Class | AttributeTargets.Struct | AttributeTargets.Enum | AttributeTargets.Constructor | AttributeTargets.Method | AttributeTargets.Property | AttributeTargets.Field | AttributeTargets.Event | AttributeTargets.Interface | AttributeTargets.Parameter | AttributeTargets.Delegate | AttributeTargets.ReturnValue | AttributeTargets.GenericParameter"));
        }

        [Fact, Trait(Traits.Feature, Traits.Features.QuickInfo)]
        public async Task EnumMemberNameFromSource1()
        {
            await TestAsync(
@"enum E
{
    A = 1 << 0,
    B = 1 << 1,
    C = 1 << 2
}

class C
{
    void M()
    {
        var e = E.B$$;
    }
}",
    MainDescription("E.B = 1 << 1"));
        }

        [Fact, Trait(Traits.Feature, Traits.Features.QuickInfo)]
        public async Task EnumMemberNameFromSource2()
        {
            await TestAsync(
@"enum E
{
    A,
    B,
    C
}

class C
{
    void M()
    {
        var e = E.B$$;
    }
}",
    MainDescription("E.B = 1"));
        }

        [Fact, Trait(Traits.Feature, Traits.Features.QuickInfo)]
        public async Task Parameter_InMethod_Minimal()
        {
            await TestInClassAsync(
@"void M(DateTime dt)
{
    d$$t.ToString();",
                MainDescription($"({FeaturesResources.parameter}) DateTime dt"));
        }

        [Fact, Trait(Traits.Feature, Traits.Features.QuickInfo)]
        public async Task Parameter_InMethod_Qualified()
        {
            await TestInClassAsync(
@"void M(System.IO.FileInfo fileInfo)
{
    file$$Info.ToString();",
                MainDescription($"({FeaturesResources.parameter}) System.IO.FileInfo fileInfo"));
        }

        [Fact, Trait(Traits.Feature, Traits.Features.QuickInfo)]
        public async Task Parameter_FromReferenceToNamedParameter()
        {
            await TestInMethodAsync(@"Console.WriteLine(va$$lue: ""Hi"");",
                MainDescription($"({FeaturesResources.parameter}) string value"));
        }

        [Fact, Trait(Traits.Feature, Traits.Features.QuickInfo)]
        public async Task Parameter_DefaultValue()
        {
            // NOTE: Dev10 doesn't show the default value, but it would be nice if we did.
            // NOTE: The "DefaultValue" property isn't implemented yet.
            await TestInClassAsync(
@"void M(int param = 42)
{
    para$$m.ToString();
}",
                MainDescription($"({FeaturesResources.parameter}) int param = 42"));
        }

        [Fact, Trait(Traits.Feature, Traits.Features.QuickInfo)]
        public async Task Parameter_Params()
        {
            await TestInClassAsync(
@"void M(params DateTime[] arg)
{
    ar$$g.ToString();
}",
                MainDescription($"({FeaturesResources.parameter}) params DateTime[] arg"));
        }

        [Fact, Trait(Traits.Feature, Traits.Features.QuickInfo)]
        public async Task Parameter_Ref()
        {
            await TestInClassAsync(
@"void M(ref DateTime arg)
{
    ar$$g.ToString();
}",
                MainDescription($"({FeaturesResources.parameter}) ref DateTime arg"));
        }

        [Fact, Trait(Traits.Feature, Traits.Features.QuickInfo)]
        public async Task Parameter_Out()
        {
            await TestInClassAsync(
@"void M(out DateTime arg)
{
    ar$$g.ToString();
}",
                MainDescription($"({FeaturesResources.parameter}) out DateTime arg"));
        }

        [Fact, Trait(Traits.Feature, Traits.Features.QuickInfo)]
        public async Task Local_Minimal()
        {
            await TestInMethodAsync(
@"DateTime dt;

d$$t.ToString();",
                MainDescription($"({FeaturesResources.local_variable}) DateTime dt"));
        }

        [Fact, Trait(Traits.Feature, Traits.Features.QuickInfo)]
        public async Task Local_Qualified()
        {
            await TestInMethodAsync(
@"System.IO.FileInfo fileInfo;

file$$Info.ToString();",
                MainDescription($"({FeaturesResources.local_variable}) System.IO.FileInfo fileInfo"));
        }

        [Fact, Trait(Traits.Feature, Traits.Features.QuickInfo)]
        public async Task Method_MetadataOverload()
        {
            await TestInMethodAsync("Console.Write$$Line();",
                MainDescription($"void Console.WriteLine() (+ 18 {FeaturesResources.overloads_})"));
        }

        [Fact, Trait(Traits.Feature, Traits.Features.QuickInfo)]
        public async Task Method_SimpleWithOverload()
        {
            await TestInClassAsync(
@"void Method()
{
    Met$$hod();
}

void Method(int i)
{
}",
                MainDescription($"void C.Method() (+ 1 {FeaturesResources.overload})"));
        }

        [Fact, Trait(Traits.Feature, Traits.Features.QuickInfo)]
        public async Task Method_MoreOverloads()
        {
            await TestInClassAsync(
@"void Method()
{
    Met$$hod(null);
}

void Method(int i)
{
}

void Method(DateTime dt)
{
}

void Method(System.IO.FileInfo fileInfo)
{
}",
                MainDescription($"void C.Method(System.IO.FileInfo fileInfo) (+ 3 {FeaturesResources.overloads_})"));
        }

        [Fact, Trait(Traits.Feature, Traits.Features.QuickInfo)]
        public async Task Method_SimpleInSameClass()
        {
            await TestInClassAsync(
@"DateTime GetDate(System.IO.FileInfo ft)
{
    Get$$Date(null);
}",
                MainDescription("DateTime C.GetDate(System.IO.FileInfo ft)"));
        }

        [Fact, Trait(Traits.Feature, Traits.Features.QuickInfo)]
        public async Task Method_OptionalParameter()
        {
            await TestInClassAsync(
@"void M()
{
    Met$$hod();
}

void Method(int i = 0)
{
}",
                MainDescription("void C.Method([int i = 0])"));
        }

        [Fact, Trait(Traits.Feature, Traits.Features.QuickInfo)]
        public async Task Method_OptionalDecimalParameter()
        {
            await TestInClassAsync(
@"void Goo(decimal x$$yz = 10)
{
}",
                MainDescription($"({FeaturesResources.parameter}) decimal xyz = 10"));
        }

        [Fact, Trait(Traits.Feature, Traits.Features.QuickInfo)]
        public async Task Method_Generic()
        {
            // Generic method don't get the instantiation info yet.  NOTE: We don't display
            // constraint info in Dev10. Should we?
            await TestInClassAsync(
@"TOut Goo<TIn, TOut>(TIn arg) where TIn : IEquatable<TIn>
{
    Go$$o<int, DateTime>(37);
}",

            MainDescription("DateTime C.Goo<int, DateTime>(int arg)"));
        }

        [Fact, Trait(Traits.Feature, Traits.Features.QuickInfo)]
        public async Task Method_UnconstructedGeneric()
        {
            await TestInClassAsync(
@"TOut Goo<TIn, TOut>(TIn arg)
{
    Go$$o<TIn, TOut>(default(TIn);
}",

                MainDescription("TOut C.Goo<TIn, TOut>(TIn arg)"));
        }

        [Fact, Trait(Traits.Feature, Traits.Features.QuickInfo)]
        public async Task Method_Inferred()
        {
            await TestInClassAsync(
@"void Goo<TIn>(TIn arg)
{
    Go$$o(42);
}",
                MainDescription("void C.Goo<int>(int arg)"));
        }

        [Fact, Trait(Traits.Feature, Traits.Features.QuickInfo)]
        public async Task Method_MultipleParams()
        {
            await TestInClassAsync(
@"void Goo(DateTime dt, System.IO.FileInfo fi, int number)
{
    Go$$o(DateTime.Now, null, 32);
}",
                MainDescription("void C.Goo(DateTime dt, System.IO.FileInfo fi, int number)"));
        }

        [Fact, Trait(Traits.Feature, Traits.Features.QuickInfo)]
        public async Task Method_OptionalParam()
        {
            // NOTE - Default values aren't actually returned by symbols yet.
            await TestInClassAsync(
@"void Goo(int num = 42)
{
    Go$$o();
}",
                MainDescription("void C.Goo([int num = 42])"));
        }

        [Fact, Trait(Traits.Feature, Traits.Features.QuickInfo)]
        public async Task Method_ParameterModifiers()
        {
            // NOTE - Default values aren't actually returned by symbols yet.
            await TestInClassAsync(
@"void Goo(ref DateTime dt, out System.IO.FileInfo fi, params int[] numbers)
{
    Go$$o(DateTime.Now, null, 32);
}",
                MainDescription("void C.Goo(ref DateTime dt, out System.IO.FileInfo fi, params int[] numbers)"));
        }

        [Fact, Trait(Traits.Feature, Traits.Features.QuickInfo)]
        public async Task Constructor()
        {
            await TestInClassAsync(
@"public C()
{
}

void M()
{
    new C$$().ToString();
}",
                MainDescription("C.C()"));
        }

        [Fact, Trait(Traits.Feature, Traits.Features.QuickInfo)]
        public async Task Constructor_Overloads()
        {
            await TestInClassAsync(
@"public C()
{
}

public C(DateTime dt)
{
}

public C(int i)
{
}

void M()
{
    new C$$(DateTime.MaxValue).ToString();
}",
                MainDescription($"C.C(DateTime dt) (+ 2 {FeaturesResources.overloads_})"));
        }

        /// <summary>
        /// Regression for 3923
        /// </summary>
        [Fact, Trait(Traits.Feature, Traits.Features.QuickInfo)]
        public async Task Constructor_OverloadFromStringLiteral()
        {
            await TestInMethodAsync(
@"new InvalidOperatio$$nException("""");",
                MainDescription($"InvalidOperationException.InvalidOperationException(string message) (+ 2 {FeaturesResources.overloads_})"));
        }

        /// <summary>
        /// Regression for 3923
        /// </summary>
        [Fact, Trait(Traits.Feature, Traits.Features.QuickInfo)]
        public async Task Constructor_UnknownType()
        {
            await TestInvalidTypeInClassAsync(
@"void M()
{
    new G$$oo();
}");
        }

        /// <summary>
        /// Regression for 3923
        /// </summary>
        [Fact, Trait(Traits.Feature, Traits.Features.QuickInfo)]
        public async Task Constructor_OverloadFromProperty()
        {
            await TestInMethodAsync(
@"new InvalidOperatio$$nException(this.GetType().Name);",
                MainDescription($"InvalidOperationException.InvalidOperationException(string message) (+ 2 {FeaturesResources.overloads_})"));
        }

        [Fact, Trait(Traits.Feature, Traits.Features.QuickInfo)]
        public async Task Constructor_Metadata()
        {
            await TestInMethodAsync(
@"new Argument$$NullException();",
                MainDescription($"ArgumentNullException.ArgumentNullException() (+ 3 {FeaturesResources.overloads_})"));
        }

        [Fact, Trait(Traits.Feature, Traits.Features.QuickInfo)]
        public async Task Constructor_MetadataQualified()
        {
            await TestInMethodAsync(@"new System.IO.File$$Info(null);",
                MainDescription("System.IO.FileInfo.FileInfo(string fileName)"));
        }

        [Fact, Trait(Traits.Feature, Traits.Features.QuickInfo)]
        public async Task InterfaceProperty()
        {
            await TestInMethodAsync(
@"interface I
{
    string Name$$ { get; set; }
}",
                MainDescription("string I.Name { get; set; }"));
        }

        [Fact, Trait(Traits.Feature, Traits.Features.QuickInfo)]
        public async Task ExplicitInterfacePropertyImplementation()
        {
            await TestInMethodAsync(
@"interface I
{
    string Name { get; set; }
}

class C : I
{
    string IEmployee.Name$$
    {
        get
        {
            return """";
        }

        set
        {
        }
    }
}",
                MainDescription("string C.Name { get; set; }"));
        }

        [Fact, Trait(Traits.Feature, Traits.Features.QuickInfo)]
        public async Task Operator()
        {
            await TestInClassAsync(
@"public static C operator +(C left, C right)
{
    return null;
}

void M(C left, C right)
{
    return left +$$ right;
}",
                MainDescription("C C.operator +(C left, C right)"));
        }

#pragma warning disable CA2243 // Attribute string literals should parse correctly
        [WorkItem(792629, "generic type parameter constraints for methods in quick info")]
#pragma warning restore CA2243 // Attribute string literals should parse correctly
        [Fact, Trait(Traits.Feature, Traits.Features.QuickInfo)]
        public async Task GenericMethodWithConstraintsAtDeclaration()
        {
            await TestInClassAsync(
@"TOut G$$oo<TIn, TOut>(TIn arg) where TIn : IEquatable<TIn>
{
}",

            MainDescription("TOut C.Goo<TIn, TOut>(TIn arg) where TIn : IEquatable<TIn>"));
        }

#pragma warning disable CA2243 // Attribute string literals should parse correctly
        [WorkItem(792629, "generic type parameter constraints for methods in quick info")]
#pragma warning restore CA2243 // Attribute string literals should parse correctly
        [Fact, Trait(Traits.Feature, Traits.Features.QuickInfo)]
        public async Task GenericMethodWithMultipleConstraintsAtDeclaration()
        {
            await TestInClassAsync(
@"TOut Goo<TIn, TOut>(TIn arg) where TIn : Employee, new()
{
    Go$$o<TIn, TOut>(default(TIn);
}",

            MainDescription("TOut C.Goo<TIn, TOut>(TIn arg) where TIn : Employee, new()"));
        }

#pragma warning disable CA2243 // Attribute string literals should parse correctly
        [WorkItem(792629, "generic type parameter constraints for methods in quick info")]
#pragma warning restore CA2243 // Attribute string literals should parse correctly
        [Fact, Trait(Traits.Feature, Traits.Features.QuickInfo)]
        public async Task UnConstructedGenericMethodWithConstraintsAtInvocation()
        {
            await TestInClassAsync(
@"TOut Goo<TIn, TOut>(TIn arg) where TIn : Employee
{
    Go$$o<TIn, TOut>(default(TIn);
}",

            MainDescription("TOut C.Goo<TIn, TOut>(TIn arg) where TIn : Employee"));
        }

        [Fact, Trait(Traits.Feature, Traits.Features.QuickInfo)]
        public async Task GenericTypeWithConstraintsAtDeclaration()
        {
            await TestAsync(
@"public class Employee : IComparable<Employee>
{
    public int CompareTo(Employee other)
    {
        throw new NotImplementedException();
    }
}

class Emplo$$yeeList<T> : IEnumerable<T> where T : Employee, System.IComparable<T>, new()
{
}",

            MainDescription("class EmployeeList<T> where T : Employee, System.IComparable<T>, new()"));
        }

        [Fact, Trait(Traits.Feature, Traits.Features.QuickInfo)]
        public async Task GenericType()
        {
            await TestAsync(
@"class T1<T11>
{
    $$T11 i;
}",
                MainDescription($"T11 {FeaturesResources.in_} T1<T11>"));
        }

        [Fact, Trait(Traits.Feature, Traits.Features.QuickInfo)]
        public async Task GenericMethod()
        {
            await TestInClassAsync(
@"static void Meth1<T1>(T1 i) where T1 : struct
{
    $$T1 i;
}",
                MainDescription($"T1 {FeaturesResources.in_} C.Meth1<T1> where T1 : struct"));
        }

        [Fact, Trait(Traits.Feature, Traits.Features.QuickInfo)]
        public async Task Var()
        {
            await TestInMethodAsync(
@"var x = new Exception();
var y = $$x;",
                MainDescription($"({FeaturesResources.local_variable}) Exception x"));
        }

        [Fact, Trait(Traits.Feature, Traits.Features.QuickInfo)]
        public async Task NestedInGeneric()
        {
            await TestInMethodAsync(
@"List<int>.Enu$$merator e;",
                MainDescription("struct System.Collections.Generic.List<T>.Enumerator"),
                TypeParameterMap($"\r\nT {FeaturesResources.is_} int"));
        }

        [Fact, Trait(Traits.Feature, Traits.Features.QuickInfo)]
        public async Task NestedGenericInGeneric()
        {
            await TestAsync(
@"class Outer<T>
{
    class Inner<U>
    {
    }

    static void M()
    {
        Outer<int>.I$$nner<string> e;
    }
}",
                MainDescription("class Outer<T>.Inner<U>"),
                TypeParameterMap(
                    Lines($"\r\nT {FeaturesResources.is_} int",
                          $"U {FeaturesResources.is_} string")));
        }

        [Fact, Trait(Traits.Feature, Traits.Features.QuickInfo)]
        public async Task ObjectInitializer1()
        {
            await TestInClassAsync(
@"void M()
{
    var x = new test() { $$z = 5 };
}

class test
{
    public int z;
}",
                MainDescription($"({FeaturesResources.field}) int test.z"));
        }

        [Fact, Trait(Traits.Feature, Traits.Features.QuickInfo)]
        public async Task ObjectInitializer2()
        {
            await TestInMethodAsync(
@"class C
{
    void M()
    {
        var x = new test() { z = $$5 };
    }

    class test
    {
        public int z;
    }
}",
                MainDescription("struct System.Int32"));
        }

        [Fact, Trait(Traits.Feature, Traits.Features.QuickInfo)]
        [WorkItem(537880, "http://vstfdevdiv:8080/DevDiv2/DevDiv/_workitems/edit/537880")]
        public async Task TypeArgument()
        {
            await TestAsync(
@"class C<T, Y>
{
    void M()
    {
        C<int, DateTime> variable;
        $$variable = new C<int, DateTime>();
    }
}",
                MainDescription($"({FeaturesResources.local_variable}) C<int, DateTime> variable"));
        }

        [Fact, Trait(Traits.Feature, Traits.Features.QuickInfo)]
        public async Task ForEachLoop_1()
        {
            await TestInMethodAsync(
@"int bb = 555;

bb = bb + 1;
foreach (int cc in new int[]{ 1,2,3}){
c$$c = 1;
bb = bb + 21;
}",
                MainDescription($"({FeaturesResources.local_variable}) int cc"));
        }

        [Fact, Trait(Traits.Feature, Traits.Features.QuickInfo)]
        public async Task TryCatchFinally_1()
        {
            await TestInMethodAsync(
@"try
            {
                int aa = 555;

a$$a = aa + 1;
            }
            catch (Exception ex)
            {
            }
            finally
            {
            }",
                MainDescription($"({FeaturesResources.local_variable}) int aa"));
        }

        [Fact, Trait(Traits.Feature, Traits.Features.QuickInfo)]
        public async Task TryCatchFinally_2()
        {
            await TestInMethodAsync(
@"try
            {
            }
            catch (Exception ex)
            {
                var y = e$$x;
var z = y;
            }
            finally
            {
            }",
                MainDescription($"({FeaturesResources.local_variable}) Exception ex"));
        }

        [Fact, Trait(Traits.Feature, Traits.Features.QuickInfo)]
        public async Task TryCatchFinally_3()
        {
            await TestInMethodAsync(
@"try
            {
            }
            catch (Exception ex)
            {
                var aa = 555;

aa = a$$a + 1;
            }
            finally
            {
            }",
                MainDescription($"({FeaturesResources.local_variable}) int aa"));
        }

        [Fact, Trait(Traits.Feature, Traits.Features.QuickInfo)]
        public async Task TryCatchFinally_4()
        {
            await TestInMethodAsync(
@"try
            {
            }
            catch (Exception ex)
            {
            }
            finally
            {
                int aa = 555;

aa = a$$a + 1;
            }",
                MainDescription($"({FeaturesResources.local_variable}) int aa"));
        }

        [Fact, Trait(Traits.Feature, Traits.Features.QuickInfo)]
        public async Task GenericVariable()
        {
            await TestAsync(
@"class C<T, Y>
{
    void M()
    {
        C<int, DateTime> variable;
        var$$iable = new C<int, DateTime>();
    }
}",
                MainDescription($"({FeaturesResources.local_variable}) C<int, DateTime> variable"));
        }

        [Fact, Trait(Traits.Feature, Traits.Features.QuickInfo)]
        public async Task TestInstantiation()
        {
            await TestAsync(
@"using System.Collections.Generic;

class Program<T>
{
    static void Main(string[] args)
    {
        var p = new Dictio$$nary<int, string>();
    }
}",
                MainDescription($"Dictionary<int, string>.Dictionary() (+ 5 {FeaturesResources.overloads_})"));
        }

        [Fact, Trait(Traits.Feature, Traits.Features.QuickInfo)]
        public async Task TestUsingAlias_Bug4141()
        {
            await TestAsync(
@"using X = A.C;

class A
{
    public class C
    {
    }
}

class D : X$$
{
}",
                MainDescription(@"class A.C"));
        }

        [Fact, Trait(Traits.Feature, Traits.Features.QuickInfo)]
        public async Task TestFieldOnDeclaration()
        {
            await TestInClassAsync(
@"DateTime fie$$ld;",
                MainDescription($"({FeaturesResources.field}) DateTime C.field"));
        }

        [WorkItem(538767, "http://vstfdevdiv:8080/DevDiv2/DevDiv/_workitems/edit/538767")]
        [Fact, Trait(Traits.Feature, Traits.Features.QuickInfo)]
        public async Task TestGenericErrorFieldOnDeclaration()
        {
            await TestInClassAsync(
@"NonExistentType<int> fi$$eld;",
                MainDescription($"({FeaturesResources.field}) NonExistentType<int> C.field"));
        }

        [WorkItem(538822, "http://vstfdevdiv:8080/DevDiv2/DevDiv/_workitems/edit/538822")]
        [Fact, Trait(Traits.Feature, Traits.Features.QuickInfo)]
        public async Task TestDelegateType()
        {
            await TestInClassAsync(
@"Fun$$c<int, string> field;",
                MainDescription("delegate TResult System.Func<in T, out TResult>(T arg)"),
                TypeParameterMap(
                    Lines($"\r\nT {FeaturesResources.is_} int",
                          $"TResult {FeaturesResources.is_} string")));
        }

        [WorkItem(538824, "http://vstfdevdiv:8080/DevDiv2/DevDiv/_workitems/edit/538824")]
        [Fact, Trait(Traits.Feature, Traits.Features.QuickInfo)]
        public async Task TestOnDelegateInvocation()
        {
            await TestAsync(
@"class Program
{
    delegate void D1();

    static void Main()
    {
        D1 d = Main;
        $$d();
    }
}",
                MainDescription($"({FeaturesResources.local_variable}) D1 d"));
        }

        [WorkItem(539240, "http://vstfdevdiv:8080/DevDiv2/DevDiv/_workitems/edit/539240")]
        [Fact, Trait(Traits.Feature, Traits.Features.QuickInfo)]
        public async Task TestOnArrayCreation1()
        {
            await TestAsync(
@"class Program
{
    static void Main()
    {
        int[] a = n$$ew int[0];
    }
}", MainDescription("int[]"));
        }

        [WorkItem(539240, "http://vstfdevdiv:8080/DevDiv2/DevDiv/_workitems/edit/539240")]
        [Fact, Trait(Traits.Feature, Traits.Features.QuickInfo)]
        public async Task TestOnArrayCreation2()
        {
            await TestAsync(
@"class Program
{
    static void Main()
    {
        int[] a = new i$$nt[0];
    }
}",
                MainDescription("struct System.Int32"));
        }

        [WorkItem(539841, "http://vstfdevdiv:8080/DevDiv2/DevDiv/_workitems/edit/539841")]
        [Fact, Trait(Traits.Feature, Traits.Features.QuickInfo)]
        public async Task TestIsNamedTypeAccessibleForErrorTypes()
        {
            await TestAsync(
@"sealed class B<T1, T2> : A<B<T1, T2>>
{
    protected sealed override B<A<T>, A$$<T>> N()
    {
    }
}

internal class A<T>
{
}",
                MainDescription("class A<T>"));
        }

        [WorkItem(540075, "http://vstfdevdiv:8080/DevDiv2/DevDiv/_workitems/edit/540075")]
        [Fact, Trait(Traits.Feature, Traits.Features.QuickInfo)]
        public async Task TestErrorType()
        {
            await TestAsync(
@"using Goo = Goo;

class C
{
    void Main()
    {
        $$Goo
    }
}",
                MainDescription("Goo"));
        }

        [WorkItem(16662, "https://github.com/dotnet/roslyn/issues/16662")]
        [Fact, Trait(Traits.Feature, Traits.Features.QuickInfo)]
        public async Task TestShortDiscardInAssignment()
        {
            await TestAsync(
@"class C
{
    int M()
    {
        $$_ = M();
    }
}",
                MainDescription("int _"));
        }

        [WorkItem(16662, "https://github.com/dotnet/roslyn/issues/16662")]
        [Fact, Trait(Traits.Feature, Traits.Features.QuickInfo)]
        public async Task TestUnderscoreLocalInAssignment()
        {
            await TestAsync(
@"class C
{
    int M()
    {
        var $$_ = M();
    }
}",
                MainDescription($"({FeaturesResources.local_variable}) int _"));
        }

        [WorkItem(16662, "https://github.com/dotnet/roslyn/issues/16662")]
        [Fact, Trait(Traits.Feature, Traits.Features.QuickInfo)]
        public async Task TestShortDiscardInOutVar()
        {
            await TestAsync(
@"class C
{
    void M(out int i)
    {
        M(out $$_);
        i = 0;
    }
}",
                MainDescription($"int _"));
        }

        [WorkItem(16667, "https://github.com/dotnet/roslyn/issues/16667")]
        [Fact, Trait(Traits.Feature, Traits.Features.QuickInfo)]
        public async Task TestDiscardInOutVar()
        {
            await TestAsync(
@"class C
{
    void M(out int i)
    {
        M(out var $$_);
        i = 0;
    }
}"); // No quick info (see issue #16667)
        }

        [WorkItem(16667, "https://github.com/dotnet/roslyn/issues/16667")]
        [Fact, Trait(Traits.Feature, Traits.Features.QuickInfo)]
        public async Task TestDiscardInIsPattern()
        {
            await TestAsync(
@"class C
{
    void M()
    {
        if (3 is int $$_) { }
    }
}"); // No quick info (see issue #16667)
        }

        [WorkItem(16667, "https://github.com/dotnet/roslyn/issues/16667")]
        [Fact, Trait(Traits.Feature, Traits.Features.QuickInfo)]
        public async Task TestDiscardInSwitchPattern()
        {
            await TestAsync(
@"class C
{
    void M()
    {
        switch (3)
        {
            case int $$_:
                return;
        }
    }
}"); // No quick info (see issue #16667)
        }

        [WorkItem(540871, "http://vstfdevdiv:8080/DevDiv2/DevDiv/_workitems/edit/540871")]
        [Fact, Trait(Traits.Feature, Traits.Features.QuickInfo)]
        public async Task TestLiterals()
        {
            await TestAsync(
@"class MyClass
{
    MyClass() : this($$10)
    {
        intI = 2;
    }

    public MyClass(int i)
    {
    }

    static int intI = 1;

    public static int Main()
    {
        return 1;
    }
}",
                MainDescription("struct System.Int32"));
        }

        [WorkItem(541444, "http://vstfdevdiv:8080/DevDiv2/DevDiv/_workitems/edit/541444")]
        [Fact, Trait(Traits.Feature, Traits.Features.QuickInfo)]
        public async Task TestErrorInForeach()
        {
            await TestAsync(
@"class C
{
    void Main()
    {
        foreach (int cc in null)
        {
            $$cc = 1;
        }
    }
}",
                MainDescription($"({FeaturesResources.local_variable}) int cc"));
        }

        [WorkItem(540438, "http://vstfdevdiv:8080/DevDiv2/DevDiv/_workitems/edit/540438")]
        [Fact, Trait(Traits.Feature, Traits.Features.QuickInfo)]
        public async Task TestNoQuickInfoOnAnonymousDelegate()
        {
            await TestAsync(
@"using System;

class Program
{
    static void Main(string[] args)
    {
        Action a = $$delegate {
        };
    }
}");
        }

        [WorkItem(541678, "http://vstfdevdiv:8080/DevDiv2/DevDiv/_workitems/edit/541678")]
        [Fact, Trait(Traits.Feature, Traits.Features.QuickInfo)]
        public async Task TestQuickInfoOnEvent()
        {
            await TestAsync(
@"using System;

public class SampleEventArgs
{
    public SampleEventArgs(string s)
    {
        Text = s;
    }

    public String Text { get; private set; }
}

public class Publisher
{
    public delegate void SampleEventHandler(object sender, SampleEventArgs e);

    public event SampleEventHandler SampleEvent;

    protected virtual void RaiseSampleEvent()
    {
        if (Sam$$pleEvent != null)
            SampleEvent(this, new SampleEventArgs(""Hello""));
    }
}",
                MainDescription("SampleEventHandler Publisher.SampleEvent"));
        }

        [WorkItem(542157, "http://vstfdevdiv:8080/DevDiv2/DevDiv/_workitems/edit/542157")]
        [Fact, Trait(Traits.Feature, Traits.Features.QuickInfo)]
        public async Task TestEvent()
        {
            await TestInMethodAsync(@"System.Console.CancelKeyPres$$s += null;",
                MainDescription("ConsoleCancelEventHandler Console.CancelKeyPress"));
        }

        [WorkItem(542157, "http://vstfdevdiv:8080/DevDiv2/DevDiv/_workitems/edit/542157")]
        [Fact, Trait(Traits.Feature, Traits.Features.QuickInfo)]
        public async Task TestEventPlusEqualsOperator()
        {
            await TestInMethodAsync(@"System.Console.CancelKeyPress +$$= null;",
                MainDescription("void Console.CancelKeyPress.add"));
        }

        [WorkItem(542157, "http://vstfdevdiv:8080/DevDiv2/DevDiv/_workitems/edit/542157")]
        [Fact, Trait(Traits.Feature, Traits.Features.QuickInfo)]
        public async Task TestEventMinusEqualsOperator()
        {
            await TestInMethodAsync(@"System.Console.CancelKeyPress -$$= null;",
                MainDescription("void Console.CancelKeyPress.remove"));
        }

        [WorkItem(541885, "http://vstfdevdiv:8080/DevDiv2/DevDiv/_workitems/edit/541885")]
        [Fact, Trait(Traits.Feature, Traits.Features.QuickInfo)]
        public async Task TestQuickInfoOnExtensionMethod()
        {
            await TestWithOptionsAsync(Options.Regular, 
@"using System;
using System.Collections.Generic;
using System.Linq;

class Program
{
    static void Main(string[] args)
    {
        int[] values = {
            1
        };
        bool isArray = 7.I$$n(values);
    }
}

public static class MyExtensions
{
    public static bool In<T>(this T o, IEnumerable<T> items)
    {
        return true;
    }
}",
                MainDescription($"({CSharpFeaturesResources.extension}) bool int.In<int>(IEnumerable<int> items)"));
        }

        [Fact, Trait(Traits.Feature, Traits.Features.QuickInfo)]
        public async Task TestQuickInfoOnExtensionMethodOverloads()
        {
            await TestWithOptionsAsync(Options.Regular, 
@"using System;
using System.Linq;

class Program
{
    static void Main(string[] args)
    {
        ""1"".Test$$Ext();
    }
}

public static class Ex
{
    public static void TestExt<T>(this T ex)
    {
    }

    public static void TestExt<T>(this T ex, T arg)
    {
    }

    public static void TestExt(this string ex, int arg)
    {
    }
}",
                MainDescription($"({CSharpFeaturesResources.extension}) void string.TestExt<string>() (+ 2 {FeaturesResources.overloads_})"));
        }

        [Fact, Trait(Traits.Feature, Traits.Features.QuickInfo)]
        public async Task TestQuickInfoOnExtensionMethodOverloads2()
        {
            await TestWithOptionsAsync(Options.Regular, 
@"using System;
using System.Linq;

class Program
{
    static void Main(string[] args)
    {
        ""1"".Test$$Ext();
    }
}

public static class Ex
{
    public static void TestExt<T>(this T ex)
    {
    }

    public static void TestExt<T>(this T ex, T arg)
    {
    }

    public static void TestExt(this int ex, int arg)
    {
    }
}",
                MainDescription($"({CSharpFeaturesResources.extension}) void string.TestExt<string>() (+ 1 {FeaturesResources.overload})"));
        }

        [Fact, Trait(Traits.Feature, Traits.Features.QuickInfo)]
        public async Task Query1()
        {
            await TestAsync(
@"using System.Linq;

class C
{
    void M()
    {
        var q = from n in new int[] { 1, 2, 3, 4, 5 }

                select $$n;
    }
}",
                MainDescription($"({FeaturesResources.range_variable}) int n"));
        }

        [Fact, Trait(Traits.Feature, Traits.Features.QuickInfo)]
        public async Task Query2()
        {
            await TestAsync(
@"using System.Linq;

class C
{
    void M()
    {
        var q = from n$$ in new int[] { 1, 2, 3, 4, 5 }

                select n;
    }
}",
                MainDescription($"({FeaturesResources.range_variable}) int n"));
        }

        [Fact, Trait(Traits.Feature, Traits.Features.QuickInfo)]
        public async Task Query3()
        {
            await TestAsync(
@"class C
{
    void M()
    {
        var q = from n in new int[] { 1, 2, 3, 4, 5 }

                select $$n;
    }
}",
                MainDescription($"({FeaturesResources.range_variable}) ? n"));
        }

        [Fact, Trait(Traits.Feature, Traits.Features.QuickInfo)]
        public async Task Query4()
        {
            await TestAsync(
@"class C
{
    void M()
    {
        var q = from n$$ in new int[] { 1, 2, 3, 4, 5 }

                select n;
    }
}",
                MainDescription($"({FeaturesResources.range_variable}) ? n"));
        }

        [Fact, Trait(Traits.Feature, Traits.Features.QuickInfo)]
        public async Task Query5()
        {
            await TestAsync(
@"using System.Collections.Generic;
using System.Linq;

class C
{
    void M()
    {
        var q = from n in new List<object>()
                select $$n;
    }
}",
                MainDescription($"({FeaturesResources.range_variable}) object n"));
        }

        [Fact, Trait(Traits.Feature, Traits.Features.QuickInfo)]
        public async Task Query6()
        {
            await TestAsync(
@"using System.Collections.Generic;
using System.Linq;

class C
{
    void M()
    {
        var q = from n$$ in new List<object>()
                select n;
    }
}",
                MainDescription($"({FeaturesResources.range_variable}) object n"));
        }

        [Fact, Trait(Traits.Feature, Traits.Features.QuickInfo)]
        public async Task Query7()
        {
            await TestAsync(
@"using System.Collections.Generic;
using System.Linq;

class C
{
    void M()
    {
        var q = from int n in new List<object>()
                select $$n;
    }
}",
                MainDescription($"({FeaturesResources.range_variable}) int n"));
        }

        [Fact, Trait(Traits.Feature, Traits.Features.QuickInfo)]
        public async Task Query8()
        {
            await TestAsync(
@"using System.Collections.Generic;
using System.Linq;

class C
{
    void M()
    {
        var q = from int n$$ in new List<object>()
                select n;
    }
}",
                MainDescription($"({FeaturesResources.range_variable}) int n"));
        }

        [Fact, Trait(Traits.Feature, Traits.Features.QuickInfo)]
        public async Task Query9()
        {
            await TestAsync(
@"using System.Collections.Generic;
using System.Linq;

class C
{
    void M()
    {
        var q = from x$$ in new List<List<int>>()
                from y in x
                select y;
    }
}",
                MainDescription($"({FeaturesResources.range_variable}) List<int> x"));
        }

        [Fact, Trait(Traits.Feature, Traits.Features.QuickInfo)]
        public async Task Query10()
        {
            await TestAsync(
@"using System.Collections.Generic;
using System.Linq;

class C
{
    void M()
    {
        var q = from x in new List<List<int>>()
                from y in $$x
                select y;
    }
}",
                MainDescription($"({FeaturesResources.range_variable}) List<int> x"));
        }

        [Fact, Trait(Traits.Feature, Traits.Features.QuickInfo)]
        public async Task Query11()
        {
            await TestAsync(
@"using System.Collections.Generic;
using System.Linq;

class C
{
    void M()
    {
        var q = from x in new List<List<int>>()
                from y$$ in x
                select y;
    }
}",
                MainDescription($"({FeaturesResources.range_variable}) int y"));
        }

        [Fact, Trait(Traits.Feature, Traits.Features.QuickInfo)]
        public async Task Query12()
        {
            await TestAsync(
@"using System.Collections.Generic;
using System.Linq;

class C
{
    void M()
    {
        var q = from x in new List<List<int>>()
                from y in x
                select $$y;
    }
}",
                MainDescription($"({FeaturesResources.range_variable}) int y"));
        }

        [WorkItem(543205, "http://vstfdevdiv:8080/DevDiv2/DevDiv/_workitems/edit/543205")]
        [Fact, Trait(Traits.Feature, Traits.Features.QuickInfo)]
        public async Task TestErrorGlobal()
        {
            await TestAsync(
@"extern alias global;

class myClass
{
    static int Main()
    {
        $$global::otherClass oc = new global::otherClass();
        return 0;
    }
}",
                MainDescription("<global namespace>"));
        }

        [Fact, Trait(Traits.Feature, Traits.Features.QuickInfo)]
        public async Task DontRemoveAttributeSuffixAndProduceInvalidIdentifier1()
        {
            await TestAsync(
@"using System;

class classAttribute : Attribute
{
    private classAttribute x$$;
}",
                MainDescription($"({FeaturesResources.field}) classAttribute classAttribute.x"));
        }

        [WorkItem(544026, "http://vstfdevdiv:8080/DevDiv2/DevDiv/_workitems/edit/544026")]
        [Fact, Trait(Traits.Feature, Traits.Features.QuickInfo)]
        public async Task DontRemoveAttributeSuffix2()
        {
            await TestAsync(
@"using System;

class class1Attribute : Attribute
{
    private class1Attribute x$$;
}",
                MainDescription($"({FeaturesResources.field}) class1Attribute class1Attribute.x"));
        }

        [WorkItem(1696, "https://github.com/dotnet/roslyn/issues/1696")]
        [Fact, Trait(Traits.Feature, Traits.Features.QuickInfo)]
        public async Task AttributeQuickInfoBindsToClassTest()
        {
            await TestAsync(
@"using System;

/// <summary>
/// class comment
/// </summary>
[Some$$]
class SomeAttribute : Attribute
{
    /// <summary>
    /// ctor comment
    /// </summary>
    public SomeAttribute()
    {
    }
}",
                Documentation("class comment"));
        }

        [WorkItem(1696, "https://github.com/dotnet/roslyn/issues/1696")]
        [Fact, Trait(Traits.Feature, Traits.Features.QuickInfo)]
        public async Task AttributeConstructorQuickInfo()
        {
            await TestAsync(
@"using System;

/// <summary>
/// class comment
/// </summary>
class SomeAttribute : Attribute
{
    /// <summary>
    /// ctor comment
    /// </summary>
    public SomeAttribute()
    {
        var s = new Some$$Attribute();
    }
}",
                Documentation("ctor comment"));
        }

        [Fact, Trait(Traits.Feature, Traits.Features.QuickInfo)]
        public async Task TestLabel()
        {
            await TestInClassAsync(
@"void M()
{
Goo:
    int Goo;
    goto Goo$$;
}",
                MainDescription($"({FeaturesResources.label}) Goo"));
        }

        [WorkItem(542613, "http://vstfdevdiv:8080/DevDiv2/DevDiv/_workitems/edit/542613")]
        [Fact, Trait(Traits.Feature, Traits.Features.QuickInfo)]
        public async Task TestUnboundGeneric()
        {
            await TestAsync(
@"using System;
using System.Collections.Generic;

class C
{
    void M()
    {
        Type t = typeof(L$$ist<>);
    }
}",
                MainDescription("class System.Collections.Generic.List<T>"),
                NoTypeParameterMap);
        }

        [WorkItem(543113, "http://vstfdevdiv:8080/DevDiv2/DevDiv/_workitems/edit/543113")]
        [Fact, Trait(Traits.Feature, Traits.Features.QuickInfo)]
        public async Task TestAnonymousTypeNew1()
        {
            await TestAsync(
@"class C
{
    void M()
    {
        var v = $$new { };
    }
}",
                MainDescription(@"AnonymousType 'a"),
                NoTypeParameterMap,
                AnonymousTypes(
$@"
{FeaturesResources.Anonymous_Types_colon}
    'a {FeaturesResources.is_} new {{  }}"));
        }

        [WorkItem(543873, "http://vstfdevdiv:8080/DevDiv2/DevDiv/_workitems/edit/543873")]
        [Fact, Trait(Traits.Feature, Traits.Features.QuickInfo)]
        public async Task TestNestedAnonymousType()
        {
            // verify nested anonymous types are listed in the same order for different properties
            // verify first property
            await TestInMethodAsync(
@"var x = new[] { new { Name = ""BillG"", Address = new { Street = ""1 Microsoft Way"", Zip = ""98052"" } } };

x[0].$$Address",
                MainDescription(@"'b 'a.Address { get; }"),
                NoTypeParameterMap,
                AnonymousTypes(
$@"
{FeaturesResources.Anonymous_Types_colon}
    'a {FeaturesResources.is_} new {{ string Name, 'b Address }}
    'b {FeaturesResources.is_} new {{ string Street, string Zip }}"));

            // verify second property
            await TestInMethodAsync(
@"var x = new[] { new { Name = ""BillG"", Address = new { Street = ""1 Microsoft Way"", Zip = ""98052"" } } };

x[0].$$Name",
                MainDescription(@"string 'a.Name { get; }"),
                NoTypeParameterMap,
                AnonymousTypes(
$@"
{FeaturesResources.Anonymous_Types_colon}
    'a {FeaturesResources.is_} new {{ string Name, 'b Address }}
    'b {FeaturesResources.is_} new {{ string Street, string Zip }}"));
        }

        [Fact, Trait(Traits.Feature, Traits.Features.QuickInfo)]
        [WorkItem(543183, "http://vstfdevdiv:8080/DevDiv2/DevDiv/_workitems/edit/543183")]
        public async Task TestAssignmentOperatorInAnonymousType()
        {
            await TestAsync(
@"class C
{
    void M()
    {
        var a = new { A $$= 0 };
    }
}");
        }

        [Fact, Trait(Traits.Feature, Traits.Features.QuickInfo)]
        [WorkItem(10731, "DevDiv_Projects/Roslyn")]
        public async Task TestErrorAnonymousTypeDoesntShow()
        {
            await TestInMethodAsync(
@"var a = new { new { N = 0 }.N, new { } }.$$N;",
                MainDescription(@"int 'a.N { get; }"),
                NoTypeParameterMap,
                AnonymousTypes(
$@"
{FeaturesResources.Anonymous_Types_colon}
    'a {FeaturesResources.is_} new {{ int N }}"));
        }

        [Fact, Trait(Traits.Feature, Traits.Features.QuickInfo)]
        [WorkItem(543553, "http://vstfdevdiv:8080/DevDiv2/DevDiv/_workitems/edit/543553")]
        public async Task TestArrayAssignedToVar()
        {
            await TestAsync(
@"class C
{
    static void M(string[] args)
    {
        v$$ar a = args;
    }
}",
                MainDescription("string[]"));
        }

        [WorkItem(529139, "http://vstfdevdiv:8080/DevDiv2/DevDiv/_workitems/edit/529139")]
        [Fact, Trait(Traits.Feature, Traits.Features.QuickInfo)]
        public async Task ColorColorRangeVariable()
        {
            await TestAsync(
@"using System.Collections.Generic;
using System.Linq;

namespace N1
{
    class yield
    {
        public static IEnumerable<yield> Bar()
        {
            foreach (yield yield in from yield in new yield[0]
                                    select y$$ield)
            {
                yield return yield;
            }
        }
    }
}",
                MainDescription($"({FeaturesResources.range_variable}) N1.yield yield"));
        }

        [WorkItem(543550, "http://vstfdevdiv:8080/DevDiv2/DevDiv/_workitems/edit/543550")]
        [Fact, Trait(Traits.Feature, Traits.Features.QuickInfo)]
        public async Task QuickInfoOnOperator()
        {
            await TestAsync(
@"using System.Collections.Generic;

class Program
{
    static void Main(string[] args)
    {
        var v = new Program() $$+ string.Empty;
    }

    public static implicit operator Program(string s)
    {
        return null;
    }

    public static IEnumerable<Program> operator +(Program p1, Program p2)
    {
        yield return p1;
        yield return p2;
    }
}",
                MainDescription("IEnumerable<Program> Program.operator +(Program p1, Program p2)"));
        }

        [Fact, Trait(Traits.Feature, Traits.Features.QuickInfo)]
        public async Task TestConstantField()
        {
            await TestAsync(
@"class C
{
    const int $$F = 1;",
                MainDescription($"({FeaturesResources.constant}) int C.F = 1"));
        }

        [Fact, Trait(Traits.Feature, Traits.Features.QuickInfo)]
        public async Task TestMultipleConstantFields()
        {
            await TestAsync(
@"class C
{
    public const double X = 1.0, Y = 2.0, $$Z = 3.5;",
                MainDescription($"({FeaturesResources.constant}) double C.Z = 3.5"));
        }

        [Fact, Trait(Traits.Feature, Traits.Features.QuickInfo)]
        public async Task TestConstantDependencies()
        {
            await TestAsync(
@"class A
{
    public const int $$X = B.Z + 1;
    public const int Y = 10;
}

class B
{
    public const int Z = A.Y + 1;
}",
                MainDescription($"({FeaturesResources.constant}) int A.X = B.Z + 1"));
        }

        [Fact, Trait(Traits.Feature, Traits.Features.QuickInfo)]
        public async Task TestConstantCircularDependencies()
        {
            await TestAsync(
@"class A
{
    public const int X = B.Z + 1;
}

class B
{
    public const int Z$$ = A.X + 1;
}",
                MainDescription($"({FeaturesResources.constant}) int B.Z = A.X + 1"));
        }

        [WorkItem(544620, "http://vstfdevdiv:8080/DevDiv2/DevDiv/_workitems/edit/544620")]
        [Fact, Trait(Traits.Feature, Traits.Features.QuickInfo)]
        public async Task TestConstantOverflow()
        {
            await TestAsync(
@"class B
{
    public const int Z$$ = int.MaxValue + 1;
}",
                MainDescription($"({FeaturesResources.constant}) int B.Z = int.MaxValue + 1"));
        }

        [WorkItem(544620, "http://vstfdevdiv:8080/DevDiv2/DevDiv/_workitems/edit/544620")]
        [Fact, Trait(Traits.Feature, Traits.Features.QuickInfo)]
        public async Task TestConstantOverflowInUncheckedContext()
        {
            await TestAsync(
@"class B
{
    public const int Z$$ = unchecked(int.MaxValue + 1);
}",
                MainDescription($"({FeaturesResources.constant}) int B.Z = unchecked(int.MaxValue + 1)"));
        }

        [Fact, Trait(Traits.Feature, Traits.Features.QuickInfo)]
        public async Task TestEnumInConstantField()
        {
            await TestAsync(
@"public class EnumTest
{
    enum Days
    {
        Sun,
        Mon,
        Tue,
        Wed,
        Thu,
        Fri,
        Sat
    };

    static void Main()
    {
        const int $$x = (int)Days.Sun;
    }
}",
                MainDescription($"({FeaturesResources.local_constant}) int x = (int)Days.Sun"));
        }

        [Fact, Trait(Traits.Feature, Traits.Features.QuickInfo)]
        public async Task TestConstantInDefaultExpression()
        {
            await TestAsync(
@"public class EnumTest
{
    enum Days
    {
        Sun,
        Mon,
        Tue,
        Wed,
        Thu,
        Fri,
        Sat
    };

    static void Main()
    {
        const Days $$x = default(Days);
    }
}",
                MainDescription($"({FeaturesResources.local_constant}) Days x = default(Days)"));
        }

        [Fact, Trait(Traits.Feature, Traits.Features.QuickInfo)]
        public async Task TestConstantParameter()
        {
            await TestAsync(
@"class C
{
    void Bar(int $$b = 1);
}",
                MainDescription($"({FeaturesResources.parameter}) int b = 1"));
        }

        [Fact, Trait(Traits.Feature, Traits.Features.QuickInfo)]
        public async Task TestConstantLocal()
        {
            await TestAsync(
@"class C
{
    void Bar()
    {
        const int $$loc = 1;
    }",
                MainDescription($"({FeaturesResources.local_constant}) int loc = 1"));
        }

        [WorkItem(544416, "http://vstfdevdiv:8080/DevDiv2/DevDiv/_workitems/edit/544416")]
        [Fact, Trait(Traits.Feature, Traits.Features.QuickInfo)]
        public async Task TestErrorType1()
        {
            await TestInMethodAsync(
@"var $$v1 = new Goo();",
                MainDescription($"({FeaturesResources.local_variable}) Goo v1"));
        }

        [WorkItem(544416, "http://vstfdevdiv:8080/DevDiv2/DevDiv/_workitems/edit/544416")]
        [Fact, Trait(Traits.Feature, Traits.Features.QuickInfo)]
        public async Task TestErrorType2()
        {
            await TestInMethodAsync(
@"var $$v1 = v1;",
                MainDescription($"({FeaturesResources.local_variable}) var v1"));
        }

        [WorkItem(544416, "http://vstfdevdiv:8080/DevDiv2/DevDiv/_workitems/edit/544416")]
        [Fact, Trait(Traits.Feature, Traits.Features.QuickInfo)]
        public async Task TestErrorType3()
        {
            await TestInMethodAsync(
@"var $$v1 = new Goo<Bar>();",
                MainDescription($"({FeaturesResources.local_variable}) Goo<Bar> v1"));
        }

        [WorkItem(544416, "http://vstfdevdiv:8080/DevDiv2/DevDiv/_workitems/edit/544416")]
        [Fact, Trait(Traits.Feature, Traits.Features.QuickInfo)]
        public async Task TestErrorType4()
        {
            await TestInMethodAsync(
@"var $$v1 = &(x => x);",
                MainDescription($"({FeaturesResources.local_variable}) ?* v1"));
        }

        [WorkItem(544416, "http://vstfdevdiv:8080/DevDiv2/DevDiv/_workitems/edit/544416")]
        [Fact, Trait(Traits.Feature, Traits.Features.QuickInfo)]
        public async Task TestErrorType5()
        {
            await TestInMethodAsync("var $$v1 = &v1",
                MainDescription($"({FeaturesResources.local_variable}) var* v1"));
        }

        [WorkItem(544416, "http://vstfdevdiv:8080/DevDiv2/DevDiv/_workitems/edit/544416")]
        [Fact, Trait(Traits.Feature, Traits.Features.QuickInfo)]
        public async Task TestErrorType6()
        {
            await TestInMethodAsync("var $$v1 = new Goo[1]",
                MainDescription($"({FeaturesResources.local_variable}) Goo[] v1"));
        }

        [WorkItem(544416, "http://vstfdevdiv:8080/DevDiv2/DevDiv/_workitems/edit/544416")]
        [Fact, Trait(Traits.Feature, Traits.Features.QuickInfo)]
        public async Task TestErrorType7()
        {
            await TestInClassAsync(
@"class C
{
    void Method()
    {
    }

    void Goo()
    {
        var $$v1 = MethodGroup;
    }
}",
                MainDescription($"({FeaturesResources.local_variable}) ? v1"));
        }

        [WorkItem(544416, "http://vstfdevdiv:8080/DevDiv2/DevDiv/_workitems/edit/544416")]
        [Fact, Trait(Traits.Feature, Traits.Features.QuickInfo)]
        public async Task TestErrorType8()
        {
            await TestInMethodAsync("var $$v1 = Unknown",
                MainDescription($"({FeaturesResources.local_variable}) ? v1"));
        }

        [WorkItem(545072, "http://vstfdevdiv:8080/DevDiv2/DevDiv/_workitems/edit/545072")]
        [Fact, Trait(Traits.Feature, Traits.Features.QuickInfo)]
        public async Task TestDelegateSpecialTypes()
        {
            await TestAsync(
@"delegate void $$F(int x);",
                MainDescription("delegate void F(int x)"));
        }

        [WorkItem(545108, "http://vstfdevdiv:8080/DevDiv2/DevDiv/_workitems/edit/545108")]
        [Fact, Trait(Traits.Feature, Traits.Features.QuickInfo)]
        public async Task TestNullPointerParameter()
        {
            await TestAsync(
@"class C
{
    unsafe void $$Goo(int* x = null)
    {
    }
}",
                MainDescription("void C.Goo([int* x = null])"));
        }

        [WorkItem(545098, "http://vstfdevdiv:8080/DevDiv2/DevDiv/_workitems/edit/545098")]
        [Fact, Trait(Traits.Feature, Traits.Features.QuickInfo)]
        public async Task TestLetIdentifier1()
        {
            await TestInMethodAsync("var q = from e in \"\" let $$y = 1 let a = new { y } select a;",
                MainDescription($"({FeaturesResources.range_variable}) int y"));
        }

        [WorkItem(545295, "http://vstfdevdiv:8080/DevDiv2/DevDiv/_workitems/edit/545295")]
        [Fact, Trait(Traits.Feature, Traits.Features.QuickInfo)]
        public async Task TestNullableDefaultValue()
        {
            await TestAsync(
@"class Test
{
    void $$Method(int? t1 = null)
    {
    }
}",
                MainDescription("void Test.Method([int? t1 = null])"));
        }

        [WorkItem(529586, "http://vstfdevdiv:8080/DevDiv2/DevDiv/_workitems/edit/529586")]
        [Fact, Trait(Traits.Feature, Traits.Features.QuickInfo)]
        public async Task TestInvalidParameterInitializer()
        {
            await TestAsync(
@"class Program
{
    void M1(float $$j1 = ""Hello""
+
""World"")
    {
    }
}",
                MainDescription($@"({FeaturesResources.parameter}) float j1 = ""Hello"" + ""World"""));
        }

        [WorkItem(545230, "http://vstfdevdiv:8080/DevDiv2/DevDiv/_workitems/edit/545230")]
        [Fact, Trait(Traits.Feature, Traits.Features.QuickInfo)]
        public async Task TestComplexConstLocal()
        {
            await TestAsync(
@"class Program
{
    void Main()
    {
        const int MEGABYTE = 1024 *
            1024 + true;
        Blah($$MEGABYTE);
    }
}",
                MainDescription($@"({FeaturesResources.local_constant}) int MEGABYTE = 1024 * 1024 + true"));
        }

        [WorkItem(545230, "http://vstfdevdiv:8080/DevDiv2/DevDiv/_workitems/edit/545230")]
        [Fact, Trait(Traits.Feature, Traits.Features.QuickInfo)]
        public async Task TestComplexConstField()
        {
            await TestAsync(
@"class Program
{
    const int a = true
        -
        false;

    void Main()
    {
        Goo($$a);
    }
}",
                MainDescription($"({FeaturesResources.constant}) int Program.a = true - false"));
        }

        [Fact, Trait(Traits.Feature, Traits.Features.QuickInfo)]
        public async Task TestTypeParameterCrefDoesNotHaveQuickInfo()
        {
            await TestAsync(
@"class C<T>
{
    ///  <see cref=""C{X$$}""/>
    static void Main(string[] args)
    {
    }
}");
        }

        [Fact, Trait(Traits.Feature, Traits.Features.QuickInfo)]
        public async Task TestCref1()
        {
            await TestAsync(
@"class Program
{
    ///  <see cref=""Mai$$n""/>
    static void Main(string[] args)
    {
    }
}",
                MainDescription(@"void Program.Main(string[] args)"));
        }

        [Fact, Trait(Traits.Feature, Traits.Features.QuickInfo)]
        public async Task TestCref2()
        {
            await TestAsync(
@"class Program
{
    ///  <see cref=""$$Main""/>
    static void Main(string[] args)
    {
    }
}",
                MainDescription(@"void Program.Main(string[] args)"));
        }

        [Fact, Trait(Traits.Feature, Traits.Features.QuickInfo)]
        public async Task TestCref3()
        {
            await TestAsync(
@"class Program
{
    ///  <see cref=""Main""$$/>
    static void Main(string[] args)
    {
    }
}");
        }

        [Fact, Trait(Traits.Feature, Traits.Features.QuickInfo)]
        public async Task TestCref4()
        {
            await TestAsync(
@"class Program
{
    ///  <see cref=""Main$$""/>
    static void Main(string[] args)
    {
    }
}");
        }

        [Fact, Trait(Traits.Feature, Traits.Features.QuickInfo)]
        public async Task TestCref5()
        {
            await TestAsync(
@"class Program
{
    ///  <see cref=""Main""$$/>
    static void Main(string[] args)
    {
    }
}");
        }

        [WorkItem(546849, "http://vstfdevdiv:8080/DevDiv2/DevDiv/_workitems/edit/546849")]
        [Fact, Trait(Traits.Feature, Traits.Features.QuickInfo)]
        public async Task TestIndexedProperty()
        {
            var markup = @"class Program
{
    void M()
    {
            CCC c = new CCC();
            c.Index$$Prop[0] = ""s"";
    }
}";

            // Note that <COMImport> is required by compiler.  Bug 17013 tracks enabling indexed property for non-COM types.
            var referencedCode = @"Imports System.Runtime.InteropServices
<ComImport()>
<GuidAttribute(CCC.ClassId)>
Public Class CCC

#Region ""COM GUIDs""
    Public Const ClassId As String = ""9d965fd2-1514-44f6-accd-257ce77c46b0""
    Public Const InterfaceId As String = ""a9415060-fdf0-47e3-bc80-9c18f7f39cf6""
    Public Const EventsId As String = ""c6a866a5-5f97-4b53-a5df-3739dc8ff1bb""
# End Region

    ''' <summary>
    ''' An index property from VB
    ''' </summary>
    ''' <param name=""p1"">p1 is an integer index</param>
    ''' <returns>A string</returns>
    Public Property IndexProp(ByVal p1 As Integer, Optional ByVal p2 As Integer = 0) As String
        Get
            Return Nothing
        End Get
        Set(ByVal value As String)

        End Set
    End Property
End Class";

            await TestWithReferenceAsync(sourceCode: markup,
                referencedCode: referencedCode,
                sourceLanguage: LanguageNames.CSharp,
                referencedLanguage: LanguageNames.VisualBasic,
                expectedResults: MainDescription("string CCC.IndexProp[int p1, [int p2 = 0]] { get; set; }"));
        }

        [WorkItem(546918, "http://vstfdevdiv:8080/DevDiv2/DevDiv/_workitems/edit/546918")]
        [Fact, Trait(Traits.Feature, Traits.Features.QuickInfo)]
        public async Task TestUnconstructedGeneric()
        {
            await TestAsync(
@"class A<T>
{
    enum SortOrder
    {
        Ascending,
        Descending,
        None
    }

    void Goo()
    {
        var b = $$SortOrder.Ascending;
    }
}",
                MainDescription(@"enum A<T>.SortOrder"));
        }

        [WorkItem(546970, "http://vstfdevdiv:8080/DevDiv2/DevDiv/_workitems/edit/546970")]
        [Fact, Trait(Traits.Feature, Traits.Features.QuickInfo)]
        public async Task TestUnconstructedGenericInCRef()
        {
            await TestAsync(
@"/// <see cref=""$$C{T}"" />
class C<T>
{
}",
                MainDescription(@"class C<T>"));
        }

        [Fact, Trait(Traits.Feature, Traits.Features.QuickInfo)]
        public async Task TestAwaitableMethod()
        {
            var markup = @"using System.Threading.Tasks;
class C
{
    async Task Goo()
    {
        Go$$o();
    }
}";
            var description = $"({CSharpFeaturesResources.awaitable}) Task C.Goo()";

            var documentation = $@"
{WorkspacesResources.Usage_colon}
  {SyntaxFacts.GetText(SyntaxKind.AwaitKeyword)} Goo();";

            await VerifyWithMscorlib45Async(markup, new[] { MainDescription(description), Usage(documentation) });
        }

        [Fact, Trait(Traits.Feature, Traits.Features.QuickInfo)]
        public async Task ObsoleteItem()
        {
            var markup = @"
using System;

class Program
{
    [Obsolete]
    public void goo()
    {
        go$$o();
    }
}";
            await TestAsync(markup, MainDescription($"[{CSharpFeaturesResources.deprecated}] void Program.goo()"));
        }

        [WorkItem(751070, "http://vstfdevdiv:8080/DevDiv2/DevDiv/_workitems/edit/751070")]
        [Fact, Trait(Traits.Feature, Traits.Features.QuickInfo)]
        public async Task DynamicOperator()
        {
            var markup = @"

public class Test
{
    public delegate void NoParam();

    static int Main()
    {
        dynamic x = new object();
        if (((System.Func<dynamic>)(() => (x =$$= null)))())
            return 0;
        return 1;
    }
}";
            await TestAsync(markup, MainDescription("dynamic dynamic.operator ==(dynamic left, dynamic right)"));
        }

        [Fact, Trait(Traits.Feature, Traits.Features.QuickInfo)]
        public async Task TextOnlyDocComment()
        {
            await TestAsync(
@"/// <summary>
///goo
/// </summary>
class C$$
{
}", Documentation("goo"));
        }

        [Fact, Trait(Traits.Feature, Traits.Features.QuickInfo)]
        public async Task TestTrimConcatMultiLine()
        {
            await TestAsync(
@"/// <summary>
/// goo
/// bar
/// </summary>
class C$$
{
}", Documentation("goo bar"));
        }

        [Fact, Trait(Traits.Feature, Traits.Features.QuickInfo)]
        public async Task TestCref()
        {
            await TestAsync(
@"/// <summary>
/// <see cref=""C""/>
/// <seealso cref=""C""/>
/// </summary>
class C$$
{
}", Documentation("C C"));
        }

        [Fact, Trait(Traits.Feature, Traits.Features.QuickInfo)]
        public async Task ExcludeTextOutsideSummaryBlock()
        {
            await TestAsync(
@"/// red
/// <summary>
/// green
/// </summary>
/// yellow
class C$$
{
}", Documentation("green"));
        }

        [Fact, Trait(Traits.Feature, Traits.Features.QuickInfo)]
        public async Task NewlineAfterPara()
        {
            await TestAsync(
@"/// <summary>
/// <para>goo</para>
/// </summary>
class C$$
{
}", Documentation("goo"));
        }

        [Fact, Trait(Traits.Feature, Traits.Features.QuickInfo)]
        public async Task TextOnlyDocComment_Metadata()
        {
            var referenced = @"
/// <summary>
///goo
/// </summary>
public class C
{
}";

            var code = @"
class G
{
    void goo()
    {
        C$$ c;
    }
}";
            await TestWithMetadataReferenceHelperAsync(code, referenced, "C#", "C#", Documentation("goo"));
        }

        [Fact, Trait(Traits.Feature, Traits.Features.QuickInfo)]
        public async Task TestTrimConcatMultiLine_Metadata()
        {
            var referenced = @"
/// <summary>
/// goo
/// bar
/// </summary>
public class C
{
}";

            var code = @"
class G
{
    void goo()
    {
        C$$ c;
    }
}";
            await TestWithMetadataReferenceHelperAsync(code, referenced, "C#", "C#", Documentation("goo bar"));
        }

        [Fact, Trait(Traits.Feature, Traits.Features.QuickInfo)]
        public async Task TestCref_Metadata()
        {
            var code = @"
class G
{
    void goo()
    {
        C$$ c;
    }
}";

            var referenced = @"/// <summary>
/// <see cref=""C""/>
/// <seealso cref=""C""/>
/// </summary>
public class C
{
}";
            await TestWithMetadataReferenceHelperAsync(code, referenced, "C#", "C#", Documentation("C C"));
        }

        [Fact, Trait(Traits.Feature, Traits.Features.QuickInfo)]
        public async Task ExcludeTextOutsideSummaryBlock_Metadata()
        {
            var code = @"
class G
{
    void goo()
    {
        C$$ c;
    }
}";

            var referenced = @"
/// red
/// <summary>
/// green
/// </summary>
/// yellow
public class C
{
}";
            await TestWithMetadataReferenceHelperAsync(code, referenced, "C#", "C#", Documentation("green"));
        }

        [Fact, Trait(Traits.Feature, Traits.Features.QuickInfo)]
        public async Task Param()
        {
            await TestAsync(
@"/// <summary></summary>
public class C
{
    /// <typeparam name=""T"">A type parameter of <see cref=""goo{ T} (string[], T)""/></typeparam>
    /// <param name=""args"">First parameter of <see cref=""Goo{T} (string[], T)""/></param>
    /// <param name=""otherParam"">Another parameter of <see cref=""Goo{T}(string[], T)""/></param>
    public void Goo<T>(string[] arg$$s, T otherParam)
    {
    }
}", Documentation("First parameter of C.Goo<T>(string[], T)"));
        }

        [Fact, Trait(Traits.Feature, Traits.Features.QuickInfo)]
        public async Task Param_Metadata()
        {
            var code = @"
class G
{
    void goo()
    {
        C c;
        c.Goo<int>(arg$$s: new string[] { }, 1);
    }
}";
            var referenced = @"
/// <summary></summary>
public class C
{
    /// <typeparam name=""T"">A type parameter of <see cref=""goo{ T} (string[], T)""/></typeparam>
    /// <param name=""args"">First parameter of <see cref=""Goo{T} (string[], T)""/></param>
    /// <param name=""otherParam"">Another parameter of <see cref=""Goo{T}(string[], T)""/></param>
    public void Goo<T>(string[] args, T otherParam)
    {
    }
}";
            await TestWithMetadataReferenceHelperAsync(code, referenced, "C#", "C#", Documentation("First parameter of C.Goo<T>(string[], T)"));
        }

        [Fact, Trait(Traits.Feature, Traits.Features.QuickInfo)]
        public async Task Param2()
        {
            await TestAsync(
@"/// <summary></summary>
public class C
{
    /// <typeparam name=""T"">A type parameter of <see cref=""goo{ T} (string[], T)""/></typeparam>
    /// <param name=""args"">First parameter of <see cref=""Goo{T} (string[], T)""/></param>
    /// <param name=""otherParam"">Another parameter of <see cref=""Goo{T}(string[], T)""/></param>
    public void Goo<T>(string[] args, T oth$$erParam)
    {
    }
}", Documentation("Another parameter of C.Goo<T>(string[], T)"));
        }

        [Fact, Trait(Traits.Feature, Traits.Features.QuickInfo)]
        public async Task Param2_Metadata()
        {
            var code = @"
class G
{
    void goo()
    {
        C c;
        c.Goo<int>(args: new string[] { }, other$$Param: 1);
    }
}";
            var referenced = @"
/// <summary></summary>
public class C
{
    /// <typeparam name=""T"">A type parameter of <see cref=""goo{ T} (string[], T)""/></typeparam>
    /// <param name=""args"">First parameter of <see cref=""Goo{T} (string[], T)""/></param>
    /// <param name=""otherParam"">Another parameter of <see cref=""Goo{T}(string[], T)""/></param>
    public void Goo<T>(string[] args, T otherParam)
    {
    }
}";
            await TestWithMetadataReferenceHelperAsync(code, referenced, "C#", "C#", Documentation("Another parameter of C.Goo<T>(string[], T)"));
        }

        [Fact, Trait(Traits.Feature, Traits.Features.QuickInfo)]
        public async Task TypeParam()
        {
            await TestAsync(
@"/// <summary></summary>
public class C
{
    /// <typeparam name=""T"">A type parameter of <see cref=""Goo{T} (string[], T)""/></typeparam>
    /// <param name=""args"">First parameter of <see cref=""Goo{T} (string[], T)""/></param>
    /// <param name=""otherParam"">Another parameter of <see cref=""Goo{T}(string[], T)""/></param>
    public void Goo<T$$>(string[] args, T otherParam)
    {
    }
}", Documentation("A type parameter of C.Goo<T>(string[], T)"));
        }

        [Fact, Trait(Traits.Feature, Traits.Features.QuickInfo)]
        public async Task UnboundCref()
        {
            await TestAsync(
@"/// <summary></summary>
public class C
{
    /// <typeparam name=""T"">A type parameter of <see cref=""goo{T}(string[], T)""/></typeparam>
    /// <param name=""args"">First parameter of <see cref=""Goo{T} (string[], T)""/></param>
    /// <param name=""otherParam"">Another parameter of <see cref=""Goo{T}(string[], T)""/></param>
    public void Goo<T$$>(string[] args, T otherParam)
    {
    }
}", Documentation("A type parameter of goo<T>(string[], T)"));
        }

        [Fact, Trait(Traits.Feature, Traits.Features.QuickInfo)]
        public async Task CrefInConstructor()
        {
            await TestAsync(
@"public class TestClass
{
    /// <summary> 
    /// This sample shows how to specify the <see cref=""TestClass""/> constructor as a cref attribute.
    /// </summary> 
    public TestClass$$()
    {
    }
}", Documentation("This sample shows how to specify the TestClass constructor as a cref attribute."));
        }

        [Fact, Trait(Traits.Feature, Traits.Features.QuickInfo)]
        public async Task CrefInConstructorOverloaded()
        {
            await TestAsync(
@"public class TestClass
{
    /// <summary> 
    /// This sample shows how to specify the <see cref=""TestClass""/> constructor as a cref attribute.
    /// </summary> 
    public TestClass()
    {
    }

    /// <summary> 
    /// This sample shows how to specify the <see cref=""TestClass(int)""/> constructor as a cref attribute.
    /// </summary> 
    public TestC$$lass(int value)
    {
    }
}", Documentation("This sample shows how to specify the TestClass(int) constructor as a cref attribute."));
        }

        [Fact, Trait(Traits.Feature, Traits.Features.QuickInfo)]
        public async Task CrefInGenericMethod1()
        {
            await TestAsync(
@"public class TestClass
{
    /// <summary> 
    /// The GetGenericValue method. 
    /// <para>This sample shows how to specify the <see cref=""GetGenericValue""/> method as a cref attribute.</para>
    /// </summary> 
    public static T GetGenericVa$$lue<T>(T para)
    {
        return para;
    }
}", Documentation("The GetGenericValue method.\r\n\r\nThis sample shows how to specify the TestClass.GetGenericValue<T>(T) method as a cref attribute."));
        }

        [Fact, Trait(Traits.Feature, Traits.Features.QuickInfo)]
        public async Task CrefInGenericMethod2()
        {
            await TestAsync(
@"public class TestClass
{
    /// <summary> 
    /// The GetGenericValue method. 
    /// <para>This sample shows how to specify the <see cref=""GetGenericValue{T}(T)""/> method as a cref attribute.</para>
    /// </summary> 
    public static T GetGenericVa$$lue<T>(T para)
    {
        return para;
    }
}", Documentation("The GetGenericValue method.\r\n\r\nThis sample shows how to specify the TestClass.GetGenericValue<T>(T) method as a cref attribute."));
        }

        [WorkItem(813350, "http://vstfdevdiv:8080/DevDiv2/DevDiv/_workitems/edit/813350")]
        [Fact, Trait(Traits.Feature, Traits.Features.QuickInfo)]
        public async Task CrefInMethodOverloading1()
        {
            await TestAsync(
@"public class TestClass
{
    public static int GetZero()
    {
        GetGenericValu$$e();
        GetGenericValue(5);
    }

    /// <summary> 
    /// This sample shows how to call the <see cref=""GetGenericValue{T}(T)""/> method
    /// </summary> 
    public static T GetGenericValue<T>(T para)
    {
        return para;
    }

    /// <summary> 
    /// This sample shows how to specify the <see cref=""GetGenericValue""/> method as a cref attribute.
    /// </summary> 
    public static void GetGenericValue()
    {
    }
}", Documentation("This sample shows how to specify the TestClass.GetGenericValue() method as a cref attribute."));
        }

        [WorkItem(813350, "http://vstfdevdiv:8080/DevDiv2/DevDiv/_workitems/edit/813350")]
        [Fact, Trait(Traits.Feature, Traits.Features.QuickInfo)]
        public async Task CrefInMethodOverloading2()
        {
            await TestAsync(
@"public class TestClass
{
    public static int GetZero()
    {
        GetGenericValue();
        GetGenericVal$$ue(5);
    }

    /// <summary> 
    /// This sample shows how to call the <see cref=""GetGenericValue{T}(T)""/> method
    /// </summary> 
    public static T GetGenericValue<T>(T para)
    {
        return para;
    }

    /// <summary> 
    /// This sample shows how to specify the <see cref=""GetGenericValue""/> method as a cref attribute.
    /// </summary> 
    public static void GetGenericValue()
    {
    }
}", Documentation("This sample shows how to call the TestClass.GetGenericValue<T>(T) method"));
        }

        [Fact, Trait(Traits.Feature, Traits.Features.QuickInfo)]
        public async Task CrefInGenericType()
        {
            await TestAsync(
@"/// <summary> 
/// <remarks>This example shows how to specify the <see cref=""GenericClass{T}""/> cref.</remarks>
/// </summary> 
class Generic$$Class<T>
{
}",
    Documentation("This example shows how to specify the GenericClass<T> cref.",
        ExpectedClassifications(
            Text("This example shows how to specify the"),
            WhiteSpace(" "),
            Class("GenericClass"),
            Punctuation.OpenAngle,
            TypeParameter("T"),
            Punctuation.CloseAngle,
            WhiteSpace(" "),
            Text("cref."))));
        }

        [WorkItem(812720, "http://vstfdevdiv:8080/DevDiv2/DevDiv/_workitems/edit/812720")]
        [Fact, Trait(Traits.Feature, Traits.Features.QuickInfo)]
        public async Task ClassificationOfCrefsFromMetadata()
        {
            var code = @"
class G
{
    void goo()
    {
        C c;
        c.Go$$o();
    }
}";
            var referenced = @"
/// <summary></summary>
public class C
{
    /// <summary> 
    /// See <see cref=""Goo""/> method
    /// </summary> 
    public void Goo()
    {
    }
}";
            await TestWithMetadataReferenceHelperAsync(code, referenced, "C#", "C#",
                Documentation("See C.Goo() method",
                    ExpectedClassifications(
                        Text("See"),
                        WhiteSpace(" "),
                        Class("C"),
                        Punctuation.Text("."),
                        Identifier("Goo"),
                        Punctuation.OpenParen,
                        Punctuation.CloseParen,
                        WhiteSpace(" "),
                        Text("method"))));
        }

        [Fact, Trait(Traits.Feature, Traits.Features.QuickInfo)]
        public async Task FieldAvailableInBothLinkedFiles()
        {
            var markup = @"<Workspace>
    <Project Language=""C#"" CommonReferences=""true"" AssemblyName=""Proj1"">
        <Document FilePath=""SourceDocument""><![CDATA[
class C
{
    int x;
    void goo()
    {
        x$$
    }
}
]]>
        </Document>
    </Project>
    <Project Language=""C#"" CommonReferences=""true"" AssemblyName=""Proj2"">
        <Document IsLinkFile=""true"" LinkAssemblyName=""Proj1"" LinkFilePath=""SourceDocument""/>
    </Project>
</Workspace>";

            await VerifyWithReferenceWorkerAsync(markup, new[] { MainDescription($"({FeaturesResources.field}) int C.x"), Usage("") });
        }

        [Fact, Trait(Traits.Feature, Traits.Features.QuickInfo)]
        public async Task FieldUnavailableInOneLinkedFile()
        {
            var markup = @"<Workspace>
    <Project Language=""C#"" CommonReferences=""true"" AssemblyName=""Proj1"" PreprocessorSymbols=""GOO"">
        <Document FilePath=""SourceDocument""><![CDATA[
class C
{
#if GOO
    int x;
#endif
    void goo()
    {
        x$$
    }
}
]]>
        </Document>
    </Project>
    <Project Language=""C#"" CommonReferences=""true"" AssemblyName=""Proj2"">
        <Document IsLinkFile=""true"" LinkAssemblyName=""Proj1"" LinkFilePath=""SourceDocument""/>
    </Project>
</Workspace>";
            var expectedDescription = Usage($"\r\n{string.Format(FeaturesResources._0_1, "Proj1", FeaturesResources.Available)}\r\n{string.Format(FeaturesResources._0_1, "Proj2", FeaturesResources.Not_Available)}\r\n\r\n{FeaturesResources.You_can_use_the_navigation_bar_to_switch_context}", expectsWarningGlyph: true);

            await VerifyWithReferenceWorkerAsync(markup, new[] { expectedDescription });
        }

        [Fact, Trait(Traits.Feature, Traits.Features.QuickInfo)]
        public async Task BindSymbolInOtherFile()
        {
            var markup = @"<Workspace>
    <Project Language=""C#"" CommonReferences=""true"" AssemblyName=""Proj1"">
        <Document FilePath=""SourceDocument""><![CDATA[
class C
{
#if GOO
    int x;
#endif
    void goo()
    {
        x$$
    }
}
]]>
        </Document>
    </Project>
    <Project Language=""C#"" CommonReferences=""true"" AssemblyName=""Proj2"" PreprocessorSymbols=""GOO"">
        <Document IsLinkFile=""true"" LinkAssemblyName=""Proj1"" LinkFilePath=""SourceDocument""/>
    </Project>
</Workspace>";
            var expectedDescription = Usage($"\r\n{string.Format(FeaturesResources._0_1, "Proj1", FeaturesResources.Not_Available)}\r\n{string.Format(FeaturesResources._0_1, "Proj2", FeaturesResources.Available)}\r\n\r\n{FeaturesResources.You_can_use_the_navigation_bar_to_switch_context}", expectsWarningGlyph: true);

            await VerifyWithReferenceWorkerAsync(markup, new[] { expectedDescription });
        }

        [Fact, Trait(Traits.Feature, Traits.Features.QuickInfo)]
        public async Task FieldUnavailableInTwoLinkedFiles()
        {
            var markup = @"<Workspace>
    <Project Language=""C#"" CommonReferences=""true"" AssemblyName=""Proj1"" PreprocessorSymbols=""GOO"">
        <Document FilePath=""SourceDocument""><![CDATA[
class C
{
#if GOO
    int x;
#endif
    void goo()
    {
        x$$
    }
}
]]>
        </Document>
    </Project>
    <Project Language=""C#"" CommonReferences=""true"" AssemblyName=""Proj2"">
        <Document IsLinkFile=""true"" LinkAssemblyName=""Proj1"" LinkFilePath=""SourceDocument""/>
    </Project>
    <Project Language=""C#"" CommonReferences=""true"" AssemblyName=""Proj3"">
        <Document IsLinkFile=""true"" LinkAssemblyName=""Proj1"" LinkFilePath=""SourceDocument""/>
    </Project>
</Workspace>";
            var expectedDescription = Usage(
                $"\r\n{string.Format(FeaturesResources._0_1, "Proj1", FeaturesResources.Available)}\r\n{string.Format(FeaturesResources._0_1, "Proj2", FeaturesResources.Not_Available)}\r\n{string.Format(FeaturesResources._0_1, "Proj3", FeaturesResources.Not_Available)}\r\n\r\n{FeaturesResources.You_can_use_the_navigation_bar_to_switch_context}",
                expectsWarningGlyph: true);

            await VerifyWithReferenceWorkerAsync(markup, new[] { expectedDescription });
        }

        [Fact, Trait(Traits.Feature, Traits.Features.QuickInfo)]
        public async Task ExcludeFilesWithInactiveRegions()
        {
            var markup = @"<Workspace>
    <Project Language=""C#"" CommonReferences=""true"" AssemblyName=""Proj1"" PreprocessorSymbols=""GOO,BAR"">
        <Document FilePath=""SourceDocument""><![CDATA[
class C
{
#if GOO
    int x;
#endif

#if BAR
    void goo()
    {
        x$$
    }
#endif
}
]]>
        </Document>
    </Project>
    <Project Language=""C#"" CommonReferences=""true"" AssemblyName=""Proj2"">
        <Document IsLinkFile=""true"" LinkAssemblyName=""Proj1"" LinkFilePath=""SourceDocument"" />
    </Project>
    <Project Language=""C#"" CommonReferences=""true"" AssemblyName=""Proj3"" PreprocessorSymbols=""BAR"">
        <Document IsLinkFile=""true"" LinkAssemblyName=""Proj1"" LinkFilePath=""SourceDocument""/>
    </Project>
</Workspace>";
            var expectedDescription = Usage($"\r\n{string.Format(FeaturesResources._0_1, "Proj1", FeaturesResources.Available)}\r\n{string.Format(FeaturesResources._0_1, "Proj3", FeaturesResources.Not_Available)}\r\n\r\n{FeaturesResources.You_can_use_the_navigation_bar_to_switch_context}", expectsWarningGlyph: true);
            await VerifyWithReferenceWorkerAsync(markup, new[] { expectedDescription });
        }

        [WorkItem(962353, "http://vstfdevdiv:8080/DevDiv2/DevDiv/_workitems/edit/962353")]
        [Fact, Trait(Traits.Feature, Traits.Features.QuickInfo)]
        public async Task NoValidSymbolsInLinkedDocuments()
        {
            var markup = @"<Workspace>
    <Project Language=""C#"" CommonReferences=""true"" AssemblyName=""Proj1"">
        <Document FilePath=""SourceDocument""><![CDATA[
class C
{
    void goo()
    {
        B$$ar();
    }
#if B
    void Bar() { }
#endif
   
}
]]>
        </Document>
    </Project>
    <Project Language=""C#"" CommonReferences=""true"" AssemblyName=""Proj2"">
        <Document IsLinkFile=""true"" LinkAssemblyName=""Proj1"" LinkFilePath=""SourceDocument""/>
    </Project>
</Workspace>";
            await VerifyWithReferenceWorkerAsync(markup);
        }

        [WorkItem(1020944, "http://vstfdevdiv:8080/DevDiv2/DevDiv/_workitems/edit/1020944")]
        [Fact, Trait(Traits.Feature, Traits.Features.QuickInfo)]
        public async Task LocalsValidInLinkedDocuments()
        {
            var markup = @"<Workspace>
    <Project Language=""C#"" CommonReferences=""true"" AssemblyName=""Proj1"">
        <Document FilePath=""SourceDocument""><![CDATA[
class C
{
    void M()
    {
        int x$$;
    }
}
]]>
        </Document>
    </Project>
    <Project Language=""C#"" CommonReferences=""true"" AssemblyName=""Proj2"">
        <Document IsLinkFile=""true"" LinkAssemblyName=""Proj1"" LinkFilePath=""SourceDocument""/>
    </Project>
</Workspace>";

            await VerifyWithReferenceWorkerAsync(markup, new[] { MainDescription($"({FeaturesResources.local_variable}) int x"), Usage("") });
        }

        [WorkItem(1020944, "http://vstfdevdiv:8080/DevDiv2/DevDiv/_workitems/edit/1020944")]
        [Fact, Trait(Traits.Feature, Traits.Features.QuickInfo)]
        public async Task LocalWarningInLinkedDocuments()
        {
            var markup = @"<Workspace>
    <Project Language=""C#"" CommonReferences=""true"" AssemblyName=""Proj1"" PreprocessorSymbols=""PROJ1"">
        <Document FilePath=""SourceDocument""><![CDATA[
class C
{
    void M()
    {
#if PROJ1
        int x;
#endif

        int y = x$$;
    }
}
]]>
        </Document>
    </Project>
    <Project Language=""C#"" CommonReferences=""true"" AssemblyName=""Proj2"">
        <Document IsLinkFile=""true"" LinkAssemblyName=""Proj1"" LinkFilePath=""SourceDocument""/>
    </Project>
</Workspace>";

            await VerifyWithReferenceWorkerAsync(markup, new[] { MainDescription($"({FeaturesResources.local_variable}) int x"), Usage($"\r\n{string.Format(FeaturesResources._0_1, "Proj1", FeaturesResources.Available)}\r\n{string.Format(FeaturesResources._0_1, "Proj2", FeaturesResources.Not_Available)}\r\n\r\n{FeaturesResources.You_can_use_the_navigation_bar_to_switch_context}", expectsWarningGlyph: true) });
        }

        [WorkItem(1020944, "http://vstfdevdiv:8080/DevDiv2/DevDiv/_workitems/edit/1020944")]
        [Fact, Trait(Traits.Feature, Traits.Features.QuickInfo)]
        public async Task LabelsValidInLinkedDocuments()
        {
            var markup = @"<Workspace>
    <Project Language=""C#"" CommonReferences=""true"" AssemblyName=""Proj1"">
        <Document FilePath=""SourceDocument""><![CDATA[
class C
{   
    void M()
    {
        $$LABEL: goto LABEL;
    }
}
]]>
        </Document>
    </Project>
    <Project Language=""C#"" CommonReferences=""true"" AssemblyName=""Proj2"">
        <Document IsLinkFile=""true"" LinkAssemblyName=""Proj1"" LinkFilePath=""SourceDocument""/>
    </Project>
</Workspace>";

            await VerifyWithReferenceWorkerAsync(markup, new[] { MainDescription($"({FeaturesResources.label}) LABEL"), Usage("") });
        }

        [WorkItem(1020944, "http://vstfdevdiv:8080/DevDiv2/DevDiv/_workitems/edit/1020944")]
        [Fact, Trait(Traits.Feature, Traits.Features.QuickInfo)]
        public async Task RangeVariablesValidInLinkedDocuments()
        {
            var markup = @"<Workspace>
    <Project Language=""C#"" CommonReferences=""true"" AssemblyName=""Proj1"">
        <Document FilePath=""SourceDocument""><![CDATA[
using System.Linq;
class C
{
    void M()
    {
        var x = from y in new[] {1, 2, 3} select $$y;
    }
}
]]>
        </Document>
    </Project>
    <Project Language=""C#"" CommonReferences=""true"" AssemblyName=""Proj2"">
        <Document IsLinkFile=""true"" LinkAssemblyName=""Proj1"" LinkFilePath=""SourceDocument""/>
    </Project>
</Workspace>";

            await VerifyWithReferenceWorkerAsync(markup, new[] { MainDescription($"({FeaturesResources.range_variable}) int y"), Usage("") });
        }

        [WorkItem(1019766, "http://vstfdevdiv:8080/DevDiv2/DevDiv/_workitems/edit/1019766")]
        [Fact, Trait(Traits.Feature, Traits.Features.QuickInfo)]
        public async Task PointerAccessibility()
        {
            var markup = @"class C
{
    unsafe static void Main()
    {
        void* p = null;
        void* q = null;
        dynamic d = true;
        var x = p =$$= q == d;
    }
}";
            await TestAsync(markup, MainDescription("bool void*.operator ==(void* left, void* right)"));
        }

        [WorkItem(1114300, "http://vstfdevdiv:8080/DevDiv2/DevDiv/_workitems/edit/1114300")]
        [Fact, Trait(Traits.Feature, Traits.Features.QuickInfo)]
        public async Task AwaitingTaskOfArrayType()
        {
            var markup = @"
using System.Threading.Tasks;

class Program
{
    async Task<int[]> M()
    {
        awa$$it M();
    }
}";
            await TestAsync(markup, MainDescription("int[]"));
        }

        [WorkItem(1114300, "http://vstfdevdiv:8080/DevDiv2/DevDiv/_workitems/edit/1114300")]
        [Fact, Trait(Traits.Feature, Traits.Features.QuickInfo)]
        public async Task AwaitingTaskOfDynamic()
        {
            var markup = @"
using System.Threading.Tasks;

class Program
{
    async Task<dynamic> M()
    {
        awa$$it M();
    }
}";
            await TestAsync(markup, MainDescription("dynamic"));
        }

        [Fact, Trait(Traits.Feature, Traits.Features.Completion)]
        public async Task MethodOverloadDifferencesIgnored()
        {
            var markup = @"<Workspace>
    <Project Language=""C#"" CommonReferences=""true"" AssemblyName=""Proj1"" PreprocessorSymbols=""ONE"">
        <Document FilePath=""SourceDocument""><![CDATA[
class C
{
#if ONE
    void Do(int x){}
#endif
#if TWO
    void Do(string x){}
#endif
    void Shared()
    {
        this.Do$$
    }

}]]></Document>
    </Project>
    <Project Language=""C#"" CommonReferences=""true"" AssemblyName=""Proj2"" PreprocessorSymbols=""TWO"">
        <Document IsLinkFile=""true"" LinkAssemblyName=""Proj1"" LinkFilePath=""SourceDocument""/>
    </Project>
</Workspace>";

            var expectedDescription = $"void C.Do(int x)";
            await VerifyWithReferenceWorkerAsync(markup, MainDescription(expectedDescription));
        }

        [Fact, Trait(Traits.Feature, Traits.Features.Completion)]
        public async Task MethodOverloadDifferencesIgnored_ContainingType()
        {
            var markup = @"<Workspace>
    <Project Language=""C#"" CommonReferences=""true"" AssemblyName=""Proj1"" PreprocessorSymbols=""ONE"">
        <Document FilePath=""SourceDocument""><![CDATA[
class C
{
    void Shared()
    {
        var x = GetThing().Do$$();
    }

#if ONE
    private Methods1 GetThing()
    {
        return new Methods1();
    }
#endif

#if TWO
    private Methods2 GetThing()
    {
        return new Methods2();
    }
#endif
}

#if ONE
public class Methods1
{
    public void Do(string x) { }
}
#endif

#if TWO
public class Methods2
{
    public void Do(string x) { }
}
#endif
]]>
        </Document>
    </Project>
    <Project Language=""C#"" CommonReferences=""true"" AssemblyName=""Proj2"" PreprocessorSymbols=""TWO"">
        <Document IsLinkFile=""true"" LinkAssemblyName=""Proj1"" LinkFilePath=""SourceDocument""/>
    </Project>
</Workspace>";

            var expectedDescription = $"void Methods1.Do(string x)";
            await VerifyWithReferenceWorkerAsync(markup, MainDescription(expectedDescription));
        }

        [Fact, Trait(Traits.Feature, Traits.Features.QuickInfo)]
        [WorkItem(4868, "https://github.com/dotnet/roslyn/issues/4868")]
        public async Task QuickInfoExceptions()
        {
            await TestAsync(
@"using System;

namespace MyNs
{
    class MyException1 : Exception
    {
    }

    class MyException2 : Exception
    {
    }

    class TestClass
    {
        /// <exception cref=""MyException1""></exception>
        /// <exception cref=""T:MyNs.MyException2""></exception>
        /// <exception cref=""System.Int32""></exception>
        /// <exception cref=""double""></exception>
        /// <exception cref=""Not_A_Class_But_Still_Displayed""></exception>
        void M()
        {
            M$$();
        }
    }
}",
                Exceptions($"\r\n{WorkspacesResources.Exceptions_colon}\r\n  MyException1\r\n  MyException2\r\n  int\r\n  double\r\n  Not_A_Class_But_Still_Displayed"));
        }

        [Fact, Trait(Traits.Feature, Traits.Features.QuickInfo)]
        [WorkItem(1516, "https://github.com/dotnet/roslyn/issues/1516")]
        public async Task QuickInfoWithNonStandardSeeAttributesAppear()
        {
            await TestAsync(
@"class C
{
    /// <summary>
    /// <see cref=""System.String"" />
    /// <see href=""http://microsoft.com"" />
    /// <see langword=""null"" />
    /// <see unsupported-attribute=""cat"" />
    /// </summary>
    void M()
    {
        M$$();
    }
}",
                Documentation(@"string http://microsoft.com null cat"));
        }

        [Fact, Trait(Traits.Feature, Traits.Features.QuickInfo)]
        [WorkItem(6657, "https://github.com/dotnet/roslyn/issues/6657")]
        public async Task OptionalParameterFromPreviousSubmission()
        {
            const string workspaceDefinition = @"
<Workspace>
    <Submission Language=""C#"" CommonReferences=""true"">
        void M(int x = 1) { }
    </Submission>
    <Submission Language=""C#"" CommonReferences=""true"">
        M(x$$: 2)
    </Submission>
</Workspace>
";
            using (var workspace = TestWorkspace.Create(XElement.Parse(workspaceDefinition), workspaceKind: WorkspaceKind.Interactive))
            {
                await TestWithOptionsAsync(workspace, MainDescription("(parameter) int x = 1"));
            }
        }

        [Fact, Trait(Traits.Feature, Traits.Features.QuickInfo)]
        public async Task TupleProperty()
        {
            await TestInMethodAsync(
@"interface I
{
    (int, int) Name { get; set; }
}

class C : I
{
    (int, int) I.Name$$
    {
        get
        {
            throw new System.Exception();
        }

        set
        {
        }
    }
}",
                MainDescription("(int, int) C.Name { get; set; }"));
        }

        [WorkItem(18311, "https://github.com/dotnet/roslyn/issues/18311")]
        [Fact, Trait(Traits.Feature, Traits.Features.QuickInfo)]
        public async Task ValueTupleWithArity0VariableName()
        {
            await TestAsync(
@"
using System;
public class C
{
    void M()
    {
        var y$$ = ValueTuple.Create();
    }
}
" + TestResources.NetFX.ValueTuple.tuplelib_cs,
                MainDescription("(local variable) ValueTuple y"));
        }

        [WorkItem(18311, "https://github.com/dotnet/roslyn/issues/18311")]
        [Fact, Trait(Traits.Feature, Traits.Features.QuickInfo)]
        public async Task ValueTupleWithArity0ImplicitVar()
        {
            await TestAsync(
@"
using System;
public class C
{
    void M()
    {
        var$$ y = ValueTuple.Create();
    }
}
" + TestResources.NetFX.ValueTuple.tuplelib_cs,
                MainDescription("struct System.ValueTuple"));
        }

        [WorkItem(18311, "https://github.com/dotnet/roslyn/issues/18311")]
        [Fact, Trait(Traits.Feature, Traits.Features.QuickInfo)]
        public async Task ValueTupleWithArity1VariableName()
        {
            await TestAsync(
@"
using System;
public class C
{
    void M()
    {
        var y$$ = ValueTuple.Create(1);
    }
}
" + TestResources.NetFX.ValueTuple.tuplelib_cs,
                MainDescription("(local variable) ValueTuple<int> y"));
        }

        [WorkItem(18311, "https://github.com/dotnet/roslyn/issues/18311")]
        [Fact, Trait(Traits.Feature, Traits.Features.QuickInfo)]
        public async Task ValueTupleWithArity1ImplicitVar()
        {
            await TestAsync(
@"
using System;
public class C
{
    void M()
    {
        var$$ y = ValueTuple.Create(1);
    }
}
" + TestResources.NetFX.ValueTuple.tuplelib_cs,
                MainDescription("ValueTuple<System.Int32>"));
        }

        [WorkItem(18311, "https://github.com/dotnet/roslyn/issues/18311")]
        [Fact, Trait(Traits.Feature, Traits.Features.QuickInfo)]
        public async Task ValueTupleWithArity2VariableName()
        {
            await TestAsync(
@"
using System;
public class C
{
    void M()
    {
        var y$$ = ValueTuple.Create(1, 1);
    }
}
" + TestResources.NetFX.ValueTuple.tuplelib_cs,
                MainDescription("(local variable) (int, int) y"));
        }

        [WorkItem(18311, "https://github.com/dotnet/roslyn/issues/18311")]
        [Fact, Trait(Traits.Feature, Traits.Features.QuickInfo)]
        public async Task ValueTupleWithArity2ImplicitVar()
        {
            await TestAsync(
@"
using System;
public class C
{
    void M()
    {
        var$$ y = ValueTuple.Create(1, 1);
    }
}
" + TestResources.NetFX.ValueTuple.tuplelib_cs,
                MainDescription("(System.Int32, System.Int32)"));
        }

        [Fact, Trait(Traits.Feature, Traits.Features.QuickInfo)]
        public async Task TestRefMethod()
        {
            await TestInMethodAsync(
@"using System;

class Program
{
    static void Main(string[] args)
    {
        ref int i = ref $$goo();
    }

    private static ref int goo()
    {
        throw new NotImplementedException();
    }
}",
                MainDescription("ref int Program.goo()"));
        }

        [Fact, Trait(Traits.Feature, Traits.Features.QuickInfo)]
        public async Task TestRefLocal()
        {
            await TestInMethodAsync(
@"using System;

class Program
{
    static void Main(string[] args)
    {
        ref int $$i = ref goo();
    }

    private static ref int goo()
    {
        throw new NotImplementedException();
    }
}",
                MainDescription($"({FeaturesResources.local_variable}) ref int i"));
        }

        [Fact, Trait(Traits.Feature, Traits.Features.QuickInfo)]
        [WorkItem(410932, "https://devdiv.visualstudio.com/DefaultCollection/DevDiv/_workitems?id=410932")]
        public async Task TestGenericMethodInDocComment()
        {
            await TestAsync(
@"
class Test
{
    T F<T>()
    {
        F<T>();
    }

    /// <summary>
    /// <see cref=""F$${T}()""/>
    /// </summary>
    void S()
    { }
}
",
            MainDescription("T Test.F<T>()"));
        }

        [Fact, Trait(Traits.Feature, Traits.Features.QuickInfo)]
        [WorkItem(403665, "https://devdiv.visualstudio.com/DevDiv/_workitems?id=403665&_a=edit")]
        public async Task TestExceptionWithCrefToConstructorDoesNotCrash()
        {
            await TestAsync(
@"
class Test
{
    /// <summary>
    /// </summary>
    /// <exception cref=""Test.Test""/>
    public Test$$() {}
}
",
            MainDescription("Test.Test()"));
        }

<<<<<<< HEAD
        [WorkItem(2644, "https://github.com/dotnet/roslyn/issues/2644")]
        [Fact, Trait(Traits.Feature, Traits.Features.QuickInfo)]
        public async Task PropertyWithSameNameAsOtherType()
        {
            await TestAsync(
@"namespace ConsoleApplication1
{
    class Program
    {
        static A B { get; set; }
        static B A { get; set; }

        static void Main(string[] args)
        {
            B = ConsoleApplication1.B$$.F();
        }
    }
    class A { }
    class B
    {
        public static A F() => null;
    }
}",
            MainDescription($"ConsoleApplication1.A ConsoleApplication1.B.F()"));
        }

        [WorkItem(2644, "https://github.com/dotnet/roslyn/issues/2644")]
        [Fact, Trait(Traits.Feature, Traits.Features.QuickInfo)]
        public async Task PropertyWithSameNameAsOtherType2()
        {
            await TestAsync(
@"using System.Collections.Generic;

namespace ConsoleApplication1
{
    class Program
    {
        public static List<Bar> Bar { get; set; }

        static void Main(string[] args)
        {
            Tes$$t<Bar>();
        }

        static void Test<T>() { }
    }

    class Bar
    {
    }
}",
            MainDescription($"void Program.Test<Bar>()"));
=======
        [Fact, Trait(Traits.Feature, Traits.Features.QuickInfo)]
        public async Task TestRefStruct()
        {
            var markup = "ref struct X$$ {}";
            await TestAsync(markup, MainDescription("ref struct X"));
        }

        [Fact, Trait(Traits.Feature, Traits.Features.QuickInfo)]
        public async Task TestRefStruct_Nested()
        {
            var markup = @"
namespace Nested
{
    ref struct X$$ {}
}";
            await TestAsync(markup, MainDescription("ref struct Nested.X"));
        }

        [Fact, Trait(Traits.Feature, Traits.Features.QuickInfo)]
        public async Task TestReadOnlyStruct()
        {
            var markup = "readonly struct X$$ {}";
            await TestAsync(markup, MainDescription("readonly struct X"));
        }

        [Fact, Trait(Traits.Feature, Traits.Features.QuickInfo)]
        public async Task TestReadOnlyStruct_Nested()
        {
            var markup = @"
namespace Nested
{
    readonly struct X$$ {}
}";
            await TestAsync(markup, MainDescription("readonly struct Nested.X"));
        }

        [Fact, Trait(Traits.Feature, Traits.Features.QuickInfo)]
        public async Task TestReadOnlyRefStruct()
        {
            var markup = "readonly ref struct X$$ {}";
            await TestAsync(markup, MainDescription("readonly ref struct X"));
        }

        [Fact, Trait(Traits.Feature, Traits.Features.QuickInfo)]
        public async Task TestReadOnlyRefStruct_Nested()
        {
            var markup = @"
namespace Nested
{
    readonly ref struct X$$ {}
}";
            await TestAsync(markup, MainDescription("readonly ref struct Nested.X"));
        }

        [WorkItem(22450, "https://github.com/dotnet/roslyn/issues/22450")]
        [Fact, Trait(Traits.Feature, Traits.Features.QuickInfo)]
        public async Task TestRefLikeTypesNoDeprecated()
        {
            var xmlString = @"
<Workspace>
    <Project Language=""C#"" LanguageVersion=""702"" CommonReferences=""true"">
        <MetadataReferenceFromSource Language=""C#"" LanguageVersion=""702"" CommonReferences=""true"">
            <Document FilePath=""ReferencedDocument"">
public ref struct TestRef
{
}
            </Document>
        </MetadataReferenceFromSource>
        <Document FilePath=""SourceDocument"">
ref struct Test
{
    private $$TestRef _field;
}
        </Document>
    </Project>
</Workspace>";

            // There should be no [deprecated] attribute displayed.
            await VerifyWithReferenceWorkerAsync(xmlString, MainDescription($"ref struct TestRef"));
>>>>>>> 869c62a4
        }
    }
}<|MERGE_RESOLUTION|>--- conflicted
+++ resolved
@@ -5033,60 +5033,6 @@
             MainDescription("Test.Test()"));
         }
 
-<<<<<<< HEAD
-        [WorkItem(2644, "https://github.com/dotnet/roslyn/issues/2644")]
-        [Fact, Trait(Traits.Feature, Traits.Features.QuickInfo)]
-        public async Task PropertyWithSameNameAsOtherType()
-        {
-            await TestAsync(
-@"namespace ConsoleApplication1
-{
-    class Program
-    {
-        static A B { get; set; }
-        static B A { get; set; }
-
-        static void Main(string[] args)
-        {
-            B = ConsoleApplication1.B$$.F();
-        }
-    }
-    class A { }
-    class B
-    {
-        public static A F() => null;
-    }
-}",
-            MainDescription($"ConsoleApplication1.A ConsoleApplication1.B.F()"));
-        }
-
-        [WorkItem(2644, "https://github.com/dotnet/roslyn/issues/2644")]
-        [Fact, Trait(Traits.Feature, Traits.Features.QuickInfo)]
-        public async Task PropertyWithSameNameAsOtherType2()
-        {
-            await TestAsync(
-@"using System.Collections.Generic;
-
-namespace ConsoleApplication1
-{
-    class Program
-    {
-        public static List<Bar> Bar { get; set; }
-
-        static void Main(string[] args)
-        {
-            Tes$$t<Bar>();
-        }
-
-        static void Test<T>() { }
-    }
-
-    class Bar
-    {
-    }
-}",
-            MainDescription($"void Program.Test<Bar>()"));
-=======
         [Fact, Trait(Traits.Feature, Traits.Features.QuickInfo)]
         public async Task TestRefStruct()
         {
@@ -5166,7 +5112,60 @@
 
             // There should be no [deprecated] attribute displayed.
             await VerifyWithReferenceWorkerAsync(xmlString, MainDescription($"ref struct TestRef"));
->>>>>>> 869c62a4
+        }
+
+        [WorkItem(2644, "https://github.com/dotnet/roslyn/issues/2644")]
+        [Fact, Trait(Traits.Feature, Traits.Features.QuickInfo)]
+        public async Task PropertyWithSameNameAsOtherType()
+        {
+            await TestAsync(
+@"namespace ConsoleApplication1
+{
+    class Program
+    {
+        static A B { get; set; }
+        static B A { get; set; }
+
+        static void Main(string[] args)
+        {
+            B = ConsoleApplication1.B$$.F();
+        }
+    }
+    class A { }
+    class B
+    {
+        public static A F() => null;
+    }
+}",
+            MainDescription($"ConsoleApplication1.A ConsoleApplication1.B.F()"));
+        }
+
+        [WorkItem(2644, "https://github.com/dotnet/roslyn/issues/2644")]
+        [Fact, Trait(Traits.Feature, Traits.Features.QuickInfo)]
+        public async Task PropertyWithSameNameAsOtherType2()
+        {
+            await TestAsync(
+@"using System.Collections.Generic;
+
+namespace ConsoleApplication1
+{
+    class Program
+    {
+        public static List<Bar> Bar { get; set; }
+
+        static void Main(string[] args)
+        {
+            Tes$$t<Bar>();
+        }
+
+        static void Test<T>() { }
+    }
+
+    class Bar
+    {
+    }
+}",
+            MainDescription($"void Program.Test<Bar>()"));
         }
     }
 }