﻿// Licensed to the .NET Foundation under one or more agreements.
// The .NET Foundation licenses this file to you under the MIT license.
// See the LICENSE file in the project root for more information.

using System.Threading.Tasks;
using Microsoft.CodeAnalysis.CodeRefactorings;
using Microsoft.CodeAnalysis.CodeRefactorings.ExtractMethod;
using Microsoft.CodeAnalysis.CodeStyle;
using Microsoft.CodeAnalysis.CSharp;
using Microsoft.CodeAnalysis.CSharp.CodeStyle;
using Microsoft.CodeAnalysis.CSharp.Test.Utilities;
using Microsoft.CodeAnalysis.Test.Utilities;
using Microsoft.CodeAnalysis.Testing;
using Roslyn.Test.Utilities;
using Xunit;
using VerifyCS = Microsoft.CodeAnalysis.Editor.UnitTests.CodeActions.CSharpCodeRefactoringVerifier<
    Microsoft.CodeAnalysis.CodeRefactorings.ExtractMethod.ExtractMethodCodeRefactoringProvider>;

namespace Microsoft.CodeAnalysis.Editor.CSharp.UnitTests.CodeRefactorings.ExtractMethod
{
    public class ExtractMethodTests : AbstractCSharpCodeActionTest
    {
        protected override CodeRefactoringProvider CreateCodeRefactoringProvider(Workspace workspace, TestParameters parameters)
            => new ExtractMethodCodeRefactoringProvider();

        private const string EditorConfigNaming_LocalFunctions_CamelCase = @"[*]
# Naming rules

dotnet_naming_rule.local_functions_should_be_camel_case.severity = suggestion
dotnet_naming_rule.local_functions_should_be_camel_case.symbols = local_functions
dotnet_naming_rule.local_functions_should_be_camel_case.style = camel_case

# Symbol specifications

dotnet_naming_symbols.local_functions.applicable_kinds = local_function
dotnet_naming_symbols.local_functions.applicable_accessibilities = *
dotnet_naming_symbols.local_functions.required_modifiers = 

# Naming styles

dotnet_naming_style.camel_case.capitalization = camel_case";

        [Fact]
        [WorkItem(39946, "https://github.com/dotnet/roslyn/issues/39946")]
        public async Task LocalFuncExtract()
        {
            await TestInRegularAndScript1Async(@"
class C
{
    int Testing;

    void M()
    {
        local();

        [|NewMethod();|]
        
        Testing = 5;

        void local()
        { }
    }

    void NewMethod()
    {
    }
}", @"
class C
{
    int Testing;

    void M()
    {
        local();
        {|Rename:NewMethod1|}();

        Testing = 5;

        void local()
        { }
    }

    private void NewMethod1()
    {
        NewMethod();
    }

    void NewMethod()
    {
    }
}");
        }

        [WorkItem(540799, "http://vstfdevdiv:8080/DevDiv2/DevDiv/_workitems/edit/540799")]
        [Fact, Trait(Traits.Feature, Traits.Features.CodeActionsExtractMethod)]
        public async Task TestPartialSelection()
        {
            await TestInRegularAndScript1Async(
@"class Program
{
    static void Main(string[] args)
    {
        bool b = true;
        System.Console.WriteLine([|b != true|] ? b = true : b = false);
    }
}",
@"class Program
{
    static void Main(string[] args)
    {
        bool b = true;
        System.Console.WriteLine({|Rename:NewMethod|}(b) ? b = true : b = false);
    }

    private static bool NewMethod(bool b)
    {
        return b != true;
    }
}");
        }

        [Fact, Trait(Traits.Feature, Traits.Features.CodeActionsExtractMethod)]
        public async Task TestSelectionOfSwitchExpressionArm()
        {
            await TestInRegularAndScript1Async(
@"class Program
{
    int Foo(int x) => x switch
    {
        1 => 1,
        _ => [|1 + x|]
    };
}",
@"class Program
{
    int Foo(int x) => x switch
    {
        1 => 1,
        _ => {|Rename:NewMethod|}(x)
    };
    private static int NewMethod(int x) => 1 + x;
}",
new TestParameters(options: Option(CSharpCodeStyleOptions.PreferExpressionBodiedMethods, CSharpCodeStyleOptions.WhenPossibleWithSilentEnforcement)));
        }

        [Fact, Trait(Traits.Feature, Traits.Features.CodeActionsExtractMethod)]
        public async Task TestSelectionOfSwitchExpressionArmContainingVariables()
        {
            await TestInRegularAndScript1Async(
@"using System;
using System.Collections.Generic;

class TestClass
{
    public static T RecursiveExample<T>(IEnumerable<T> sequence) =>
    sequence switch
    {
        Array { Length: 0 } => default(T),
        Array { Length: 1 } array => [|(T)array.GetValue(0)|],
        Array { Length: 2 } array => (T)array.GetValue(1),
        Array array => (T)array.GetValue(2),
        _ => throw new NotImplementedException(),
    };
}",
@"using System;
using System.Collections.Generic;

class TestClass
{
    public static T RecursiveExample<T>(IEnumerable<T> sequence) =>
    sequence switch
    {
        Array { Length: 0 } => default(T),
        Array { Length: 1 } array => {|Rename:NewMethod|}<T>(array),
        Array { Length: 2 } array => (T)array.GetValue(1),
        Array array => (T)array.GetValue(2),
        _ => throw new NotImplementedException(),
    };
    private static T NewMethod<T>(Array array) => (T)array.GetValue(0);
}",
new TestParameters(options: Option(CSharpCodeStyleOptions.PreferExpressionBodiedMethods, CSharpCodeStyleOptions.WhenPossibleWithSilentEnforcement)));
        }

        [Fact, Trait(Traits.Feature, Traits.Features.CodeActionsExtractMethod)]
        public async Task TestUseExpressionBodyWhenPossible()
        {
            await TestInRegularAndScript1Async(
@"class Program
{
    static void Main(string[] args)
    {
        bool b = true;
        System.Console.WriteLine([|b != true|] ? b = true : b = false);
    }
}",
@"class Program
{
    static void Main(string[] args)
    {
        bool b = true;
        System.Console.WriteLine({|Rename:NewMethod|}(b) ? b = true : b = false);
    }

    private static bool NewMethod(bool b) => b != true;
}",
new TestParameters(options: Option(CSharpCodeStyleOptions.PreferExpressionBodiedMethods, CSharpCodeStyleOptions.WhenPossibleWithSilentEnforcement)));
        }

        [Fact, Trait(Traits.Feature, Traits.Features.CodeActionsExtractMethod)]
        public async Task TestUseExpressionWhenOnSingleLine_AndIsOnSingleLine()
        {
            await TestInRegularAndScript1Async(
@"class Program
{
    static void Main(string[] args)
    {
        bool b = true;
        System.Console.WriteLine([|b != true|] ? b = true : b = false);
    }
}",
@"class Program
{
    static void Main(string[] args)
    {
        bool b = true;
        System.Console.WriteLine({|Rename:NewMethod|}(b) ? b = true : b = false);
    }

    private static bool NewMethod(bool b) => b != true;
}",
new TestParameters(options: Option(CSharpCodeStyleOptions.PreferExpressionBodiedMethods, CSharpCodeStyleOptions.WhenOnSingleLineWithSilentEnforcement)));
        }

        [Fact, Trait(Traits.Feature, Traits.Features.CodeActionsExtractMethod)]
        public async Task TestUseExpressionWhenOnSingleLine_AndIsOnSingleLine2()
        {
            await TestInRegularAndScript1Async(
@"class Program
{
    static void Main(string[] args)
    {
        bool b = true;
        System.Console.WriteLine(

            [|b != true|]
                ? b = true : b = false);
    }
}",
@"class Program
{
    static void Main(string[] args)
    {
        bool b = true;
        System.Console.WriteLine(

            {|Rename:NewMethod|}(b)
                ? b = true : b = false);
    }

    private static bool NewMethod(bool b) => b != true;
}",
new TestParameters(options: Option(CSharpCodeStyleOptions.PreferExpressionBodiedMethods, CSharpCodeStyleOptions.WhenOnSingleLineWithSilentEnforcement)));
        }

        [Fact, Trait(Traits.Feature, Traits.Features.CodeActionsExtractMethod)]
        public async Task TestUseExpressionWhenOnSingleLine_AndNotIsOnSingleLine()
        {
            await TestInRegularAndScript1Async(
@"class Program
{
    static void Main(string[] args)
    {
        bool b = true;
        System.Console.WriteLine([|b != 
            true|] ? b = true : b = false);
    }
}",
@"class Program
{
    static void Main(string[] args)
    {
        bool b = true;
        System.Console.WriteLine({|Rename:NewMethod|}(b) ? b = true : b = false);
    }

    private static bool NewMethod(bool b)
    {
        return b !=
                    true;
    }
}",
new TestParameters(options: Option(CSharpCodeStyleOptions.PreferExpressionBodiedMethods, CSharpCodeStyleOptions.WhenOnSingleLineWithSilentEnforcement)));
        }

        [Fact, Trait(Traits.Feature, Traits.Features.CodeActionsExtractMethod)]
        public async Task TestUseExpressionWhenOnSingleLine_AndNotIsOnSingleLine2()
        {
            await TestInRegularAndScript1Async(
@"class Program
{
    static void Main(string[] args)
    {
        bool b = true;
        System.Console.WriteLine([|b !=/*
*/true|] ? b = true : b = false);
    }
}",
@"class Program
{
    static void Main(string[] args)
    {
        bool b = true;
        System.Console.WriteLine({|Rename:NewMethod|}(b) ? b = true : b = false);
    }

    private static bool NewMethod(bool b)
    {
        return b !=/*
*/true;
    }
}",
new TestParameters(options: Option(CSharpCodeStyleOptions.PreferExpressionBodiedMethods, CSharpCodeStyleOptions.WhenOnSingleLineWithSilentEnforcement)));
        }

        [Fact, Trait(Traits.Feature, Traits.Features.CodeActionsExtractMethod)]
        public async Task TestExtractMethodInCtorInit()
        {
            await TestInRegularAndScript1Async(
@"
class Foo
{
    public Foo(int a, int b){}
    public Foo(int i) : this([|i * 10 + 2|], 2)
    {}
}",
@"
class Foo
{
    public Foo(int a, int b){}
    public Foo(int i) : this({|Rename:NewMethod|}(i), 2)
    { }

    private static int NewMethod(int i) => i * 10 + 2;
}",
new TestParameters(options: Option(CSharpCodeStyleOptions.PreferExpressionBodiedMethods, CSharpCodeStyleOptions.WhenOnSingleLineWithSilentEnforcement)));
        }

        [Fact, Trait(Traits.Feature, Traits.Features.CodeActionsExtractMethod)]
        public async Task TestExtractMethodInCtorInitWithOutVar()
        {
            await TestInRegularAndScript1Async(
@"
class Foo
{
    public Foo(int a, int b){}
    public Foo(int i, out int q) : this([|i * 10 + (q = 2)|], 2)
    {}
}",
@"
class Foo
{
    public Foo(int a, int b){}
    public Foo(int i, out int q) : this({|Rename:NewMethod|}(i, out q), 2)
    { }

    private static int NewMethod(int i, out int q) => i * 10 + (q = 2);
}",
new TestParameters(options: Option(CSharpCodeStyleOptions.PreferExpressionBodiedMethods, CSharpCodeStyleOptions.WhenOnSingleLineWithSilentEnforcement)));
        }

        [Fact, Trait(Traits.Feature, Traits.Features.CodeActionsExtractMethod)]
        public async Task TestExtractMethodInCtorInitWithByRefVar()
        {
            await TestInRegularAndScript1Async(
@"
using System;
using System.Collections.Generic;
using System.Linq;
using System;

namespace Test
{
    public class BaseX
    {
        public BaseX(out int s, int sx, ref int r, in int inRef)
        {
            Console.WriteLine(""begin base ctor"");

            s = 42;
            Console.WriteLine(sx);
            Console.WriteLine(r);
            Console.WriteLine(inRef);

            r = 777;
            Console.WriteLine(inRef);
            Console.WriteLine(r);

            Console.WriteLine(""end base ctor"");
        }
    }

    public class X : BaseX
    {
        static int PrintX(int i)
        {
            Console.WriteLine(i);
            return i;
        }


        public X(out int x, ref int r) :
            base(out x, x = PrintX(x = 12), ref r, [|r++|])
        {
            Console.WriteLine($""in ctor {x}"");
        }

        static void Main()
        {
            int val = 33;
            var x = new X(out var f, ref val);
            Console.WriteLine(val);
        }
    }
}
",
@"
using System;
using System.Collections.Generic;
using System.Linq;
using System;

namespace Test
{
    public class BaseX
    {
        public BaseX(out int s, int sx, ref int r, in int inRef)
        {
            Console.WriteLine(""begin base ctor"");

            s = 42;
            Console.WriteLine(sx);
            Console.WriteLine(r);
            Console.WriteLine(inRef);

            r = 777;
            Console.WriteLine(inRef);
            Console.WriteLine(r);

            Console.WriteLine(""end base ctor"");
        }
    }

    public class X : BaseX
    {
        static int PrintX(int i)
        {
            Console.WriteLine(i);
            return i;
        }


        public X(out int x, ref int r) :
            base(out x, x = PrintX(x = 12), ref r, {|Rename:NewMethod|}(ref r))
        {
            Console.WriteLine($""in ctor {x}"");
        }

        private static int NewMethod(ref int r) => r++;

        static void Main()
        {
            int val = 33;
            var x = new X(out var f, ref val);
            Console.WriteLine(val);
        }
    }
}
",
new TestParameters(options: Option(CSharpCodeStyleOptions.PreferExpressionBodiedMethods, CSharpCodeStyleOptions.WhenOnSingleLineWithSilentEnforcement)));
        }

        [Fact, Trait(Traits.Feature, Traits.Features.CodeActionsExtractMethod)]
        public async Task TestUseExpressionWhenOnSingleLine_AndNotIsOnSingleLine3()
        {
            await TestInRegularAndScript1Async(
@"class Program
{
    static void Main(string[] args)
    {
        bool b = true;
        System.Console.WriteLine([|"""" != @""
""|] ? b = true : b = false);
    }
}",
@"class Program
{
    static void Main(string[] args)
    {
        bool b = true;
        System.Console.WriteLine({|Rename:NewMethod|}() ? b = true : b = false);
    }

    private static bool NewMethod()
    {
        return """" != @""
"";
    }
}",
new TestParameters(options: Option(CSharpCodeStyleOptions.PreferExpressionBodiedMethods, CSharpCodeStyleOptions.WhenOnSingleLineWithSilentEnforcement)));
        }

        [WorkItem(540796, "http://vstfdevdiv:8080/DevDiv2/DevDiv/_workitems/edit/540796")]
        [Fact, Trait(Traits.Feature, Traits.Features.CodeActionsExtractMethod)]
        public async Task TestReadOfDataThatDoesNotFlowIn()
        {
            await TestInRegularAndScript1Async(
@"class Program
{
    static void Main(string[] args)
    {
        int x = 1;
        object y = 0;
        [|int s = true ? fun(x) : fun(y);|]
    }

    private static T fun<T>(T t)
    {
        return t;
    }
}",
@"class Program
{
    static void Main(string[] args)
    {
        int x = 1;
        object y = 0;
        {|Rename:NewMethod|}(x, y);
    }

    private static void NewMethod(int x, object y)
    {
        int s = true ? fun(x) : fun(y);
    }

    private static T fun<T>(T t)
    {
        return t;
    }
}");
        }

        [WorkItem(540819, "http://vstfdevdiv:8080/DevDiv2/DevDiv/_workitems/edit/540819")]
        [Fact, Trait(Traits.Feature, Traits.Features.CodeActionsExtractMethod)]
        public async Task TestMissingOnGoto()
        {
            await TestMissingInRegularAndScriptAsync(
@"delegate int del(int i);

class C
{
    static void Main(string[] args)
    {
        del q = x => {
            [|goto label2;
            return x * x;|]
        };
    label2:
        return;
    }
}");
        }

        [WorkItem(540819, "http://vstfdevdiv:8080/DevDiv2/DevDiv/_workitems/edit/540819")]
        [Fact, Trait(Traits.Feature, Traits.Features.CodeActionsExtractMethod)]
        public async Task TestOnStatementAfterUnconditionalGoto()
        {
            await TestInRegularAndScript1Async(
@"delegate int del(int i);

class C
{
    static void Main(string[] args)
    {
        del q = x => {
            goto label2;
            [|return x * x;|]
        };
    label2:
        return;
    }
}",
@"delegate int del(int i);

class C
{
    static void Main(string[] args)
    {
        del q = x =>
        {
            goto label2;
            return {|Rename:NewMethod|}(x);
        };
    label2:
        return;
    }

    private static int NewMethod(int x)
    {
        return x * x;
    }
}");
        }

        [Fact, Trait(Traits.Feature, Traits.Features.CodeActionsExtractMethod)]
        public async Task TestMissingOnNamespace()
        {
            await TestInRegularAndScript1Async(
@"class Program
{
    void Main()
    {
        [|System|].Console.WriteLine(4);
    }
}",
@"class Program
{
    void Main()
    {
        {|Rename:NewMethod|}();
    }

    private static void NewMethod()
    {
        System.Console.WriteLine(4);
    }
}");
        }

        [Fact, Trait(Traits.Feature, Traits.Features.CodeActionsExtractMethod)]
        public async Task TestMissingOnType()
        {
            await TestInRegularAndScript1Async(
@"class Program
{
    void Main()
    {
        [|System.Console|].WriteLine(4);
    }
}",
@"class Program
{
    void Main()
    {
        {|Rename:NewMethod|}();
    }

    private static void NewMethod()
    {
        System.Console.WriteLine(4);
    }
}");
        }

        [Fact, Trait(Traits.Feature, Traits.Features.CodeActionsExtractMethod)]
        public async Task TestMissingOnBase()
        {
            await TestInRegularAndScript1Async(
@"class Program
{
    void Main()
    {
        [|base|].ToString();
    }
}",
@"class Program
{
    void Main()
    {
        {|Rename:NewMethod|}();
    }

    private void NewMethod()
    {
        base.ToString();
    }
}");
        }

        [WorkItem(545623, "http://vstfdevdiv:8080/DevDiv2/DevDiv/_workitems/edit/545623")]
        [Fact, Trait(Traits.Feature, Traits.Features.CodeActionsExtractMethod)]
        public async Task TestOnActionInvocation()
        {
            await TestInRegularAndScript1Async(
@"using System;

class C
{
    public static Action X { get; set; }
}

class Program
{
    void Main()
    {
        [|C.X|]();
    }
}",
@"using System;

class C
{
    public static Action X { get; set; }
}

class Program
{
    void Main()
    {
        {|Rename:GetX|}()();
    }

    private static Action GetX()
    {
        return C.X;
    }
}");
        }

        [WorkItem(529841, "http://vstfdevdiv:8080/DevDiv2/DevDiv/_workitems/edit/529841"), WorkItem(714632, "http://vstfdevdiv:8080/DevDiv2/DevDiv/_workitems/edit/714632")]
        [Fact, Trait(Traits.Feature, Traits.Features.CodeActionsExtractMethod)]
        public async Task DisambiguateCallSiteIfNecessary1()
        {
            await TestInRegularAndScript1Async(
@"using System;

class Program
{
    static void Main()
    {
        byte z = 0;
        Goo([|x => 0|], y => 0, z, z);
    }

    static void Goo<T, S>(Func<S, T> p, Func<T, S> q, T r, S s) { Console.WriteLine(1); }
    static void Goo(Func<byte, byte> p, Func<byte, byte> q, int r, int s) { Console.WriteLine(2); }
}",

@"using System;

class Program
{
    static void Main()
    {
        byte z = 0;
        Goo({|Rename:NewMethod|}(), y => (byte)0, z, z);
    }

    private static Func<byte, byte> NewMethod()
    {
        return x => 0;
    }

    static void Goo<T, S>(Func<S, T> p, Func<T, S> q, T r, S s) { Console.WriteLine(1); }
    static void Goo(Func<byte, byte> p, Func<byte, byte> q, int r, int s) { Console.WriteLine(2); }
}");
        }

        [WorkItem(529841, "http://vstfdevdiv:8080/DevDiv2/DevDiv/_workitems/edit/529841"), WorkItem(714632, "http://vstfdevdiv:8080/DevDiv2/DevDiv/_workitems/edit/714632")]
        [Fact, Trait(Traits.Feature, Traits.Features.CodeActionsExtractMethod)]
        public async Task DisambiguateCallSiteIfNecessary2()
        {
            await TestInRegularAndScript1Async(
@"using System;

class Program
{
    static void Main()
    {
        byte z = 0;
        Goo([|x => 0|], y => { return 0; }, z, z);
    }

    static void Goo<T, S>(Func<S, T> p, Func<T, S> q, T r, S s) { Console.WriteLine(1); }
    static void Goo(Func<byte, byte> p, Func<byte, byte> q, int r, int s) { Console.WriteLine(2); }
}",

@"using System;

class Program
{
    static void Main()
    {
        byte z = 0;
        Goo({|Rename:NewMethod|}(), y => { return (byte)0; }, z, z);
    }

    private static Func<byte, byte> NewMethod()
    {
        return x => 0;
    }

    static void Goo<T, S>(Func<S, T> p, Func<T, S> q, T r, S s) { Console.WriteLine(1); }
    static void Goo(Func<byte, byte> p, Func<byte, byte> q, int r, int s) { Console.WriteLine(2); }
}");
        }

        [WorkItem(530709, "http://vstfdevdiv:8080/DevDiv2/DevDiv/_workitems/edit/530709")]
        [WorkItem(632182, "http://vstfdevdiv:8080/DevDiv2/DevDiv/_workitems/edit/632182")]
        [Fact, Trait(Traits.Feature, Traits.Features.CodeActionsExtractMethod)]
        public async Task DontOverparenthesize()
        {
            await TestAsync(
@"using System;

static class C
{
    static void Ex(this string x)
    {
    }

    static void Inner(Action<string> x, string y)
    {
    }

    static void Inner(Action<string> x, int y)
    {
    }

    static void Inner(Action<int> x, int y)
    {
    }

    static void Outer(Action<string> x, object y)
    {
        Console.WriteLine(1);
    }

    static void Outer(Action<int> x, int y)
    {
        Console.WriteLine(2);
    }

    static void Main()
    {
        Outer(y => Inner(x => [|x|].Ex(), y), - -1);
    }
}

static class E
{
    public static void Ex(this int x)
    {
    }
}",

@"using System;

static class C
{
    static void Ex(this string x)
    {
    }

    static void Inner(Action<string> x, string y)
    {
    }

    static void Inner(Action<string> x, int y)
    {
    }

    static void Inner(Action<int> x, int y)
    {
    }

    static void Outer(Action<string> x, object y)
    {
        Console.WriteLine(1);
    }

    static void Outer(Action<int> x, int y)
    {
        Console.WriteLine(2);
    }

    static void Main()
    {
        Outer(y => Inner(x => {|Rename:GetX|}(x).Ex(), y), (object)- -1);
    }

    private static string GetX(string x)
    {
        return x;
    }
}

static class E
{
    public static void Ex(this int x)
    {
    }
}",

parseOptions: Options.Regular);
        }

        [WorkItem(632182, "http://vstfdevdiv:8080/DevDiv2/DevDiv/_workitems/edit/632182")]
        [Fact, Trait(Traits.Feature, Traits.Features.CodeActionsExtractMethod)]
        public async Task DontOverparenthesizeGenerics()
        {
            await TestAsync(
@"using System;

static class C
{
    static void Ex<T>(this string x)
    {
    }

    static void Inner(Action<string> x, string y)
    {
    }

    static void Inner(Action<string> x, int y)
    {
    }

    static void Inner(Action<int> x, int y)
    {
    }

    static void Outer(Action<string> x, object y)
    {
        Console.WriteLine(1);
    }

    static void Outer(Action<int> x, int y)
    {
        Console.WriteLine(2);
    }

    static void Main()
    {
        Outer(y => Inner(x => [|x|].Ex<int>(), y), - -1);
    }
}

static class E
{
    public static void Ex<T>(this int x)
    {
    }
}",

@"using System;

static class C
{
    static void Ex<T>(this string x)
    {
    }

    static void Inner(Action<string> x, string y)
    {
    }

    static void Inner(Action<string> x, int y)
    {
    }

    static void Inner(Action<int> x, int y)
    {
    }

    static void Outer(Action<string> x, object y)
    {
        Console.WriteLine(1);
    }

    static void Outer(Action<int> x, int y)
    {
        Console.WriteLine(2);
    }

    static void Main()
    {
        Outer(y => Inner(x => {|Rename:GetX|}(x).Ex<int>(), y), (object)- -1);
    }

    private static string GetX(string x)
    {
        return x;
    }
}

static class E
{
    public static void Ex<T>(this int x)
    {
    }
}",

parseOptions: Options.Regular);
        }

        [WorkItem(984831, "http://vstfdevdiv:8080/DevDiv2/DevDiv/_workitems/edit/984831")]
        [Fact, Trait(Traits.Feature, Traits.Features.CodeActionsExtractMethod)]
        public async Task PreserveCommentsBeforeDeclaration_1()
        {
            await TestInRegularAndScript1Async(
@"class Construct
{
    public void Do() { }
    static void Main(string[] args)
    {
        [|Construct obj1 = new Construct();
        obj1.Do();
        /* Interesting comment. */
        Construct obj2 = new Construct();
        obj2.Do();|]
        obj1.Do();
        obj2.Do();
    }
}",

@"class Construct
{
    public void Do() { }
    static void Main(string[] args)
    {
        Construct obj1, obj2;
        {|Rename:NewMethod|}(out obj1, out obj2);
        obj1.Do();
        obj2.Do();
    }

    private static void NewMethod(out Construct obj1, out Construct obj2)
    {
        obj1 = new Construct();
        obj1.Do();
        /* Interesting comment. */
        obj2 = new Construct();
        obj2.Do();
    }
}");
        }

        [WorkItem(984831, "http://vstfdevdiv:8080/DevDiv2/DevDiv/_workitems/edit/984831")]
        [Fact, Trait(Traits.Feature, Traits.Features.CodeActionsExtractMethod)]
        public async Task PreserveCommentsBeforeDeclaration_2()
        {
            await TestInRegularAndScript1Async(
@"class Construct
{
    public void Do() { }
    static void Main(string[] args)
    {
        [|Construct obj1 = new Construct();
        obj1.Do();
        /* Interesting comment. */
        Construct obj2 = new Construct();
        obj2.Do();
        /* Second Interesting comment. */
        Construct obj3 = new Construct();
        obj3.Do();|]
        obj1.Do();
        obj2.Do();
        obj3.Do();
    }
}",

@"class Construct
{
    public void Do() { }
    static void Main(string[] args)
    {
        Construct obj1, obj2, obj3;
        {|Rename:NewMethod|}(out obj1, out obj2, out obj3);
        obj1.Do();
        obj2.Do();
        obj3.Do();
    }

    private static void NewMethod(out Construct obj1, out Construct obj2, out Construct obj3)
    {
        obj1 = new Construct();
        obj1.Do();
        /* Interesting comment. */
        obj2 = new Construct();
        obj2.Do();
        /* Second Interesting comment. */
        obj3 = new Construct();
        obj3.Do();
    }
}");
        }

        [WorkItem(984831, "http://vstfdevdiv:8080/DevDiv2/DevDiv/_workitems/edit/984831")]
        [Fact, Trait(Traits.Feature, Traits.Features.CodeActionsExtractMethod)]
        public async Task PreserveCommentsBeforeDeclaration_3()
        {
            await TestInRegularAndScript1Async(
@"class Construct
{
    public void Do() { }
    static void Main(string[] args)
    {
        [|Construct obj1 = new Construct();
        obj1.Do();
        /* Interesting comment. */
        Construct obj2 = new Construct(), obj3 = new Construct();
        obj2.Do();
        obj3.Do();|]
        obj1.Do();
        obj2.Do();
        obj3.Do();
    }
}",

@"class Construct
{
    public void Do() { }
    static void Main(string[] args)
    {
        Construct obj1, obj2, obj3;
        {|Rename:NewMethod|}(out obj1, out obj2, out obj3);
        obj1.Do();
        obj2.Do();
        obj3.Do();
    }

    private static void NewMethod(out Construct obj1, out Construct obj2, out Construct obj3)
    {
        obj1 = new Construct();
        obj1.Do();
        /* Interesting comment. */
        obj2 = new Construct();
        obj3 = new Construct();
        obj2.Do();
        obj3.Do();
    }
}");
        }

        [Fact, Trait(Traits.Feature, Traits.Features.CodeActionsExtractMethod), CompilerTrait(CompilerFeature.Tuples)]
        [WorkItem(11196, "https://github.com/dotnet/roslyn/issues/11196")]
        public async Task TestTuple()
        {
            await TestInRegularAndScript1Async(
@"class Program
{
    static void Main(string[] args)
    {
        [|(int, int) x = (1, 2);|]
        System.Console.WriteLine(x.Item1);
    }
}" + TestResources.NetFX.ValueTuple.tuplelib_cs,
@"class Program
{
    static void Main(string[] args)
    {
        (int, int) x = {|Rename:NewMethod|}();
        System.Console.WriteLine(x.Item1);
    }

    private static (int, int) NewMethod()
    {
        return (1, 2);
    }
}" + TestResources.NetFX.ValueTuple.tuplelib_cs);
        }

        [Fact, Trait(Traits.Feature, Traits.Features.CodeActionsExtractMethod), CompilerTrait(CompilerFeature.Tuples)]
        [WorkItem(11196, "https://github.com/dotnet/roslyn/issues/11196")]
        public async Task TestTupleDeclarationWithNames()
        {
            await TestInRegularAndScript1Async(
@"class Program
{
    static void Main(string[] args)
    {
        [|(int a, int b) x = (1, 2);|]
        System.Console.WriteLine(x.a);
    }
}" + TestResources.NetFX.ValueTuple.tuplelib_cs,
@"class Program
{
    static void Main(string[] args)
    {
        (int a, int b) x = {|Rename:NewMethod|}();
        System.Console.WriteLine(x.a);
    }

    private static (int a, int b) NewMethod()
    {
        return (1, 2);
    }
}" + TestResources.NetFX.ValueTuple.tuplelib_cs);
        }

        [Fact, Trait(Traits.Feature, Traits.Features.CodeActionsExtractMethod), CompilerTrait(CompilerFeature.Tuples)]
        [WorkItem(11196, "https://github.com/dotnet/roslyn/issues/11196")]
        public async Task TestTupleDeclarationWithSomeNames()
        {
            await TestInRegularAndScript1Async(
@"class Program
{
    static void Main(string[] args)
    {
        [|(int a, int) x = (1, 2);|]
        System.Console.WriteLine(x.a);
    }
}" + TestResources.NetFX.ValueTuple.tuplelib_cs,
@"class Program
{
    static void Main(string[] args)
    {
        (int a, int) x = {|Rename:NewMethod|}();
        System.Console.WriteLine(x.a);
    }

    private static (int a, int) NewMethod()
    {
        return (1, 2);
    }
}" + TestResources.NetFX.ValueTuple.tuplelib_cs);
        }

        [Fact, Trait(Traits.Feature, Traits.Features.CodeActionsExtractMethod), CompilerTrait(CompilerFeature.Tuples)]
        [WorkItem(18311, "https://github.com/dotnet/roslyn/issues/18311")]
        public async Task TestTupleWith1Arity()
        {
            await TestInRegularAndScript1Async(
@"using System;
class Program
{
    static void Main(string[] args)
    {
        ValueTuple<int> y = ValueTuple.Create(1);
        [|y.Item1.ToString();|]
    }
}" + TestResources.NetFX.ValueTuple.tuplelib_cs,
@"using System;
class Program
{
    static void Main(string[] args)
    {
        ValueTuple<int> y = ValueTuple.Create(1);
        {|Rename:NewMethod|}(y);
    }

    private static void NewMethod(ValueTuple<int> y)
    {
        y.Item1.ToString();
    }
}" + TestResources.NetFX.ValueTuple.tuplelib_cs);
        }

        [Fact, Trait(Traits.Feature, Traits.Features.CodeActionsExtractMethod), CompilerTrait(CompilerFeature.Tuples)]
        [WorkItem(11196, "https://github.com/dotnet/roslyn/issues/11196")]
        public async Task TestTupleLiteralWithNames()
        {
            await TestInRegularAndScript1Async(
@"class Program
{
    static void Main(string[] args)
    {
        [|(int, int) x = (a: 1, b: 2);|]
        System.Console.WriteLine(x.Item1);
    }
}" + TestResources.NetFX.ValueTuple.tuplelib_cs,
@"class Program
{
    static void Main(string[] args)
    {
        (int, int) x = {|Rename:NewMethod|}();
        System.Console.WriteLine(x.Item1);
    }

    private static (int, int) NewMethod()
    {
        return (a: 1, b: 2);
    }
}" + TestResources.NetFX.ValueTuple.tuplelib_cs);
        }

        [Fact, Trait(Traits.Feature, Traits.Features.CodeActionsExtractMethod), CompilerTrait(CompilerFeature.Tuples)]
        [WorkItem(11196, "https://github.com/dotnet/roslyn/issues/11196")]
        public async Task TestTupleDeclarationAndLiteralWithNames()
        {
            await TestInRegularAndScript1Async(
@"class Program
{
    static void Main(string[] args)
    {
        [|(int a, int b) x = (c: 1, d: 2);|]
        System.Console.WriteLine(x.a);
    }
}" + TestResources.NetFX.ValueTuple.tuplelib_cs,
@"class Program
{
    static void Main(string[] args)
    {
        (int a, int b) x = {|Rename:NewMethod|}();
        System.Console.WriteLine(x.a);
    }

    private static (int a, int b) NewMethod()
    {
        return (c: 1, d: 2);
    }
}" + TestResources.NetFX.ValueTuple.tuplelib_cs);
        }

        [Fact, Trait(Traits.Feature, Traits.Features.CodeActionsExtractMethod), CompilerTrait(CompilerFeature.Tuples)]
        [WorkItem(11196, "https://github.com/dotnet/roslyn/issues/11196")]
        public async Task TestTupleIntoVar()
        {
            await TestInRegularAndScript1Async(
@"class Program
{
    static void Main(string[] args)
    {
        [|var x = (c: 1, d: 2);|]
        System.Console.WriteLine(x.c);
    }
}" + TestResources.NetFX.ValueTuple.tuplelib_cs,
@"class Program
{
    static void Main(string[] args)
    {
        (int c, int d) x = {|Rename:NewMethod|}();
        System.Console.WriteLine(x.c);
    }

    private static (int c, int d) NewMethod()
    {
        return (c: 1, d: 2);
    }
}" + TestResources.NetFX.ValueTuple.tuplelib_cs);
        }

        [Fact, Trait(Traits.Feature, Traits.Features.CodeActionsExtractMethod), CompilerTrait(CompilerFeature.Tuples)]
        [WorkItem(11196, "https://github.com/dotnet/roslyn/issues/11196")]
        public async Task RefactorWithoutSystemValueTuple()
        {
            await TestInRegularAndScript1Async(
@"class Program
{
    static void Main(string[] args)
    {
        [|var x = (c: 1, d: 2);|]
        System.Console.WriteLine(x.c);
    }
}",
@"class Program
{
    static void Main(string[] args)
    {
        (int c, int d) x = {|Rename:NewMethod|}();
        System.Console.WriteLine(x.c);
    }

    private static (int c, int d) NewMethod()
    {
        return (c: 1, d: 2);
    }
}");
        }

        [Fact, Trait(Traits.Feature, Traits.Features.CodeActionsExtractMethod), CompilerTrait(CompilerFeature.Tuples)]
        [WorkItem(11196, "https://github.com/dotnet/roslyn/issues/11196")]
        public async Task TestTupleWithNestedNamedTuple()
        {
            // This is not the best refactoring, but this is an edge case
            await TestInRegularAndScript1Async(
@"class Program
{
    static void Main(string[] args)
    {
        [|var x = new System.ValueTuple<int, int, int, int, int, int, int, (string a, string b)>(1, 2, 3, 4, 5, 6, 7, (a: ""hello"", b: ""world""));|]
        System.Console.WriteLine(x.c);
    }
}" + TestResources.NetFX.ValueTuple.tuplelib_cs,
@"class Program
{
    static void Main(string[] args)
    {
        (int, int, int, int, int, int, int, string, string) x = {|Rename:NewMethod|}();
        System.Console.WriteLine(x.c);
    }

    private static (int, int, int, int, int, int, int, string, string) NewMethod()
    {
        return new System.ValueTuple<int, int, int, int, int, int, int, (string a, string b)>(1, 2, 3, 4, 5, 6, 7, (a: ""hello"", b: ""world""));
    }
}" + TestResources.NetFX.ValueTuple.tuplelib_cs);
        }

        [Fact, Trait(Traits.Feature, Traits.Features.CodeActionsExtractMethod), CompilerTrait(CompilerFeature.Tuples)]
        public async Task TestDeconstruction()
        {
            await TestInRegularAndScript1Async(
@"class Program
{
    static void Main(string[] args)
    {
        var (x, y) = [|(1, 2)|];
        System.Console.WriteLine(x);
    }
}" + TestResources.NetFX.ValueTuple.tuplelib_cs,
@"class Program
{
    static void Main(string[] args)
    {
        var (x, y) = {|Rename:NewMethod|}();
        System.Console.WriteLine(x);
    }

    private static (int, int) NewMethod()
    {
        return (1, 2);
    }
}" + TestResources.NetFX.ValueTuple.tuplelib_cs);
        }

        [Fact, Trait(Traits.Feature, Traits.Features.CodeActionsExtractMethod), CompilerTrait(CompilerFeature.Tuples)]
        public async Task TestDeconstruction2()
        {
            await TestInRegularAndScript1Async(
@"class Program
{
    static void Main(string[] args)
    {
        var (x, y) = (1, 2);
        var z = [|3;|]
        System.Console.WriteLine(z);
    }
}" + TestResources.NetFX.ValueTuple.tuplelib_cs,
@"class Program
{
    static void Main(string[] args)
    {
        var (x, y) = (1, 2);
        int z = {|Rename:NewMethod|}();
        System.Console.WriteLine(z);
    }

    private static int NewMethod()
    {
        return 3;
    }
}" + TestResources.NetFX.ValueTuple.tuplelib_cs);
        }

        [Fact, Trait(Traits.Feature, Traits.Features.CodeActionsExtractMethod)]
        [CompilerTrait(CompilerFeature.OutVar)]
        public async Task TestOutVar()
        {
            await TestInRegularAndScript1Async(
@"class C
{
    static void M(int i)
    {
        int r;
        [|r = M1(out int y, i);|]
        System.Console.WriteLine(r + y);
    }
}",
@"class C
{
    static void M(int i)
    {
        int r;
        int y;
        {|Rename:NewMethod|}(i, out r, out y);
        System.Console.WriteLine(r + y);
    }

    private static void NewMethod(int i, out int r, out int y)
    {
        r = M1(out y, i);
    }
}");
        }

        [Fact, Trait(Traits.Feature, Traits.Features.CodeActionsExtractMethod)]
        [CompilerTrait(CompilerFeature.Patterns)]
        public async Task TestIsPattern()
        {
            await TestInRegularAndScript1Async(
@"class C
{
    static void M(int i)
    {
        int r;
        [|r = M1(3 is int y, i);|]
        System.Console.WriteLine(r + y);
    }
}",
@"class C
{
    static void M(int i)
    {
        int r;
        int y;
        {|Rename:NewMethod|}(i, out r, out y);
        System.Console.WriteLine(r + y);
    }

    private static void NewMethod(int i, out int r, out int y)
    {
        r = M1(3 is int {|Conflict:y|}, i);
    }
}");
        }

        [Fact, Trait(Traits.Feature, Traits.Features.CodeActionsExtractMethod)]
        [CompilerTrait(CompilerFeature.Patterns)]
        public async Task TestOutVarAndIsPattern()
        {
            await TestInRegularAndScript1Async(
@"class C
{
    static void M()
    {
        int r;
        [|r = M1(out /*out*/ int /*int*/ y /*y*/) + M2(3 is int z);|]
        System.Console.WriteLine(r + y + z);
    }
} ",
@"class C
{
    static void M()
    {
        int r;
        int y, z;
        {|Rename:NewMethod|}(out r, out y, out z);
        System.Console.WriteLine(r + y + z);
    }

    private static void NewMethod(out int r, out int y, out int z)
    {
        r = M1(out /*out*/  /*int*/ y /*y*/) + M2(3 is int {|Conflict:z|});
    }
} ");
        }

        [Fact, Trait(Traits.Feature, Traits.Features.CodeActionsExtractMethod)]
        [CompilerTrait(CompilerFeature.Patterns)]
        public async Task ConflictingOutVarLocals()
        {
            await TestInRegularAndScript1Async(
@"class C
{
    static void M()
    {
        int r;
        [|r = M1(out int y);
        {
            M2(out int y);
            System.Console.Write(y);
        }|]

        System.Console.WriteLine(r + y);
    }
}",
@"class C
{
    static void M()
    {
        int r;
        int y;
        {|Rename:NewMethod|}(out r, out y);

        System.Console.WriteLine(r + y);
    }

    private static void NewMethod(out int r, out int y)
    {
        r = M1(out y);
        {
            M2(out int y);
            System.Console.Write(y);
        }
    }
}");
        }

        [Fact, Trait(Traits.Feature, Traits.Features.CodeActionsExtractMethod)]
        [CompilerTrait(CompilerFeature.Patterns)]
        public async Task ConflictingPatternLocals()
        {
            await TestInRegularAndScript1Async(
@"class C
{
    static void M()
    {
        int r;
        [|r = M1(1 is int y);
        {
            M2(2 is int y);
            System.Console.Write(y);
        }|]

        System.Console.WriteLine(r + y);
    }
}",
@"class C
{
    static void M()
    {
        int r;
        int y;
        {|Rename:NewMethod|}(out r, out y);

        System.Console.WriteLine(r + y);
    }

    private static void NewMethod(out int r, out int y)
    {
        r = M1(1 is int {|Conflict:y|});
        {
            M2(2 is int y);
            System.Console.Write(y);
        }
    }
}");
        }

        [WorkItem(15218, "https://github.com/dotnet/roslyn/issues/15218")]
        [Fact, Trait(Traits.Feature, Traits.Features.CodeActionsExtractMethod)]
        public async Task TestCancellationTokenGoesLast()
        {
            await TestInRegularAndScript1Async(
@"using System;
using System.Threading;

class C
{
    void M(CancellationToken ct)
    {
        var v = 0;

        [|if (true)
        {
            ct.ThrowIfCancellationRequested();
            Console.WriteLine(v);
        }|]
    }
}",
@"using System;
using System.Threading;

class C
{
    void M(CancellationToken ct)
    {
        var v = 0;
        {|Rename:NewMethod|}(v, ct);
    }

    private static void NewMethod(int v, CancellationToken ct)
    {
        if (true)
        {
            ct.ThrowIfCancellationRequested();
            Console.WriteLine(v);
        }
    }
}");
        }

        [WorkItem(15219, "https://github.com/dotnet/roslyn/issues/15219")]
        [Fact, Trait(Traits.Feature, Traits.Features.CodeActionsExtractMethod)]
        public async Task TestUseVar1()
        {
            await TestInRegularAndScript1Async(
@"using System;

class C
{
    void Goo(int i)
    {
        [|var v = (string)null;

        switch (i)
        {
            case 0: v = ""0""; break;
            case 1: v = ""1""; break;
        }|]

        Console.WriteLine(v);
    }
}",
@"using System;

class C
{
    void Goo(int i)
    {
        var v = {|Rename:NewMethod|}(i);

        Console.WriteLine(v);
    }

    private static string NewMethod(int i)
    {
        var v = (string)null;

        switch (i)
        {
            case 0: v = ""0""; break;
            case 1: v = ""1""; break;
        }

        return v;
    }
}", new TestParameters(options: Option(CSharpCodeStyleOptions.VarForBuiltInTypes, CodeStyleOptions2.TrueWithSuggestionEnforcement)));
        }

        [WorkItem(15219, "https://github.com/dotnet/roslyn/issues/15219")]
        [Fact, Trait(Traits.Feature, Traits.Features.CodeActionsExtractMethod)]
        public async Task TestUseVar2()
        {
            await TestInRegularAndScript1Async(
@"using System;

class C
{
    void Goo(int i)
    {
        [|var v = (string)null;

        switch (i)
        {
            case 0: v = ""0""; break;
            case 1: v = ""1""; break;
        }|]

        Console.WriteLine(v);
    }
}",
@"using System;

class C
{
    void Goo(int i)
    {
        string v = {|Rename:NewMethod|}(i);

        Console.WriteLine(v);
    }

    private static string NewMethod(int i)
    {
        var v = (string)null;

        switch (i)
        {
            case 0: v = ""0""; break;
            case 1: v = ""1""; break;
        }

        return v;
    }
}", new TestParameters(options: Option(CSharpCodeStyleOptions.VarWhenTypeIsApparent, CodeStyleOptions2.TrueWithSuggestionEnforcement)));
        }

        [Fact]
        [WorkItem(15532, "https://github.com/dotnet/roslyn/issues/15532")]
        public async Task ExtractLocalFunctionCall()
        {
            var code = @"
class C
{
    public static void Main()
    {
        void Local() { }
        [|Local();|]
    }
}";
            await TestExactActionSetOfferedAsync(code, new[] { FeaturesResources.Extract_local_function });
        }

        [Fact]
        public async Task ExtractLocalFunctionCall_2()
        {
            await TestInRegularAndScript1Async(@"
class C
{
    public static void Main()
    {
        [|void Local() { }
        Local();|]
    }
}", @"
class C
{
    public static void Main()
    {
        {|Rename:NewMethod|}();
    }

    private static void NewMethod()
    {
        void Local() { }
        Local();
    }
}");
        }

        [Fact]
        [WorkItem(15532, "https://github.com/dotnet/roslyn/issues/15532")]
        public async Task ExtractLocalFunctionCallWithCapture()
        {
            var code = @"
class C
{
    public static void Main(string[] args)
    {
        bool Local() => args == null;
        [|Local();|]
    }
}";
            await TestExactActionSetOfferedAsync(code, new[] { FeaturesResources.Extract_local_function });
        }

        [Fact]
        [WorkItem(15532, "https://github.com/dotnet/roslyn/issues/15532")]
        public async Task ExtractLocalFunctionDeclaration()
        {
            await TestMissingInRegularAndScriptAsync(@"
class C
{
    public static void Main()
    {
        [|bool Local() => args == null;|]
        Local();
    }
}");
        }

        [Fact]
        [WorkItem(15532, "https://github.com/dotnet/roslyn/issues/15532")]
        public async Task ExtractLocalFunctionInterior()
        {
            await TestInRegularAndScript1Async(@"
class C
{
    public static void Main()
    {
        void Local()
        {
            [|int x = 0;
            x++;|]
        }
        Local();
    }
}", @"
class C
{
    public static void Main()
    {
        void Local()
        {
            {|Rename:NewMethod|}();
        }
        Local();
    }

    private static void NewMethod()
    {
        int x = 0;
        x++;
    }
}");
        }

        [WorkItem(538229, "http://vstfdevdiv:8080/DevDiv2/DevDiv/_workitems/edit/538229")]
        [Fact, Trait(Traits.Feature, Traits.Features.CodeActionsExtractMethod)]
        public async Task Bug3790()
        {
            await TestInRegularAndScript1Async(@"
class Test
{
    void method()
    {
        static void Main(string[] args)
        {
            int v = 0;
            for(int i=0 ; i<5; i++)
            {
                [|v = v + i;|]
            }
        }
    }
}", @"
class Test
{
    void method()
    {
        static void Main(string[] args)
        {
            int v = 0;
            for(int i=0 ; i<5; i++)
            {
                v = {|Rename:NewMethod|}(v, i);
            }
        }
    }

    private static int NewMethod(int v, int i)
    {
        v = v + i;
        return v;
    }
}");
        }

        [WorkItem(538229, "http://vstfdevdiv:8080/DevDiv2/DevDiv/_workitems/edit/538229")]
        [Fact, Trait(Traits.Feature, Traits.Features.CodeActionsExtractMethod)]
        public async Task Bug3790_1()
        {
            await TestInRegularAndScript1Async(@"
class Test
{
    void method()
    {
        static void Main(string[] args)
        {
            int v = 0;
            for(int i=0 ; i<5; i++)
            {
                [|v = v + i|];
            }
        }
    }
}", @"
class Test
{
    void method()
    {
        static void Main(string[] args)
        {
            int v = 0;
            for(int i=0 ; i<5; i++)
            {
                v = {|Rename:NewMethod|}(v, i);
            }
        }
    }

    private static int NewMethod(int v, int i)
    {
        return v + i;
    }
}");
        }

        [WorkItem(538229, "http://vstfdevdiv:8080/DevDiv2/DevDiv/_workitems/edit/538229")]
        [Fact, Trait(Traits.Feature, Traits.Features.CodeActionsExtractMethod)]
        public async Task Bug3790_2()
        {
            await TestInRegularAndScript1Async(@"
class Test
{
    void method()
    {
        static void Main(string[] args)
        {
            int v = 0;
            for(int i=0 ; i<5; i++)
            {
                [|i = v = v + i|];
            }
        }
    }
}", @"
class Test
{
    void method()
    {
        static void Main(string[] args)
        {
            int v = 0;
            for(int i=0 ; i<5; i++)
            {
                i = {|Rename:NewMethod|}(ref v, i);
            }
        }
    }

    private static int NewMethod(ref int v, int i)
    {
        return v = v + i;
    }
}");
        }

        [WorkItem(392560, "https://devdiv.visualstudio.com/DevDiv/_workitems?id=392560")]
        [Fact, Trait(Traits.Feature, Traits.Features.CodeActionsExtractMethod)]
        public async Task TestExpressionBodyProperty()
        {
            await TestInRegularAndScript1Async(@"
class Program
{
    int field;

    public int Blah => [|this.field|];
}",
@"
class Program
{
    int field;

    public int Blah => {|Rename:GetField|}();

    private int GetField()
    {
        return this.field;
    }
}");
        }

        [WorkItem(392560, "https://devdiv.visualstudio.com/DevDiv/_workitems?id=392560")]
        [Fact, Trait(Traits.Feature, Traits.Features.CodeActionsExtractMethod)]
        public async Task TestExpressionBodyIndexer()
        {
            await TestInRegularAndScript1Async(@"
class Program
{
    int field;

    public int this[int i] => [|this.field|];
}",
@"
class Program
{
    int field;

    public int this[int i] => {|Rename:GetField|}();

    private int GetField()
    {
        return this.field;
    }
}");
        }

        [WorkItem(392560, "https://devdiv.visualstudio.com/DevDiv/_workitems?id=392560")]
        [Fact, Trait(Traits.Feature, Traits.Features.CodeActionsExtractMethod)]
        public async Task TestExpressionBodyPropertyGetAccessor()
        {
            await TestInRegularAndScript1Async(@"
class Program
{
    int field;

    public int Blah
    {
        get => [|this.field|];
        set => field = value;
    }
}",
@"
class Program
{
    int field;

    public int Blah
    {
        get => {|Rename:GetField|}();
        set => field = value;
    }

    private int GetField()
    {
        return this.field;
    }
}");
        }

        [WorkItem(392560, "https://devdiv.visualstudio.com/DevDiv/_workitems?id=392560")]
        [Fact, Trait(Traits.Feature, Traits.Features.CodeActionsExtractMethod)]
        public async Task TestExpressionBodyPropertySetAccessor()
        {
            await TestInRegularAndScript1Async(@"
class Program
{
    int field;

    public int Blah
    {
        get => this.field;
        set => field = [|value|];
    }
}",
@"
class Program
{
    int field;

    public int Blah
    {
        get => this.field;
        set => field = {|Rename:GetValue|}(value);
    }

    private static int GetValue(int value)
    {
        return value;
    }
}");
        }

        [WorkItem(392560, "https://devdiv.visualstudio.com/DevDiv/_workitems?id=392560")]
        [Fact, Trait(Traits.Feature, Traits.Features.CodeActionsExtractMethod)]
        public async Task TestExpressionBodyIndexerGetAccessor()
        {
            await TestInRegularAndScript1Async(@"
class Program
{
    int field;

    public int this[int i]
    {
        get => [|this.field|];
        set => field = value;
    }
}",
@"
class Program
{
    int field;

    public int this[int i]
    {
        get => {|Rename:GetField|}();
        set => field = value;
    }

    private int GetField()
    {
        return this.field;
    }
}");
        }

        [WorkItem(392560, "https://devdiv.visualstudio.com/DevDiv/_workitems?id=392560")]
        [Fact, Trait(Traits.Feature, Traits.Features.CodeActionsExtractMethod)]
        public async Task TestExpressionBodyIndexerSetAccessor()
        {
            await TestInRegularAndScript1Async(@"
class Program
{
    int field;

    public int this[int i]
    {
        get => this.field;
        set => field = [|value|];
    }
}",
@"
class Program
{
    int field;

    public int this[int i]
    {
        get => this.field;
        set => field = {|Rename:GetValue|}(value);
    }

    private static int GetValue(int value)
    {
        return value;
    }
}");
        }

        [Fact, Trait(Traits.Feature, Traits.Features.CodeActionsExtractMethod)]
        public async Task TestTupleWithInferredNames()
        {
            await TestAsync(@"
class Program
{
    void M()
    {
        int a = 1;
        var t = [|(a, b: 2)|];
        System.Console.Write(t.a);
    }
}",
@"
class Program
{
    void M()
    {
        int a = 1;
        var t = {|Rename:GetT|}(a);
        System.Console.Write(t.a);
    }

    private static (int a, int b) GetT(int a)
    {
        return (a, b: 2);
    }
}", TestOptions.Regular7_1);
        }

        [Fact, Trait(Traits.Feature, Traits.Features.CodeActionsExtractMethod)]
        public async Task TestDeconstruction4()
        {
            await TestAsync(@"
class Program
{
    void M()
    {
        [|var (x, y) = (1, 2);|]
        System.Console.Write(x + y);
    }
}",
@"
class Program
{
    void M()
    {
        int x, y;
        {|Rename:NewMethod|}(out x, out y);
        System.Console.Write(x + y);
    }

    private static void NewMethod(out int x, out int y)
    {
        var (x, y) = (1, 2);
    }
}", TestOptions.Regular7_1);
        }

        [Fact, Trait(Traits.Feature, Traits.Features.CodeActionsExtractMethod)]
        public async Task TestDeconstruction5()
        {
            await TestAsync(@"
class Program
{
    void M()
    {
        [|(var x, var y) = (1, 2);|]
        System.Console.Write(x + y);
    }
}",
@"
class Program
{
    void M()
    {
        int x, y;
        {|Rename:NewMethod|}(out x, out y);
        System.Console.Write(x + y);
    }

    private static void NewMethod(out int x, out int y)
    {
        (x, y) = (1, 2);
    }
}", TestOptions.Regular7_1);
        }

        [Fact, Trait(Traits.Feature, Traits.Features.CodeActionsExtractMethod)]
        public async Task TestIndexExpression()
        {
            await TestInRegularAndScript1Async(TestSources.Index + @"
class Program
{
    static void Main(string[] args)
    {
        System.Console.WriteLine([|^1|]);
    }
}",
TestSources.Index +
@"
class Program
{
    static void Main(string[] args)
    {
        System.Console.WriteLine({|Rename:NewMethod|}());
    }

    private static System.Index NewMethod()
    {
        return ^1;
    }
}");
        }

        [Fact, Trait(Traits.Feature, Traits.Features.CodeActionsExtractMethod)]
        public async Task TestRangeExpression_Empty()
        {
            await TestInRegularAndScript1Async(TestSources.Index + TestSources.Range + @"
class Program
{
    static void Main(string[] args)
    {
        System.Console.WriteLine([|..|]);
    }
}",
TestSources.Index +
TestSources.Range + @"
class Program
{
    static void Main(string[] args)
    {
        System.Console.WriteLine({|Rename:NewMethod|}());
    }

    private static System.Range NewMethod()
    {
        return ..;
    }
}");
        }

        [Fact, Trait(Traits.Feature, Traits.Features.CodeActionsExtractMethod)]
        public async Task TestRangeExpression_Left()
        {
            await TestInRegularAndScript1Async(TestSources.Index + TestSources.Range + @"
class Program
{
    static void Main(string[] args)
    {
        System.Console.WriteLine([|..1|]);
    }
}",
TestSources.Index +
TestSources.Range + @"
class Program
{
    static void Main(string[] args)
    {
        System.Console.WriteLine({|Rename:NewMethod|}());
    }

    private static System.Range NewMethod()
    {
        return ..1;
    }
}");
        }

        [Fact, Trait(Traits.Feature, Traits.Features.CodeActionsExtractMethod)]
        public async Task TestRangeExpression_Right()
        {
            await TestInRegularAndScript1Async(TestSources.Index + TestSources.Range + @"
class Program
{
    static void Main(string[] args)
    {
        System.Console.WriteLine([|1..|]);
    }
}",
TestSources.Index +
TestSources.Range + @"
class Program
{
    static void Main(string[] args)
    {
        System.Console.WriteLine({|Rename:NewMethod|}());
    }

    private static System.Range NewMethod()
    {
        return 1..;
    }
}");
        }

        [Fact, Trait(Traits.Feature, Traits.Features.CodeActionsExtractMethod)]
        public async Task TestRangeExpression_Both()
        {
            await TestInRegularAndScript1Async(TestSources.Index + TestSources.Range + @"
class Program
{
    static void Main(string[] args)
    {
        System.Console.WriteLine([|1..2|]);
    }
}",
TestSources.Index +
TestSources.Range + @"
class Program
{
    static void Main(string[] args)
    {
        System.Console.WriteLine({|Rename:NewMethod|}());
    }

    private static System.Range NewMethod()
    {
        return 1..2;
    }
}");
        }

        [Fact, Trait(Traits.Feature, Traits.Features.CodeActionsExtractMethod)]
        public Task TestAnnotatedNullableReturn()
            => TestInRegularAndScript1Async(
@"#nullable enable

class C
{
    public string? M()
    {
        [|string? x = null;
        x?.ToString();|]

        return x;
    }
}",
@"#nullable enable

class C
{
    public string? M()
    {
        string? x = {|Rename:NewMethod|}();

        return x;
    }

    private static string? NewMethod()
    {
        string? x = null;
        x?.ToString();
        return x;
    }
}");

        [Fact, Trait(Traits.Feature, Traits.Features.CodeActionsExtractMethod)]
        public Task TestAnnotatedNullableParameters1()
            => TestInRegularAndScript1Async(
@"#nullable enable

class C
{
    public string? M()
    {
        string? a = null;
        string? b = null;
        [|string? x = a?.Contains(b).ToString();|]

        return x;
    }
}",
@"#nullable enable

class C
{
    public string? M()
    {
        string? a = null;
        string? b = null;
        string? x = {|Rename:NewMethod|}(a, b);

        return x;
    }

    private static string? NewMethod(string? a, string? b)
    {
        return a?.Contains(b).ToString();
    }
}");

        [Fact, Trait(Traits.Feature, Traits.Features.CodeActionsExtractMethod)]
        public Task TestAnnotatedNullableParameters2()
            => TestInRegularAndScript1Async(
@"#nullable enable

class C
{
    public string M()
    {
        string? a = null;
        string? b = null;
        int c = 0;
        [|string x = (a + b + c).ToString();|]

        return x;
    }
}",
@"#nullable enable

class C
{
    public string M()
    {
        string? a = null;
        string? b = null;
        int c = 0;
        string x = {|Rename:NewMethod|}(a, b, c);

        return x;
    }

    private static string NewMethod(string? a, string? b, int c)
    {
        return (a + b + c).ToString();
    }
}");

        [Fact, Trait(Traits.Feature, Traits.Features.CodeActionsExtractMethod)]
        public Task TestAnnotatedNullableParameters3()
            => TestInRegularAndScript1Async(
@"#nullable enable

class C
{
    public string M()
    {
        string? a = null;
        string? b = null;
        int c = 0;
        return [|(a + b + c).ToString()|];
    }
}",
@"#nullable enable

class C
{
    public string M()
    {
        string? a = null;
        string? b = null;
        int c = 0;
        return {|Rename:NewMethod|}(a, b, c);
    }

    private static string NewMethod(string? a, string? b, int c)
    {
        return (a + b + c).ToString();
    }
}");

        [Fact, Trait(Traits.Feature, Traits.Features.CodeActionsExtractMethod)]
        public Task TestAnnotatedNullableParameters4()
            => TestInRegularAndScript1Async(
@"#nullable enable

class C
{
    public string? M()
    {
        string? a = null;
        string? b = null;
        return [|a?.Contains(b).ToString()|];
    }
}",
@"#nullable enable

class C
{
    public string? M()
    {
        string? a = null;
        string? b = null;
        return {|Rename:NewMethod|}(a, b);
    }

    private static string? NewMethod(string? a, string? b)
    {
        return a?.Contains(b).ToString();
    }
}");

        [Fact, Trait(Traits.Feature, Traits.Features.CodeActionsExtractMethod)]
        public Task TestFlowStateNullableParameters1()
            => TestInRegularAndScript1Async(
@"#nullable enable

class C
{
    public string M()
    {
        string? a = string.Empty;
        string? b = string.Empty;
        return [|(a + b + a).ToString()|];
    }
}",
@"#nullable enable

class C
{
    public string M()
    {
        string? a = string.Empty;
        string? b = string.Empty;
        return {|Rename:NewMethod|}(a, b);
    }

    private static string NewMethod(string a, string b)
    {
        return (a + b + a).ToString();
    }
}");

        [Fact, Trait(Traits.Feature, Traits.Features.CodeActionsExtractMethod)]
        public Task TestFlowStateNullableParameters2()
            => TestInRegularAndScript1Async(
@"#nullable enable

class C
{
    public string? M()
    {
        string? a = string.Empty;
        string? b = string.Empty;
        return [|(a + b + a).ToString()|];
    }
}",
@"#nullable enable

class C
{
    public string? M()
    {
        string? a = string.Empty;
        string? b = string.Empty;
        return {|Rename:NewMethod|}(a, b);
    }

    private static string NewMethod(string a, string b)
    {
        return (a + b + a).ToString();
    }
}");

        [Fact, Trait(Traits.Feature, Traits.Features.CodeActionsExtractMethod)]
        public Task TestFlowStateNullableParameters3()
            => TestInRegularAndScript1Async(
@"#nullable enable

class C
{
    public string M()
    {
        string? a = null;
        string? b = null;
        return [|(a + b + a)?.ToString()|] ?? string.Empty;
    }
}",
@"#nullable enable

class C
{
    public string M()
    {
        string? a = null;
        string? b = null;
        return {|Rename:NewMethod|}(a, b) ?? string.Empty;
    }

    private static string? NewMethod(string? a, string? b)
    {
        return (a + b + a)?.ToString();
    }
}");

        [Fact, Trait(Traits.Feature, Traits.Features.CodeActionsExtractMethod)]
        public Task TestFlowStateNullableParameters_MultipleStates()
            => TestInRegularAndScript1Async(
@"#nullable enable

class C
{
    public string M()
    {
        string? a = string.Empty;
        string? b = string.Empty;
        [|string? c = a + b;
        a = string.Empty;
        c += a;
        a = null;
        b = null;
        b = ""test"";
        c = a?.ToString();|]
        return c ?? string.Empty;
    }
}",
@"#nullable enable

class C
{
    public string M()
    {
        string? a = string.Empty;
        string? b = string.Empty;
        string? c = {|Rename:NewMethod|}(ref a, ref b);
        return c ?? string.Empty;
    }

    private static string? NewMethod(ref string? a, ref string? b)
    {
        string? c = a + b;
        a = string.Empty;
        c += a;
        a = null;
        b = null;
        b = ""test"";
        c = a?.ToString();
        return c;
    }
}");

        [Fact, Trait(Traits.Feature, Traits.Features.CodeActionsExtractMethod)]
        public Task TestFlowStateNullableParameters_MultipleStatesNonNullReturn()
            => TestInRegularAndScript1Async(
@"#nullable enable

class C
{
    public string M()
    {
        string? a = string.Empty;
        string? b = string.Empty;
        [|string? c = a + b;
        a = string.Empty;
        b = string.Empty;
        a = null;
        b = null;
        c = null;
        c = a + b;|]
        return c ?? string.Empty;
    }
}",
@"#nullable enable

class C
{
    public string M()
    {
        string? a = string.Empty;
        string? b = string.Empty;
        string? c = {|Rename:NewMethod|}(ref a, ref b);
        return c ?? string.Empty;
    }

    private static string NewMethod(ref string? a, ref string? b)
    {
        string? c = a + b;
        a = string.Empty;
        b = string.Empty;
        a = null;
        b = null;
        c = null;
        c = a + b;
        return c;
    }
}");

        [Fact, Trait(Traits.Feature, Traits.Features.CodeActionsExtractMethod)]
        public Task TestFlowStateNullableParameters_MultipleStatesNullReturn()
            => TestInRegularAndScript1Async(
@"#nullable enable

class C
{
    public string M()
    {
        string? a = string.Empty;
        string? b = string.Empty;
        [|string? c = a + b;
        a = string.Empty;
        b = string.Empty;
        a = null;
        b = null;
        c = a?.ToString();|]
        return c ?? string.Empty;
    }
}",
@"#nullable enable

class C
{
    public string M()
    {
        string? a = string.Empty;
        string? b = string.Empty;
        string? c = {|Rename:NewMethod|}(ref a, ref b);
        return c ?? string.Empty;
    }

    private static string? NewMethod(ref string? a, ref string? b)
    {
        string? c = a + b;
        a = string.Empty;
        b = string.Empty;
        a = null;
        b = null;
        c = a?.ToString();
        return c;
    }
}");

        [Fact, Trait(Traits.Feature, Traits.Features.CodeActionsExtractMethod)]
        public Task TestFlowStateNullableParameters_RefNotNull()
            => TestInRegularAndScript1Async(
@"#nullable enable

class C
{
    public string M()
    {
        string? a = string.Empty;
        string? b = string.Empty;
        [|var c = a + b;
        a = string.Empty;
        c += a;
        b = ""test"";
        c = a + b +c;|]
        return c;
    }
}",
@"#nullable enable

class C
{
    public string M()
    {
        string? a = string.Empty;
        string? b = string.Empty;
        string c = {|Rename:NewMethod|}(ref a, ref b);
        return c;
    }

    private static string NewMethod(ref string a, ref string b)
    {
        var c = a + b;
        a = string.Empty;
        c += a;
        b = ""test"";
        c = a + b + c;
        return c;
    }
}");

        // There's a case below where flow state correctly asseses that the variable
        // 'x' is non-null when returned. It's wasn't obvious when writing, but that's 
        // due to the fact the line above it being executed as 'x.ToString()' would throw
        // an exception and the return statement would never be hit. The only way the return
        // statement gets executed is if the `x.ToString()` call succeeds, thus suggesting 
        // that the value is indeed not null.
        [Fact, Trait(Traits.Feature, Traits.Features.CodeActionsExtractMethod)]
        public Task TestFlowNullableReturn_NotNull1()
            => TestInRegularAndScript1Async(
@"#nullable enable

class C
{
    public string? M()
    {
        [|string? x = null;
        x.ToString();|]

        return x;
    }
}",
@"#nullable enable

class C
{
    public string? M()
    {
        string? x = {|Rename:NewMethod|}();

        return x;
    }

    private static string NewMethod()
    {
        string? x = null;
        x.ToString();
        return x;
    }
}");

        [Fact, Trait(Traits.Feature, Traits.Features.CodeActionsExtractMethod)]
        public Task TestFlowNullableReturn_NotNull2()
            => TestInRegularAndScript1Async(
@"#nullable enable

class C
{
    public string? M()
    {
        [|string? x = null;
        x?.ToString();
        x = string.Empty;|]

        return x;
    }
}",
@"#nullable enable

class C
{
    public string? M()
    {
        string? x = {|Rename:NewMethod|}();

        return x;
    }

    private static string NewMethod()
    {
        string? x = null;
        x?.ToString();
        x = string.Empty;
        return x;
    }
}");
        [Fact, Trait(Traits.Feature, Traits.Features.CodeActionsExtractMethod)]
        public Task TestFlowNullable_Lambda()
            => TestInRegularAndScript1Async(
@"#nullable enable

using System;

class C
{
    public string? M()
    {
        [|string? x = null;
        Action modifyXToNonNull = () =>
        {
            x += x;
        };

        modifyXToNonNull();|]

        return x;
    }
}",
@"#nullable enable

using System;

class C
{
    public string? M()
    {
        string? x = {|Rename:NewMethod|}();

        return x;
    }

    private static string? NewMethod()
    {
        string? x = null;
        Action modifyXToNonNull = () =>
        {
            x += x;
        };

        modifyXToNonNull();
        return x;
    }
}");

        [Fact, Trait(Traits.Feature, Traits.Features.CodeActionsExtractMethod)]
        public Task TestFlowNullable_LambdaWithReturn()
            => TestInRegularAndScript1Async(
@"#nullable enable

using System;

class C
{
    public string? M()
    {
        [|string? x = null;
        Func<string?> returnNull = () =>
        {
            return null;
        };

        x = returnNull() ?? string.Empty;|]

        return x;
    }
}",
@"#nullable enable

using System;

class C
{
    public string? M()
    {
        string? x = {|Rename:NewMethod|}();

        return x;
    }

    private static string NewMethod()
    {
        string? x = null;
        Func<string?> returnNull = () =>
        {
            return null;
        };

        x = returnNull() ?? string.Empty;
        return x;
    }
}");

        [Fact, Trait(Traits.Feature, Traits.Features.CodeActionsExtractMethod)]
        public async Task TestExtractReadOnlyMethod()
        {
            await TestInRegularAndScript1Async(
@"struct S1
{
    readonly int M1() => 42;
    void Main()
    {
        [|int i = M1() + M1()|];
    }
}",
@"struct S1
{
    readonly int M1() => 42;
    void Main()
    {
        {|Rename:NewMethod|}();
    }

    private readonly void NewMethod()
    {
        int i = M1() + M1();
    }
}");
        }

        [Fact, Trait(Traits.Feature, Traits.Features.CodeActionsExtractMethod)]
        public async Task TestExtractReadOnlyMethodInReadOnlyStruct()
        {
            await TestInRegularAndScript1Async(
@"readonly struct S1
{
    int M1() => 42;
    void Main()
    {
        [|int i = M1() + M1()|];
    }
}",
@"readonly struct S1
{
    int M1() => 42;
    void Main()
    {
        {|Rename:NewMethod|}();
    }

    private void NewMethod()
    {
        int i = M1() + M1();
    }
}");
        }

        [Fact, Trait(Traits.Feature, Traits.Features.CodeActionsExtractMethod)]
        public async Task TestExtractNonReadOnlyMethodInReadOnlyMethod()
        {
            await TestInRegularAndScript1Async(
@"struct S1
{
    int M1() => 42;
    readonly void Main()
    {
        [|int i = M1() + M1()|];
    }
}",
@"struct S1
{
    int M1() => 42;
    readonly void Main()
    {
        {|Rename:NewMethod|}();
    }

    private void NewMethod()
    {
        int i = M1() + M1();
    }
}");
        }

        [Fact, Trait(Traits.Feature, Traits.Features.CodeActionsExtractMethod)]
        public Task TestExtractNullableObjectWithExplicitCast()
        => TestInRegularAndScript1Async(
@"#nullable enable

using System;

class C
{
    void M()
    {
        object? o = null;
        var s = (string?)[|o|];
        Console.WriteLine(s);
    }
}",
@"#nullable enable

using System;

class C
{
    void M()
    {
        object? o = null;
        var s = (string?){|Rename:GetO|}(o);
        Console.WriteLine(s);
    }

    private static object? GetO(object? o)
    {
        return o;
    }
}");

        [Fact, Trait(Traits.Feature, Traits.Features.CodeActionsExtractMethod)]
        public Task TestExtractNotNullableObjectWithExplicitCast()
        => TestInRegularAndScript1Async(
@"#nullable enable

using System;

class C
{
    void M()
    {
        object? o = new object();
        var s = (string)[|o|];
        Console.WriteLine(s);
    }
}",
@"#nullable enable

using System;

class C
{
    void M()
    {
        object? o = new object();
        var s = (string){|Rename:GetO|}(o);
        Console.WriteLine(s);
    }

    private static object GetO(object o)
    {
        return o;
    }
}");

        [Fact, Trait(Traits.Feature, Traits.Features.CodeActionsExtractMethod)]
        public Task TestExtractNotNullableWithExplicitCast()
        => TestInRegularAndScript1Async(
@"#nullable enable

using System;

class A
{
}

class B : A 
{
}

class C
{
    void M()
    {
        B? b = new B();
        var s = (A)[|b|];
    }
}",
@"#nullable enable

using System;

class A
{
}

class B : A 
{
}

class C
{
    void M()
    {
        B? b = new B();
        var s = (A){|Rename:GetB|}(b);
    }

    private static B GetB(B b)
    {
        return b;
    }
}");

        [Fact, Trait(Traits.Feature, Traits.Features.CodeActionsExtractMethod)]
        public Task TestExtractNullableWithExplicitCast()
        => TestInRegularAndScript1Async(
@"#nullable enable

using System;

class A
{
}

class B : A 
{
}

class C
{
    void M()
    {
        B? b = null;
        var s = (A)[|b|];
    }
}",
@"#nullable enable

using System;

class A
{
}

class B : A 
{
}

class C
{
    void M()
    {
        B? b = null;
        var s = (A){|Rename:GetB|}(b);
    }

    private static B? GetB(B? b)
    {
        return b;
    }
}");

        [Fact, Trait(Traits.Feature, Traits.Features.CodeActionsExtractMethod)]
        public Task TestExtractNotNullableWithExplicitCastSelected()
        => TestInRegularAndScript1Async(
@"#nullable enable

using System;

class C
{
    void M()
    {
        object? o = new object();
        var s = [|(string)o|];
        Console.WriteLine(s);
    }
}",
@"#nullable enable

using System;

class C
{
    void M()
    {
        object? o = new object();
        var s = {|Rename:GetS|}(o);
        Console.WriteLine(s);
    }

    private static string GetS(object o)
    {
        return (string)o;
    }
}");

        [Fact, Trait(Traits.Feature, Traits.Features.CodeActionsExtractMethod)]
        public Task TestExtractNullableWithExplicitCastSelected()
        => TestInRegularAndScript1Async(
@"#nullable enable

using System;

class C
{
    void M()
    {
        object? o = null;
        var s = [|(string?)o|];
        Console.WriteLine(s);
    }
}",
@"#nullable enable

using System;

class C
{
    void M()
    {
        object? o = null;
        var s = {|Rename:GetS|}(o);
        Console.WriteLine(s);
    }

    private static string? GetS(object? o)
    {
        return (string?)o;
    }
}");
        [Fact, Trait(Traits.Feature, Traits.Features.CodeActionsExtractMethod)]
        public Task TestExtractNullableNonNullFlowWithExplicitCastSelected()
        => TestInRegularAndScript1Async(
@"#nullable enable

using System;

class C
{
    void M()
    {
        object? o = new object();
        var s = [|(string?)o|];
        Console.WriteLine(s);
    }
}",
@"#nullable enable

using System;

class C
{
    void M()
    {
        object? o = new object();
        var s = {|Rename:GetS|}(o);
        Console.WriteLine(s);
    }

    private static string? GetS(object o)
    {
        return (string?)o;
    }
}");

        [Fact, Trait(Traits.Feature, Traits.Features.CodeActionsExtractMethod)]
        public Task TestExtractNullableToNonNullableWithExplicitCastSelected()
        => TestInRegularAndScript1Async(
@"#nullable enable

using System;

class C
{
    void M()
    {
        object? o = null;
        var s = [|(string)o|];
        Console.WriteLine(s);
    }
}",
@"#nullable enable

using System;

class C
{
    void M()
    {
        object? o = null;
        var s = {|Rename:GetS|}(o);
        Console.WriteLine(s);
    }

    private static string? GetS(object? o)
    {
        return (string)o;
    }
}");

        [Fact, Trait(Traits.Feature, Traits.Features.CodeActionsExtractMethod)]
        public async Task EnsureStaticLocalFunctionOptionHasNoEffect()
        {
            await TestInRegularAndScript1Async(
    @"class Program
{
    static void Main(string[] args)
    {
        bool b = true;
        System.Console.WriteLine([|b != true|] ? b = true : b = false);
    }
}",
    @"class Program
{
    static void Main(string[] args)
    {
        bool b = true;
        System.Console.WriteLine({|Rename:NewMethod|}(b) ? b = true : b = false);
    }

    private static bool NewMethod(bool b)
    {
        return b != true;
    }
}", new TestParameters(options: Option(CSharpCodeStyleOptions.PreferStaticLocalFunction, CodeStyleOptions2.FalseWithSuggestionEnforcement)));
        }

        [Fact, WorkItem(39946, "https://github.com/dotnet/roslyn/issues/39946"), Trait(Traits.Feature, Traits.Features.CodeActionsExtractMethod)]
        public async Task ExtractLocalFunctionCallAndDeclaration()
        {
            await TestInRegularAndScript1Async(@"
class C
{
    public static void Main()
    {
        static void LocalParent()
        {
            [|void Local() { }
            Local();|]
        }
    }
}", @"
class C
{
    public static void Main()
    {
        static void LocalParent()
        {
            {|Rename:NewMethod|}();
        }
    }

    private static void NewMethod()
    {
        void Local() { }
        Local();
    }
}");
        }

        [Fact, Trait(Traits.Feature, Traits.Features.CodeActionsExtractMethod)]
        public async Task TestMissingWhenOnlyLocalFunctionCallSelected()
        {
            var code = @"
class Program
{
    static void Main(string[] args)
    {
        [|Local();|]
        static void Local()
        {
        }
    }
}";
            await TestExactActionSetOfferedAsync(code, new[] { FeaturesResources.Extract_local_function });
        }

        [Fact, Trait(Traits.Feature, Traits.Features.CodeActionsExtractMethod)]
        public async Task TestOfferedWhenBothLocalFunctionCallAndDeclarationSelected()
        {
            await TestInRegularAndScript1Async(@"
class Program
{
    static void Main(string[] args)
    {
        [|Local();
        var test = 5;
        static void Local()
        {
        }|]
    }
}", @"
class Program
{
    static void Main(string[] args)
    {
        {|Rename:NewMethod|}();
    }

    private static void NewMethod()
    {
        Local();
        var test = 5;
        static void Local()
        {
        }
    }
}");
        }

        [Fact, WorkItem(38529, "https://github.com/dotnet/roslyn/issues/38529"), Trait(Traits.Feature, Traits.Features.CodeActionsExtractMethod)]
        public async Task TestExtractNonAsyncMethodWithAsyncLocalFunction()
        {
            await TestInRegularAndScript1Async(
@"class C
{
    void M() 
    {
        [|F();
        async void F() => await Task.Delay(0);|]
    }
}",
@"class C
{
    void M()
    {
        {|Rename:NewMethod|}();
    }

    private static void NewMethod()
    {
        F();
        async void F() => await Task.Delay(0);
    }
}");
        }

        [Fact, WorkItem(38529, "https://github.com/dotnet/roslyn/issues/38529"), Trait(Traits.Feature, Traits.Features.CodeActionsExtractMethod)]
        public async Task TestExtractAsyncMethodWithConfigureAwaitFalse()
        {
            await TestInRegularAndScript1Async(
@"class C
{
    async Task MyDelay(TimeSpan duration) 
    {
        [|await Task.Delay(duration).ConfigureAwait(false)|];
    }
}",
@"class C
{
    async Task MyDelay(TimeSpan duration)
    {
        await {|Rename:NewMethod|}(duration).ConfigureAwait(false);
    }

    private static async System.Threading.Tasks.Task<object> NewMethod(TimeSpan duration)
    {
        return await Task.Delay(duration).ConfigureAwait(false);
    }
}");
        }

        [Fact, WorkItem(38529, "https://github.com/dotnet/roslyn/issues/38529"), Trait(Traits.Feature, Traits.Features.CodeActionsExtractMethod)]
        public async Task TestExtractAsyncMethodWithConfigureAwaitFalseNamedParameter()
        {
            await TestInRegularAndScript1Async(
@"class C
{
    async Task MyDelay(TimeSpan duration) 
    {
        [|await Task.Delay(duration).ConfigureAwait(continueOnCapturedContext: false)|];
    }
}",
@"class C
{
    async Task MyDelay(TimeSpan duration)
    {
        await {|Rename:NewMethod|}(duration).ConfigureAwait(false);
    }

    private static async System.Threading.Tasks.Task<object> NewMethod(TimeSpan duration)
    {
        return await Task.Delay(duration).ConfigureAwait(continueOnCapturedContext: false);
    }
}");
        }

        [Fact, WorkItem(38529, "https://github.com/dotnet/roslyn/issues/38529"), Trait(Traits.Feature, Traits.Features.CodeActionsExtractMethod)]
        public async Task TestExtractAsyncMethodWithConfigureAwaitFalseOnNonTask()
        {
            await TestInRegularAndScript1Async(
@"using System.Threading.Tasks

class C
{
    async Task MyDelay() 
    {
        [|await new ValueTask<int>(0).ConfigureAwait(false)|];
    }
}",
@"using System.Threading.Tasks

class C
{
    async Task MyDelay()
    {
        await {|Rename:NewMethod|}().ConfigureAwait(false);
    }

    private static async Task<object> NewMethod()
    {
        return await new ValueTask<int>(0).ConfigureAwait(false);
    }
}");
        }

        [Fact, WorkItem(38529, "https://github.com/dotnet/roslyn/issues/38529"), Trait(Traits.Feature, Traits.Features.CodeActionsExtractMethod)]
        public async Task TestExtractAsyncMethodWithConfigureAwaitTrue()
        {
            await TestInRegularAndScript1Async(
@"class C
{
    async Task MyDelay(TimeSpan duration) 
    {
        [|await Task.Delay(duration).ConfigureAwait(true)|];
    }
}",
@"class C
{
    async Task MyDelay(TimeSpan duration)
    {
        await {|Rename:NewMethod|}(duration);
    }

    private static async System.Threading.Tasks.Task<object> NewMethod(TimeSpan duration)
    {
        return await Task.Delay(duration).ConfigureAwait(true);
    }
}");
        }

        [Fact, WorkItem(38529, "https://github.com/dotnet/roslyn/issues/38529"), Trait(Traits.Feature, Traits.Features.CodeActionsExtractMethod)]
        public async Task TestExtractAsyncMethodWithConfigureAwaitNonLiteral()
        {
            await TestInRegularAndScript1Async(
@"class C
{
    async Task MyDelay(TimeSpan duration) 
    {
        [|await Task.Delay(duration).ConfigureAwait(M())|];
    }
}",
@"class C
{
    async Task MyDelay(TimeSpan duration)
    {
        await {|Rename:NewMethod|}(duration);
    }

    private static async System.Threading.Tasks.Task<object> NewMethod(TimeSpan duration)
    {
        return await Task.Delay(duration).ConfigureAwait(M());
    }
}");
        }

        [Fact, WorkItem(38529, "https://github.com/dotnet/roslyn/issues/38529"), Trait(Traits.Feature, Traits.Features.CodeActionsExtractMethod)]
        public async Task TestExtractAsyncMethodWithNoConfigureAwait()
        {
            await TestInRegularAndScript1Async(
@"class C
{
    async Task MyDelay(TimeSpan duration) 
    {
        [|await Task.Delay(duration)|];
    }
}",
@"class C
{
    async Task MyDelay(TimeSpan duration)
    {
        await {|Rename:NewMethod|}(duration);
    }

    private static async System.Threading.Tasks.Task<object> NewMethod(TimeSpan duration)
    {
        return await Task.Delay(duration);
    }
}");
        }

        [Fact, WorkItem(38529, "https://github.com/dotnet/roslyn/issues/38529"), Trait(Traits.Feature, Traits.Features.CodeActionsExtractMethod)]
        public async Task TestExtractAsyncMethodWithConfigureAwaitFalseInLambda()
        {
            await TestInRegularAndScript1Async(
@"class C
{
    async Task MyDelay(TimeSpan duration) 
    {
        [|await Task.Run(async () => await Task.Delay(duration).ConfigureAwait(false))|];
    }
}",
@"class C
{
    async Task MyDelay(TimeSpan duration)
    {
        await {|Rename:NewMethod|}(duration);
    }

    private static async System.Threading.Tasks.Task<object> NewMethod(TimeSpan duration)
    {
        return await Task.Run(async () => await Task.Delay(duration).ConfigureAwait(false));
    }
}");
        }

        [Fact, WorkItem(38529, "https://github.com/dotnet/roslyn/issues/38529"), Trait(Traits.Feature, Traits.Features.CodeActionsExtractMethod)]
        public async Task TestExtractAsyncMethodWithConfigureAwaitFalseInLocalMethod()
        {
            await TestInRegularAndScript1Async(
@"class C
{
    async Task MyDelay(TimeSpan duration) 
    {
        [|await Task.Run(F());
        async Task F() => await Task.Delay(duration).ConfigureAwait(false);|]
    }
}",
@"using System.Threading.Tasks;

class C
{
    async Task MyDelay(TimeSpan duration)
    {
        await {|Rename:NewMethod|}(duration);
    }

    private static async Task NewMethod(TimeSpan duration)
    {
        await Task.Run(F());
        async Task F() => await Task.Delay(duration).ConfigureAwait(false);
    }
}");
        }

        [Fact, WorkItem(38529, "https://github.com/dotnet/roslyn/issues/38529"), Trait(Traits.Feature, Traits.Features.CodeActionsExtractMethod)]
        public async Task TestExtractAsyncMethodWithConfigureAwaitMixture1()
        {
            await TestInRegularAndScript1Async(
@"class C
{
    async Task MyDelay(TimeSpan duration) 
    {
        [|await Task.Delay(duration).ConfigureAwait(false);
        await Task.Delay(duration).ConfigureAwait(true);|]
    }
}",
@"using System.Threading.Tasks;

class C
{
    async Task MyDelay(TimeSpan duration)
    {
        await {|Rename:NewMethod|}(duration).ConfigureAwait(false);
    }

    private static async Task NewMethod(TimeSpan duration)
    {
        await Task.Delay(duration).ConfigureAwait(false);
        await Task.Delay(duration).ConfigureAwait(true);
    }
}");
        }

        [Fact, WorkItem(38529, "https://github.com/dotnet/roslyn/issues/38529"), Trait(Traits.Feature, Traits.Features.CodeActionsExtractMethod)]
        public async Task TestExtractAsyncMethodWithConfigureAwaitMixture2()
        {
            await TestInRegularAndScript1Async(
@"class C
{
    async Task MyDelay(TimeSpan duration) 
    {
        [|await Task.Delay(duration).ConfigureAwait(true);
        await Task.Delay(duration).ConfigureAwait(false);|]
    }
}",
@"using System.Threading.Tasks;

class C
{
    async Task MyDelay(TimeSpan duration)
    {
        await {|Rename:NewMethod|}(duration).ConfigureAwait(false);
    }

    private static async Task NewMethod(TimeSpan duration)
    {
        await Task.Delay(duration).ConfigureAwait(true);
        await Task.Delay(duration).ConfigureAwait(false);
    }
}");
        }

        [Fact, WorkItem(38529, "https://github.com/dotnet/roslyn/issues/38529"), Trait(Traits.Feature, Traits.Features.CodeActionsExtractMethod)]
        public async Task TestExtractAsyncMethodWithConfigureAwaitMixture3()
        {
            await TestInRegularAndScript1Async(
@"class C
{
    async Task MyDelay(TimeSpan duration) 
    {
        [|await Task.Delay(duration).ConfigureAwait(M());
        await Task.Delay(duration).ConfigureAwait(false);|]
    }
}",
@"using System.Threading.Tasks;

class C
{
    async Task MyDelay(TimeSpan duration)
    {
        await {|Rename:NewMethod|}(duration).ConfigureAwait(false);
    }

    private static async Task NewMethod(TimeSpan duration)
    {
        await Task.Delay(duration).ConfigureAwait(M());
        await Task.Delay(duration).ConfigureAwait(false);
    }
}");
        }

        [Fact, WorkItem(38529, "https://github.com/dotnet/roslyn/issues/38529"), Trait(Traits.Feature, Traits.Features.CodeActionsExtractMethod)]
        public async Task TestExtractAsyncMethodWithConfigureAwaitFalseOutsideSelection()
        {
            await TestInRegularAndScript1Async(
@"class C
{
    async Task MyDelay(TimeSpan duration) 
    {
        await Task.Delay(duration).ConfigureAwait(false);
        [|await Task.Delay(duration).ConfigureAwait(true);|]
    }
}",
@"using System.Threading.Tasks;

class C
{
    async Task MyDelay(TimeSpan duration)
    {
        await Task.Delay(duration).ConfigureAwait(false);
        await {|Rename:NewMethod|}(duration);
    }

    private static async Task NewMethod(TimeSpan duration)
    {
        await Task.Delay(duration).ConfigureAwait(true);
    }
}");
        }

        [Fact, WorkItem(40188, "https://github.com/dotnet/roslyn/issues/40188"), Trait(Traits.Feature, Traits.Features.CodeActionsExtractMethod)]
        public async Task TestEditorconfigSetting_ExpressionBodiedLocalFunction_True()
        {
            var input = @"
<Workspace>
    <Project Language = ""C#"" AssemblyName=""Assembly1"" CommonReferences=""true"">
        <Document FilePath = ""z:\\file.cs"">
class Program1
{
    static void Main()
    {
        [|bool b = true;|]
        System.Console.WriteLine(b != true ? b = true : b = false);
    }
}
        </Document>
        <AnalyzerConfigDocument FilePath = ""z:\\.editorconfig"">[*.cs]
csharp_style_expression_bodied_methods = true:silent
</AnalyzerConfigDocument>
    </Project>
</Workspace>";

            var expected = @"
<Workspace>
    <Project Language=""C#"" AssemblyName=""Assembly1"" CommonReferences=""true"">
         <Document FilePath=""z:\\file.cs"">
class Program1
{
    static void Main()
    {
        bool b = {|Rename:NewMethod|}();
        System.Console.WriteLine(b != true ? b = true : b = false);
    }

    private static bool NewMethod() => true;
}
        </Document>
        <AnalyzerConfigDocument FilePath = ""z:\\.editorconfig"">[*.cs]
csharp_style_expression_bodied_methods = true:silent
</AnalyzerConfigDocument>
    </Project>
</Workspace>";

            await TestInRegularAndScript1Async(input, expected);
        }

        [Fact, WorkItem(40188, "https://github.com/dotnet/roslyn/issues/40188"), Trait(Traits.Feature, Traits.Features.CodeActionsExtractMethod)]
        public async Task TestEditorconfigSetting_ExpressionBodiedLocalFunction_False()
        {
            var input = @"
<Workspace>
    <Project Language = ""C#"" AssemblyName=""Assembly1"" CommonReferences=""true"">
        <Document FilePath = ""z:\\file.cs"">
class Program1
{
    static void Main()
    {
        [|bool b = true;|]
        System.Console.WriteLine(b != true ? b = true : b = false);
    }
}
        </Document>
        <AnalyzerConfigDocument FilePath = ""z:\\.editorconfig"">[*.cs]
csharp_style_expression_bodied_methods = false:silent
</AnalyzerConfigDocument>
    </Project>
</Workspace>";

            var expected = @"
<Workspace>
    <Project Language=""C#"" AssemblyName=""Assembly1"" CommonReferences=""true"">
         <Document FilePath=""z:\\file.cs"">
class Program1
{
    static void Main()
    {
        bool b = {|Rename:NewMethod|}();
        System.Console.WriteLine(b != true ? b = true : b = false);
    }

    private static bool NewMethod()
    {
        return true;
    }
}
        </Document>
        <AnalyzerConfigDocument FilePath = ""z:\\.editorconfig"">[*.cs]
csharp_style_expression_bodied_methods = false:silent
</AnalyzerConfigDocument>
    </Project>
</Workspace>";

            await TestInRegularAndScript1Async(input, expected);
        }

        [Fact, WorkItem(40209, "https://github.com/dotnet/roslyn/issues/40209"), Trait(Traits.Feature, Traits.Features.CodeActionsExtractMethod)]
        public async Task TestNaming_CamelCase_VerifyLocalFunctionSettingsDontApply()
        {
            var input = @"
<Workspace>
    <Project Language = ""C#"" AssemblyName=""Assembly1"" CommonReferences=""true"">
        <Document FilePath = ""z:\\file.cs"">
class Program1
{
    static void Main()
    {
        [|bool b = true;|]
        System.Console.WriteLine(b != true ? b = true : b = false);
    }
}
        </Document>
        <AnalyzerConfigDocument FilePath = ""z:\\.editorconfig"">" + EditorConfigNaming_LocalFunctions_CamelCase + @"
</AnalyzerConfigDocument>
    </Project>
</Workspace>";

            var expected = @"
<Workspace>
    <Project Language=""C#"" AssemblyName=""Assembly1"" CommonReferences=""true"">
         <Document FilePath=""z:\\file.cs"">
class Program1
{
    static void Main()
    {
        bool b = {|Rename:NewMethod|}();
        System.Console.WriteLine(b != true ? b = true : b = false);
    }

    private static bool NewMethod()
    {
        return true;
    }
}
        </Document>
        <AnalyzerConfigDocument FilePath = ""z:\\.editorconfig"">" + EditorConfigNaming_LocalFunctions_CamelCase + @"
</AnalyzerConfigDocument>
    </Project>
</Workspace>";

            await TestInRegularAndScript1Async(input, expected);
        }

        [Fact, WorkItem(40209, "https://github.com/dotnet/roslyn/issues/40209"), Trait(Traits.Feature, Traits.Features.CodeActionsExtractMethod)]
        public async Task TestNaming_CamelCase_VerifyLocalFunctionSettingsDontApply_GetName()
        {
            var input = @"
<Workspace>
    <Project Language = ""C#"" AssemblyName=""Assembly1"" CommonReferences=""true"">
        <Document FilePath = ""z:\\file.cs"">
class MethodExtraction
{
    void TestMethod()
    {
        int a = [|1 + 1|];
    }
}
        </Document>
        <AnalyzerConfigDocument FilePath = ""z:\\.editorconfig"">" + EditorConfigNaming_LocalFunctions_CamelCase + @"
</AnalyzerConfigDocument>
    </Project>
</Workspace>";

            var expected = @"
<Workspace>
    <Project Language=""C#"" AssemblyName=""Assembly1"" CommonReferences=""true"">
         <Document FilePath=""z:\\file.cs"">
class MethodExtraction
{
    void TestMethod()
    {
        int a = {|Rename:GetA|}();
    }

    private static int GetA()
    {
        return 1 + 1;
    }
}
        </Document>
        <AnalyzerConfigDocument FilePath = ""z:\\.editorconfig"">" + EditorConfigNaming_LocalFunctions_CamelCase + @"
</AnalyzerConfigDocument>
    </Project>
</Workspace>";

            await TestInRegularAndScript1Async(input, expected);
        }

        [WorkItem(40654, "https://github.com/dotnet/roslyn/issues/40654")]
        [Fact, Trait(Traits.Feature, Traits.Features.CodeActionsExtractMethod)]
        public async Task TestOnInvalidUsingStatement_MultipleStatements()
        {
            var input = @"
class C
{
    void M()
    {
        [|var v = 0;
        using System;|]
    }
}";
            var expected = @"
class C
{
    void M()
    {
        {|Rename:NewMethod|}();
    }

    private static void NewMethod()
    {
        var v = 0;
        using System;
    }
}";
            await TestInRegularAndScript1Async(input, expected);
        }

        [WorkItem(40654, "https://github.com/dotnet/roslyn/issues/40654")]
        [Fact, Trait(Traits.Feature, Traits.Features.CodeActionsExtractMethod)]
        public async Task TestMissingOnInvalidUsingStatement()
        {
            await TestMissingInRegularAndScriptAsync(
@"class C
{
    void M()
    {
        [|using System;|]
    }
}");
        }

        [Fact, WorkItem(19461, "https://github.com/dotnet/roslyn/issues/19461")]
        public async Task TestLocalFunction()
        {
            await TestInRegularAndScript1Async(@"
using System;

class Program
{
    void M()
    {
        int y = 0;
        [|var x = local();
        
        int local()
        {
            return y;
        }|]
    }
}", @"
using System;

class Program
{
    void M()
    {
        int y = 0;
        {|Rename:NewMethod|}(y);
    }

    private static void NewMethod(int y)
    {
        var x = local();

        int local()
        {
            return y;
        }
    }
}");
        }

        [Fact, WorkItem(43834, "https://github.com/dotnet/roslyn/issues/43834")]
        public async Task TestRecursivePatternRewrite()
        {
            await TestInRegularAndScript1Async(@"
using System;
namespace N
{
    class Context
    {
    }
    class C
    {
        public void DoAction(Action<Context> action)
        {
        }
        private void Recursive(object context)
        {
            DoAction(context =>
            {
                if (context is Context { })
                {
                    DoAction(
                        [|context =>|] context.ToString());
                }
            });
        }
    }
}", @"
using System;
namespace N
{
    class Context
    {
    }
    class C
    {
        public void DoAction(Action<Context> action)
        {
        }
        private void Recursive(object context)
        {
            DoAction(context =>
            {
                if (context is Context { })
                {
                    DoAction(
                        {|Rename:NewMethod|}());
                }
            });
        }

        private static Action<Context> NewMethod()
        {
            return context => context.ToString();
        }
    }
}");
        }

        [Fact, WorkItem(41895, "https://github.com/dotnet/roslyn/issues/41895")]
        public async Task TestConditionalAccess1()
        {
            await TestInRegularAndScript1Async(@"
using System;
using System.Collections.Generic;
class C
{
    void Test()
    {
        List<int> b = null;
        b?.Clear();
        _ = b?.[|ToString|]();
    }
}", @"
using System;
using System.Collections.Generic;
class C
{
    void Test()
    {
        List<int> b = null;
        b?.Clear();
        _ = {|Rename:NewMethod|}(b);
    }

    private static string NewMethod(List<int> b)
    {
        return b?.ToString();
    }
}");
        }

        [Fact, WorkItem(41895, "https://github.com/dotnet/roslyn/issues/41895")]
        public async Task TestConditionalAccess2()
        {
            await TestInRegularAndScript1Async(@"
using System;
using System.Collections.Generic;
class C
{
    void Test()
    {
        List<int> b = null;
        b?.Clear();
        _ = b?.[|ToString|]().Length;
    }
}", @"
using System;
using System.Collections.Generic;
class C
{
    void Test()
    {
        List<int> b = null;
        b?.Clear();
        _ = {|Rename:NewMethod|}(b);
    }

    private static int? NewMethod(List<int> b)
    {
        return b?.ToString().Length;
    }
}");
        }

        [Fact, WorkItem(41895, "https://github.com/dotnet/roslyn/issues/41895")]
        public async Task TestConditionalAccess3()
        {
            await TestInRegularAndScript1Async(@"
using System;
using System.Collections.Generic;
class C
{
    void Test()
    {
        List<int> b = null;
        b?.Clear();
        _ = b?.Count.[|ToString|]();
    }
}", @"
using System;
using System.Collections.Generic;
class C
{
    void Test()
    {
        List<int> b = null;
        b?.Clear();
        _ = {|Rename:NewMethod|}(b);
    }

    private static string NewMethod(List<int> b)
    {
        return b?.Count.ToString();
    }
}");
        }

        [Fact, WorkItem(41895, "https://github.com/dotnet/roslyn/issues/41895")]
        public async Task TestConditionalAccess4()
        {
            await TestInRegularAndScript1Async(@"
using System;
using System.Collections.Generic;
class C
{
    void Test()
    {
        List<int> b = null;
        b?.Clear();
        _ = b?.[|Count|].ToString();
    }
}", @"
using System;
using System.Collections.Generic;
class C
{
    void Test()
    {
        List<int> b = null;
        b?.Clear();
        _ = {|Rename:NewMethod|}(b);
    }

    private static string NewMethod(List<int> b)
    {
        return b?.Count.ToString();
    }
}");
        }

        [Fact, WorkItem(41895, "https://github.com/dotnet/roslyn/issues/41895")]
        public async Task TestConditionalAccess5()
        {
            await TestInRegularAndScript1Async(@"
using System;
using System.Collections.Generic;
class C
{
    void Test()
    {
        List<int> b = null;
        b?.Clear();
        _ = b?.[|ToString|]()?.ToString();
    }
}", @"
using System;
using System.Collections.Generic;
class C
{
    void Test()
    {
        List<int> b = null;
        b?.Clear();
        _ = {|Rename:NewMethod|}(b);
    }

    private static string NewMethod(List<int> b)
    {
        return b?.ToString()?.ToString();
    }
}");
        }

        [Fact, WorkItem(41895, "https://github.com/dotnet/roslyn/issues/41895")]
        public async Task TestConditionalAccess6()
        {
            await TestInRegularAndScript1Async(@"
using System;
using System.Collections.Generic;
class C
{
    void Test()
    {
        List<int> b = null;
        b?.Clear();
        _ = b?.ToString()?.[|ToString|]();
    }
}", @"
using System;
using System.Collections.Generic;
class C
{
    void Test()
    {
        List<int> b = null;
        b?.Clear();
        _ = {|Rename:NewMethod|}(b);
    }

    private static string NewMethod(List<int> b)
    {
        return b?.ToString()?.ToString();
    }
}");
        }

        [Fact, WorkItem(41895, "https://github.com/dotnet/roslyn/issues/41895")]
        public async Task TestConditionalAccess7()
        {
            await TestInRegularAndScript1Async(@"
using System;
using System.Collections.Generic;
class C
{
    void Test()
    {
        List<int> b = null;
        b?.Clear();
        _ = b?[|[0]|];
    }
}", @"
using System;
using System.Collections.Generic;
class C
{
    void Test()
    {
        List<int> b = null;
        b?.Clear();
        _ = {|Rename:NewMethod|}(b);
    }

    private static int? NewMethod(List<int> b)
    {
        return b?[0];
    }
}");
        }

        [WorkItem(48453, "https://github.com/dotnet/roslyn/issues/48453")]
        [Theory, Trait(Traits.Feature, Traits.Features.CodeActionsExtractMethod)]
        [InlineData("record")]
        [InlineData("record class")]
        public async Task TestInRecord(string record)
        {
            await TestInRegularAndScript1Async($@"
{record} Program
{{
    int field;

    public int this[int i] => [|this.field|];
}}",
$@"
{record} Program
{{
    int field;

    public int this[int i] => {{|Rename:GetField|}}();

    private int GetField()
    {{
        return this.field;
    }}
}}");
        }

        [Fact, Trait(Traits.Feature, Traits.Features.CodeActionsExtractMethod)]
        public async Task TestInRecordStruct()
        {
            await TestInRegularAndScript1Async(@"
record struct Program
{
    int field;

    public int this[int i] => [|this.field|];
}",
@"
record struct Program
{
    int field;

    public int this[int i] => {|Rename:GetField|}();

    private readonly int GetField()
    {
        return this.field;
    }
}");
        }

        [WorkItem(53031, "https://github.com/dotnet/roslyn/issues/53031")]
        [Fact, Trait(Traits.Feature, Traits.Features.CodeActionsExtractMethod)]
        public async Task TestMethodInNamespace()
        {
            await TestMissingInRegularAndScriptAsync(@"
namespace TestNamespace
{
    private bool TestMethod() => [|false|];
}");
        }

        [WorkItem(53031, "https://github.com/dotnet/roslyn/issues/53031")]
        [Fact, Trait(Traits.Feature, Traits.Features.CodeActionsExtractMethod)]
        public async Task TestMethodInInterface()
        {
            await TestInRegularAndScript1Async(@"
interface TestInterface
{
    bool TestMethod() => [|false|];
}",
@"
interface TestInterface
{
    bool TestMethod() => {|Rename:NewMethod|}();

    bool NewMethod()
    {
        return false;
    }
}");
        }

        [WorkItem(56969, "https://github.com/dotnet/roslyn/issues/56969")]
        [Fact, Trait(Traits.Feature, Traits.Features.CodeActionsExtractLocalFunction)]
        public async Task TopLevelStatement_FullStatement()
        {
            var code = @"
[|System.Console.WriteLine(""string"");|]
";

            await new VerifyCS.Test
            {
                TestState =
                {
                    Sources = { code },
                    OutputKind = OutputKind.ConsoleApplication,
                },
                FixedCode = code,
                LanguageVersion = LanguageVersion.CSharp9,
                CodeActionEquivalenceKey = nameof(FeaturesResources.Extract_method),
            }.RunAsync();
        }

        [WorkItem(56969, "https://github.com/dotnet/roslyn/issues/56969")]
        [Fact, Trait(Traits.Feature, Traits.Features.CodeActionsExtractLocalFunction)]
        public async Task TopLevelStatement_MultipleStatements()
        {
            var code = @"
System.Console.WriteLine(""string"");

[|int x = int.Parse(""0"");
System.Console.WriteLine(x);|]

System.Console.WriteLine(x);
";

            await new VerifyCS.Test
            {
                TestState =
                {
                    Sources = { code },
                    OutputKind = OutputKind.ConsoleApplication,
                },
                FixedCode = code,
                LanguageVersion = LanguageVersion.CSharp9,
                CodeActionEquivalenceKey = nameof(FeaturesResources.Extract_method),
            }.RunAsync();
        }

        [WorkItem(56969, "https://github.com/dotnet/roslyn/issues/56969")]
        [Fact, Trait(Traits.Feature, Traits.Features.CodeActionsExtractLocalFunction)]
        public async Task TopLevelStatement_MultipleStatementsWithUsingAndClass()
        {
            var code = @"
using System;

Console.WriteLine(""string"");

[|int x = int.Parse(""0"");
Console.WriteLine(x);|]

Console.WriteLine(x);

class Ignored { }
";

            await new VerifyCS.Test
            {
                TestState =
                {
                    Sources = { code },
                    OutputKind = OutputKind.ConsoleApplication,
                },
                FixedCode = code,
                LanguageVersion = LanguageVersion.CSharp9,
                CodeActionEquivalenceKey = nameof(FeaturesResources.Extract_method),
            }.RunAsync();
        }

        [WorkItem(56969, "https://github.com/dotnet/roslyn/issues/56969")]
        [Fact, Trait(Traits.Feature, Traits.Features.CodeActionsExtractLocalFunction)]
        public async Task TopLevelStatement_MultipleStatementsWithInvalidOrdering()
        {
            var code = @"
using System;

Console.WriteLine(""string"");

class Ignored { }

[|{|CS8803:int x = int.Parse(""0"");|}
Console.WriteLine(x);|]

Console.WriteLine(x);

class Ignored2 { }
";

            await new VerifyCS.Test
            {
                TestState =
                {
                    Sources = { code },
                    OutputKind = OutputKind.ConsoleApplication,
                },
                FixedCode = code,
                LanguageVersion = LanguageVersion.CSharp9,
                CodeActionEquivalenceKey = nameof(FeaturesResources.Extract_method),
            }.RunAsync();
        }

<<<<<<< HEAD
        [WorkItem(56969, "https://github.com/dotnet/roslyn/issues/58013")]
        [Fact, Trait(Traits.Feature, Traits.Features.CodeActionsExtractMethod)]
        public async Task TopLevelMethod_StaticMethod()
        {
            await TestInRegularAndScript1Async(@"
static void X(string s)
{
    [|s = s.Trim();|]
}",
@"
static void X(string s)
{
    s = {|Rename:NewMethod|}(s);
}

static string NewMethod(string s)
{
    s = s.Trim();
    return s;
}", parameters: new TestParameters(parseOptions: CSharpParseOptions.Default.WithLanguageVersion(LanguageVersion.CSharp9)));
        }

        [WorkItem(56969, "https://github.com/dotnet/roslyn/issues/58013")]
        [Fact, Trait(Traits.Feature, Traits.Features.CodeActionsExtractMethod)]
        public async Task StaticMethod_ExtractStatementContainingParameter()
        {
            await TestInRegularAndScript1Async(@"
public class Class
{
    static void X(string s)
    {
        [|s = s.Trim();|]
    }
}",
@"
public class Class
{
    static void X(string s)
    {
        s = {|Rename:NewMethod|}(s);
    }

    private static string NewMethod(string s)
    {
        s = s.Trim();
        return s;
    }
}", parameters: new TestParameters(parseOptions: CSharpParseOptions.Default.WithLanguageVersion(LanguageVersion.CSharp9)));
=======
        [WorkItem(57428, "https://github.com/dotnet/roslyn/issues/57428")]
        [Fact, Trait(Traits.Feature, Traits.Features.CodeActionsExtractMethod)]
        public async Task AttributeArgumentWithLambdaBody()
        {
            await TestInRegularAndScript1Async(
@"using System.Runtime.InteropServices;
class Program
{
    static void F([DefaultParameterValue(() => { return [|null|]; })] object obj)
    {
    }
}",
@"using System.Runtime.InteropServices;
class Program
{
    static void F([DefaultParameterValue(() => { return {|Rename:NewMethod|}(); })] object obj)
    {
    }

    private static object NewMethod()
    {
        return null;
    }
}");
>>>>>>> 11d59a75
        }
    }
}<|MERGE_RESOLUTION|>--- conflicted
+++ resolved
@@ -4618,8 +4618,6 @@
             }.RunAsync();
         }
 
-<<<<<<< HEAD
-        [WorkItem(56969, "https://github.com/dotnet/roslyn/issues/58013")]
         [Fact, Trait(Traits.Feature, Traits.Features.CodeActionsExtractMethod)]
         public async Task TopLevelMethod_StaticMethod()
         {
@@ -4667,7 +4665,8 @@
         return s;
     }
 }", parameters: new TestParameters(parseOptions: CSharpParseOptions.Default.WithLanguageVersion(LanguageVersion.CSharp9)));
-=======
+        }
+
         [WorkItem(57428, "https://github.com/dotnet/roslyn/issues/57428")]
         [Fact, Trait(Traits.Feature, Traits.Features.CodeActionsExtractMethod)]
         public async Task AttributeArgumentWithLambdaBody()
@@ -4692,7 +4691,6 @@
         return null;
     }
 }");
->>>>>>> 11d59a75
         }
     }
 }