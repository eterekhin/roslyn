--- conflicted
+++ resolved
@@ -349,11 +349,7 @@
 }", parameters: new TestParameters(parseOptions: new CSharpParseOptions(LanguageVersion.CSharp7)));
         }
 
-<<<<<<< HEAD
-        [Fact, Trait(Traits.Feature, Traits.Features.CodeActionsLambdaSimplifier)]
-=======
         [Fact(Skip = "https://github.com/dotnet/roslyn/pull/29820"), Trait(Traits.Feature, Traits.Features.CodeActionsLambdaSimplifier)]
->>>>>>> d681f7f5
         public async Task TestOnAmbiguity()
         {
             await TestInRegularAndScriptAsync(
