--- conflicted
+++ resolved
@@ -1,8 +1,6 @@
 ﻿// Licensed to the .NET Foundation under one or more agreements.
 // The .NET Foundation licenses this file to you under the MIT license.
 // See the LICENSE file in the project root for more information.
-
-#nullable disable
 
 using System.Collections.Immutable;
 using System.Composition;
@@ -10,7 +8,6 @@
 using System.Threading;
 using System.Threading.Tasks;
 using System.Xml.Linq;
-using Microsoft.CodeAnalysis.Editor.UnitTests;
 using Microsoft.CodeAnalysis.Editor.UnitTests.Workspaces;
 using Microsoft.CodeAnalysis.Host.Mef;
 using Microsoft.CodeAnalysis.Remote.Testing;
@@ -66,13 +63,7 @@
                 commentDescriptors.First().Priority,
                 "Message",
                 document.Id,
-<<<<<<< HEAD
-                null, null,
-                mappedLine: 0, mappedColumn: 3,
-                originalLine: 0, originalColumn: 3)));
-=======
                 span: new FileLinePositionSpan("dummy", new LinePosition(0, 3), new LinePosition(0, 3)),
                 mappedSpan: new FileLinePositionSpan("dummy", new LinePosition(0, 3), new LinePosition(0, 3)))));
->>>>>>> 8d15324d
     }
 }