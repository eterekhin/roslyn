--- conflicted
+++ resolved
@@ -7003,14 +7003,8 @@
                 "Insert [A]@3");
 
             // Get top edits so we can validate rude edits
-<<<<<<< HEAD
-            edits = GetTopEdits(WrapMethodBodyWithClass(src1), WrapMethodBodyWithClass(src2));
-
-            edits.VerifyRudeDiagnostics(Diagnostic(RudeEditKind.Insert, "[A]", FeaturesResources.attribute));
-=======
             GetTopEdits(edits).VerifyRudeDiagnostics(
                 Diagnostic(RudeEditKind.Insert, "[A]", FeaturesResources.attribute));
->>>>>>> beffac2b
         }
 
         [Fact]
@@ -7026,14 +7020,8 @@
                 "Delete [A]@3");
 
             // Get top edits so we can validate rude edits
-<<<<<<< HEAD
-            edits = GetTopEdits(WrapMethodBodyWithClass(src1), WrapMethodBodyWithClass(src2));
-
-            edits.VerifyRudeDiagnostics(Diagnostic(RudeEditKind.Delete, "L", FeaturesResources.attribute));
-=======
             GetTopEdits(edits).VerifyRudeDiagnostics(
                 Diagnostic(RudeEditKind.Delete, "L", FeaturesResources.attribute));
->>>>>>> beffac2b
         }
 
         [Fact]
@@ -7047,13 +7035,7 @@
             edits.VerifyEdits("Reorder [B]@6 -> @3");
 
             // Get top edits so we can validate rude edits
-<<<<<<< HEAD
-            edits = GetTopEdits(WrapMethodBodyWithClass(src1), WrapMethodBodyWithClass(src2));
-
-            edits.VerifyRudeDiagnostics();
-=======
             GetTopEdits(edits).VerifyRudeDiagnostics();
->>>>>>> beffac2b
         }
 
         [Fact]
@@ -7071,13 +7053,7 @@
                 "Delete [B]@6");
 
             // Get top edits so we can validate rude edits
-<<<<<<< HEAD
-            edits = GetTopEdits(WrapMethodBodyWithClass(src1), WrapMethodBodyWithClass(src2));
-
-            edits.VerifyRudeDiagnostics(
-=======
             GetTopEdits(edits).VerifyRudeDiagnostics(
->>>>>>> beffac2b
                 Diagnostic(RudeEditKind.Insert, "B", FeaturesResources.attribute),
                 Diagnostic(RudeEditKind.Delete, "L", FeaturesResources.attribute));
         }
@@ -7096,15 +7072,8 @@
                 "Insert [B]@6",
                 "Delete [B]@6");
 
-<<<<<<< HEAD
-            // Get top edits so we can validate rude edits
-            edits = GetTopEdits(WrapMethodBodyWithClass(src1), WrapMethodBodyWithClass(src2));
-
-            edits.VerifyRudeDiagnostics(Diagnostic(RudeEditKind.Insert, "[B]", FeaturesResources.attribute));
-=======
             GetTopEdits(edits).VerifyRudeDiagnostics(
                 Diagnostic(RudeEditKind.Insert, "[B]", FeaturesResources.attribute));
->>>>>>> beffac2b
         }
 
         [Fact]
@@ -7117,15 +7086,8 @@
 
             edits.VerifyEdits("Update [[return: A]]@2 -> [[A]]@2");
 
-<<<<<<< HEAD
-            // Get top edits so we can validate rude edits
-            edits = GetTopEdits(WrapMethodBodyWithClass(src1), WrapMethodBodyWithClass(src2));
-
-            edits.VerifyRudeDiagnostics(Diagnostic(RudeEditKind.Update, "[A]", FeaturesResources.attribute));
-=======
             GetTopEdits(edits).VerifyRudeDiagnostics(
                 Diagnostic(RudeEditKind.Update, "[A]", FeaturesResources.attribute));
->>>>>>> beffac2b
         }
 
         [Fact]
@@ -7138,15 +7100,8 @@
 
             edits.VerifyEdits("Update [[A]]@2 -> [[return: A]]@2");
 
-<<<<<<< HEAD
-            // Get top edits so we can validate rude edits
-            edits = GetTopEdits(WrapMethodBodyWithClass(src1), WrapMethodBodyWithClass(src2));
-
-            edits.VerifyRudeDiagnostics(Diagnostic(RudeEditKind.Update, "return:", CSharpFeaturesResources.attribute_target));
-=======
             GetTopEdits(edits).VerifyRudeDiagnostics(
                 Diagnostic(RudeEditKind.Update, "return:", CSharpFeaturesResources.attribute_target));
->>>>>>> beffac2b
         }
 
         [Fact]
@@ -7161,15 +7116,8 @@
                 "Insert [[return: A]]@2",
                 "Insert [A]@11");
 
-<<<<<<< HEAD
-            // Get top edits so we can validate rude edits
-            edits = GetTopEdits(WrapMethodBodyWithClass(src1), WrapMethodBodyWithClass(src2));
-
-            edits.VerifyRudeDiagnostics(Diagnostic(RudeEditKind.Insert, "[return: A]", FeaturesResources.attribute));
-=======
             GetTopEdits(edits).VerifyRudeDiagnostics(
                 Diagnostic(RudeEditKind.Insert, "[return: A]", FeaturesResources.attribute));
->>>>>>> beffac2b
         }
 
         [Fact]
@@ -7184,15 +7132,8 @@
                 "Delete [[return: A]]@2",
                 "Delete [A]@11");
 
-<<<<<<< HEAD
-            // Get top edits so we can validate rude edits
-            edits = GetTopEdits(WrapMethodBodyWithClass(src1), WrapMethodBodyWithClass(src2));
-
-            edits.VerifyRudeDiagnostics(Diagnostic(RudeEditKind.Delete, "L", FeaturesResources.attribute));
-=======
             GetTopEdits(edits).VerifyRudeDiagnostics(
                 Diagnostic(RudeEditKind.Delete, "L", FeaturesResources.attribute));
->>>>>>> beffac2b
         }
 
         [Fact]
@@ -7205,14 +7146,7 @@
 
             edits.VerifyEdits("Reorder [B]@14 -> @11");
 
-<<<<<<< HEAD
-            // Get top edits so we can validate rude edits
-            edits = GetTopEdits(WrapMethodBodyWithClass(src1), WrapMethodBodyWithClass(src2));
-
-            edits.VerifyRudeDiagnostics();
-=======
             GetTopEdits(edits).VerifyRudeDiagnostics();
->>>>>>> beffac2b
         }
 
         [Fact]
@@ -7227,15 +7161,8 @@
                 "Insert [[A]]@9",
                 "Insert [A]@10");
 
-<<<<<<< HEAD
-            // Get top edits so we can validate rude edits
-            edits = GetTopEdits(WrapMethodBodyWithClass(src1), WrapMethodBodyWithClass(src2));
-
-            edits.VerifyRudeDiagnostics(Diagnostic(RudeEditKind.Insert, "[A]", FeaturesResources.attribute));
-=======
             GetTopEdits(edits).VerifyRudeDiagnostics(
                 Diagnostic(RudeEditKind.Insert, "[A]", FeaturesResources.attribute));
->>>>>>> beffac2b
         }
 
         [Fact]
@@ -7250,15 +7177,8 @@
                 "Delete [[A]]@9",
                 "Delete [A]@10");
 
-<<<<<<< HEAD
-            // Get top edits so we can validate rude edits
-            edits = GetTopEdits(WrapMethodBodyWithClass(src1), WrapMethodBodyWithClass(src2));
-
-            edits.VerifyRudeDiagnostics(Diagnostic(RudeEditKind.Delete, "int i", FeaturesResources.attribute));
-=======
             GetTopEdits(edits).VerifyRudeDiagnostics(
                 Diagnostic(RudeEditKind.Delete, "int i", FeaturesResources.attribute));
->>>>>>> beffac2b
         }
 
         [Fact]
@@ -7271,14 +7191,7 @@
 
             edits.VerifyEdits("Reorder [B]@13 -> @10");
 
-<<<<<<< HEAD
-            // Get top edits so we can validate rude edits
-            edits = GetTopEdits(WrapMethodBodyWithClass(src1), WrapMethodBodyWithClass(src2));
-
-            edits.VerifyRudeDiagnostics();
-=======
             GetTopEdits(edits).VerifyRudeDiagnostics();
->>>>>>> beffac2b
         }
 
         [Fact]
@@ -7293,15 +7206,8 @@
                 "Insert [[A]]@9",
                 "Insert [A]@10");
 
-<<<<<<< HEAD
-            // Get top edits so we can validate rude edits
-            edits = GetTopEdits(WrapMethodBodyWithClass(src1), WrapMethodBodyWithClass(src2));
-
-            edits.VerifyRudeDiagnostics(Diagnostic(RudeEditKind.Insert, "[A]", FeaturesResources.attribute));
-=======
             GetTopEdits(edits).VerifyRudeDiagnostics(
                 Diagnostic(RudeEditKind.Insert, "[A]", FeaturesResources.attribute));
->>>>>>> beffac2b
         }
 
         [Fact]
@@ -7316,15 +7222,8 @@
                 "Delete [[A]]@9",
                 "Delete [A]@10");
 
-<<<<<<< HEAD
-            // Get top edits so we can validate rude edits
-            edits = GetTopEdits(WrapMethodBodyWithClass(src1), WrapMethodBodyWithClass(src2));
-
-            edits.VerifyRudeDiagnostics(Diagnostic(RudeEditKind.Delete, "T", FeaturesResources.attribute));
-=======
             GetTopEdits(edits).VerifyRudeDiagnostics(
                 Diagnostic(RudeEditKind.Delete, "T", FeaturesResources.attribute));
->>>>>>> beffac2b
         }
 
         [Fact]
@@ -7337,14 +7236,7 @@
 
             edits.VerifyEdits("Reorder [B]@13 -> @10");
 
-<<<<<<< HEAD
-            // Get top edits so we can validate rude edits
-            edits = GetTopEdits(WrapMethodBodyWithClass(src1), WrapMethodBodyWithClass(src2));
-
-            edits.VerifyRudeDiagnostics();
-=======
             GetTopEdits(edits).VerifyRudeDiagnostics();
->>>>>>> beffac2b
         }
 
         [Fact]
@@ -7358,15 +7250,8 @@
                 "Insert [<A>]@8",
                 "Insert [A]@9");
 
-<<<<<<< HEAD
-            // Get top edits so we can validate rude edits
-            edits = GetTopEdits(WrapMethodBodyWithClass(src1), WrapMethodBodyWithClass(src2));
-
-            edits.VerifyRudeDiagnostics(Diagnostic(RudeEditKind.Insert, "<A>", FeaturesResources.type_parameter));
-=======
             GetTopEdits(edits).VerifyRudeDiagnostics(
                 Diagnostic(RudeEditKind.Insert, "<A>", FeaturesResources.type_parameter));
->>>>>>> beffac2b
         }
 
         [Fact]
@@ -7380,15 +7265,8 @@
                 "Update [<A>]@8 -> [<A,B>]@8",
                 "Insert [B]@11");
 
-<<<<<<< HEAD
-            // Get top edits so we can validate rude edits
-            edits = GetTopEdits(WrapMethodBodyWithClass(src1), WrapMethodBodyWithClass(src2));
-
-            edits.VerifyRudeDiagnostics(Diagnostic(RudeEditKind.Insert, "B", FeaturesResources.type_parameter));
-=======
             GetTopEdits(edits).VerifyRudeDiagnostics(
                 Diagnostic(RudeEditKind.Insert, "B", FeaturesResources.type_parameter));
->>>>>>> beffac2b
         }
 
         [Fact]
@@ -7402,15 +7280,8 @@
                 "Delete [<A>]@8",
                 "Delete [A]@9");
 
-<<<<<<< HEAD
-            // Get top edits so we can validate rude edits
-            edits = GetTopEdits(WrapMethodBodyWithClass(src1), WrapMethodBodyWithClass(src2));
-
-            edits.VerifyRudeDiagnostics(Diagnostic(RudeEditKind.Delete, "L", FeaturesResources.type_parameter));
-=======
             GetTopEdits(edits).VerifyRudeDiagnostics(
                 Diagnostic(RudeEditKind.Delete, "L", FeaturesResources.type_parameter));
->>>>>>> beffac2b
         }
 
         [Fact]
@@ -7424,15 +7295,8 @@
                 "Update [<A,B>]@8 -> [<B>]@8",
                 "Delete [A]@9");
 
-<<<<<<< HEAD
-            // Get top edits so we can validate rude edits
-            edits = GetTopEdits(WrapMethodBodyWithClass(src1), WrapMethodBodyWithClass(src2));
-
-            edits.VerifyRudeDiagnostics(Diagnostic(RudeEditKind.Delete, "L", FeaturesResources.type_parameter));
-=======
             GetTopEdits(edits).VerifyRudeDiagnostics(
                 Diagnostic(RudeEditKind.Delete, "L", FeaturesResources.type_parameter));
->>>>>>> beffac2b
         }
 
         [Fact]
@@ -7445,15 +7309,8 @@
             edits.VerifyEdits(
                 "Update [A]@9 -> [B]@9");
 
-<<<<<<< HEAD
-            // Get top edits so we can validate rude edits
-            edits = GetTopEdits(WrapMethodBodyWithClass(src1), WrapMethodBodyWithClass(src2));
-
-            edits.VerifyRudeDiagnostics(Diagnostic(RudeEditKind.Renamed, "B", FeaturesResources.type_parameter));
-=======
             GetTopEdits(edits).VerifyRudeDiagnostics(
                 Diagnostic(RudeEditKind.Renamed, "B", FeaturesResources.type_parameter));
->>>>>>> beffac2b
         }
 
         [Fact]
@@ -7466,12 +7323,8 @@
             edits.VerifyEdits(
                 "Reorder [B]@11 -> @9");
 
-<<<<<<< HEAD
-            edits.VerifyRudeDiagnostics(Diagnostic(RudeEditKind.Move, "B", FeaturesResources.type_parameter));
-=======
             GetTopEdits(edits).VerifyRudeDiagnostics(
                 Diagnostic(RudeEditKind.Move, "B", FeaturesResources.type_parameter));
->>>>>>> beffac2b
         }
 
         [Fact]
@@ -7485,18 +7338,11 @@
                 "Reorder [B]@11 -> @9",
                 "Update [A]@9 -> [C]@11");
 
-<<<<<<< HEAD
-            edits.VerifyRudeDiagnostics(
-                Diagnostic(RudeEditKind.Move, "B", FeaturesResources.type_parameter),
-                Diagnostic(RudeEditKind.Renamed, "C", FeaturesResources.type_parameter));
-        }
-=======
             GetTopEdits(edits).VerifyRudeDiagnostics(
                 Diagnostic(RudeEditKind.Move, "B", FeaturesResources.type_parameter),
                 Diagnostic(RudeEditKind.Renamed, "C", FeaturesResources.type_parameter));
         }
 
->>>>>>> beffac2b
         #endregion
 
         #region Queries
