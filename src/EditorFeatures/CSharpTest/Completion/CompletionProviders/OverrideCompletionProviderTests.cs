﻿// Copyright (c) Microsoft.  All Rights Reserved.  Licensed under the Apache License, Version 2.0.  See License.txt in the project root for license information.

using System.Linq;
using System.Threading.Tasks;
using Microsoft.CodeAnalysis.CodeStyle;
using Microsoft.CodeAnalysis.Completion;
using Microsoft.CodeAnalysis.CSharp;
using Microsoft.CodeAnalysis.CSharp.CodeStyle;
using Microsoft.CodeAnalysis.CSharp.Completion.Providers;
using Microsoft.CodeAnalysis.Editor.UnitTests.Workspaces;
using Microsoft.CodeAnalysis.Text;
using Roslyn.Test.Utilities;
using Roslyn.Utilities;
using Xunit;

namespace Microsoft.CodeAnalysis.Editor.CSharp.UnitTests.Completion.CompletionProviders
{
    public class OverrideCompletionProviderTests : AbstractCSharpCompletionProviderTests
    {
        public OverrideCompletionProviderTests(CSharpTestWorkspaceFixture workspaceFixture) : base(workspaceFixture)
        {
        }

        internal override CompletionProvider CreateCompletionProvider()
        {
            return new OverrideCompletionProvider();
        }

        protected override void SetWorkspaceOptions(TestWorkspace workspace)
        {
            workspace.Options = workspace.Options.WithChangedOption(CSharpCodeStyleOptions.PreferExpressionBodiedAccessors, CodeStyleOptions.FalseWithNoneEnforcement)
                                                 .WithChangedOption(CSharpCodeStyleOptions.PreferExpressionBodiedProperties, CodeStyleOptions.FalseWithNoneEnforcement);
        }

        #region "CompletionItem tests"

        [WpfFact, Trait(Traits.Feature, Traits.Features.Completion)]
        public async Task InheritedVirtualPublicMethod()
        {
            await VerifyItemExistsAsync(@"
public class a
{
    public virtual void foo() { }
}

public class b : a
{
    override $$
}", "foo()");
        }

        [WorkItem(543799, "http://vstfdevdiv:8080/DevDiv2/DevDiv/_workitems/edit/543799")]
        [WpfFact, Trait(Traits.Feature, Traits.Features.Completion)]
        public async Task InheritedParameterDefaultValue1()
        {
            await VerifyItemExistsAsync(@"public class a
{
    public virtual void foo(int x = 42) { }
}

public class b : a
{
    override $$
}", "foo(int x = 42)", "void a.foo([int x = 42])");
        }

        [WorkItem(543799, "http://vstfdevdiv:8080/DevDiv2/DevDiv/_workitems/edit/543799")]
        [WpfFact, Trait(Traits.Feature, Traits.Features.Completion)]
        public async Task InheritedParameterDefaultValue2()
        {
            await VerifyItemExistsAsync(@"public class a
{
    public virtual void foo(int x, int y = 42) { }
}

public class b : a
{
    override $$
}", "foo(int x, int y = 42)", "void a.foo(int x, [int y = 42])");
        }

        [WpfFact, Trait(Traits.Feature, Traits.Features.Completion)]
        public async Task InheritedAbstractPublicMethod()
        {
            await VerifyItemExistsAsync(@"
public class a
{
    public abstract void foo();
}

public class b : a
{
    override $$
}", "foo()");
        }

        [WpfFact, Trait(Traits.Feature, Traits.Features.Completion)]
        public async Task NotPrivateInheritedMethod()
        {
            await VerifyItemIsAbsentAsync(@"
public class a
{
    private virtual void foo() { }
}

public class b : a
{
    override $$
}", "foo()");
        }

        [WpfFact, Trait(Traits.Feature, Traits.Features.Completion)]
        public async Task MatchReturnType()
        {
            var markup = @"
public class a
{
    public virtual void foo() { }

    public virtual string bar() {return null;}
}

public class b : a
{
    override void $$
}";
            await VerifyItemIsAbsentAsync(markup, "bar()");
            await VerifyItemExistsAsync(markup, "foo()");
        }

        [WpfFact, Trait(Traits.Feature, Traits.Features.Completion)]
        public async Task InvalidReturnType()
        {
            var markup = @"
public class a
{
    public virtual void foo() { }

    public virtual string bar() {return null;}
}

public class b : a
{
    override badtype $$
}";

            await VerifyItemExistsAsync(markup, "foo()");
            await VerifyItemExistsAsync(markup, "bar()");
        }

        [WpfFact, Trait(Traits.Feature, Traits.Features.Completion)]
        public async Task NotAlreadyImplementedMethods()
        {
            await VerifyItemIsAbsentAsync(@"
public class a
{
    protected virtual void foo() { }

    protected virtual string bar() {return null;}
}

public class b : a
{
    protected override foo(){ }

    override $$
}", "foo()");
        }

        [WpfFact, Trait(Traits.Feature, Traits.Features.Completion)]
        public async Task NotSealed()
        {
            await VerifyItemIsAbsentAsync(@"
public class a
{
    protected sealed void foo() { }
}

public class b : a
{
    public override $$
}", "foo()");
        }

        [WpfFact, Trait(Traits.Feature, Traits.Features.Completion)]
        public async Task ShowEvent()
        {
            await VerifyItemExistsAsync(@"
using System;
public class a
{
    public virtual event EventHandler foo;
}

public class b : a
{
    public override $$
}", "foo");
        }

        [WpfFact, Trait(Traits.Feature, Traits.Features.Completion)]
        public async Task NotIfTokensAfterPosition()
        {
            await VerifyNoItemsExistAsync(@"
public class a
{
    public virtual void foo() { }
}

public class b : a
{
    public override $$ void
}");
        }

        [WpfFact, Trait(Traits.Feature, Traits.Features.Completion)]
        public async Task NotIfNameAfterPosition()
        {
            await VerifyNoItemsExistAsync(@"
public class a
{
    public virtual void foo() { }
}

public class b : a
{
    public override void $$ bar
}");
        }

        [WpfFact, Trait(Traits.Feature, Traits.Features.Completion)]
        public async Task NotIfStatic()
        {
            await VerifyNoItemsExistAsync(@"
public class a
{
    public virtual void foo() { }
}

public class b : a
{
    public static override $$ 
}");
        }

        [WpfFact, Trait(Traits.Feature, Traits.Features.Completion)]
        public async Task AfterSingleLineMethodDeclaration()
        {
            await VerifyNoItemsExistAsync(@"
public class a
{
    public virtual void foo() { }
}

public class b : a
{
    void bar() { } override $$
}");
        }

        [WpfFact, Trait(Traits.Feature, Traits.Features.Completion)]
        public async Task SuggestProperty()
        {
            await VerifyItemExistsAsync(@"
public class a
{
    public virtual int foo { }
}

public class b : a
{
     override $$
}", "foo");
        }

        [WpfFact, Trait(Traits.Feature, Traits.Features.Completion)]
        public async Task NotSuggestSealed()
        {
            await VerifyItemIsAbsentAsync(@"
public class a
{
    public sealed int foo { }
}

public class b : a
{
     override $$
}", "foo");
        }

        [WpfFact, Trait(Traits.Feature, Traits.Features.Completion)]
        public async Task GatherModifiers()
        {
            await VerifyItemExistsAsync(@"
public class a
{
    public abstract extern unsafe int foo { }
}

public class b : a
{
     override $$
}", "foo");
        }

        [WpfFact, Trait(Traits.Feature, Traits.Features.Completion)]
        public async Task IgnorePartial()
        {
            await VerifyNoItemsExistAsync(@"
public class a
{
    public virtual partial foo() { }
}

public class b : a
{
     override partial $$
}");
        }

        [WpfFact, Trait(Traits.Feature, Traits.Features.Completion)]
        public async Task IgnoreSealed()
        {
            await VerifyItemIsAbsentAsync(@"
public class a
{
    public virtual sealed int foo() { }
}

public class b : a
{
     override $$
}", "foo()");
        }

        [WpfFact, Trait(Traits.Feature, Traits.Features.Completion)]
        public async Task IgnoreIfTokenAfter()
        {
            await VerifyNoItemsExistAsync(@"
public class a
{
    public virtual int foo() { }
}

public class b : a
{
     override $$ int
}");
        }

        [WpfFact, Trait(Traits.Feature, Traits.Features.Completion)]
        public async Task SuggestAfterUnsafeAbstractExtern()
        {
            await VerifyItemExistsAsync(@"
public class a
{
    public virtual int foo() { }
}

public class b : a
{
     unsafe abstract extern override $$
}", "foo()");
        }

        [WpfFact, Trait(Traits.Feature, Traits.Features.Completion)]
        public async Task SuggestAfterSealed()
        {
            await VerifyItemExistsAsync(@"
public class a
{
    public virtual int foo() { }
}

public class b : a
{
     sealed override $$
}", "foo()");
        }

        [WpfFact, Trait(Traits.Feature, Traits.Features.Completion)]
        public async Task NoAccessibility()
        {
            var markup = @"
public class a
{
    public virtual int foo() { }
    protected virtual int bar() { }
}

public class b : a
{
     override $$
}";

            await VerifyItemExistsAsync(markup, "foo()");
            await VerifyItemExistsAsync(markup, "bar()");
        }

        [WpfFact, Trait(Traits.Feature, Traits.Features.Completion)]
        public async Task FilterAccessibility()
        {
            var markup = @"
public class a
{
    public virtual int foo() { }
    protected virtual int bar() { }
    internal virtual int far() { }
    private virtual int bor() { }
}

public class b : a
{
     override internal $$
}";

            await VerifyItemIsAbsentAsync(markup, "foo()");
            await VerifyItemIsAbsentAsync(markup, "bar()");
            await VerifyItemIsAbsentAsync(markup, "bor()");

            await VerifyItemExistsAsync(markup, "far()");

            await VerifyItemExistsAsync(@"
public class a
{
    public virtual int foo() { }
    protected virtual int bar() { }
    internal virtual int far() { }
    private virtual int bor() { }
}

public class b : a
{
     override protected $$
}", "bar()");
        }

        [WpfFact, Trait(Traits.Feature, Traits.Features.Completion)]
        public async Task FilterPublicInternal()
        {
            var protectedinternal = @"
public class a
{
    protected internal virtual void foo() { }
    public virtual void bar() { }
}

public class b : a
{
     protected internal override $$
}";

            await VerifyItemIsAbsentAsync(protectedinternal, "bar()");
            await VerifyItemExistsAsync(protectedinternal, "foo()");

            var internalprotected = @"
public class a
{
    protected internal virtual void foo() { }
    public virtual void bar() { }
}

public class b : a
{
     internal protected override $$ 
}";

            await VerifyItemIsAbsentAsync(internalprotected, "bar()");
            await VerifyItemExistsAsync(internalprotected, "foo()");
        }

        [WpfFact, Trait(Traits.Feature, Traits.Features.Completion)]
        public async Task VerifySignatureFormat()
        {
            var markup = @"
public class a
{
    override $$
}";

            await VerifyItemExistsAsync(markup, "Equals(object obj)");
        }

        [WpfFact, Trait(Traits.Feature, Traits.Features.Completion)]
        public async Task PrivateNoFilter()
        {
            var markup = @"
public class c
{
    public virtual void foo() { }
}

public class a : c
{
    private override $$
}";

            await VerifyNoItemsExistAsync(markup);
        }

        [WpfFact, Trait(Traits.Feature, Traits.Features.Completion)]
        public async Task NotOfferedOnFirstLine()
        {
            var markup = @"class c { override $$";

            await VerifyNoItemsExistAsync(markup);
        }

        [WpfFact, Trait(Traits.Feature, Traits.Features.Completion)]
        public async Task NotOfferedOverrideAlone()
        {
            var markup = @"override $$";

            await VerifyNoItemsExistAsync(markup);
        }

        [WpfFact, Trait(Traits.Feature, Traits.Features.Completion)]
        public async Task IntermediateClassOverriddenMember()
        {
            var markup = @"abstract class Base
{
    public abstract void Foo();
}

class Derived : Base
{
    public override void Foo() { }
}

class SomeClass : Derived
{
    override $$
}";

            await VerifyItemExistsAsync(markup, "Foo()", "void Derived.Foo()");
        }

        [WorkItem(543748, "http://vstfdevdiv:8080/DevDiv2/DevDiv/_workitems/edit/543748")]
        [WpfFact, Trait(Traits.Feature, Traits.Features.Completion)]
        public async Task NotOfferedBaseClassMember()
        {
            var markup = @"abstract class Base
{
    public abstract void Foo();
}

class Derived : Base
{
    public override void Foo() { }
}

class SomeClass : Derived
{
    override $$
}";

            await VerifyItemIsAbsentAsync(markup, "Foo()", "void Base.Foo()");
        }

        [WpfFact, Trait(Traits.Feature, Traits.Features.Completion)]
        public async Task NotOfferedOnNonVirtual()
        {
            var markup = @"class Base
{
    public void Foo();
}

class SomeClass : Base
{
    override $$
}";

            await VerifyItemIsAbsentAsync(markup, "Foo()", "void Base.Foo()");
        }

        [WpfFact, Trait(Traits.Feature, Traits.Features.Completion)]
        public async Task GenericTypeNameSubstitutedForGenericInDerivedClass1()
        {
            var markup = @"public abstract class Base<T>
{
    public abstract void Foo(T t);
}

public class SomeClass<X> : Base<X>
{
    override $$
}";
            await VerifyItemExistsAsync(markup, "Foo(X t)");
            await VerifyItemIsAbsentAsync(markup, "Foo(T t)");
        }

        [WpfFact, Trait(Traits.Feature, Traits.Features.Completion)]
        public async Task GenericTypeNameSubstitutedForGenericInDerivedClass2()
        {
            var markup = @"public abstract class Base<T>
{
    public abstract void Foo(T t);
}

public class SomeClass<X, Y, Z> : Base<Y>
{
    override $$
}";
            await VerifyItemExistsAsync(markup, "Foo(Y t)");
            await VerifyItemIsAbsentAsync(markup, "Foo(T t)");
        }

        [WpfFact, Trait(Traits.Feature, Traits.Features.Completion)]
        public async Task GenericTypeNameSubstitutedForGenericInDerivedClass3()
        {
            var markup = @"public abstract class Base<T, S>
{
    public abstract void Foo(T t, S s);
}

public class SomeClass<X, Y, Z> : Base<Y, Z>
{
    override $$
}";
            await VerifyItemExistsAsync(markup, "Foo(Y t, Z s)");
            await VerifyItemIsAbsentAsync(markup, "Foo(T t, S s)");
        }

        [WpfFact, Trait(Traits.Feature, Traits.Features.Completion)]
        public async Task GenericTypeNameSubstitutedForNonGenericInDerivedClass1()
        {
            var markup = @"public abstract class Base<T>
{
    public abstract void Foo(T t);
}

public class SomeClass : Base<int>
{
    override $$
}";
            await VerifyItemExistsAsync(markup, "Foo(int t)");
            await VerifyItemIsAbsentAsync(markup, "Foo(T t)");
        }

        [WpfFact, Trait(Traits.Feature, Traits.Features.Completion)]
        public async Task GenericTypeNameSubstitutedForNonGenericInDerivedClass2()
        {
            var markup = @"public abstract class Base<T>
{
    public abstract void Foo(T t);
}

public class SomeClass<X, Y, Z> : Base<int>
{
    override $$
}";
            await VerifyItemExistsAsync(markup, "Foo(int t)");
            await VerifyItemIsAbsentAsync(markup, "Foo(T t)");
        }

        [WpfFact, Trait(Traits.Feature, Traits.Features.Completion)]
        public async Task GenericTypeNameSubstitutedForNonGenericInDerivedClass3()
        {
            var markup = @"using System;

public abstract class Base<T, S>
{
    public abstract void Foo(T t, S s);
}

public class SomeClass : Base<int, Exception>
{
    override $$
}";
            await VerifyItemExistsAsync(markup, "Foo(int t, Exception s)");
            await VerifyItemIsAbsentAsync(markup, "Foo(T t, S s)");
        }

        [WorkItem(543756, "http://vstfdevdiv:8080/DevDiv2/DevDiv/_workitems/edit/543756")]
        [WpfFact, Trait(Traits.Feature, Traits.Features.Completion)]
        public async Task ParameterTypeSimplified()
        {
            var markup = @"using System;

public abstract class Base
{
    public abstract void Foo(System.Exception e);
}

public class SomeClass : Base
{
    override $$
}";

            await VerifyItemExistsAsync(markup, "Foo(Exception e)");
        }

        [WpfFact, Trait(Traits.Feature, Traits.Features.Completion)]
        public async Task EscapedMethodNameInIntelliSenseList()
        {
            var markup = @"public abstract class Base
{
    public abstract void @class();
}

public class SomeClass : Base
{
    override $$
}";
            MarkupTestFile.GetPosition(markup, out var code, out int position);

            await BaseVerifyWorkerAsync(code, position, "@class()", "void Base.@class()", SourceCodeKind.Regular, false, false, null, null);
            await BaseVerifyWorkerAsync(code, position, "@class()", "void Base.@class()", SourceCodeKind.Script, false, false, null, null);
        }

        [WpfFact, Trait(Traits.Feature, Traits.Features.Completion)]
        public async Task EscapedPropertyNameInIntelliSenseList()
        {
            var markup = @"public abstract class Base
{
    public virtual int @class { get; set; }
}

public class SomeClass : Base
{
    override $$
}";
            MarkupTestFile.GetPosition(markup, out var code, out int position);

            await BaseVerifyWorkerAsync(code, position, "@class", "int Base.@class { get; set; }", SourceCodeKind.Regular, false, false, null, null);
            await BaseVerifyWorkerAsync(code, position, "@class", "int Base.@class { get; set; }", SourceCodeKind.Script, false, false, null, null);
        }

        [WpfFact, Trait(Traits.Feature, Traits.Features.Completion)]
        public async Task EscapedParameterNameInIntelliSenseList()
        {
            var markup = @"public abstract class Base
{
    public abstract void foo(int @class);
}

public class SomeClass : Base
{
    override $$
}";

            await VerifyItemExistsAsync(markup, "foo(int @class)", "void Base.foo(int @class)");
        }

        [WpfFact, Trait(Traits.Feature, Traits.Features.Completion)]
        public async Task RefParameter()
        {
            var markup = @"public abstract class Base
{
    public abstract void foo(int x, ref string y);
}

public class SomeClass : Base
{
    override $$
}";

            await VerifyItemExistsAsync(markup, "foo(int x, ref string y)", "void Base.foo(int x, ref string y)");
        }

        [WpfFact, Trait(Traits.Feature, Traits.Features.Completion)]
        public async Task OutParameter()
        {
            var markup = @"public abstract class Base
{
    public abstract void foo(int x, out string y);
}

public class SomeClass : Base
{
    override $$
}";

            await VerifyItemExistsAsync(markup, "foo(int x, out string y)", "void Base.foo(int x, out string y)");
        }

        [WorkItem(529714, "http://vstfdevdiv:8080/DevDiv2/DevDiv/_workitems/edit/529714")]
        [WpfFact, Trait(Traits.Feature, Traits.Features.Completion)]
        public async Task GenericMethodTypeParametersNotRenamed()
        {
            var markup = @"abstract class CFoo    
{    
   public virtual X Something<X>(X arg)    
   {    
       return default(X);    
    }    
}    
class Derived<X> : CFoo    
{    
    override $$    
}";
            await VerifyItemExistsAsync(markup, "Something<X>(X arg)");
        }
        #endregion

        #region "Commit tests"

        [WpfFact, Trait(Traits.Feature, Traits.Features.Completion)]
        public async Task CommitInEmptyClass()
        {
            var markupBeforeCommit = @"class c
{
        override $$
}";

            var expectedCodeAfterCommit = @"class c
{
    public override bool Equals(object obj)
    {
        return base.Equals(obj);$$
    }
}";

            await VerifyCustomCommitProviderAsync(markupBeforeCommit, "Equals(object obj)", expectedCodeAfterCommit);
        }

        [WorkItem(529714, "http://vstfdevdiv:8080/DevDiv2/DevDiv/_workitems/edit/529714")]
        [WpfFact, Trait(Traits.Feature, Traits.Features.Completion)]
        public async Task CommitGenericMethodTypeParametersNotRenamed()
        {
            var markupBeforeCommit = @"abstract class CFoo    
{    
    public virtual X Something<X>(X arg)    
    {    
        return default(X);    
    }    
}    
class Derived<X> : CFoo    
{    
    override $$    
}";

            var expectedCodeAfterCommit = @"abstract class CFoo    
{    
    public virtual X Something<X>(X arg)    
    {    
        return default(X);    
    }    
}    
class Derived<X> : CFoo    
{
    public override X Something<X>(X arg)
    {
        return base.Something(arg);$$
    }
}";
            await VerifyCustomCommitProviderAsync(markupBeforeCommit, "Something<X>(X arg)", expectedCodeAfterCommit);
        }

        [WpfFact, Trait(Traits.Feature, Traits.Features.Completion)]
        public async Task CommitMethodBeforeMethod()
        {
            var markupBeforeCommit = @"class c
{
    override $$

    public void foo() { }
}";

            var expectedCodeAfterCommit = @"class c
{
    public override bool Equals(object obj)
    {
        return base.Equals(obj);$$
    }

    public void foo() { }
}";

            await VerifyCustomCommitProviderAsync(markupBeforeCommit, "Equals(object obj)", expectedCodeAfterCommit);
        }

        [WpfFact, Trait(Traits.Feature, Traits.Features.Completion)]
        public async Task CommitMethodAfterMethod()
        {
            var markupBeforeCommit = @"class c
{
    public void foo() { }

    override $$
}";

            var expectedCodeAfterCommit = @"class c
{
    public void foo() { }

    public override bool Equals(object obj)
    {
        return base.Equals(obj);$$
    }
}";

            await VerifyCustomCommitProviderAsync(markupBeforeCommit, "Equals(object obj)", expectedCodeAfterCommit);
        }

        [WorkItem(543798, "http://vstfdevdiv:8080/DevDiv2/DevDiv/_workitems/edit/543798")]
        [WpfFact, Trait(Traits.Feature, Traits.Features.Completion)]
        public async Task CommitOptionalParameterValuesAreGenerated()
        {
            var markupBeforeCommit = @"using System;

abstract public class Base
{
    public abstract void foo(int x = 42);
}

public class Derived : Base
{
    override $$
}";

            var expectedCodeAfterCommit = @"using System;

abstract public class Base
{
    public abstract void foo(int x = 42);
}

public class Derived : Base
{
    public override void foo(int x = 42)
    {
        throw new NotImplementedException();$$
    }
}";

            await VerifyCustomCommitProviderAsync(markupBeforeCommit, "foo(int x = 42)", expectedCodeAfterCommit);
        }

        [WpfFact, Trait(Traits.Feature, Traits.Features.Completion)]
        public async Task CommitAttributesAreNotGenerated()
        {
            var markupBeforeCommit = @"using System;

public class Base
{
    [Obsolete]
    public virtual void foo()
    {
    }
}

public class Derived : Base
{
    override $$
}";

            var expectedCodeAfterCommit = @"using System;

public class Base
{
    [Obsolete]
    public virtual void foo()
    {
    }
}

public class Derived : Base
{
    public override void foo()
    {
        base.foo();$$
    }
}";

            await VerifyCustomCommitProviderAsync(markupBeforeCommit, "foo()", expectedCodeAfterCommit);
        }

        [WpfFact, Trait(Traits.Feature, Traits.Features.Completion)]
        public async Task CommitVoidMethod()
        {
            var markupBeforeCommit = @"class c
{
    public virtual void foo() { }
}

class d : c
{
   override $$
}";

            var expectedCodeAfterCommit = @"class c
{
    public virtual void foo() { }
}

class d : c
{
    public override void foo()
    {
        base.foo();$$
    }
}";

            await VerifyCustomCommitProviderAsync(markupBeforeCommit, "foo()", expectedCodeAfterCommit);
        }

        [WpfFact, Trait(Traits.Feature, Traits.Features.Completion)]
        public async Task CommitVoidMethodWithParams()
        {
            var markupBeforeCommit = @"class c
{
    public virtual void foo(int bar, int quux) { }
}

class d : c
{
   override $$
}";

            var expectedCodeAfterCommit = @"class c
{
    public virtual void foo(int bar, int quux) { }
}

class d : c
{
    public override void foo(int bar, int quux)
    {
        base.foo(bar, quux);$$
    }
}";

            await VerifyCustomCommitProviderAsync(markupBeforeCommit, "foo(int bar, int quux)", expectedCodeAfterCommit);
        }

        [WpfFact, Trait(Traits.Feature, Traits.Features.Completion)]
        public async Task CommitNonVoidMethod()
        {
            var markupBeforeCommit = @"class c
{
    public virtual int foo() { }
}

class d : c
{
   override $$
}";

            var expectedCodeAfterCommit = @"class c
{
    public virtual int foo() { }
}

class d : c
{
    public override int foo()
    {
        return base.foo();$$
    }
}";

            await VerifyCustomCommitProviderAsync(markupBeforeCommit, "foo()", expectedCodeAfterCommit);
        }

        [WpfFact, Trait(Traits.Feature, Traits.Features.Completion)]
        public async Task CommitNonVoidMethodWithParams()
        {
            var markupBeforeCommit = @"class c
{
    public virtual int foo(int bar, int quux) { }
}

class d : c
{
   override $$
}";

            var expectedCodeAfterCommit = @"class c
{
    public virtual int foo(int bar, int quux) { }
}

class d : c
{
    public override int foo(int bar, int quux)
    {
        return base.foo(bar, quux);$$
    }
}";

            await VerifyCustomCommitProviderAsync(markupBeforeCommit, "foo(int bar, int quux)", expectedCodeAfterCommit);
        }

        [WpfFact, Trait(Traits.Feature, Traits.Features.Completion)]
        public async Task CommitProtectedMethod()
        {
            var markupBeforeCommit = @"class c
{
    protected virtual void foo() { }
}

class d : c
{
   override $$
}";
            var expectedCodeAfterCommit = @"class c
{
    protected virtual void foo() { }
}

class d : c
{
    protected override void foo()
    {
        base.foo();$$
    }
}";

            await VerifyCustomCommitProviderAsync(markupBeforeCommit, "foo()", expectedCodeAfterCommit);
        }

        [WpfFact, Trait(Traits.Feature, Traits.Features.Completion)]
        public async Task CommitInternalMethod()
        {
            var markupBeforeCommit = @"class c
{
    internal virtual void foo() { }
}

class d : c
{
   override $$
}";

            var expectedCodeAfterCommit = @"class c
{
    internal virtual void foo() { }
}

class d : c
{
    internal override void foo()
    {
        base.foo();$$
    }
}";

            await VerifyCustomCommitProviderAsync(markupBeforeCommit, "foo()", expectedCodeAfterCommit);
        }

        [WpfFact, Trait(Traits.Feature, Traits.Features.Completion)]
        public async Task CommitProtectedInternalMethod()
        {
            var markupBeforeCommit = @"public class c
{
    protected internal virtual void foo() { }
}

class d : c
{
   override $$
}";

            var expectedCodeAfterCommit = @"public class c
{
    protected internal virtual void foo() { }
}

class d : c
{
    protected internal override void foo()
    {
        base.foo();$$
    }
}";

            await VerifyCustomCommitProviderAsync(markupBeforeCommit, "foo()", expectedCodeAfterCommit);
        }

        [WpfFact, Trait(Traits.Feature, Traits.Features.Completion)]
        public async Task CommitAbstractMethodThrows()
        {
            var markupBeforeCommit = @"abstract class c
{
    public abstract void foo();
}

class d : c
{
   override $$
}";

            var expectedCodeAfterCommit = @"using System;

abstract class c
{
    public abstract void foo();
}

class d : c
{
    public override void foo()
    {
        throw new NotImplementedException();$$
    }
}";

            await VerifyCustomCommitProviderAsync(markupBeforeCommit, "foo()", expectedCodeAfterCommit);
        }

        [WpfFact, Trait(Traits.Feature, Traits.Features.Completion)]
        public async Task CommitOverrideAsAbstract()
        {
            var markupBeforeCommit = @"class c
{
    public virtual void foo() { };
}

class d : c
{
   abstract override $$
}";

            var expectedCodeAfterCommit = @"class c
{
    public virtual void foo() { };
}

class d : c
{
    public abstract override void foo();$$
}";

            await VerifyCustomCommitProviderAsync(markupBeforeCommit, "foo()", expectedCodeAfterCommit);
        }

        [WpfFact, Trait(Traits.Feature, Traits.Features.Completion)]
        public async Task CommitOverrideAsUnsafeSealed()
        {
            var markupBeforeCommit = @"class c
{
    public virtual void foo() { };
}

class d : c
{
   unsafe sealed override $$
}";

            var expectedCodeAfterCommit = @"class c
{
    public virtual void foo() { };
}

class d : c
{
    public sealed override unsafe void foo()
    {
        base.foo();$$
    }
}";

            await VerifyCustomCommitProviderAsync(markupBeforeCommit, "foo()", expectedCodeAfterCommit);
        }

        [WpfFact, Trait(Traits.Feature, Traits.Features.Completion)]
        public async Task CommitInsertProperty()
        {
            var markupBeforeCommit = @"public class c
{
    public virtual int foo { get; set; }
}

public class d : c
{
    override $$
}";

            var expectedCodeAfterCommit = @"public class c
{
    public virtual int foo { get; set; }
}

public class d : c
{
    public override int foo
    {
        get
        {
            return base.foo;$$
        }

        set
        {
            base.foo = value;
        }
    }
}";

            await VerifyCustomCommitProviderAsync(markupBeforeCommit, "foo", expectedCodeAfterCommit);
        }

        [WpfFact, Trait(Traits.Feature, Traits.Features.Completion)]
        public async Task CommitInsertPropertyAfterMethod()
        {
            var markupBeforeCommit = @"public class c
{
    public virtual int foo { get; set; }
}

public class d : c
{
    public void a() { }
    override $$
}";

            var expectedCodeAfterCommit = @"public class c
{
    public virtual int foo { get; set; }
}

public class d : c
{
    public void a() { }
    public override int foo
    {
        get
        {
            return base.foo;$$
        }

        set
        {
            base.foo = value;
        }
    }
}";

            await VerifyCustomCommitProviderAsync(markupBeforeCommit, "foo", expectedCodeAfterCommit);
        }

        [WpfFact, Trait(Traits.Feature, Traits.Features.Completion)]
        public async Task CommitInsertPropertyBeforeMethod()
        {
            var markupBeforeCommit = @"public class c
{
    public virtual int foo { get; set; }
}

public class d : c
{
    override $$
    public void a() { }
}";

            var expectedCodeAfterCommit = @"public class c
{
    public virtual int foo { get; set; }
}

public class d : c
{
    public override int foo
    {
        get
        {
            return base.foo;$$
        }

        set
        {
            base.foo = value;
        }
    }
    public void a() { }
}";

            await VerifyCustomCommitProviderAsync(markupBeforeCommit, "foo", expectedCodeAfterCommit);
        }

        [WpfFact, Trait(Traits.Feature, Traits.Features.Completion)]
        public async Task CommitPropertyInaccessibleGet()
        {
            var markupBeforeCommit = @"public class c
{
    public virtual int foo { private get; set; }
}

public class d : c
{
    override $$
}";

            var expectedCodeAfterCommit = @"public class c
{
    public virtual int foo { private get; set; }
}

public class d : c
{
    public override int foo
    {
        set
        {
            base.foo = value;$$
        }
    }
}";

            await VerifyCustomCommitProviderAsync(markupBeforeCommit, "foo", expectedCodeAfterCommit);
        }

        [WpfFact, Trait(Traits.Feature, Traits.Features.Completion)]
        public async Task CommitPropertyInaccessibleSet()
        {
            var markupBeforeCommit = @"public class c
{
    public virtual int foo { private set; get; }
}

public class d : c
{
    override $$
}";

            var expectedCodeAfterCommit = @"public class c
{
    public virtual int foo { private set; get; }
}

public class d : c
{
    public override int foo
    {
        get
        {
            return base.foo;$$
        }
    }
}";

            await VerifyCustomCommitProviderAsync(markupBeforeCommit, "foo", expectedCodeAfterCommit);
        }

        [WpfFact, Trait(Traits.Feature, Traits.Features.Completion)]
        public async Task CommitAccessibleEvent()
        {
            var markupBeforeCommit = @"using System;
public class a
{
    public virtual event EventHandler foo;
}

public class b : a
{
    override $$
}";

            var expectedCodeAfterCommit = @"using System;
public class a
{
    public virtual event EventHandler foo;
}

public class b : a
{
    public override event EventHandler foo;$$
}";

            await VerifyCustomCommitProviderAsync(markupBeforeCommit, "foo", expectedCodeAfterCommit);
        }

        [WpfFact, Trait(Traits.Feature, Traits.Features.Completion)]
        public async Task CommitEventAfterMethod()
        {
            var markupBeforeCommit = @"using System;

public class a
{
    public virtual event EventHandler foo;
}

public class b : a
{
    void bar() { }
    override $$
}";

            var expectedCodeAfterCommit = @"using System;

public class a
{
    public virtual event EventHandler foo;
}

public class b : a
{
    void bar() { }
    public override event EventHandler foo;$$
}";

            await VerifyCustomCommitProviderAsync(markupBeforeCommit, "foo", expectedCodeAfterCommit);
        }

        [WpfFact, Trait(Traits.Feature, Traits.Features.Completion)]
        public async Task CommitGenericMethod()
        {
            var markupBeforeCommit = @"using System;

public class a
{
    public virtual void foo<T>() { }
}

public class b : a
{
    override $$
}";

            var expectedCodeAfterCommit = @"using System;

public class a
{
    public virtual void foo<T>() { }
}

public class b : a
{
    public override void foo<T>()
    {
        base.foo<T>();$$
    }
}";

            await VerifyCustomCommitProviderAsync(markupBeforeCommit, "foo<T>()", expectedCodeAfterCommit);
        }

        [WpfFact, Trait(Traits.Feature, Traits.Features.Completion)]
        public async Task CommitInsertIndexer()
        {
            var markupBeforeCommit = @"public class MyIndexer<T>
{
    private T[] arr = new T[100];
    public virtual T this[int i]
    {
        get
        {
            return arr[i];
        }
        set
        {
            arr[i] = value;
        }
    }
}

class d : MyIndexer<T>
{
    override $$
}";

            var expectedCodeAfterCommit = @"public class MyIndexer<T>
{
    private T[] arr = new T[100];
    public virtual T this[int i]
    {
        get
        {
            return arr[i];
        }
        set
        {
            arr[i] = value;
        }
    }
}

class d : MyIndexer<T>
{
    public override T this[int i]
    {
        get
        {
            return base[i];$$
        }

        set
        {
            base[i] = value;
        }
    }
}";

            await VerifyCustomCommitProviderAsync(markupBeforeCommit, "this[int i]", expectedCodeAfterCommit);
        }

        [WpfFact, Trait(Traits.Feature, Traits.Features.Completion)]
        public async Task CommitAbstractIndexer()
        {
            var markupBeforeCommit = @"public class MyIndexer<T>
{
    private T[] arr = new T[100];
    public abstract T this[int i] { get; set; }
}

class d : MyIndexer<T>
{
    override $$
}";

            var expectedCodeAfterCommit = @"using System;

public class MyIndexer<T>
{
    private T[] arr = new T[100];
    public abstract T this[int i] { get; set; }
}

class d : MyIndexer<T>
{
    public override T this[int i]
    {
        get
        {
            throw new NotImplementedException();$$
        }

        set
        {
            throw new NotImplementedException();
        }
    }
}";

            await VerifyCustomCommitProviderAsync(markupBeforeCommit, "this[int i]", expectedCodeAfterCommit);
        }

        // The following two scenarios are already verified through 'VerifyCommit',
        // which also tests everything at the end of the file (truncating input markup at $$)
        // public void CommitInsertAtEndOfFile()
        // public void CommitInsertAtEndOfFileAfterMethod()

        [WpfFact, Trait(Traits.Feature, Traits.Features.Completion)]
        public async Task CommitFormats()
        {
            var markupBeforeCommit = @"class Base
{
    public virtual void foo() { }
}

class Derived : Base
{
override $$
}";

            var expectedCodeAfterCommit = @"class Base
{
    public virtual void foo() { }
}

class Derived : Base
{
    public override void foo()
    {
        base.foo();$$
    }
}";

            await VerifyCustomCommitProviderAsync(markupBeforeCommit, "foo()", expectedCodeAfterCommit);
        }

        [WpfFact, Trait(Traits.Feature, Traits.Features.Completion)]
        public async Task CommitSimplifiesParameterTypes()
        {
            var markupBeforeCommit = @"using System;

public abstract class Base
{
    public abstract void foo(System.Exception e);
}

public class SomeClass : Base
{
    override $$
}";

            var expectedCodeAfterCommit = @"using System;

public abstract class Base
{
    public abstract void foo(System.Exception e);
}

public class SomeClass : Base
{
    public override void foo(Exception e)
    {
        throw new NotImplementedException();$$
    }
}";

            await VerifyCustomCommitProviderAsync(markupBeforeCommit, "foo(Exception e)", expectedCodeAfterCommit);
        }

        [WpfFact, Trait(Traits.Feature, Traits.Features.Completion)]
        public async Task CommitSimplifiesReturnType()
        {
            var markupBeforeCommit = @"using System;

public abstract class Base
{
    public abstract System.ArgumentException foo(System.Exception e);
}

public class SomeClass : Base
{
    override $$
}";

            var expectedCodeAfterCommit = @"using System;

public abstract class Base
{
    public abstract System.ArgumentException foo(System.Exception e);
}

public class SomeClass : Base
{
    public override ArgumentException foo(Exception e)
    {
        throw new NotImplementedException();$$
    }
}";

            await VerifyCustomCommitProviderAsync(markupBeforeCommit, "foo(Exception e)", expectedCodeAfterCommit);
        }

        [WpfFact, Trait(Traits.Feature, Traits.Features.Completion)]
        public async Task CommitEscapedMethodName()
        {
            var markupBeforeCommit = @"public abstract class Base
{
    public abstract void @class();
}

public class SomeClass : Base
{
    override $$
}";
            var expectedCodeAfterCommit = @"using System;

public abstract class Base
{
    public abstract void @class();
}

public class SomeClass : Base
{
    public override void @class()
    {
        throw new NotImplementedException();$$
    }
}";

            await VerifyCustomCommitProviderAsync(markupBeforeCommit, "@class()", expectedCodeAfterCommit);
        }

        [WpfFact, Trait(Traits.Feature, Traits.Features.Completion)]
        public async Task CommitEscapedPropertyName()
        {
            var markupBeforeCommit = @"public abstract class Base
{
    public virtual int @class { get; set; }
}

public class SomeClass : Base
{
    override $$
}";

            var expectedCodeAfterCommit = @"public abstract class Base
{
    public virtual int @class { get; set; }
}

public class SomeClass : Base
{
    public override int @class
    {
        get
        {
            return base.@class;$$
        }

        set
        {
            base.@class = value;
        }
    }
}";

            await VerifyCustomCommitProviderAsync(markupBeforeCommit, "@class", expectedCodeAfterCommit);
        }

        [WpfFact, Trait(Traits.Feature, Traits.Features.Completion)]
        public async Task CommitEscapedParameterName()
        {
            var markupBeforeCommit = @"using System;

public abstract class Base
{
    public abstract void foo(int @class);
}

public class SomeClass : Base
{
    override $$
}";

            var expectedCodeAfterCommit = @"using System;

public abstract class Base
{
    public abstract void foo(int @class);
}

public class SomeClass : Base
{
    public override void foo(int @class)
    {
        throw new NotImplementedException();$$
    }
}";

            await VerifyCustomCommitProviderAsync(markupBeforeCommit, "foo(int @class)", expectedCodeAfterCommit);
        }

        [WpfFact, Trait(Traits.Feature, Traits.Features.Completion)]
        public async Task CommitRefParameter()
        {
            var markupBeforeCommit = @"public abstract class Base
{
    public abstract void foo(int x, ref string y);
}

public class SomeClass : Base
{
    override $$
}";

            var expectedCodeAfterCommit = @"using System;

public abstract class Base
{
    public abstract void foo(int x, ref string y);
}

public class SomeClass : Base
{
    public override void foo(int x, ref string y)
    {
        throw new NotImplementedException();$$
    }
}";

            await VerifyCustomCommitProviderAsync(markupBeforeCommit, "foo(int x, ref string y)", expectedCodeAfterCommit);
        }

        [WpfFact, Trait(Traits.Feature, Traits.Features.Completion)]
        public async Task CommitOutParameter()
        {
            var markupBeforeCommit = @"public abstract class Base
{
    public abstract void foo(int x, out string y);
}

public class SomeClass : Base
{
    override $$
}";

            var expectedCodeAfterCommit = @"using System;

public abstract class Base
{
    public abstract void foo(int x, out string y);
}

public class SomeClass : Base
{
    public override void foo(int x, out string y)
    {
        throw new NotImplementedException();$$
    }
}";

            await VerifyCustomCommitProviderAsync(markupBeforeCommit, "foo(int x, out string y)", expectedCodeAfterCommit);
        }

        [WorkItem(544560, "http://vstfdevdiv:8080/DevDiv2/DevDiv/_workitems/edit/544560")]
        [WpfFact, Trait(Traits.Feature, Traits.Features.Completion)]
        public async Task TestUnsafe1()
        {
            var markupBeforeCommit =
@"public class A
{
    public unsafe virtual void F()
    {
    }
}

public class B : A
{
    override $$
}";

            var expectedCodeAfterCommit =
@"public class A
{
    public unsafe virtual void F()
    {
    }
}

public class B : A
{
    public override void F()
    {
        base.F();$$
    }
}";

            await VerifyCustomCommitProviderAsync(markupBeforeCommit, "F()", expectedCodeAfterCommit);
        }

        [WorkItem(544560, "http://vstfdevdiv:8080/DevDiv2/DevDiv/_workitems/edit/544560")]
        [WpfFact, Trait(Traits.Feature, Traits.Features.Completion)]
        public async Task TestUnsafe2()
        {
            var markupBeforeCommit =
@"public class A
{
    public unsafe virtual void F()
    {
    }
}

public class B : A
{
    override unsafe $$
}";

            var expectedCodeAfterCommit =
@"public class A
{
    public unsafe virtual void F()
    {
    }
}

public class B : A
{
    public override unsafe void F()
    {
        base.F();$$
    }
}";

            await VerifyCustomCommitProviderAsync(markupBeforeCommit, "F()", expectedCodeAfterCommit);
        }

        [WorkItem(544560, "http://vstfdevdiv:8080/DevDiv2/DevDiv/_workitems/edit/544560")]
        [WpfFact, Trait(Traits.Feature, Traits.Features.Completion)]
        public async Task TestUnsafe3()
        {
            var markupBeforeCommit =
@"public class A
{
    public unsafe virtual void F()
    {
    }
}

public class B : A
{
    unsafe override $$
}";

            var expectedCodeAfterCommit =
@"public class A
{
    public unsafe virtual void F()
    {
    }
}

public class B : A
{
    public override unsafe void F()
    {
        base.F();$$
    }
}";

            await VerifyCustomCommitProviderAsync(markupBeforeCommit, "F()", expectedCodeAfterCommit);
        }

        [WorkItem(544560, "http://vstfdevdiv:8080/DevDiv2/DevDiv/_workitems/edit/544560")]
        [WpfFact, Trait(Traits.Feature, Traits.Features.Completion)]
        public async Task TestUnsafe4()
        {
            var markupBeforeCommit =
@"public class A
{
    public virtual void F(int* i)
    {
    }
}

public class B : A
{
    override $$
}";

            var expectedCodeAfterCommit =
@"public class A
{
    public virtual void F(int* i)
    {
    }
}

public class B : A
{
    public override unsafe void F(int* i)
    {
        base.F(i);$$
    }
}";

            await VerifyCustomCommitProviderAsync(markupBeforeCommit, "F(int* i)", expectedCodeAfterCommit);
        }

        [WorkItem(545534, "http://vstfdevdiv:8080/DevDiv2/DevDiv/_workitems/edit/545534")]
        [WpfFact, Trait(Traits.Feature, Traits.Features.Completion)]
        public async Task TestPrivateVirtualProperty()
        {
            var markupBeforeCommit =
@"public class B
{
    public virtual int Foo
    {
        get; private set;
    }

    class C : B
    {
        override $$
    }
}";

            var expectedCodeAfterCommit =
@"public class B
{
    public virtual int Foo
    {
        get; private set;
    }

    class C : B
    {
        public override int Foo
        {
            get
            {
                return base.Foo;$$
            }
        }
    }
}";

            await VerifyCustomCommitProviderAsync(markupBeforeCommit, "Foo", expectedCodeAfterCommit);
        }

        [WorkItem(636706, "http://vstfdevdiv:8080/DevDiv2/DevDiv/_workitems/edit/636706")]
        [WpfFact, Trait(Traits.Feature, Traits.Features.Completion)]
        public async Task CrossLanguageParameterizedPropertyOverride()
        {
            var vbFile = @"Public Class Foo
    Public Overridable Property Bar(bay As Integer) As Integer
        Get
            Return 23
        End Get
        Set(value As Integer)
 
        End Set
    End Property
End Class
";
            var csharpFile = @"class Program : Foo
{
    override $$
}
";
            var csharpFileAfterCommit = @"class Program : Foo
{
    public override int get_Bar(int bay)
    {
        return base.get_Bar(bay);$$
    }
    public override void set_Bar(int bay, int value)
    {
        base.set_Bar(bay, value);
    }
}
";
            var xmlString = string.Format(@"
<Workspace>
    <Project Language=""{0}"" CommonReferences=""true"">
        <ProjectReference>VBProject</ProjectReference>
        <Document FilePath=""CSharpDocument"">{1}</Document>
    </Project>
    <Project Language=""{2}"" CommonReferences=""true"" AssemblyName=""VBProject"">
        <Document FilePath=""VBDocument"">
{3}
        </Document>
    </Project>
    
</Workspace>", LanguageNames.CSharp, csharpFile, LanguageNames.VisualBasic, vbFile);

            using (var testWorkspace = await TestWorkspace.CreateAsync(xmlString))
            {
                var position = testWorkspace.Documents.Single(d => d.Name == "CSharpDocument").CursorPosition.Value;
                var solution = testWorkspace.CurrentSolution;
                var documentId = testWorkspace.Documents.Single(d => d.Name == "CSharpDocument").Id;
                var document = solution.GetDocument(documentId);
<<<<<<< HEAD
                var triggerInfo = new CompletionTrigger(CompletionTriggerKind.Invoke);
=======
                var triggerInfo = CompletionTrigger.Invoke;
>>>>>>> 4e39d365

                var service = GetCompletionService(testWorkspace);
                var completionList = await GetCompletionListAsync(service, document, position, triggerInfo);
                var completionItem = completionList.Items.First(i => CompareItems(i.DisplayText, "Bar[int bay]"));

                var customCommitCompletionProvider = service.ExclusiveProviders?[0] as ICustomCommitCompletionProvider;
                if (customCommitCompletionProvider != null)
                {
                    var textView = testWorkspace.GetTestDocument(documentId).GetTextView();
                    customCommitCompletionProvider.Commit(completionItem, textView, textView.TextBuffer, textView.TextSnapshot, '\t');
                    string actualCodeAfterCommit = textView.TextBuffer.CurrentSnapshot.AsText().ToString();
                    var caretPosition = textView.Caret.Position.BufferPosition.Position;
                    MarkupTestFile.GetPosition(csharpFileAfterCommit, out var actualExpectedCode, out int expectedCaretPosition);

                    Assert.Equal(actualExpectedCode, actualCodeAfterCommit);
                    Assert.Equal(expectedCaretPosition, caretPosition);
                }
            }
        }

        #endregion

        #region "Commit: With Trivia"

        [WorkItem(529199, "http://vstfdevdiv:8080/DevDiv2/DevDiv/_workitems/edit/529199")]
        [WpfFact, Trait(Traits.Feature, Traits.Features.Completion)]
        public async Task CommitSurroundingTriviaDirective()
        {
            var markupBeforeCommit = @"class Base
{
    public virtual void foo() { }
}

class Derived : Base
{
#if true
override $$
#endif
}";

            var expectedCodeAfterCommit = @"class Base
{
    public virtual void foo() { }
}

class Derived : Base
{
#if true
    public override void foo()
    {
        base.foo();$$
    }
#endif
}";
            await VerifyCustomCommitProviderAsync(markupBeforeCommit, "foo()", expectedCodeAfterCommit);
        }

        [WorkItem(529199, "http://vstfdevdiv:8080/DevDiv2/DevDiv/_workitems/edit/529199")]
        [WpfFact, Trait(Traits.Feature, Traits.Features.Completion)]
        public async Task CommitBeforeTriviaDirective()
        {
            var markupBeforeCommit = @"class Base
{
    public virtual void foo() { }
}

class Derived : Base
{
override $$
    #if true
    #endif
}";

            var expectedCodeAfterCommit = @"class Base
{
    public virtual void foo() { }
}

class Derived : Base
{
    public override void foo()
    {
        base.foo();$$
    }
#if true
#endif
}";
            await VerifyCustomCommitProviderAsync(markupBeforeCommit, "foo()", expectedCodeAfterCommit);
        }

        [WpfFact, Trait(Traits.Feature, Traits.Features.Completion)]
        public async Task CommitAfterTriviaDirective()
        {
            var markupBeforeCommit = @"class Base
{
    public virtual void foo() { }
}

class Derived : Base
{
#if true
#endif
override $$
}";

            var expectedCodeAfterCommit = @"class Base
{
    public virtual void foo() { }
}

class Derived : Base
{
#if true
#endif
    public override void foo()
    {
        base.foo();$$
    }
}";
            await VerifyCustomCommitProviderAsync(markupBeforeCommit, "foo()", expectedCodeAfterCommit);
        }

        [WorkItem(529199, "http://vstfdevdiv:8080/DevDiv2/DevDiv/_workitems/edit/529199")]
        [WpfFact, Trait(Traits.Feature, Traits.Features.Completion)]
        public async Task CommitBeforeComment()
        {
            var markupBeforeCommit = @"class Base
{
    public virtual void foo() { }
}

class Derived : Base
{
override $$
    /* comment */
}";

            var expectedCodeAfterCommit = @"class Base
{
    public virtual void foo() { }
}

class Derived : Base
{
    public override void foo()
    {
        base.foo();$$
    }
    /* comment */
}";
            await VerifyCustomCommitProviderAsync(markupBeforeCommit, "foo()", expectedCodeAfterCommit);
        }

        [WpfFact, Trait(Traits.Feature, Traits.Features.Completion)]
        public async Task CommitAfterComment()
        {
            var markupBeforeCommit = @"class Base
{
    public virtual void foo() { }
}

class Derived : Base
{
    /* comment */
override $$
}";

            var expectedCodeAfterCommit = @"class Base
{
    public virtual void foo() { }
}

class Derived : Base
{
    /* comment */
    public override void foo()
    {
        base.foo();$$
    }
}";
            await VerifyCustomCommitProviderAsync(markupBeforeCommit, "foo()", expectedCodeAfterCommit);
        }

        [WpfFact, Trait(Traits.Feature, Traits.Features.Completion)]
        public async Task DoNotFormatFile()
        {
            var markupBeforeCommit = @"class Program
{
int zip;
    public virtual void foo()
    {
        
    }
}

class C : Program
{
int bar;
    override $$
}";

            var expectedCodeAfterCommit = @"class Program
{
int zip;
    public virtual void foo()
    {
        
    }
}

class C : Program
{
int bar;
    public override void foo()
    {
        base.foo();$$
    }
}";
            await VerifyCustomCommitProviderAsync(markupBeforeCommit, "foo()", expectedCodeAfterCommit);
        }

        [WorkItem(736742, "http://vstfdevdiv:8080/DevDiv2/DevDiv/_workitems/edit/736742")]
        [WpfFact, Trait(Traits.Feature, Traits.Features.Completion)]
        public async Task AcrossPartialTypes1()
        {
            var file1 = @"partial class c
{
}
";
            var file2 = @"partial class c
{
    override $$
}
";
            var csharpFileAfterCommit = @"partial class c
{
    public override bool Equals(object obj)
    {
        return base.Equals(obj);$$
    }
}
";
            var xmlString = string.Format(@"
<Workspace>
    <Project Language=""{0}"" CommonReferences=""true"">
        <Document FilePath=""CSharpDocument"">{1}</Document>
        <Document FilePath=""CSharpDocument2"">{2}</Document>
    </Project>
</Workspace>", LanguageNames.CSharp, file1, file2);

            using (var testWorkspace = await TestWorkspace.CreateAsync(xmlString))
            {
                var position = testWorkspace.Documents.Single(d => d.Name == "CSharpDocument2").CursorPosition.Value;
                var solution = testWorkspace.CurrentSolution;
                var documentId = testWorkspace.Documents.Single(d => d.Name == "CSharpDocument2").Id;
                var document = solution.GetDocument(documentId);
<<<<<<< HEAD
                var triggerInfo = new CompletionTrigger(CompletionTriggerKind.Invoke);
=======
                var triggerInfo = CompletionTrigger.Invoke;
>>>>>>> 4e39d365

                var service = GetCompletionService(testWorkspace);
                var completionList = await GetCompletionListAsync(service, document, position, triggerInfo);
                var completionItem = completionList.Items.First(i => CompareItems(i.DisplayText, "Equals(object obj)"));

                var customCommitCompletionProvider = service.ExclusiveProviders?[0] as ICustomCommitCompletionProvider;
                if (customCommitCompletionProvider != null)
                {
                    var textView = testWorkspace.GetTestDocument(documentId).GetTextView();
                    customCommitCompletionProvider.Commit(completionItem, textView, textView.TextBuffer, textView.TextSnapshot, '\t');
                    string actualCodeAfterCommit = textView.TextBuffer.CurrentSnapshot.AsText().ToString();
                    var caretPosition = textView.Caret.Position.BufferPosition.Position;
                    MarkupTestFile.GetPosition(csharpFileAfterCommit, out var actualExpectedCode, out int expectedCaretPosition);

                    Assert.Equal(actualExpectedCode, actualCodeAfterCommit);
                    Assert.Equal(expectedCaretPosition, caretPosition);
                }
            }
        }

        [WorkItem(736742, "http://vstfdevdiv:8080/DevDiv2/DevDiv/_workitems/edit/736742")]
        [WpfFact, Trait(Traits.Feature, Traits.Features.Completion)]
        public async Task AcrossPartialTypes2()
        {
            var file1 = @"partial class c
{
}
";
            var file2 = @"partial class c
{
    override $$
}
";
            var csharpFileAfterCommit = @"partial class c
{
    public override bool Equals(object obj)
    {
        return base.Equals(obj);$$
    }
}
";
            var xmlString = string.Format(@"
<Workspace>
    <Project Language=""{0}"" CommonReferences=""true"">
        <Document FilePath=""CSharpDocument"">{1}</Document>
        <Document FilePath=""CSharpDocument2"">{2}</Document>
    </Project>
</Workspace>", LanguageNames.CSharp, file2, file1);

            using (var testWorkspace = await TestWorkspace.CreateAsync(xmlString))
            {
                var cursorPosition = testWorkspace.Documents.Single(d => d.Name == "CSharpDocument").CursorPosition.Value;
                var solution = testWorkspace.CurrentSolution;
                var documentId = testWorkspace.Documents.Single(d => d.Name == "CSharpDocument").Id;
                var document = solution.GetDocument(documentId);
<<<<<<< HEAD
                var triggerInfo = new CompletionTrigger(CompletionTriggerKind.Invoke);
=======
                var triggerInfo = CompletionTrigger.Invoke;
>>>>>>> 4e39d365

                var service = GetCompletionService(testWorkspace);
                var completionList = await GetCompletionListAsync(service, document, cursorPosition, triggerInfo);
                var completionItem = completionList.Items.First(i => CompareItems(i.DisplayText, "Equals(object obj)"));

                var customCommitCompletionProvider = service.ExclusiveProviders?[0] as ICustomCommitCompletionProvider;
                if (customCommitCompletionProvider != null)
                {
                    var textView = testWorkspace.GetTestDocument(documentId).GetTextView();
                    customCommitCompletionProvider.Commit(completionItem, textView, textView.TextBuffer, textView.TextSnapshot, '\t');
                    string actualCodeAfterCommit = textView.TextBuffer.CurrentSnapshot.AsText().ToString();
                    var caretPosition = textView.Caret.Position.BufferPosition.Position;
                    MarkupTestFile.GetPosition(csharpFileAfterCommit, out var actualExpectedCode, out int expectedCaretPosition);

                    Assert.Equal(actualExpectedCode, actualCodeAfterCommit);
                    Assert.Equal(expectedCaretPosition, caretPosition);
                }
            }
        }

        #endregion

        #region "EditorBrowsable should be ignored"

        [WpfFact]
        [WorkItem(545678, "http://vstfdevdiv:8080/DevDiv2/DevDiv/_workitems/edit/545678")]
        [Trait(Traits.Feature, Traits.Features.Completion)]
        public async Task EditorBrowsable_IgnoredWhenOverridingMethods()
        {
            var markup = @"
class D : B
{
    override $$
}";
            var referencedCode = @"
public class B
{
    [System.ComponentModel.EditorBrowsable(System.ComponentModel.EditorBrowsableState.Never)]
    public virtual void Foo() {}
}";
            await VerifyItemInEditorBrowsableContextsAsync(
                markup: markup,
                referencedCode: referencedCode,
                item: "Foo()",
                expectedSymbolsMetadataReference: 1,
                expectedSymbolsSameSolution: 1,
                sourceLanguage: LanguageNames.CSharp,
                referencedLanguage: LanguageNames.CSharp);
        }

        #endregion

        [WpfFact, Trait(Traits.Feature, Traits.Features.Completion)]
        public async Task DuplicateMember()
        {
            var markupBeforeCommit = @"class Program
{
    public virtual void foo() {}
    public virtual void foo() {}
}

class C : Program
{
    override $$
}";

            var expectedCodeAfterCommit = @"class Program
{
    public virtual void foo() {}
    public virtual void foo() {}
}

class C : Program
{
    public override void foo()
    {
        base.foo();$$
    }
}";
            await VerifyCustomCommitProviderAsync(markupBeforeCommit, "foo()", expectedCodeAfterCommit);
        }

        [WpfFact, Trait(Traits.Feature, Traits.Features.Completion)]
        public async Task LeaveTrailingTriviaAlone()
        {
            var text = @"
namespace ConsoleApplication46
{
    class Program
    {
        static void Main(string[] args)
        {
        }

        override $$
    }
}";
            using (var workspace = await TestWorkspace.CreateAsync(LanguageNames.CSharp, new CSharpCompilationOptions(OutputKind.ConsoleApplication), new CSharpParseOptions(), text))
            {
                var provider = new OverrideCompletionProvider();
                var testDocument = workspace.Documents.Single();
                var document = workspace.CurrentSolution.GetDocument(testDocument.Id);

                var service = GetCompletionService(workspace);
<<<<<<< HEAD
                var completionList = await GetCompletionListAsync(service, document, testDocument.CursorPosition.Value, new CompletionTrigger(CompletionTriggerKind.Invoke));
=======
                var completionList = await GetCompletionListAsync(service, document, testDocument.CursorPosition.Value, CompletionTrigger.Invoke);
>>>>>>> 4e39d365

                var oldTree = await document.GetSyntaxTreeAsync();

                var commit = await provider.GetChangeAsync(document, completionList.Items.First(i => i.DisplayText == "ToString()"), ' ');
                var change = commit.TextChange;

                // If we left the trailing trivia of the close curly of Main alone,
                // there should only be one change: the replacement of "override " with a method.
                Assert.Equal(change.Span, TextSpan.FromBounds(136, 145));
            }
        }
    }
}<|MERGE_RESOLUTION|>--- conflicted
+++ resolved
@@ -2125,11 +2125,7 @@
                 var solution = testWorkspace.CurrentSolution;
                 var documentId = testWorkspace.Documents.Single(d => d.Name == "CSharpDocument").Id;
                 var document = solution.GetDocument(documentId);
-<<<<<<< HEAD
-                var triggerInfo = new CompletionTrigger(CompletionTriggerKind.Invoke);
-=======
                 var triggerInfo = CompletionTrigger.Invoke;
->>>>>>> 4e39d365
 
                 var service = GetCompletionService(testWorkspace);
                 var completionList = await GetCompletionListAsync(service, document, position, triggerInfo);
@@ -2386,11 +2382,7 @@
                 var solution = testWorkspace.CurrentSolution;
                 var documentId = testWorkspace.Documents.Single(d => d.Name == "CSharpDocument2").Id;
                 var document = solution.GetDocument(documentId);
-<<<<<<< HEAD
-                var triggerInfo = new CompletionTrigger(CompletionTriggerKind.Invoke);
-=======
                 var triggerInfo = CompletionTrigger.Invoke;
->>>>>>> 4e39d365
 
                 var service = GetCompletionService(testWorkspace);
                 var completionList = await GetCompletionListAsync(service, document, position, triggerInfo);
@@ -2446,11 +2438,7 @@
                 var solution = testWorkspace.CurrentSolution;
                 var documentId = testWorkspace.Documents.Single(d => d.Name == "CSharpDocument").Id;
                 var document = solution.GetDocument(documentId);
-<<<<<<< HEAD
-                var triggerInfo = new CompletionTrigger(CompletionTriggerKind.Invoke);
-=======
                 var triggerInfo = CompletionTrigger.Invoke;
->>>>>>> 4e39d365
 
                 var service = GetCompletionService(testWorkspace);
                 var completionList = await GetCompletionListAsync(service, document, cursorPosition, triggerInfo);
@@ -2555,11 +2543,7 @@
                 var document = workspace.CurrentSolution.GetDocument(testDocument.Id);
 
                 var service = GetCompletionService(workspace);
-<<<<<<< HEAD
-                var completionList = await GetCompletionListAsync(service, document, testDocument.CursorPosition.Value, new CompletionTrigger(CompletionTriggerKind.Invoke));
-=======
                 var completionList = await GetCompletionListAsync(service, document, testDocument.CursorPosition.Value, CompletionTrigger.Invoke);
->>>>>>> 4e39d365
 
                 var oldTree = await document.GetSyntaxTreeAsync();
 
