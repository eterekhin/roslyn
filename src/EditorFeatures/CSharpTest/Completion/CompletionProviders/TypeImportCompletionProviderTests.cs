﻿// Licensed to the .NET Foundation under one or more agreements.
// The .NET Foundation licenses this file to you under the MIT license.
// See the LICENSE file in the project root for more information.

#nullable disable

using System;
using System.Collections.Generic;
using System.Collections.Immutable;
using System.Threading.Tasks;
using Microsoft.CodeAnalysis.Completion;
using Microsoft.CodeAnalysis.CSharp.Completion.Providers;
using Microsoft.CodeAnalysis.Test.Utilities;
using Roslyn.Test.Utilities;
using Xunit;

namespace Microsoft.CodeAnalysis.Editor.CSharp.UnitTests.Completion.CompletionProviders
{
    [UseExportProvider]
    [Trait(Traits.Feature, Traits.Features.Completion)]
    public class TypeImportCompletionProviderTests : AbstractCSharpCompletionProviderTests
    {
        internal override Type GetCompletionProviderType()
            => typeof(TypeImportCompletionProvider);

        public TypeImportCompletionProviderTests()
        {
            ShowImportCompletionItemsOptionValue = true;
            ForceExpandedCompletionIndexCreation = true;
        }

<<<<<<< HEAD
        #region "Option tests"

        [Fact]
        public async Task OptionSetToNull_ExpEnabled()
        {
            TypeImportCompletionFeatureFlag = true;

            ShowImportCompletionItemsOptionValue = null;

            var markup = @"
class Bar
{
     $$
}";

            await VerifyAnyItemExistsAsync(markup);
        }

        [Fact]
        public async Task OptionSetToNull_ExpDisabled()
        {
            ShowImportCompletionItemsOptionValue = null;
            ForceExpandedCompletionIndexCreation = false;
            var markup = @"
class Bar
{
     $$
}";

            await VerifyNoItemsExistAsync(markup);
        }

        [Theory, CombinatorialData]
        public async Task OptionSetToFalse(bool isExperimentEnabled)
        {
            TypeImportCompletionFeatureFlag = isExperimentEnabled;
            ShowImportCompletionItemsOptionValue = false;
            ForceExpandedCompletionIndexCreation = false;

            var markup = @"
class Bar
{
     $$
}";

            await VerifyNoItemsExistAsync(markup);
        }

        [Theory, CombinatorialData]
        public async Task OptionSetToTrue(bool isExperimentEnabled)
=======
        [InlineData(null)]
        [InlineData(true)]
        [InlineData(false)]
        [Theory]
        public async Task OptionSetToTrue(bool? optionValue)
>>>>>>> 6a0c11ce
        {
            ShowImportCompletionItemsOptionValue = optionValue;

            var markup = @"
class Bar
{
     $$
}";

            if (!optionValue.HasValue || optionValue.Value)
            {
                await VerifyAnyItemExistsAsync(markup);
            }
            else
            {
                await VerifyNoItemsExistAsync(markup);
            }
        }

        #region "CompletionItem tests"

        [InlineData("class", (int)Glyph.ClassPublic)]
        [InlineData("record", (int)Glyph.ClassPublic)]
        [InlineData("struct", (int)Glyph.StructurePublic)]
        [InlineData("enum", (int)Glyph.EnumPublic)]
        [InlineData("interface", (int)Glyph.InterfacePublic)]
        [Theory]
        public async Task Show_TopLevel_NoImport_InProject(string typeKind, int glyph)
        {
            var file1 = $@"
namespace Foo
{{
    public {typeKind} Bar
    {{}}
}}";
            var file2 = @"
namespace Baz
{
    class Bat
    {
         $$
    }
}";
            await VerifyTypeImportItemExistsAsync(
                CreateMarkupForSingleProject(file2, file1, LanguageNames.CSharp),
                "Bar",
                glyph: glyph,
                inlineDescription: "Foo");
        }

        [InlineData("class", (int)Glyph.ClassPublic)]
        [InlineData("record", (int)Glyph.ClassPublic)]
        [InlineData("struct", (int)Glyph.StructurePublic)]
        [InlineData("enum", (int)Glyph.EnumPublic)]
        [InlineData("interface", (int)Glyph.InterfacePublic)]
        [Theory]
        public async Task Show_TopLevelStatement_NoImport_InProject(string typeKind, int glyph)
        {
            var file1 = $@"
namespace Foo
{{
    public {typeKind} Bar
    {{}}
}}";
            var file2 = @"
$$
";
            await VerifyTypeImportItemExistsAsync(
                CreateMarkupForSingleProject(file2, file1, LanguageNames.CSharp),
                "Bar",
                glyph: glyph,
                inlineDescription: "Foo");
        }

        [InlineData("class")]
        [InlineData("record")]
        [InlineData("struct")]
        [InlineData("enum")]
        [InlineData("interface")]
        [Theory]
        public async Task DoNotShow_TopLevel_SameNamespace_InProject(string typeKind)
        {
            var file1 = $@"
namespace Foo
{{
    public {typeKind} Bar
    {{}}
}}";
            var file2 = @"
namespace Foo
{
    class Bat
    {
         $$
    }
}";
            await VerifyTypeImportItemIsAbsentAsync(
                CreateMarkupForSingleProject(file2, file1, LanguageNames.CSharp),
                "Bar",
                inlineDescription: "Foo");
        }

        [InlineData("class", (int)Glyph.ClassPublic)]
        [InlineData("record", (int)Glyph.ClassPublic)]
        [InlineData("struct", (int)Glyph.StructurePublic)]
        [InlineData("interface", (int)Glyph.InterfacePublic)]
        [Theory]
        public async Task Show_TopLevel_MutipleOverrides_NoImport_InProject(string typeKind, int glyph)
        {
            var file1 = $@"
namespace Foo
{{
    public {typeKind} Bar
    {{}} 

    public {typeKind} Bar<T>
    {{}}                   

    public {typeKind} Bar<T1, T2>
    {{}}
}}";

            var file2 = @"
namespace Baz
{
    class Bat
    {
         $$
    }
}";
            var markup = CreateMarkupForSingleProject(file2, file1, LanguageNames.CSharp);
            await VerifyTypeImportItemExistsAsync(markup, "Bar", glyph: glyph, inlineDescription: "Foo");
            await VerifyTypeImportItemExistsAsync(markup, "Bar", displayTextSuffix: "<>", glyph: glyph, inlineDescription: "Foo");
        }

        [InlineData("class")]
        [InlineData("record")]
        [InlineData("struct")]
        [InlineData("enum")]
        [InlineData("interface")]
        [Theory]
        public async Task DoNotShow_NestedType_NoImport_InProject(string typeKind)
        {
            var file1 = $@"
namespace Foo
{{
    public class Bar
    {{
        public {typeKind} Faz {{}}
    }}
}}";

            var file2 = @"
namespace Baz
{
    class Bat
    {
         $$
    }
}";
            var markup = CreateMarkupForSingleProject(file2, file1, LanguageNames.CSharp);
            await VerifyTypeImportItemIsAbsentAsync(markup, "Faz", inlineDescription: "Foo");
            await VerifyTypeImportItemIsAbsentAsync(markup, "Faz", inlineDescription: "Foo.Bar");
        }

        [InlineData("class")]
        [InlineData("record")]
        [InlineData("struct")]
        [InlineData("enum")]
        [InlineData("interface")]
        [Theory]
        public async Task DoNotShow_TopLevel_WithImport_InProject(string typeKind)
        {
            var file1 = $@"
namespace Foo
{{
    public {typeKind} Bar
    {{}}
}}";

            var file2 = @"
namespace Baz
{
    using Foo;

    class Bat
    {
         $$
    }
}";
            var markup = CreateMarkupForSingleProject(file2, file1, LanguageNames.CSharp);
            await VerifyTypeImportItemIsAbsentAsync(markup, "Bar", inlineDescription: "Foo");
        }

<<<<<<< HEAD
        [Theory, CombinatorialData]
=======
        [InlineData(true)]
        [InlineData(false)]
        [Theory]
>>>>>>> 6a0c11ce
        public async Task Show_TopLevel_Public_NoImport_InReference(bool isProjectReference)
        {
            var file1 = $@"
namespace Foo
{{
    public class Bar
    {{}}

    public record Bar2
    {{}}
}}";
            var file2 = @"
namespace Baz
{
    class Bat
    {
         $$
    }
}";
            var markup = GetMarkupWithReference(file2, file1, LanguageNames.CSharp, LanguageNames.CSharp, isProjectReference);
            await VerifyTypeImportItemExistsAsync(markup, "Bar", glyph: (int)Glyph.ClassPublic, inlineDescription: "Foo");
            await VerifyTypeImportItemExistsAsync(markup, "Bar2", glyph: (int)Glyph.ClassPublic, inlineDescription: "Foo");
        }

<<<<<<< HEAD
        [Theory, CombinatorialData]
=======
        [InlineData(true)]
        [InlineData(false)]
        [Theory]
>>>>>>> 6a0c11ce
        public async Task DoNotShow_TopLevel_Public_WithImport_InReference(bool isProjectReference)
        {
            var file1 = $@"
namespace Foo
{{
    public class Bar
    {{}}

    public record Bar2
    {{}}
}}";
            var file2 = @"
using Foo;
namespace Baz
{
    class Bat
    {
         $$
    }
}";
            var markup = GetMarkupWithReference(file2, file1, LanguageNames.CSharp, LanguageNames.CSharp, isProjectReference);
            await VerifyTypeImportItemIsAbsentAsync(markup, "Bar", inlineDescription: "Foo");
            await VerifyTypeImportItemIsAbsentAsync(markup, "Bar2", inlineDescription: "Foo");
        }

<<<<<<< HEAD
        [Theory, CombinatorialData]
=======
        [InlineData(true)]
        [InlineData(false)]
        [Theory]
>>>>>>> 6a0c11ce
        public async Task DoNotShow_TopLevel_Internal_NoImport_InReference(bool isProjectReference)
        {
            var file1 = $@"
namespace Foo
{{
    internal class Bar
    {{}}

    internal record Bar2
    {{}}
}}";
            var file2 = @"
namespace Baz
{
    class Bat
    {
         $$
    }
}";
            var markup = GetMarkupWithReference(file2, file1, LanguageNames.CSharp, LanguageNames.CSharp, isProjectReference);
            await VerifyTypeImportItemIsAbsentAsync(markup, "Bar", inlineDescription: "Foo");
            await VerifyTypeImportItemIsAbsentAsync(markup, "Bar2", inlineDescription: "Foo");
        }

<<<<<<< HEAD
        [Theory, CombinatorialData]
=======
        [InlineData(true)]
        [InlineData(false)]
        [Theory]
>>>>>>> 6a0c11ce
        public async Task TopLevel_OverloadsWithMixedAccessibility_Internal_NoImport_InReference1(bool isProjectReference)
        {
            var file1 = $@"
namespace Foo
{{
    internal class Bar
    {{}}

    public class Bar<T>
    {{}}
}}";
            var file2 = @"
namespace Baz
{
    class Bat
    {
         $$
    }
}";
            var markup = GetMarkupWithReference(file2, file1, LanguageNames.CSharp, LanguageNames.CSharp, isProjectReference);
            await VerifyTypeImportItemIsAbsentAsync(markup, "Bar", displayTextSuffix: "", inlineDescription: "Foo");
            await VerifyTypeImportItemExistsAsync(markup, "Bar", displayTextSuffix: "<>", glyph: (int)Glyph.ClassPublic, inlineDescription: "Foo");
        }

<<<<<<< HEAD
        [Theory, CombinatorialData]
=======
        [InlineData(true)]
        [InlineData(false)]
        [Theory]
>>>>>>> 6a0c11ce
        public async Task DoNotShow_TopLevel_OverloadsWithMixedAccessibility_Internal_WithImport_InReference1(bool isProjectReference)
        {
            var file1 = $@"
namespace Foo
{{
    internal class Bar
    {{}}

    public class Bar<T>
    {{}}
}}";
            var file2 = @"
using Foo;
namespace Baz
{
    class Bat
    {
         $$
    }
}";
            var markup = GetMarkupWithReference(file2, file1, LanguageNames.CSharp, LanguageNames.CSharp, isProjectReference);
            await VerifyTypeImportItemIsAbsentAsync(markup, "Bar", displayTextSuffix: "", inlineDescription: "Foo");
            await VerifyTypeImportItemIsAbsentAsync(markup, "Bar", displayTextSuffix: "<>", inlineDescription: "Foo");
        }

<<<<<<< HEAD
        [Theory, CombinatorialData]
=======
        [InlineData(true)]
        [InlineData(false)]
        [Theory]
>>>>>>> 6a0c11ce
        public async Task TopLevel_OverloadsWithMixedAccessibility_InternalWithIVT_NoImport_InReference1(bool isProjectReference)
        {
            var file1 = $@"     
[assembly: System.Runtime.CompilerServices.InternalsVisibleTo(""Project1"")]

namespace Foo
{{
    internal class Bar
    {{}}

    public class Bar<T>
    {{}}
}}";
            var file2 = @"
namespace Baz
{
    class Bat
    {
         $$
    }
}";
            var markup = GetMarkupWithReference(file2, file1, LanguageNames.CSharp, LanguageNames.CSharp, isProjectReference);
            await VerifyTypeImportItemExistsAsync(markup, "Bar", glyph: (int)Glyph.ClassInternal, inlineDescription: "Foo");
            await VerifyTypeImportItemExistsAsync(markup, "Bar", displayTextSuffix: "<>", glyph: (int)Glyph.ClassPublic, inlineDescription: "Foo");
        }

<<<<<<< HEAD
        [Theory, CombinatorialData]
=======
        [InlineData(true)]
        [InlineData(false)]
        [Theory]
>>>>>>> 6a0c11ce
        public async Task DoNotShow_TopLevel_OverloadsWithMixedAccessibility_InternalWithIVT_WithImport_InReference1(bool isProjectReference)
        {
            var file1 = $@"     
[assembly: System.Runtime.CompilerServices.InternalsVisibleTo(""Project1"")]

namespace Foo
{{
    internal class Bar
    {{}}

    public class Bar<T>
    {{}}
}}";
            var file2 = @"
using Foo;
namespace Baz
{
    class Bat
    {
         $$
    }
}";
            var markup = GetMarkupWithReference(file2, file1, LanguageNames.CSharp, LanguageNames.CSharp, isProjectReference);
            await VerifyTypeImportItemIsAbsentAsync(markup, "Bar", inlineDescription: "Foo");
            await VerifyTypeImportItemIsAbsentAsync(markup, "Bar", displayTextSuffix: "<>", inlineDescription: "Foo");
        }

<<<<<<< HEAD
        [Theory, CombinatorialData]
=======
        [InlineData(true)]
        [InlineData(false)]
        [Theory]
>>>>>>> 6a0c11ce
        public async Task TopLevel_OverloadsWithMixedAccessibility_Internal_NoImport_InReference2(bool isProjectReference)
        {
            var file1 = $@"
namespace Foo
{{
    public class Bar
    {{}}

    public class Bar<T>
    {{}}    

    internal class Bar<T1, T2>
    {{}}
}}";
            var file2 = @"
namespace Baz
{
    class Bat
    {
         $$
    }
}";
            var markup = GetMarkupWithReference(file2, file1, LanguageNames.CSharp, LanguageNames.CSharp, isProjectReference);
            await VerifyTypeImportItemExistsAsync(markup, "Bar", glyph: (int)Glyph.ClassPublic, inlineDescription: "Foo");
            await VerifyTypeImportItemExistsAsync(markup, "Bar", displayTextSuffix: "<>", glyph: (int)Glyph.ClassPublic, inlineDescription: "Foo");
        }

<<<<<<< HEAD
        [Theory, CombinatorialData]
=======
        [InlineData(true)]
        [InlineData(false)]
        [Theory]
>>>>>>> 6a0c11ce
        public async Task DoNotShow_TopLevel_OverloadsWithMixedAccessibility_Internal_SameNamespace_InReference2(bool isProjectReference)
        {
            var file1 = $@"
namespace Foo
{{
    public class Bar
    {{}}

    public class Bar<T>
    {{}}    

    internal class Bar<T1, T2>
    {{}}
}}";
            var file2 = @"
namespace Foo.Baz
{
    class Bat
    {
         $$
    }
}";
            var markup = GetMarkupWithReference(file2, file1, LanguageNames.CSharp, LanguageNames.CSharp, isProjectReference);
            await VerifyTypeImportItemIsAbsentAsync(markup, "Bar", inlineDescription: "Foo");
            await VerifyTypeImportItemIsAbsentAsync(markup, "Bar", displayTextSuffix: "<>", inlineDescription: "Foo");
        }

<<<<<<< HEAD
        [Theory, CombinatorialData]
=======
        [InlineData(true)]
        [InlineData(false)]
        [Theory]
>>>>>>> 6a0c11ce
        public async Task TopLevel_OverloadsWithMixedAccessibility_InternalWithIVT_NoImport_InReference2(bool isProjectReference)
        {
            var file1 = $@"   
[assembly: System.Runtime.CompilerServices.InternalsVisibleTo(""Project1"")]

namespace Foo
{{
    internal class Bar
    {{}}

    internal class Bar<T>
    {{}}    

    internal class Bar<T1, T2>
    {{}}
}}";
            var file2 = @"
namespace Baz
{
    class Bat
    {
         $$
    }
}";
            var markup = GetMarkupWithReference(file2, file1, LanguageNames.CSharp, LanguageNames.CSharp, isProjectReference);
            await VerifyTypeImportItemExistsAsync(markup, "Bar", glyph: (int)Glyph.ClassInternal, inlineDescription: "Foo");
            await VerifyTypeImportItemExistsAsync(markup, "Bar", displayTextSuffix: "<>", glyph: (int)Glyph.ClassInternal, inlineDescription: "Foo");
        }

<<<<<<< HEAD
        [Theory, CombinatorialData]
=======
        [InlineData(true)]
        [InlineData(false)]
        [Theory]
>>>>>>> 6a0c11ce
        public async Task Show_TopLevel_Internal_WithIVT_NoImport_InReference(bool isProjectReference)
        {
            var file1 = $@"
[assembly: System.Runtime.CompilerServices.InternalsVisibleTo(""Project1"")]

namespace Foo
{{
    internal class Bar
    {{}}
}}";
            var file2 = @"
namespace Baz
{
    class Bat
    {
         $$
    }
}";
            var markup = GetMarkupWithReference(file2, file1, LanguageNames.CSharp, LanguageNames.CSharp, isProjectReference);
            await VerifyTypeImportItemExistsAsync(markup, "Bar", glyph: (int)Glyph.ClassInternal, inlineDescription: "Foo");
        }

        [Fact]
        public async Task Show_TopLevel_NoImport_InVBReference()
        {
            var file1 = $@"
Namespace Bar
    Public Class Barr
    End CLass
End Namespace";
            var file2 = @"
namespace Baz
{
    class Bat
    {
         $$
    }
}";
            var markup = CreateMarkupForProjecWithVBProjectReference(file2, file1, sourceLanguage: LanguageNames.CSharp, rootNamespace: "Foo");
            await VerifyTypeImportItemExistsAsync(markup, "Barr", glyph: (int)Glyph.ClassPublic, inlineDescription: "Foo.Bar");
        }

        [Fact]
        public async Task VB_MixedCapitalization_Test()
        {
            var file1 = $@"
Namespace Na
    Public Class Foo
    End Class
End Namespace

Namespace na
    Public Class Bar
    End Class
End Namespace
";
            var file2 = @"
namespace Baz
{
    class Bat
    {
         $$
    }
}";
            var markup = CreateMarkupForProjecWithVBProjectReference(file2, file1, sourceLanguage: LanguageNames.CSharp, rootNamespace: "");
            await VerifyTypeImportItemExistsAsync(markup, "Bar", glyph: (int)Glyph.ClassPublic, inlineDescription: "Na");
            await VerifyTypeImportItemExistsAsync(markup, "Foo", glyph: (int)Glyph.ClassPublic, inlineDescription: "Na");
            await VerifyTypeImportItemIsAbsentAsync(markup, "Bar", inlineDescription: "na");
            await VerifyTypeImportItemIsAbsentAsync(markup, "Foo", inlineDescription: "na");
        }

        [Fact]
        public async Task VB_MixedCapitalization_WithImport_Test()
        {
            var file1 = $@"
Namespace Na
    Public Class Foo
    End Class
End Namespace

Namespace na
    Public Class Bar
    End Class
End Namespace
";
            var file2 = @"
using Na;
namespace Baz
{
    class Bat
    {
         $$
    }
}";
            var markup = CreateMarkupForProjecWithVBProjectReference(file2, file1, sourceLanguage: LanguageNames.CSharp, rootNamespace: "");
            await VerifyTypeImportItemIsAbsentAsync(markup, "Bar", inlineDescription: "Na");
            await VerifyTypeImportItemIsAbsentAsync(markup, "Foo", inlineDescription: "Na");
            await VerifyTypeImportItemIsAbsentAsync(markup, "Bar", inlineDescription: "na");
            await VerifyTypeImportItemIsAbsentAsync(markup, "Foo", inlineDescription: "na");
        }

        [Fact]
        public async Task DoNotShow_TopLevel_Internal_NoImport_InVBReference()
        {
            var file1 = $@"
Namespace Bar
    Friend Class Barr
    End CLass
End Namespace";
            var file2 = @"
namespace Baz
{
    class Bat
    {
         $$
    }
}";
            var markup = CreateMarkupForProjecWithVBProjectReference(file2, file1, sourceLanguage: LanguageNames.CSharp, rootNamespace: "Foo");
            await VerifyTypeImportItemIsAbsentAsync(markup, "Barr", inlineDescription: "Foo.Bar");
        }

        [Fact]
        public async Task DoNotShow_TopLevel_WithImport_InVBReference()
        {
            var file1 = $@"
Namespace Bar
    Public Class Barr
    End CLass
End Namespace";
            var file2 = @"
using Foo.Bar;
namespace Baz
{
    class Bat
    {
         $$
    }
}";
            var markup = CreateMarkupForProjecWithVBProjectReference(file2, file1, sourceLanguage: LanguageNames.CSharp, rootNamespace: "Foo");
            await VerifyTypeImportItemIsAbsentAsync(markup, "Barr", inlineDescription: "Foo.Bar");
        }

<<<<<<< HEAD
        [Theory, CombinatorialData]
=======
        [InlineData(true)]
        [InlineData(false)]
        [Theory]
>>>>>>> 6a0c11ce
        public async Task TypesWithIdenticalNameButDifferentNamespaces(bool isProjectReference)
        {
            var file1 = $@"
namespace Foo
{{
    public class Bar
    {{}}

    public class Bar<T>
    {{}}
}}
namespace Baz
{{
    public class Bar<T>
    {{}} 

    public class Bar
    {{}}
}}";
            var file2 = @"
namespace NS
{
    class C
    {
         $$
    }
}";
            var markup = GetMarkupWithReference(file2, file1, LanguageNames.CSharp, LanguageNames.CSharp, isProjectReference);
            await VerifyTypeImportItemExistsAsync(markup, "Bar", glyph: (int)Glyph.ClassPublic, inlineDescription: "Foo");
            await VerifyTypeImportItemExistsAsync(markup, "Bar", displayTextSuffix: "<>", glyph: (int)Glyph.ClassPublic, inlineDescription: "Foo");
            await VerifyTypeImportItemExistsAsync(markup, "Bar", glyph: (int)Glyph.ClassPublic, inlineDescription: "Baz");
            await VerifyTypeImportItemExistsAsync(markup, "Bar", displayTextSuffix: "<>", glyph: (int)Glyph.ClassPublic, inlineDescription: "Baz");
        }

<<<<<<< HEAD
        [Theory, CombinatorialData]
=======
        [InlineData(true)]
        [InlineData(false)]
        [Theory]
>>>>>>> 6a0c11ce
        public async Task TestNoCompletionItemWhenThereIsAlias(bool isProjectReference)
        {
            var file1 = @"
using AliasFoo1 = Foo1.Foo2.Foo3.Foo4;
using AliasFoo2 = Foo1.Foo2.Foo3.Foo4.Foo6;

namespace Bar
{
    using AliasFoo3 = Foo1.Foo2.Foo3.Foo5;
    using AliasFoo4 = Foo1.Foo2.Foo3.Foo5.Foo7;
    public class CC
    {
        public static void Main()
        {    
            F$$
        }
    }
}";
            var file2 = @"
namespace Foo1
{
    namespace Foo2
    {
        namespace Foo3
        {
            public class Foo4
            {
                public class Foo6
                {
                }
            }

            public class Foo5
            {
                public class Foo7
                {
                }
            }
        }
    }
}";

            var markup = GetMarkupWithReference(file1, file2, LanguageNames.CSharp, LanguageNames.CSharp, isProjectReference);
            await VerifyTypeImportItemIsAbsentAsync(markup, "Foo4", "Foo1.Foo2.Foo3");
            await VerifyTypeImportItemIsAbsentAsync(markup, "Foo6", "Foo1.Foo2.Foo3");
            await VerifyTypeImportItemIsAbsentAsync(markup, "Foo5", "Foo1.Foo2.Foo3");
            await VerifyTypeImportItemIsAbsentAsync(markup, "Foo7", "Foo1.Foo2.Foo3");
        }

<<<<<<< HEAD
        [Theory, CombinatorialData]
=======
        [InlineData(true)]
        [InlineData(false)]
        [Theory]
>>>>>>> 6a0c11ce
        public async Task TestAttributesAlias(bool isProjectReference)
        {
            var file1 = @"
using myAlias = Foo.BarAttribute;
using myAlia2 = Foo.BarAttributeDifferentEnding;

namespace Foo2
{
    public class Main
    {
        $$
    }
}";

            var file2 = @"
namespace Foo
{
    public class BarAttribute: System.Attribute
    {
    }

    public class BarAttributeDifferentEnding: System.Attribute
    {
    }
}";

            var markup = GetMarkupWithReference(file1, file2, LanguageNames.CSharp, LanguageNames.CSharp, isProjectReference);
            await VerifyTypeImportItemIsAbsentAsync(markup, "Bar", "Foo");
            await VerifyTypeImportItemIsAbsentAsync(markup, "BarAttribute", "Foo");
            await VerifyTypeImportItemIsAbsentAsync(markup, "BarAttributeDifferentEnding", "Foo");
        }

<<<<<<< HEAD
        [Theory, CombinatorialData]
=======
        [InlineData(true)]
        [InlineData(false)]
        [Theory]
>>>>>>> 6a0c11ce
        public async Task TestGenericsAliasHasNoEffect(bool isProjectReference)
        {
            var file1 = @"
using AliasFoo1 = Foo1.Foo2.Foo3.Foo4<int>;

namespace Bar
{
    using AliasFoo2 = Foo1.Foo2.Foo3.Foo5<string>;
    public class CC
    {
        public static void Main()
        {    
            F$$
        }
    }
}";
            var file2 = @"
namespace Foo1
{
    namespace Foo2
    {
        namespace Foo3
        {
            public class Foo4<T>
            {
            }

            public class Foo5<U>
            {
            }
        }
    }
}";

            var markup = GetMarkupWithReference(file1, file2, LanguageNames.CSharp, LanguageNames.CSharp, isProjectReference);
            await VerifyTypeImportItemExistsAsync(markup, "Foo4", (int)Glyph.ClassPublic, "Foo1.Foo2.Foo3", displayTextSuffix: "<>");
            await VerifyTypeImportItemExistsAsync(markup, "Foo5", (int)Glyph.ClassPublic, "Foo1.Foo2.Foo3", displayTextSuffix: "<>");
        }

        #endregion

        #region "Commit Change Tests"

        [InlineData(SourceCodeKind.Regular)]
        [InlineData(SourceCodeKind.Script)]
        [WpfTheory]
        public async Task Commit_NoImport_InProject(SourceCodeKind kind)
        {
            var file1 = $@"
namespace Foo
{{
    public class Bar
    {{
    }}
}}";

            var file2 = @"
namespace Baz
{
    class Bat
    {
        $$
    }
}";
            var expectedCodeAfterCommit = @"
using Foo;

namespace Baz
{
    class Bat
    {
        Bar$$
    }
}";
            var markup = CreateMarkupForSingleProject(file2, file1, LanguageNames.CSharp);
            await VerifyCustomCommitProviderAsync(markup, "Bar", expectedCodeAfterCommit, sourceCodeKind: kind);
        }

        [InlineData(SourceCodeKind.Regular)]
        [InlineData(SourceCodeKind.Script)]
        [WpfTheory]
        public async Task Commit_TopLevelStatement_NoImport_InProject(SourceCodeKind kind)
        {
            var file1 = $@"
namespace Foo
{{
    public class Bar
    {{
    }}
}}";

            var file2 = @"
$$
";
            var expectedCodeAfterCommit = @"using Foo;
Bar$$
";
            var markup = CreateMarkupForSingleProject(file2, file1, LanguageNames.CSharp);
            await VerifyCustomCommitProviderAsync(markup, "Bar", expectedCodeAfterCommit, sourceCodeKind: kind);
        }

        [InlineData(SourceCodeKind.Regular)]
        [InlineData(SourceCodeKind.Script)]
        [WpfTheory]
        public async Task Commit_TopLevelStatement_UnrelatedImport_InProject(SourceCodeKind kind)
        {
            var file1 = $@"
namespace Foo
{{
    public class Bar
    {{
    }}
}}";

            var file2 = @"
using System;

$$
";
            var expectedCodeAfterCommit = @"
using System;
using Foo;
Bar$$
";
            var markup = CreateMarkupForSingleProject(file2, file1, LanguageNames.CSharp);
            await VerifyCustomCommitProviderAsync(markup, "Bar", expectedCodeAfterCommit, sourceCodeKind: kind);
        }

        [InlineData(SourceCodeKind.Regular)]
        [InlineData(SourceCodeKind.Script)]
        [WpfTheory]
        public async Task Commit_NoImport_InVBReference(SourceCodeKind kind)
        {
            var file1 = $@"
Namespace Bar
    Public Class Barr
    End CLass
End Namespace";
            var file2 = @"
namespace Baz
{
    class Bat
    {
        $$
    }
}";
            var expectedCodeAfterCommit = @"
using Foo.Bar;

namespace Baz
{
    class Bat
    {
        Barr$$
    }
}";
            var markup = CreateMarkupForProjecWithVBProjectReference(file2, file1, sourceLanguage: LanguageNames.CSharp, rootNamespace: "Foo");
            await VerifyCustomCommitProviderAsync(markup, "Barr", expectedCodeAfterCommit, sourceCodeKind: kind);
        }

        [InlineData(SourceCodeKind.Regular)]
        [InlineData(SourceCodeKind.Script)]
        [WpfTheory]
        public async Task Commit_NoImport_InPEReference(SourceCodeKind kind)
        {
            var markup = $@"<Workspace>
    <Project Language=""{LanguageNames.CSharp}"" CommonReferences=""true"">
        <Document FilePath=""CSharpDocument"">
class Bar
{{
     $$
}}</Document>
    </Project>    
</Workspace>";
            var expectedCodeAfterCommit = @"
using System;

class Bar
{
     Console$$
}";

            await VerifyCustomCommitProviderAsync(markup, "Console", expectedCodeAfterCommit, sourceCodeKind: kind);
        }

        #endregion

        [Fact]
        public async Task DoNotShow_TopLevel_Public_NoImport_InNonGlobalAliasedMetadataReference()
        {
            var file1 = $@"
namespace Foo
{{
    public class Bar
    {{}}
}}";
            var file2 = @"
namespace Baz
{
    class Bat
    {
         $$
    }
}";
            var markup = CreateMarkupForProjectWithAliasedMetadataReference(file2, "alias1", file1, LanguageNames.CSharp, LanguageNames.CSharp, hasGlobalAlias: false);
            await VerifyTypeImportItemIsAbsentAsync(markup, "Bar", inlineDescription: "Foo");
        }

        [Fact]
        public async Task Show_TopLevel_Public_NoImport_InGlobalAliasedMetadataReference()
        {
            var file1 = $@"
namespace Foo
{{
    public class Bar
    {{}}
}}";
            var file2 = @"
namespace Baz
{
    class Bat
    {
         $$
    }
}";
            var markup = CreateMarkupForProjectWithAliasedMetadataReference(file2, "alias1", file1, LanguageNames.CSharp, LanguageNames.CSharp, hasGlobalAlias: true);
            await VerifyTypeImportItemExistsAsync(markup, "Bar", glyph: (int)Glyph.ClassPublic, inlineDescription: "Foo");
        }

        [Fact]
        public async Task DoNotShow_TopLevel_Public_NoImport_InNonGlobalAliasedProjectReference()
        {
            var file1 = $@"
namespace Foo
{{
    public class Bar
    {{}}
}}";
            var file2 = @"
namespace Baz
{
    class Bat
    {
         $$
    }
}";
            var markup = CreateMarkupForProjectWithAliasedProjectReference(file2, "alias1", file1, LanguageNames.CSharp, LanguageNames.CSharp);
            await VerifyTypeImportItemIsAbsentAsync(markup, "Bar", inlineDescription: "Foo");
        }

        [Fact]
        public async Task ShorterTypeNameShouldShowBeforeLongerTypeName()
        {
            var file1 = $@"
namespace Foo
{{
    public class SomeType
    {{}} 
    public class SomeTypeWithLongerName
    {{}}
}}";
            var file2 = @"
namespace Baz
{
    class Bat
    {
         $$
    }
}";
            var markup = CreateMarkupForSingleProject(file2, file1, LanguageNames.CSharp);
            var completionList = await GetCompletionListAsync(markup).ConfigureAwait(false);
            AssertRelativeOrder(new List<string>() { "SomeType", "SomeTypeWithLongerName" }, completionList.ItemsList.ToImmutableArray());
        }

        [Fact]
        [WorkItem(35540, "https://github.com/dotnet/roslyn/issues/35540")]
        public async Task AttributeTypeInAttributeNameContext()
        {
            var file1 = @"
namespace Foo
{
    public class MyAttribute : System.Attribute { }
    public class MyAttributeWithoutSuffix : System.Attribute { }
    public class MyClass { }
}";

            var file2 = @"
namespace Test
{
    [$$
    class Program { }
}";
            var markup = CreateMarkupForSingleProject(file2, file1, LanguageNames.CSharp);

            await VerifyTypeImportItemExistsAsync(markup, "My", glyph: (int)Glyph.ClassPublic, inlineDescription: "Foo", expectedDescriptionOrNull: "class Foo.MyAttribute", flags: CompletionItemFlags.Expanded);
            await VerifyTypeImportItemIsAbsentAsync(markup, "MyAttributeWithoutSuffix", inlineDescription: "Foo");  // We intentionally ignore attribute types without proper suffix for perf reason
            await VerifyTypeImportItemIsAbsentAsync(markup, "MyAttribute", inlineDescription: "Foo");
            await VerifyTypeImportItemIsAbsentAsync(markup, "MyClass", inlineDescription: "Foo");
        }

        [InlineData(SourceCodeKind.Regular)]
        [InlineData(SourceCodeKind.Script)]
        [WpfTheory]
        [WorkItem(35540, "https://github.com/dotnet/roslyn/issues/35540")]
        public async Task CommitAttributeTypeInAttributeNameContext(SourceCodeKind kind)
        {
            var file1 = @"
namespace Foo
{
    public class MyAttribute : System.Attribute { }
}";

            var file2 = @"
namespace Test
{
    [$$
    class Program { }
}";

            var expectedCodeAfterCommit = @"
using Foo;

namespace Test
{
    [My$$
    class Program { }
}";

            var markup = CreateMarkupForSingleProject(file2, file1, LanguageNames.CSharp);
            await VerifyCustomCommitProviderAsync(markup, "My", expectedCodeAfterCommit, sourceCodeKind: kind);
        }

        [Fact]
        [WorkItem(35540, "https://github.com/dotnet/roslyn/issues/35540")]
        public async Task AttributeTypeInNonAttributeNameContext()
        {
            var file1 = @"
namespace Foo
{
    public class MyAttribute : System.Attribute { }
    public class MyAttributeWithoutSuffix : System.Attribute { }
    public class MyClass { }
}";

            var file2 = @"
namespace Test
{
    class Program 
    {
        $$
    }
}";
            var markup = CreateMarkupForSingleProject(file2, file1, LanguageNames.CSharp);

            await VerifyTypeImportItemExistsAsync(markup, "MyAttribute", glyph: (int)Glyph.ClassPublic, inlineDescription: "Foo", expectedDescriptionOrNull: "class Foo.MyAttribute", flags: CompletionItemFlags.CachedAndExpanded);
            await VerifyTypeImportItemExistsAsync(markup, "MyAttributeWithoutSuffix", glyph: (int)Glyph.ClassPublic, inlineDescription: "Foo", expectedDescriptionOrNull: "class Foo.MyAttributeWithoutSuffix", flags: CompletionItemFlags.CachedAndExpanded);
            await VerifyTypeImportItemIsAbsentAsync(markup, "My", inlineDescription: "Foo");
            await VerifyTypeImportItemExistsAsync(markup, "MyClass", glyph: (int)Glyph.ClassPublic, inlineDescription: "Foo", expectedDescriptionOrNull: "class Foo.MyClass", flags: CompletionItemFlags.CachedAndExpanded);
        }

        [InlineData(SourceCodeKind.Regular)]
        [InlineData(SourceCodeKind.Script)]
        [WpfTheory]
        [WorkItem(35540, "https://github.com/dotnet/roslyn/issues/35540")]
        public async Task CommitAttributeTypeInNonAttributeNameContext(SourceCodeKind kind)
        {
            var file1 = @"
namespace Foo
{
    public class MyAttribute : System.Attribute { }
}";

            var file2 = @"
namespace Test
{
    class Program 
    {
        $$
    }
}";

            var expectedCodeAfterCommit = @"
using Foo;

namespace Test
{
    class Program 
    {
        MyAttribute$$
    }
}";
            var markup = CreateMarkupForSingleProject(file2, file1, LanguageNames.CSharp);
            await VerifyCustomCommitProviderAsync(markup, "MyAttribute", expectedCodeAfterCommit, sourceCodeKind: kind);
        }

        [Fact]
        [WorkItem(35540, "https://github.com/dotnet/roslyn/issues/35540")]
        public async Task AttributeTypeWithoutSuffixInAttributeNameContext()
        {
            // attribute suffix isn't capitalized
            var file1 = @"
namespace Foo
{
    public class Myattribute : System.Attribute { }
    public class MyClass { }
}";

            var file2 = @"
namespace Test
{
    [$$
    class Program { }
}";
            var markup = CreateMarkupForSingleProject(file2, file1, LanguageNames.CSharp);

            await VerifyTypeImportItemExistsAsync(markup, "Myattribute", glyph: (int)Glyph.ClassPublic, inlineDescription: "Foo", expectedDescriptionOrNull: "class Foo.Myattribute", flags: CompletionItemFlags.CachedAndExpanded);
            await VerifyTypeImportItemIsAbsentAsync(markup, "My", inlineDescription: "Foo");
            await VerifyTypeImportItemIsAbsentAsync(markup, "MyClass", inlineDescription: "Foo");
        }

        [InlineData(SourceCodeKind.Regular)]
        [InlineData(SourceCodeKind.Script)]
        [WpfTheory]
        [WorkItem(35540, "https://github.com/dotnet/roslyn/issues/35540")]
        public async Task CommitAttributeTypeWithoutSuffixInAttributeNameContext(SourceCodeKind kind)
        {
            // attribute suffix isn't capitalized
            var file1 = @"
namespace Foo
{
    public class Myattribute : System.Attribute { }
}";

            var file2 = @"
namespace Test
{
    [$$
    class Program { }
}";

            var expectedCodeAfterCommit = @"
using Foo;

namespace Test
{
    [Myattribute$$
    class Program { }
}";

            var markup = CreateMarkupForSingleProject(file2, file1, LanguageNames.CSharp);
            await VerifyCustomCommitProviderAsync(markup, "Myattribute", expectedCodeAfterCommit, sourceCodeKind: kind);
        }

        [Fact]
        [WorkItem(35540, "https://github.com/dotnet/roslyn/issues/35540")]
        public async Task AttributeTypeWithoutSuffixInNonAttributeNameContext()
        {
            // attribute suffix isn't capitalized
            var file1 = @"
namespace Foo
{
    public class Myattribute : System.Attribute { }
    public class MyClass { }
}";

            var file2 = @"
namespace Test
{
    class Program 
    {
        $$
    }
}";
            var markup = CreateMarkupForSingleProject(file2, file1, LanguageNames.CSharp);

            await VerifyTypeImportItemExistsAsync(markup, "Myattribute", glyph: (int)Glyph.ClassPublic, inlineDescription: "Foo", expectedDescriptionOrNull: "class Foo.Myattribute", flags: CompletionItemFlags.Expanded);
            await VerifyTypeImportItemIsAbsentAsync(markup, "My", inlineDescription: "Foo");
            await VerifyTypeImportItemExistsAsync(markup, "MyClass", glyph: (int)Glyph.ClassPublic, inlineDescription: "Foo", expectedDescriptionOrNull: "class Foo.MyClass", flags: CompletionItemFlags.CachedAndExpanded);
        }

        [InlineData(SourceCodeKind.Regular)]
        [InlineData(SourceCodeKind.Script)]
        [WpfTheory]
        [WorkItem(35540, "https://github.com/dotnet/roslyn/issues/35540")]
        public async Task CommitAttributeTypeWithoutSuffixInNonAttributeNameContext(SourceCodeKind kind)
        {
            // attribute suffix isn't capitalized
            var file1 = @"
namespace Foo
{
    public class Myattribute : System.Attribute { }
}";

            var file2 = @"
namespace Test
{
    class Program 
    {
        $$
    }
}";

            var expectedCodeAfterCommit = @"
using Foo;

namespace Test
{
    class Program 
    {
        Myattribute$$
    }
}";
            var markup = CreateMarkupForSingleProject(file2, file1, LanguageNames.CSharp);
            await VerifyCustomCommitProviderAsync(markup, "Myattribute", expectedCodeAfterCommit, sourceCodeKind: kind);
        }

        [Fact]
        [WorkItem(35540, "https://github.com/dotnet/roslyn/issues/35540")]
        public async Task VBAttributeTypeWithoutSuffixInAttributeNameContext()
        {
            var file1 = @"
Namespace Foo
    Public Class Myattribute
        Inherits System.Attribute
    End Class
    Public Class MyVBClass
    End Class
End Namespace";

            var file2 = @"
namespace Test
{
    [$$
    class Program 
    {
    }
}";

            var markup = CreateMarkupForProjectWithProjectReference(file2, file1, LanguageNames.CSharp, LanguageNames.VisualBasic);

            await VerifyTypeImportItemExistsAsync(markup, "Myattribute", glyph: (int)Glyph.ClassPublic, inlineDescription: "Foo", expectedDescriptionOrNull: "class Foo.Myattribute", flags: CompletionItemFlags.Expanded);
            await VerifyTypeImportItemIsAbsentAsync(markup, "My", inlineDescription: "Foo");
            await VerifyTypeImportItemIsAbsentAsync(markup, "MyVBClass", inlineDescription: "Foo");
        }

        [InlineData(SourceCodeKind.Regular)]
        [InlineData(SourceCodeKind.Script)]
        [WpfTheory]
        [WorkItem(37038, "https://github.com/dotnet/roslyn/issues/37038")]
        public async Task CommitTypeInUsingStaticContextShouldUseFullyQualifiedName(SourceCodeKind kind)
        {
            var file1 = @"
namespace Foo
{
    public class MyClass { }
}";

            var file2 = @"
using static $$";

            var expectedCodeAfterCommit = @"
using static Foo.MyClass$$";

            var markup = CreateMarkupForSingleProject(file2, file1, LanguageNames.CSharp);
            await VerifyCustomCommitProviderAsync(markup, "MyClass", expectedCodeAfterCommit, sourceCodeKind: kind);
        }

        [InlineData(SourceCodeKind.Regular)]
        [InlineData(SourceCodeKind.Script)]
        [WpfTheory]
        [WorkItem(37038, "https://github.com/dotnet/roslyn/issues/37038")]
        public async Task CommitGenericTypeParameterInUsingAliasContextShouldUseFullyQualifiedName(SourceCodeKind kind)
        {
            var file1 = @"
namespace Foo
{
    public class MyClass { }
}";

            var file2 = @"
using CollectionOfStringBuilders = System.Collections.Generic.List<$$>";

            var expectedCodeAfterCommit = @"
using CollectionOfStringBuilders = System.Collections.Generic.List<Foo.MyClass$$>";

            var markup = CreateMarkupForSingleProject(file2, file1, LanguageNames.CSharp);
            await VerifyCustomCommitProviderAsync(markup, "MyClass", expectedCodeAfterCommit, sourceCodeKind: kind);
        }

        [InlineData(SourceCodeKind.Regular)]
        [InlineData(SourceCodeKind.Script)]
        [WpfTheory]
        [WorkItem(37038, "https://github.com/dotnet/roslyn/issues/37038")]
        public async Task CommitGenericTypeParameterInUsingAliasContextShouldUseFullyQualifiedName2(SourceCodeKind kind)
        {
            var file1 = @"
namespace Foo.Bar
{
    public class MyClass { }
}";

            var file2 = @"
namespace Foo
{
    using CollectionOfStringBuilders = System.Collections.Generic.List<$$>
}";

            // Completion is not fully qualified
            var expectedCodeAfterCommit = @"
namespace Foo
{
    using CollectionOfStringBuilders = System.Collections.Generic.List<Foo.Bar.MyClass$$>
}";

            var markup = CreateMarkupForSingleProject(file2, file1, LanguageNames.CSharp);
            await VerifyCustomCommitProviderAsync(markup, "MyClass", expectedCodeAfterCommit, sourceCodeKind: kind);
        }

        [Fact]
        [Trait(Traits.Feature, Traits.Features.Interactive)]
        [WorkItem(39027, "https://github.com/dotnet/roslyn/issues/39027")]
        public async Task TriggerCompletionInSubsequentSubmission()
        {
            var markup = @"
                <Workspace>
                    <Submission Language=""C#"" CommonReferences=""true"">  
                        var x = ""10"";
                    </Submission>
                    <Submission Language=""C#"" CommonReferences=""true"">  
                        var y = $$
                    </Submission>
                </Workspace> ";

            var completionList = await GetCompletionListAsync(markup, workspaceKind: WorkspaceKind.Interactive).ConfigureAwait(false);
            Assert.NotEmpty(completionList.ItemsList);
        }

        [Fact]
        public async Task ShouldNotTriggerInsideTrivia()
        {
            var file1 = $@"
namespace Foo
{{
    public class Bar
    {{}} 
}}";

            var file2 = @"
namespace Baz
{
    /// <summary>
    /// <see cref=""B$$""/>
    /// </summary>
    class Bat
    {
    }
}";
            var markup = CreateMarkupForSingleProject(file2, file1, LanguageNames.CSharp);
            await VerifyTypeImportItemIsAbsentAsync(markup, "Bar", inlineDescription: "Foo");
        }
        private static void AssertRelativeOrder(List<string> expectedTypesInRelativeOrder, ImmutableArray<CompletionItem> allCompletionItems)
        {
            var hashset = new HashSet<string>(expectedTypesInRelativeOrder);
            var actualTypesInRelativeOrder = allCompletionItems.SelectAsArray(item => hashset.Contains(item.DisplayText), item => item.DisplayText);

            Assert.Equal(expectedTypesInRelativeOrder.Count, actualTypesInRelativeOrder.Length);
            for (var i = 0; i < expectedTypesInRelativeOrder.Count; ++i)
            {
                Assert.Equal(expectedTypesInRelativeOrder[i], actualTypesInRelativeOrder[i]);
            }
        }

<<<<<<< HEAD
        [Theory, CombinatorialData]
=======
        [InlineData(true)]
        [InlineData(false)]
        [Theory]
>>>>>>> 6a0c11ce
        public async Task TestBrowsableAwaysFromReferences(bool isProjectReference)
        {
            var srcDoc = @"
class Program
{
    void M()
    {
        $$
    }
}";

            var refDoc = @"
namespace Foo
{
    [System.ComponentModel.EditorBrowsableAttribute(System.ComponentModel.EditorBrowsableState.Always)]
    public class Goo
    {
    }
}";

            var markup = isProjectReference switch
            {
                true => CreateMarkupForProjectWithProjectReference(srcDoc, refDoc, LanguageNames.CSharp, LanguageNames.CSharp),
                false => CreateMarkupForProjectWithMetadataReference(srcDoc, refDoc, LanguageNames.CSharp, LanguageNames.CSharp)
            };

            await VerifyTypeImportItemExistsAsync(
                    markup,
                    "Goo",
                    glyph: (int)Glyph.ClassPublic,
                    inlineDescription: "Foo");
        }

<<<<<<< HEAD
        [Theory, CombinatorialData]
=======
        [InlineData(true)]
        [InlineData(false)]
        [Theory]
>>>>>>> 6a0c11ce
        public async Task TestBrowsableNeverFromReferences(bool isProjectReference)
        {
            var srcDoc = @"
class Program
{
    void M()
    {
        $$
    }
}";

            var refDoc = @"
namespace Foo
{
    [System.ComponentModel.EditorBrowsableAttribute(System.ComponentModel.EditorBrowsableState.Never)]
    public class Goo
    {
    }
}";

            var (markup, shouldContainItem) = isProjectReference switch
            {
                true => (CreateMarkupForProjectWithProjectReference(srcDoc, refDoc, LanguageNames.CSharp, LanguageNames.CSharp), true),
                false => (CreateMarkupForProjectWithMetadataReference(srcDoc, refDoc, LanguageNames.CSharp, LanguageNames.CSharp), false),
            };

            if (shouldContainItem)
            {
                await VerifyTypeImportItemExistsAsync(
                        markup,
                        "Goo",
                        glyph: (int)Glyph.ClassPublic,
                        inlineDescription: "Foo");
            }
            else
            {
                await VerifyTypeImportItemIsAbsentAsync(
                        markup,
                        "Goo",
                        inlineDescription: "Foo");
            }
        }

        [InlineData(true, true)]
        [InlineData(true, false)]
        [InlineData(false, true)]
        [InlineData(false, false)]
        [Theory]
        public async Task TestBrowsableAdvancedFromReferences(bool isProjectReference, bool hideAdvancedMembers)
        {
            HideAdvancedMembers = hideAdvancedMembers;

            var srcDoc = @"
class Program
{
    void M()
    {
        $$
    }
}";

            var refDoc = @"
namespace Foo
{
    [System.ComponentModel.EditorBrowsableAttribute(System.ComponentModel.EditorBrowsableState.Advanced)]
    public class Goo
    {
    }
}";

            var (markup, shouldContainItem) = isProjectReference switch
            {
                true => (CreateMarkupForProjectWithProjectReference(srcDoc, refDoc, LanguageNames.CSharp, LanguageNames.CSharp), true),
                false => (CreateMarkupForProjectWithMetadataReference(srcDoc, refDoc, LanguageNames.CSharp, LanguageNames.CSharp), !hideAdvancedMembers),
            };

            if (shouldContainItem)
            {
                await VerifyTypeImportItemExistsAsync(
                        markup,
                        "Goo",
                        glyph: (int)Glyph.ClassPublic,
                        inlineDescription: "Foo");
            }
            else
            {
                await VerifyTypeImportItemIsAbsentAsync(
                        markup,
                        "Goo",
                        inlineDescription: "Foo");
            }
        }

        [Theory]
        [InlineData('.')]
        [InlineData(';')]
        public async Task TestCommitWithCustomizedCommitCharForParameterlessConstructor(char commitChar)
        {
            var markup = @"
namespace AA
{
    public class C
    {
    }
}

namespace BB
{
    public class B
    {
        public void M()
        {
            var c = new $$
        }
    }
}";

            var expected = $@"
using AA;

namespace AA
{{
    public class C
    {{
    }}
}}

namespace BB
{{
    public class B
    {{
        public void M()
        {{
            var c = new C(){commitChar}
        }}
    }}
}}";
            await VerifyProviderCommitAsync(markup, "C", expected, commitChar: commitChar, sourceCodeKind: SourceCodeKind.Regular);
        }

        [Theory]
        [InlineData('.')]
        [InlineData(';')]
        public async Task TestCommitWithCustomizedCommitCharUnderNonObjectCreationContext(char commitChar)
        {
            var markup = @"
namespace AA
{
    public class C
    {
    }
}
namespace BB
{
    public class B
    {
        public void M()
        {
            $$
        }
    }
}";

            var expected = $@"
using AA;

namespace AA
{{
    public class C
    {{
    }}
}}
namespace BB
{{
    public class B
    {{
        public void M()
        {{
            C{commitChar}
        }}
    }}
}}";
            await VerifyProviderCommitAsync(markup, "C", expected, commitChar: commitChar, sourceCodeKind: SourceCodeKind.Regular);
        }

        [InlineData(SourceCodeKind.Regular)]
        [InlineData(SourceCodeKind.Script)]
        [WpfTheory]
        [WorkItem(54493, "https://github.com/dotnet/roslyn/issues/54493")]
        public async Task CommitInLocalFunctionContext(SourceCodeKind kind)
        {
            var markup = @"
namespace Foo
{
    public class MyClass { }
}

namespace Test
{
    class Program
    {
        public static void Main()
        {
            static $$
        }
    }
}";

            var expectedCodeAfterCommit = @"
using Foo;

namespace Foo
{
    public class MyClass { }
}

namespace Test
{
    class Program
    {
        public static void Main()
        {
            static MyClass
        }
    }
}";

            await VerifyProviderCommitAsync(markup, "MyClass", expectedCodeAfterCommit, commitChar: null, sourceCodeKind: kind);
        }

        [Fact]
        [WorkItem(58473, "https://github.com/dotnet/roslyn/issues/58473")]
        public async Task TestGlobalUsingsInSdkAutoGeneratedFile()
        {
            var source = @"
using System;
$$";

            var globalUsings = @"
global using global::System;
global using global::System.Collections.Generic;
global using global::System.IO;
global using global::System.Linq;
global using global::System.Net.Http;
global using global::System.Threading;
global using global::System.Threading.Tasks;
";

            var markup = CreateMarkupForSingleProject(source, globalUsings, LanguageNames.CSharp, referencedFileName: "ProjectName.GlobalUsings.g.cs");
            await VerifyTypeImportItemIsAbsentAsync(markup, "Task", inlineDescription: "System.Threading.Tasks");
            await VerifyTypeImportItemIsAbsentAsync(markup, "Console", inlineDescription: "System");
        }

        [Fact]
        [WorkItem(58473, "https://github.com/dotnet/roslyn/issues/58473")]
        public async Task TestGlobalUsingsInSameFile()
        {
            var source = @"
global using global::System;
global using global::System.Threading.Tasks;

$$";

            var markup = CreateMarkupForSingleProject(source, "", LanguageNames.CSharp);
            await VerifyTypeImportItemIsAbsentAsync(markup, "Console", inlineDescription: "System");
            await VerifyTypeImportItemIsAbsentAsync(markup, "Task", inlineDescription: "System.Threading.Tasks");
        }

        [Fact(Skip = "https://github.com/dotnet/roslyn/issues/59088")]
        [WorkItem(58473, "https://github.com/dotnet/roslyn/issues/58473")]
        public async Task TestGlobalUsingsInUserDocument()
        {
            var source = @"
$$";

            var globalUsings = @"
global using global::System;
global using global::System.Collections.Generic;
global using global::System.IO;
global using global::System.Linq;
global using global::System.Net.Http;
global using global::System.Threading;
global using global::System.Threading.Tasks;
";

            var markup = CreateMarkupForSingleProject(source, globalUsings, LanguageNames.CSharp, referencedFileName: "GlobalUsings.cs");
            await VerifyTypeImportItemIsAbsentAsync(markup, "Task", inlineDescription: "System.Threading.Tasks");
            await VerifyTypeImportItemIsAbsentAsync(markup, "Console", inlineDescription: "System");
        }

        [Theory]
        [InlineData(null)]
        [InlineData(true)]
        [InlineData(false)]
        [WorkItem(65339, "https://github.com/dotnet/roslyn/issues/65339")]
        public async Task TestFileScopedType(bool? isProjectReference)
        {
            var srcDoc = @"
class Program
{
    void M()
    {
        $$goo
    }
}";

            var refDoc = @"
namespace Foo
{
    file class Goo
    {
    }
}";

            string markup;
            if (isProjectReference.HasValue)
            {
                markup = isProjectReference switch
                {
                    true => CreateMarkupForProjectWithProjectReference(srcDoc, refDoc, LanguageNames.CSharp, LanguageNames.CSharp),
                    false => CreateMarkupForProjectWithMetadataReference(srcDoc, refDoc, LanguageNames.CSharp, LanguageNames.CSharp)
                };
            }
            else
            {
                markup = CreateMarkupForSingleProject(srcDoc, refDoc, LanguageNames.CSharp);
            }
            await VerifyTypeImportItemIsAbsentAsync(
                    markup,
                    "Goo",
                    inlineDescription: "Foo");
        }

        private Task VerifyTypeImportItemExistsAsync(string markup, string expectedItem, int glyph, string inlineDescription, string displayTextSuffix = null, string expectedDescriptionOrNull = null, CompletionItemFlags? flags = null)
            => VerifyItemExistsAsync(markup, expectedItem, displayTextSuffix: displayTextSuffix, glyph: glyph, inlineDescription: inlineDescription, expectedDescriptionOrNull: expectedDescriptionOrNull, isComplexTextEdit: true, flags: flags);

        private Task VerifyTypeImportItemIsAbsentAsync(string markup, string expectedItem, string inlineDescription, string displayTextSuffix = null)
            => VerifyItemIsAbsentAsync(markup, expectedItem, displayTextSuffix: displayTextSuffix, inlineDescription: inlineDescription);
    }
}<|MERGE_RESOLUTION|>--- conflicted
+++ resolved
@@ -29,64 +29,11 @@
             ForceExpandedCompletionIndexCreation = true;
         }
 
-<<<<<<< HEAD
-        #region "Option tests"
-
-        [Fact]
-        public async Task OptionSetToNull_ExpEnabled()
-        {
-            TypeImportCompletionFeatureFlag = true;
-
-            ShowImportCompletionItemsOptionValue = null;
-
-            var markup = @"
-class Bar
-{
-     $$
-}";
-
-            await VerifyAnyItemExistsAsync(markup);
-        }
-
-        [Fact]
-        public async Task OptionSetToNull_ExpDisabled()
-        {
-            ShowImportCompletionItemsOptionValue = null;
-            ForceExpandedCompletionIndexCreation = false;
-            var markup = @"
-class Bar
-{
-     $$
-}";
-
-            await VerifyNoItemsExistAsync(markup);
-        }
-
-        [Theory, CombinatorialData]
-        public async Task OptionSetToFalse(bool isExperimentEnabled)
-        {
-            TypeImportCompletionFeatureFlag = isExperimentEnabled;
-            ShowImportCompletionItemsOptionValue = false;
-            ForceExpandedCompletionIndexCreation = false;
-
-            var markup = @"
-class Bar
-{
-     $$
-}";
-
-            await VerifyNoItemsExistAsync(markup);
-        }
-
-        [Theory, CombinatorialData]
-        public async Task OptionSetToTrue(bool isExperimentEnabled)
-=======
         [InlineData(null)]
         [InlineData(true)]
         [InlineData(false)]
         [Theory]
         public async Task OptionSetToTrue(bool? optionValue)
->>>>>>> 6a0c11ce
         {
             ShowImportCompletionItemsOptionValue = optionValue;
 
@@ -281,13 +228,7 @@
             await VerifyTypeImportItemIsAbsentAsync(markup, "Bar", inlineDescription: "Foo");
         }
 
-<<<<<<< HEAD
         [Theory, CombinatorialData]
-=======
-        [InlineData(true)]
-        [InlineData(false)]
-        [Theory]
->>>>>>> 6a0c11ce
         public async Task Show_TopLevel_Public_NoImport_InReference(bool isProjectReference)
         {
             var file1 = $@"
@@ -312,13 +253,7 @@
             await VerifyTypeImportItemExistsAsync(markup, "Bar2", glyph: (int)Glyph.ClassPublic, inlineDescription: "Foo");
         }
 
-<<<<<<< HEAD
         [Theory, CombinatorialData]
-=======
-        [InlineData(true)]
-        [InlineData(false)]
-        [Theory]
->>>>>>> 6a0c11ce
         public async Task DoNotShow_TopLevel_Public_WithImport_InReference(bool isProjectReference)
         {
             var file1 = $@"
@@ -344,13 +279,7 @@
             await VerifyTypeImportItemIsAbsentAsync(markup, "Bar2", inlineDescription: "Foo");
         }
 
-<<<<<<< HEAD
         [Theory, CombinatorialData]
-=======
-        [InlineData(true)]
-        [InlineData(false)]
-        [Theory]
->>>>>>> 6a0c11ce
         public async Task DoNotShow_TopLevel_Internal_NoImport_InReference(bool isProjectReference)
         {
             var file1 = $@"
@@ -375,13 +304,7 @@
             await VerifyTypeImportItemIsAbsentAsync(markup, "Bar2", inlineDescription: "Foo");
         }
 
-<<<<<<< HEAD
         [Theory, CombinatorialData]
-=======
-        [InlineData(true)]
-        [InlineData(false)]
-        [Theory]
->>>>>>> 6a0c11ce
         public async Task TopLevel_OverloadsWithMixedAccessibility_Internal_NoImport_InReference1(bool isProjectReference)
         {
             var file1 = $@"
@@ -406,13 +329,7 @@
             await VerifyTypeImportItemExistsAsync(markup, "Bar", displayTextSuffix: "<>", glyph: (int)Glyph.ClassPublic, inlineDescription: "Foo");
         }
 
-<<<<<<< HEAD
         [Theory, CombinatorialData]
-=======
-        [InlineData(true)]
-        [InlineData(false)]
-        [Theory]
->>>>>>> 6a0c11ce
         public async Task DoNotShow_TopLevel_OverloadsWithMixedAccessibility_Internal_WithImport_InReference1(bool isProjectReference)
         {
             var file1 = $@"
@@ -438,13 +355,7 @@
             await VerifyTypeImportItemIsAbsentAsync(markup, "Bar", displayTextSuffix: "<>", inlineDescription: "Foo");
         }
 
-<<<<<<< HEAD
         [Theory, CombinatorialData]
-=======
-        [InlineData(true)]
-        [InlineData(false)]
-        [Theory]
->>>>>>> 6a0c11ce
         public async Task TopLevel_OverloadsWithMixedAccessibility_InternalWithIVT_NoImport_InReference1(bool isProjectReference)
         {
             var file1 = $@"     
@@ -471,13 +382,7 @@
             await VerifyTypeImportItemExistsAsync(markup, "Bar", displayTextSuffix: "<>", glyph: (int)Glyph.ClassPublic, inlineDescription: "Foo");
         }
 
-<<<<<<< HEAD
         [Theory, CombinatorialData]
-=======
-        [InlineData(true)]
-        [InlineData(false)]
-        [Theory]
->>>>>>> 6a0c11ce
         public async Task DoNotShow_TopLevel_OverloadsWithMixedAccessibility_InternalWithIVT_WithImport_InReference1(bool isProjectReference)
         {
             var file1 = $@"     
@@ -505,13 +410,7 @@
             await VerifyTypeImportItemIsAbsentAsync(markup, "Bar", displayTextSuffix: "<>", inlineDescription: "Foo");
         }
 
-<<<<<<< HEAD
         [Theory, CombinatorialData]
-=======
-        [InlineData(true)]
-        [InlineData(false)]
-        [Theory]
->>>>>>> 6a0c11ce
         public async Task TopLevel_OverloadsWithMixedAccessibility_Internal_NoImport_InReference2(bool isProjectReference)
         {
             var file1 = $@"
@@ -539,13 +438,7 @@
             await VerifyTypeImportItemExistsAsync(markup, "Bar", displayTextSuffix: "<>", glyph: (int)Glyph.ClassPublic, inlineDescription: "Foo");
         }
 
-<<<<<<< HEAD
         [Theory, CombinatorialData]
-=======
-        [InlineData(true)]
-        [InlineData(false)]
-        [Theory]
->>>>>>> 6a0c11ce
         public async Task DoNotShow_TopLevel_OverloadsWithMixedAccessibility_Internal_SameNamespace_InReference2(bool isProjectReference)
         {
             var file1 = $@"
@@ -573,13 +466,7 @@
             await VerifyTypeImportItemIsAbsentAsync(markup, "Bar", displayTextSuffix: "<>", inlineDescription: "Foo");
         }
 
-<<<<<<< HEAD
         [Theory, CombinatorialData]
-=======
-        [InlineData(true)]
-        [InlineData(false)]
-        [Theory]
->>>>>>> 6a0c11ce
         public async Task TopLevel_OverloadsWithMixedAccessibility_InternalWithIVT_NoImport_InReference2(bool isProjectReference)
         {
             var file1 = $@"   
@@ -609,13 +496,7 @@
             await VerifyTypeImportItemExistsAsync(markup, "Bar", displayTextSuffix: "<>", glyph: (int)Glyph.ClassInternal, inlineDescription: "Foo");
         }
 
-<<<<<<< HEAD
         [Theory, CombinatorialData]
-=======
-        [InlineData(true)]
-        [InlineData(false)]
-        [Theory]
->>>>>>> 6a0c11ce
         public async Task Show_TopLevel_Internal_WithIVT_NoImport_InReference(bool isProjectReference)
         {
             var file1 = $@"
@@ -758,13 +639,7 @@
             await VerifyTypeImportItemIsAbsentAsync(markup, "Barr", inlineDescription: "Foo.Bar");
         }
 
-<<<<<<< HEAD
         [Theory, CombinatorialData]
-=======
-        [InlineData(true)]
-        [InlineData(false)]
-        [Theory]
->>>>>>> 6a0c11ce
         public async Task TypesWithIdenticalNameButDifferentNamespaces(bool isProjectReference)
         {
             var file1 = $@"
@@ -799,13 +674,7 @@
             await VerifyTypeImportItemExistsAsync(markup, "Bar", displayTextSuffix: "<>", glyph: (int)Glyph.ClassPublic, inlineDescription: "Baz");
         }
 
-<<<<<<< HEAD
         [Theory, CombinatorialData]
-=======
-        [InlineData(true)]
-        [InlineData(false)]
-        [Theory]
->>>>>>> 6a0c11ce
         public async Task TestNoCompletionItemWhenThereIsAlias(bool isProjectReference)
         {
             var file1 = @"
@@ -855,13 +724,7 @@
             await VerifyTypeImportItemIsAbsentAsync(markup, "Foo7", "Foo1.Foo2.Foo3");
         }
 
-<<<<<<< HEAD
         [Theory, CombinatorialData]
-=======
-        [InlineData(true)]
-        [InlineData(false)]
-        [Theory]
->>>>>>> 6a0c11ce
         public async Task TestAttributesAlias(bool isProjectReference)
         {
             var file1 = @"
@@ -894,13 +757,7 @@
             await VerifyTypeImportItemIsAbsentAsync(markup, "BarAttributeDifferentEnding", "Foo");
         }
 
-<<<<<<< HEAD
         [Theory, CombinatorialData]
-=======
-        [InlineData(true)]
-        [InlineData(false)]
-        [Theory]
->>>>>>> 6a0c11ce
         public async Task TestGenericsAliasHasNoEffect(bool isProjectReference)
         {
             var file1 = @"
@@ -1573,13 +1430,7 @@
             }
         }
 
-<<<<<<< HEAD
         [Theory, CombinatorialData]
-=======
-        [InlineData(true)]
-        [InlineData(false)]
-        [Theory]
->>>>>>> 6a0c11ce
         public async Task TestBrowsableAwaysFromReferences(bool isProjectReference)
         {
             var srcDoc = @"
@@ -1613,13 +1464,7 @@
                     inlineDescription: "Foo");
         }
 
-<<<<<<< HEAD
         [Theory, CombinatorialData]
-=======
-        [InlineData(true)]
-        [InlineData(false)]
-        [Theory]
->>>>>>> 6a0c11ce
         public async Task TestBrowsableNeverFromReferences(bool isProjectReference)
         {
             var srcDoc = @"
