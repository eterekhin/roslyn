--- conflicted
+++ resolved
@@ -1,4 +1,4 @@
-﻿// Copyright (c) Microsoft.  All Rights Reserved.  Licensed under the Apache License, Version 2.0.  See License.txt in the project root for license information.
+// Copyright (c) Microsoft.  All Rights Reserved.  Licensed under the Apache License, Version 2.0.  See License.txt in the project root for license information.
 
 using System;
 using System.Threading.Tasks;
@@ -17,13 +17,8 @@
             return new Tuple<DiagnosticAnalyzer, CodeFixProvider>(null, new CSharpChangeToIEnumerableCodeFixProvider());
         }
 
-<<<<<<< HEAD
         [WpfFact, Trait(Traits.Feature, Traits.Features.CodeActionsChangeToIEnumerable)]
         public async Task TestChangeToIEnumerableObjectMethod()
-=======
-        [Fact, Trait(Traits.Feature, Traits.Features.CodeActionsChangeToIEnumerable)]
-        public void TestChangeToIEnumerableObjectMethod()
->>>>>>> 70cc7bbe
         {
             var initial =
 @"using System;
@@ -51,13 +46,8 @@
             await TestAsync(initial, expected);
         }
 
-<<<<<<< HEAD
         [WpfFact, Trait(Traits.Feature, Traits.Features.CodeActionsChangeToIEnumerable)]
         public async Task TestChangeToIEnumerableTupleMethod()
-=======
-        [Fact, Trait(Traits.Feature, Traits.Features.CodeActionsChangeToIEnumerable)]
-        public void TestChangeToIEnumerableTupleMethod()
->>>>>>> 70cc7bbe
         {
             var initial =
 @"using System;
@@ -85,13 +75,8 @@
             await TestAsync(initial, expected);
         }
 
-<<<<<<< HEAD
         [WpfFact, Trait(Traits.Feature, Traits.Features.CodeActionsChangeToIEnumerable)]
         public async Task TestChangeToIEnumerableListMethod()
-=======
-        [Fact, Trait(Traits.Feature, Traits.Features.CodeActionsChangeToIEnumerable)]
-        public void TestChangeToIEnumerableListMethod()
->>>>>>> 70cc7bbe
         {
             var initial =
 @"using System;
@@ -119,13 +104,8 @@
             await TestAsync(initial, expected);
         }
 
-<<<<<<< HEAD
         [WpfFact, Trait(Traits.Feature, Traits.Features.CodeActionsChangeToIEnumerable)]
         public async Task TestChangeToIEnumerableGenericIEnumerableMethod()
-=======
-        [Fact, Trait(Traits.Feature, Traits.Features.CodeActionsChangeToIEnumerable)]
-        public void TestChangeToIEnumerableGenericIEnumerableMethod()
->>>>>>> 70cc7bbe
         {
             var initial =
 @"using System;
@@ -141,13 +121,8 @@
             await TestMissingAsync(initial);
         }
 
-<<<<<<< HEAD
         [WpfFact, Trait(Traits.Feature, Traits.Features.CodeActionsChangeToIEnumerable)]
         public async Task TestChangeToIEnumerableGenericIEnumeratorMethod()
-=======
-        [Fact, Trait(Traits.Feature, Traits.Features.CodeActionsChangeToIEnumerable)]
-        public void TestChangeToIEnumerableGenericIEnumeratorMethod()
->>>>>>> 70cc7bbe
         {
             var initial =
 @"using System;
@@ -163,13 +138,8 @@
             await TestMissingAsync(initial);
         }
 
-<<<<<<< HEAD
         [WpfFact, Trait(Traits.Feature, Traits.Features.CodeActionsChangeToIEnumerable)]
         public async Task TestChangeToIEnumerableIEnumeratorMethod()
-=======
-        [Fact, Trait(Traits.Feature, Traits.Features.CodeActionsChangeToIEnumerable)]
-        public void TestChangeToIEnumerableIEnumeratorMethod()
->>>>>>> 70cc7bbe
         {
             var initial =
 @"using System;
@@ -185,13 +155,8 @@
             await TestMissingAsync(initial);
         }
 
-<<<<<<< HEAD
         [WpfFact, Trait(Traits.Feature, Traits.Features.CodeActionsChangeToIEnumerable)]
         public async Task TestChangeToIEnumerableIEnumerableMethod()
-=======
-        [Fact, Trait(Traits.Feature, Traits.Features.CodeActionsChangeToIEnumerable)]
-        public void TestChangeToIEnumerableIEnumerableMethod()
->>>>>>> 70cc7bbe
         {
             var initial =
 @"using System;
@@ -207,13 +172,8 @@
             await TestMissingAsync(initial);
         }
 
-<<<<<<< HEAD
         [WpfFact, Trait(Traits.Feature, Traits.Features.CodeActionsChangeToIEnumerable)]
         public async Task TestChangeToIEnumerableVoidMethod()
-=======
-        [Fact, Trait(Traits.Feature, Traits.Features.CodeActionsChangeToIEnumerable)]
-        public void TestChangeToIEnumerableVoidMethod()
->>>>>>> 70cc7bbe
         {
             var initial =
 @"using System;
