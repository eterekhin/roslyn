﻿// Copyright (c) Microsoft.  All Rights Reserved.  Licensed under the Apache License, Version 2.0.  See License.txt in the project root for license information.

using System;
using System.Collections.Generic;
using System.Collections.Immutable;
using Microsoft.CodeAnalysis.Diagnostics.Analyzers.NamingStyles;
using Microsoft.CodeAnalysis.Options;
using Microsoft.CodeAnalysis.Simplification;

namespace Microsoft.CodeAnalysis.Editor.CSharp.UnitTests.Diagnostics.NamingStyles
{
    public partial class NamingStylesTests : AbstractCSharpDiagnosticProviderBasedUserDiagnosticTest
    {
        private IDictionary<OptionKey, object> ClassNamesArePascalCase =>
            Options(new OptionKey(SimplificationOptions.NamingPreferences, LanguageNames.CSharp), ClassNamesArePascalCaseOption());

        private IDictionary<OptionKey, object> MethodNamesArePascalCase =>
            Options(new OptionKey(SimplificationOptions.NamingPreferences, LanguageNames.CSharp), MethodNamesArePascalCaseOption());

        private IDictionary<OptionKey, object> Options(OptionKey option, object value)
        {
            var options = new Dictionary<OptionKey, object>
            {
                { option, value }
            };
            return options;
        }

        private NamingStylePreferences ClassNamesArePascalCaseOption()
        {
            var symbolSpecification = new SymbolSpecification(
                "Name",
<<<<<<< HEAD
                ImmutableArray.Create(new SymbolSpecification.SymbolKindOrTypeKind(TypeKind.Class)),
                ImmutableArray<SymbolSpecification.AccessibilityKind>.Empty,
                ImmutableArray<SymbolSpecification.ModifierKind>.Empty);

            var namingStyle = new MutableNamingStyle();
            namingStyle.CapitalizationScheme = Capitalization.PascalCase;
            namingStyle.Name = "Name";
            namingStyle.Prefix = "";
            namingStyle.Suffix = "";
            namingStyle.WordSeparator = "";


            var namingRule = new SerializableNamingRule();
            namingRule.SymbolSpecificationID = symbolSpecification.ID;
            namingRule.NamingStyleID = namingStyle.ID;
            namingRule.EnforcementLevel = DiagnosticSeverity.Error;

            var info = new SerializableNamingStylePreferencesInfo();
=======
                SpecializedCollections.SingletonEnumerable(new SymbolSpecification.SymbolKindOrTypeKind(TypeKind.Class)).ToList(),
                SpecializedCollections.EmptyList<Accessibility>(),
                SpecializedCollections.EmptyList<SymbolSpecification.ModifierKind>());

            var namingStyle = new NamingStyle()
            {
                CapitalizationScheme = Capitalization.PascalCase,
                Name = "Name",
                Prefix = "",
                Suffix = "",
                WordSeparator = ""
            };
            var namingRule = new SerializableNamingRule()
            {
                SymbolSpecificationID = symbolSpecification.ID,
                NamingStyleID = namingStyle.ID,
                EnforcementLevel = DiagnosticSeverity.Error
            };
            var info = new NamingStylePreferences();
>>>>>>> c7bcaed1
            info.SymbolSpecifications.Add(symbolSpecification);
            info.NamingStyles.Add(namingStyle);
            info.NamingRules.Add(namingRule);

            return info;
        }

        private NamingStylePreferences MethodNamesArePascalCaseOption()
        {
            var symbolSpecification = new SymbolSpecification(
                "Name",
<<<<<<< HEAD
                ImmutableArray.Create(new SymbolSpecification.SymbolKindOrTypeKind(SymbolKind.Method)),
                ImmutableArray<SymbolSpecification.AccessibilityKind>.Empty,
                ImmutableArray<SymbolSpecification.ModifierKind>.Empty);

            var namingStyle = new MutableNamingStyle();
            namingStyle.CapitalizationScheme = Capitalization.PascalCase;
            namingStyle.Name = "Name";
            namingStyle.Prefix = "";
            namingStyle.Suffix = "";
            namingStyle.WordSeparator = "";


            var namingRule = new SerializableNamingRule();
            namingRule.SymbolSpecificationID = symbolSpecification.ID;
            namingRule.NamingStyleID = namingStyle.ID;
            namingRule.EnforcementLevel = DiagnosticSeverity.Error;

            var info = new SerializableNamingStylePreferencesInfo();
=======
                SpecializedCollections.SingletonEnumerable(new SymbolSpecification.SymbolKindOrTypeKind(SymbolKind.Method)).ToList(),
                SpecializedCollections.EmptyList<Accessibility>(),
                SpecializedCollections.EmptyList<SymbolSpecification.ModifierKind>());

            var namingStyle = new NamingStyle()
            {
                CapitalizationScheme = Capitalization.PascalCase,
                Name = "Name",
                Prefix = "",
                Suffix = "",
                WordSeparator = ""
            };
            var namingRule = new SerializableNamingRule()
            {
                SymbolSpecificationID = symbolSpecification.ID,
                NamingStyleID = namingStyle.ID,
                EnforcementLevel = DiagnosticSeverity.Error
            };
            var info = new NamingStylePreferences();
>>>>>>> c7bcaed1
            info.SymbolSpecifications.Add(symbolSpecification);
            info.NamingStyles.Add(namingStyle);
            info.NamingRules.Add(namingRule);

            return info;
        }
    }
}<|MERGE_RESOLUTION|>--- conflicted
+++ resolved
@@ -29,10 +29,10 @@
         private NamingStylePreferences ClassNamesArePascalCaseOption()
         {
             var symbolSpecification = new SymbolSpecification(
+                null,
                 "Name",
-<<<<<<< HEAD
                 ImmutableArray.Create(new SymbolSpecification.SymbolKindOrTypeKind(TypeKind.Class)),
-                ImmutableArray<SymbolSpecification.AccessibilityKind>.Empty,
+                ImmutableArray<Accessibility>.Empty,
                 ImmutableArray<SymbolSpecification.ModifierKind>.Empty);
 
             var namingStyle = new MutableNamingStyle();
@@ -48,28 +48,7 @@
             namingRule.NamingStyleID = namingStyle.ID;
             namingRule.EnforcementLevel = DiagnosticSeverity.Error;
 
-            var info = new SerializableNamingStylePreferencesInfo();
-=======
-                SpecializedCollections.SingletonEnumerable(new SymbolSpecification.SymbolKindOrTypeKind(TypeKind.Class)).ToList(),
-                SpecializedCollections.EmptyList<Accessibility>(),
-                SpecializedCollections.EmptyList<SymbolSpecification.ModifierKind>());
-
-            var namingStyle = new NamingStyle()
-            {
-                CapitalizationScheme = Capitalization.PascalCase,
-                Name = "Name",
-                Prefix = "",
-                Suffix = "",
-                WordSeparator = ""
-            };
-            var namingRule = new SerializableNamingRule()
-            {
-                SymbolSpecificationID = symbolSpecification.ID,
-                NamingStyleID = namingStyle.ID,
-                EnforcementLevel = DiagnosticSeverity.Error
-            };
             var info = new NamingStylePreferences();
->>>>>>> c7bcaed1
             info.SymbolSpecifications.Add(symbolSpecification);
             info.NamingStyles.Add(namingStyle);
             info.NamingRules.Add(namingRule);
@@ -80,10 +59,10 @@
         private NamingStylePreferences MethodNamesArePascalCaseOption()
         {
             var symbolSpecification = new SymbolSpecification(
+                null,
                 "Name",
-<<<<<<< HEAD
                 ImmutableArray.Create(new SymbolSpecification.SymbolKindOrTypeKind(SymbolKind.Method)),
-                ImmutableArray<SymbolSpecification.AccessibilityKind>.Empty,
+                ImmutableArray<Accessibility>.Empty,
                 ImmutableArray<SymbolSpecification.ModifierKind>.Empty);
 
             var namingStyle = new MutableNamingStyle();
@@ -99,28 +78,7 @@
             namingRule.NamingStyleID = namingStyle.ID;
             namingRule.EnforcementLevel = DiagnosticSeverity.Error;
 
-            var info = new SerializableNamingStylePreferencesInfo();
-=======
-                SpecializedCollections.SingletonEnumerable(new SymbolSpecification.SymbolKindOrTypeKind(SymbolKind.Method)).ToList(),
-                SpecializedCollections.EmptyList<Accessibility>(),
-                SpecializedCollections.EmptyList<SymbolSpecification.ModifierKind>());
-
-            var namingStyle = new NamingStyle()
-            {
-                CapitalizationScheme = Capitalization.PascalCase,
-                Name = "Name",
-                Prefix = "",
-                Suffix = "",
-                WordSeparator = ""
-            };
-            var namingRule = new SerializableNamingRule()
-            {
-                SymbolSpecificationID = symbolSpecification.ID,
-                NamingStyleID = namingStyle.ID,
-                EnforcementLevel = DiagnosticSeverity.Error
-            };
             var info = new NamingStylePreferences();
->>>>>>> c7bcaed1
             info.SymbolSpecifications.Add(symbolSpecification);
             info.NamingStyles.Add(namingStyle);
             info.NamingRules.Add(namingRule);
