﻿' Copyright (c) Microsoft.  All Rights Reserved.  Licensed under the Apache License, Version 2.0.  See License.txt in the project root for license information.

Imports System.Collections.Immutable
Imports Microsoft.CodeAnalysis.Classification
Imports Microsoft.CodeAnalysis.Editor.UnitTests.Classification.FormattedClassifications
Imports Microsoft.CodeAnalysis.Editor.UnitTests.Workspaces
Imports Microsoft.CodeAnalysis.Text

Namespace Microsoft.CodeAnalysis.Editor.VisualBasic.UnitTests.Classification
    Public Class SemanticClassifierTests
        Inherits AbstractVisualBasicClassifierTests

        Protected Overrides Function GetClassificationSpansAsync(code As String, span As TextSpan, parseOptions As ParseOptions) As Task(Of ImmutableArray(Of ClassifiedSpan))
            Using workspace = TestWorkspace.CreateVisualBasic(code)
                Dim document = workspace.CurrentSolution.GetDocument(workspace.Documents.First().Id)

                Return GetSemanticClassificationsAsync(document, span)
            End Using
        End Function

        <Fact, Trait(Traits.Feature, Traits.Features.Classification)>
        Public Async Function TestTypeName1() As Task
            Await TestInMethodAsync(
                className:="C(Of T)",
                methodName:="M",
                code:="Dim x As New C(Of Integer)()",
                [Class]("C"))
        End Function

        <Fact, Trait(Traits.Feature, Traits.Features.Classification)>
        Public Async Function TestImportsType() As Task
            Await TestAsync("Imports System.Console",
            [Class]("Console"))
        End Function

        <Fact, Trait(Traits.Feature, Traits.Features.Classification)>
        Public Async Function TestImportsAlias() As Task
            Await TestAsync("Imports M = System.Math",
                [Class]("M"),
                [Class]("Math"))
        End Function

        <Fact, Trait(Traits.Feature, Traits.Features.Classification)>
        Public Async Function TestMSCorlibTypes() As Task
            Dim code =
"Imports System
Module Program
    Sub Main(args As String())
        Console.WriteLine()
    End Sub
End Module"

            Await TestAsync(code,
                [Class]("Console"),
                Method("WriteLine"))
        End Function

        <Fact, Trait(Traits.Feature, Traits.Features.Classification)>
        Public Async Function TestConstructedGenericWithInvalidTypeArg() As Task
            Await TestInMethodAsync(
                className:="C(Of T)",
                methodName:="M",
                code:="Dim x As New C(Of UnknownType)()",
                [Class]("C"))
        End Function

        <Fact, Trait(Traits.Feature, Traits.Features.Classification)>
        Public Async Function TestMethodCall() As Task
            Await TestInMethodAsync(
                className:="Program",
                methodName:="M",
                code:="Program.Main()",
                [Class]("Program"))
        End Function

        <Fact, Trait(Traits.Feature, Traits.Features.Classification)>
        <WorkItem(538647, "http://vstfdevdiv:8080/DevDiv2/DevDiv/_workitems/edit/538647")>
        Public Async Function TestRegression4315_VariableNamesClassifiedAsType() As Task
            Dim code =
"Module M
    Sub S()
        Dim goo
    End Sub
End Module"

            Await TestAsync(code)
        End Function

        <Fact, Trait(Traits.Feature, Traits.Features.Classification)>
        <WorkItem(541267, "http://vstfdevdiv:8080/DevDiv2/DevDiv/_workitems/edit/541267")>
        Public Async Function TestRegression7925_TypeParameterCantCastToMethod() As Task
            Dim code =
"Class C
    Sub GenericMethod(Of T1)(i As T1)
    End Sub
End Class"

            Await TestAsync(code,
                TypeParameter("T1"))
        End Function

        <Fact, Trait(Traits.Feature, Traits.Features.Classification)>
        <WorkItem(541610, "http://vstfdevdiv:8080/DevDiv2/DevDiv/_workitems/edit/541610")>
        Public Async Function TestRegression8394_AliasesShouldBeClassified1() As Task
            Dim code =
"Imports S = System.String
Class T
    Dim x As S = ""hello""
End Class"

            Await TestAsync(code,
                [Class]("S"),
                [Class]("String"),
                [Class]("S"))
        End Function

        <Fact, Trait(Traits.Feature, Traits.Features.Classification)>
        <WorkItem(541610, "http://vstfdevdiv:8080/DevDiv2/DevDiv/_workitems/edit/541610")>
        Public Async Function TestRegression8394_AliasesShouldBeClassified2() As Task
            Dim code =
"Imports D = System.IDisposable
Class T
    Dim x As D = Nothing
End Class"

            Await TestAsync(code,
                [Interface]("D"),
                [Interface]("IDisposable"),
                [Interface]("D"))
        End Function

        <Fact, Trait(Traits.Feature, Traits.Features.Classification)>
        Public Async Function TestConstructorNew1() As Task
            Dim code =
"Class C
    Sub New
    End Sub
    Sub [New]
    End Sub
    Sub New(x)
        Me.New
    End Sub
End Class"

            Await TestAsync(code,
                Keyword("New"))
        End Function

        <Fact, Trait(Traits.Feature, Traits.Features.Classification)>
        Public Async Function TestConstructorNew2() As Task
            Dim code =
"Class B
    Sub New()
    End Sub
End Class
Class C
    Inherits B
    Sub New(x As Integer)
        MyBase.New
    End Sub
End Class"

            Await TestAsync(code,
                [Class]("B"),
                Keyword("New"))
        End Function

        <Fact, Trait(Traits.Feature, Traits.Features.Classification)>
        Public Async Function TestConstructorNew3() As Task
            Dim code =
"Class C
    Sub New
    End Sub
    Sub [New]
    End Sub
    Sub New(x)
        MyClass.New
    End Sub
End Class"

            Await TestAsync(code,
                Keyword("New"))
        End Function

        <Fact, Trait(Traits.Feature, Traits.Features.Classification)>
        Public Async Function TestConstructorNew4() As Task
            Dim code =
"Class C
    Sub New
    End Sub
    Sub [New]
    End Sub
    Sub New(x)
        With Me
            .New
        End With
    End Sub
End Class"

            Await TestAsync(code,
                Keyword("New"))
        End Function

        <Fact, Trait(Traits.Feature, Traits.Features.Classification)>
        Public Async Function TestAlias() As Task
            Dim code =
"Imports E = System.Exception
Class C
    Inherits E
End Class"

            Await TestAsync(code,
                [Class]("E"),
                [Class]("Exception"),
                [Class]("E"))
        End Function

        <WorkItem(542685, "http://vstfdevdiv:8080/DevDiv2/DevDiv/_workitems/edit/542685")>
        <Fact, Trait(Traits.Feature, Traits.Features.Classification)>
        Public Async Function TestOptimisticallyColorFromInDeclaration() As Task
            Await TestInExpressionAsync("From ",
                Keyword("From"))
        End Function

        <WorkItem(542685, "http://vstfdevdiv:8080/DevDiv2/DevDiv/_workitems/edit/542685")>
        <Fact, Trait(Traits.Feature, Traits.Features.Classification)>
        Public Async Function TestOptimisticallyColorFromInAssignment() As Task
            Dim code =
"Dim q = 3
q = From"

            Await TestInMethodAsync(code,
                Local("q"),
                Keyword("From"))
        End Function

        <WorkItem(542685, "http://vstfdevdiv:8080/DevDiv2/DevDiv/_workitems/edit/542685")>
        <Fact, Trait(Traits.Feature, Traits.Features.Classification)>
        Public Async Function TestDontColorThingsOtherThanFromInDeclaration() As Task
            Await TestInExpressionAsync("Fro ")
        End Function

        <WorkItem(542685, "http://vstfdevdiv:8080/DevDiv2/DevDiv/_workitems/edit/542685")>
        <Fact, Trait(Traits.Feature, Traits.Features.Classification)>
        Public Async Function TestDontColorThingsOtherThanFromInAssignment() As Task
            Dim code =
"Dim q = 3
q = Fro "

            Await TestInMethodAsync(code,
                Local("q"))
        End Function

        <WorkItem(542685, "http://vstfdevdiv:8080/DevDiv2/DevDiv/_workitems/edit/542685")>
        <Fact, Trait(Traits.Feature, Traits.Features.Classification)>
        Public Async Function TestDontColorFromWhenBoundInDeclaration() As Task
            Dim code =
"Dim From = 3
Dim q = From"

            Await TestInMethodAsync(code,
                Local("From"))
        End Function

        <WorkItem(542685, "http://vstfdevdiv:8080/DevDiv2/DevDiv/_workitems/edit/542685")>
        <Fact, Trait(Traits.Feature, Traits.Features.Classification)>
        Public Async Function TestDontColorFromWhenBoundInAssignment() As Task
            Dim code =
"Dim From = 3
Dim q = 3
q = From"

            Await TestInMethodAsync(code,
                Local("q"),
                Local("From"))
        End Function

        <Fact, WorkItem(10507, "DevDiv_Projects/Roslyn"), Trait(Traits.Feature, Traits.Features.Classification)>
        Public Async Function TestArraysInGetType() As Task
            Await TestInMethodAsync("GetType(System.Exception()",
                [Class]("Exception"))
            Await TestInMethodAsync("GetType(System.Exception(,)",
                [Class]("Exception"))
        End Function

        <Fact, Trait(Traits.Feature, Traits.Features.Classification)>
        Public Async Function TestNewOfInterface() As Task
            Await TestInMethodAsync("Dim a = New System.IDisposable()",
                [Interface]("IDisposable"))
        End Function

        <WorkItem(543404, "http://vstfdevdiv:8080/DevDiv2/DevDiv/_workitems/edit/543404")>
        <Fact, Trait(Traits.Feature, Traits.Features.Classification)>
        Public Async Function TestNewOfClassWithNoPublicConstructors() As Task
            Dim code =
"Public Class C1
    Private Sub New()
    End Sub
End Class
Module Program
    Sub Main()
        Dim f As New C1()
    End Sub
End Module"

            Await TestAsync(code,
                [Class]("C1"))
        End Function

        <WorkItem(578145, "http://vstfdevdiv:8080/DevDiv2/DevDiv/_workitems/edit/578145")>
        <Fact, Trait(Traits.Feature, Traits.Features.Classification)>
        Public Async Function TestAsyncKeyword1() As Task
            Dim code =
"Class C
    Sub M()
        Dim x = Async
    End Sub
End Class"

            Await TestAsync(code,
                Keyword("Async"))
        End Function

        <WorkItem(578145, "http://vstfdevdiv:8080/DevDiv2/DevDiv/_workitems/edit/578145")>
        <Fact, Trait(Traits.Feature, Traits.Features.Classification)>
        Public Async Function TestAsyncKeyword2() As Task
            Dim code =
"Class C
    Sub M()
        Dim x = Async S
    End Sub
End Class"

            Await TestAsync(code,
                Keyword("Async"))
        End Function

        <WorkItem(578145, "http://vstfdevdiv:8080/DevDiv2/DevDiv/_workitems/edit/578145")>
        <Fact, Trait(Traits.Feature, Traits.Features.Classification)>
        Public Async Function TestAsyncKeyword3() As Task
            Dim code =
"Class C
    Sub M()
        Dim x = Async Su
    End Sub
End Class"

            Await TestAsync(code,
                Keyword("Async"))
        End Function

        <WorkItem(578145, "http://vstfdevdiv:8080/DevDiv2/DevDiv/_workitems/edit/578145")>
        <Fact, Trait(Traits.Feature, Traits.Features.Classification)>
        Public Async Function TestAsyncKeyword4() As Task
            Dim code =
"Class C
    Async
End Class"

            Await TestAsync(code,
                Keyword("Async"))
        End Function

        <WorkItem(578145, "http://vstfdevdiv:8080/DevDiv2/DevDiv/_workitems/edit/578145")>
        <Fact, Trait(Traits.Feature, Traits.Features.Classification)>
        Public Async Function TestAsyncKeyword5() As Task
            Dim code =
"Class C
    Private Async
End Class"

            Await TestAsync(code,
                Keyword("Async"))
        End Function

        <WorkItem(578145, "http://vstfdevdiv:8080/DevDiv2/DevDiv/_workitems/edit/578145")>
        <Fact, Trait(Traits.Feature, Traits.Features.Classification)>
        Public Async Function TestAsyncKeyword6() As Task
            Dim code =
"Class C
    Private Async As
End Class"

            Await TestAsync(code)
        End Function

        <WorkItem(578145, "http://vstfdevdiv:8080/DevDiv2/DevDiv/_workitems/edit/578145")>
        <Fact, Trait(Traits.Feature, Traits.Features.Classification)>
        Public Async Function TestAsyncKeyword7() As Task
            Dim code =
"Class C
    Private Async =
End Class"

            Await TestAsync(code)
        End Function

        <WorkItem(578145, "http://vstfdevdiv:8080/DevDiv2/DevDiv/_workitems/edit/578145")>
        <Fact, Trait(Traits.Feature, Traits.Features.Classification)>
        Public Async Function TestIteratorKeyword1() As Task
            Dim code =
"Class C
    Sub M()
        Dim x = Iterator
    End Sub
End Class"

            Await TestAsync(code,
                Keyword("Iterator"))
        End Function

        <WorkItem(578145, "http://vstfdevdiv:8080/DevDiv2/DevDiv/_workitems/edit/578145")>
        <Fact, Trait(Traits.Feature, Traits.Features.Classification)>
        Public Async Function TestIteratorKeyword2() As Task
            Dim code =
"Class C
    Sub M()
        Dim x = Iterator F
    End Sub
End Class"

            Await TestAsync(code,
                Keyword("Iterator"))
        End Function

        <WorkItem(578145, "http://vstfdevdiv:8080/DevDiv2/DevDiv/_workitems/edit/578145")>
        <Fact, Trait(Traits.Feature, Traits.Features.Classification)>
        Public Async Function TestIteratorKeyword3() As Task
            Dim code =
"Class C
    Sub M()
        Dim x = Iterator Functio
    End Sub
End Class"

            Await TestAsync(code,
                Keyword("Iterator"))
        End Function

        <WorkItem(578145, "http://vstfdevdiv:8080/DevDiv2/DevDiv/_workitems/edit/578145")>
        <Fact, Trait(Traits.Feature, Traits.Features.Classification)>
        Public Async Function TestIteratorKeyword4() As Task
            Dim code =
"Class C
    Iterator
End Class"

            Await TestAsync(code,
                Keyword("Iterator"))
        End Function

        <WorkItem(578145, "http://vstfdevdiv:8080/DevDiv2/DevDiv/_workitems/edit/578145")>
        <Fact, Trait(Traits.Feature, Traits.Features.Classification)>
        Public Async Function TestIteratorKeyword5() As Task
            Dim code =
"Class C
    Private Iterator
End Class"

            Await TestAsync(code,
                Keyword("Iterator"))
        End Function

        <WorkItem(578145, "http://vstfdevdiv:8080/DevDiv2/DevDiv/_workitems/edit/578145")>
        <Fact, Trait(Traits.Feature, Traits.Features.Classification)>
        Public Async Function TestIteratorKeyword6() As Task
            Dim code =
"Class C
    Private Iterator As
End Class"

            Await TestAsync(code)
        End Function

        <WorkItem(578145, "http://vstfdevdiv:8080/DevDiv2/DevDiv/_workitems/edit/578145")>
        <Fact, Trait(Traits.Feature, Traits.Features.Classification)>
        Public Async Function TestIteratorKeyword7() As Task
            Dim code =
"Class C
    Private Iterator =
End Class"

            Await TestAsync(code)
        End Function

        <Fact, Trait(Traits.Feature, Traits.Features.Classification)>
        Public Async Function TestMyNamespace() As Task
            Dim code =
"Class C
    Sub M()
        Dim m = My.Goo
    End Sub
End Class"

            Await TestAsync(code,
                Keyword("My"))
        End Function

        <Fact, Trait(Traits.Feature, Traits.Features.Classification)>
        Public Async Function TestAwaitInNonAsyncFunction1() As Task
            Dim code = "dim m = Await"

            Await TestInMethodAsync(code,
                Keyword("Await"))
        End Function

        <Fact, Trait(Traits.Feature, Traits.Features.Classification)>
        Public Async Function TestAwaitInNonAsyncFunction2() As Task
            Dim code =
"sub await()
end sub

sub test()
    dim m = Await
end sub"

            Await TestInClassAsync(code)
        End Function

        <WorkItem(21524, "https://github.com/dotnet/roslyn/issues/21524")>
        <Fact, Trait(Traits.Feature, Traits.Features.Classification)>
        Public Async Function TestAttribute() As Task
            Dim code =
"Imports System

<AttributeUsage()>
Class Program
End Class"

            Await TestAsync(code,
                [Class]("AttributeUsage"))
        End Function

        <Fact, Trait(Traits.Feature, Traits.Features.Classification)>
        Public Async Function TestConstField() As Task
            Dim code =
"Const Number = 42
Dim x As Integer = Number"

            Await TestInClassAsync(code,
                Constant("Number"))
        End Function

        <Fact, Trait(Traits.Feature, Traits.Features.Classification)>
        Public Async Function TestConstLocal() As Task
            Dim code =
"Const Number = 42
Dim x As Integer = Number"

            Await TestInMethodAsync(code,
                Constant("Number"))
        End Function

        <Fact, Trait(Traits.Feature, Traits.Features.Classification)>
        Public Async Function TestModifiedIdentifiersInLocals() As Task
            Dim code =
"Dim x$ = ""23""
x$ = ""19"""

            Await TestInMethodAsync(code,
                Local("x$"))
        End Function

        <Fact, Trait(Traits.Feature, Traits.Features.Classification)>
        Public Async Function TestModifiedIdentifiersInFields() As Task
            Dim code =
"Const x$ = ""23""
Dim y$ = x$"

            Await TestInClassAsync(code,
                Constant("x$"))
        End Function

        <Fact, Trait(Traits.Feature, Traits.Features.Classification)>
        Public Async Function TestFunctionNamesWithTypeCharacters() As Task
            Dim code =
"Function x%()
    x% = 42
End Function"

            Await TestInClassAsync(code,
                Local("x%"))
        End Function

        <Fact, Trait(Traits.Feature, Traits.Features.Classification)>
        Public Async Function TestExtensionMethod() As Task
            Dim code = "
Imports System.Runtime.CompilerServices

Module M
    <Extension>
    Sub Square(ByRef x As Integer)
        x = x * x
    End Sub
End Module

Class C
    Sub Test()
        Dim x = 42
        x.Square()
        M.Square(x)
    End Sub
End Class"

            Await TestAsync(code,
                [Class]("Extension"),
                ExtensionMethod("Square"),
                Parameter("x"),
                Parameter("x"),
                Parameter("x"),
                Local("x"),
                ExtensionMethod("Square"),
                [Module]("M"),
                Method("Square"),
                Local("x"))
        End Function

        <Fact, Trait(Traits.Feature, Traits.Features.Classification)>
        Public Async Function TestSimpleEvent() As Task
            Dim code = "
Event E(x As Integer)

Sub M()
    RaiseEvent E(42)
End Sub"

            Await TestInClassAsync(code,
                [Event]("E"))
        End Function

        <Fact, Trait(Traits.Feature, Traits.Features.Classification)>
        Public Async Function TestOperators() As Task
            Dim code = "
Public Shared Operator Not(t As Test) As Test
    Return New Test()
End Operator
Public Shared Operator +(t1 As Test, t2 As Test) As Integer
    Return 1
End Operator"

            Await TestInClassAsync(code)
        End Function
<<<<<<< HEAD
=======

        <Fact, Trait(Traits.Feature, Traits.Features.Classification)>
        Public Async Function TestStringEscape1() As Task
            Await TestInMethodAsync("dim goo = ""goo""""bar""",
                Escape(""""""))
        End Function

        <Fact, Trait(Traits.Feature, Traits.Features.Classification)>
        Public Async Function TestStringEscape2() As Task
            Await TestInMethodAsync("dim goo = $""goo{{1}}bar""",
                Escape("{{"),
                Escape("}}"))
        End Function

        <Fact, Trait(Traits.Feature, Traits.Features.Classification)>
        Public Async Function TestStringEscape3() As Task
            Await TestInMethodAsync("dim goo = $""goo""""{{1}}""""bar""",
                Escape(""""""),
                Escape("{{"),
                Escape("}}"),
                Escape(""""""))
        End Function

        <Fact, Trait(Traits.Feature, Traits.Features.Classification)>
        Public Async Function TestStringEscape4() As Task
            Await TestInMethodAsync("dim goo = $""goo""""{1}""""bar""",
                Escape(""""""),
                Escape(""""""))
        End Function

        <Fact, Trait(Traits.Feature, Traits.Features.Classification)>
        Public Async Function TestStringEscape5() As Task
            Await TestInMethodAsync("dim goo = $""{{goo{1}bar}}""",
                Escape("{{"),
                Escape("}}"))
        End Function
>>>>>>> 36c34d71
    End Class
End Namespace<|MERGE_RESOLUTION|>--- conflicted
+++ resolved
@@ -640,8 +640,6 @@
 
             Await TestInClassAsync(code)
         End Function
-<<<<<<< HEAD
-=======
 
         <Fact, Trait(Traits.Feature, Traits.Features.Classification)>
         Public Async Function TestStringEscape1() As Task
@@ -678,6 +676,5 @@
                 Escape("{{"),
                 Escape("}}"))
         End Function
->>>>>>> 36c34d71
     End Class
 End Namespace