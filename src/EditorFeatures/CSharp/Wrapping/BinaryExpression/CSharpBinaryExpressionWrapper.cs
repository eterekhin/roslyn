--- conflicted
+++ resolved
@@ -10,11 +10,7 @@
     internal class CSharpBinaryExpressionWrapper : AbstractBinaryExpressionWrapper<BinaryExpressionSyntax>
     {
         public CSharpBinaryExpressionWrapper()
-<<<<<<< HEAD
-            : base(new CSharpIndentationService(), CSharpSyntaxFactsService.Instance, CSharpPrecedenceService.Instance)
-=======
             : base(CSharpIndentationService.Instance, CSharpSyntaxFactsService.Instance, CSharpPrecedenceService.Instance)
->>>>>>> 5ceb6487
         {
         }
 
