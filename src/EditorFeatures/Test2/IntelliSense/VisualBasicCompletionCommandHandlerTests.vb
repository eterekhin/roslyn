﻿' Copyright (c) Microsoft.  All Rights Reserved.  Licensed under the Apache License, Version 2.0.  See License.txt in the project root for license information.

Imports System.Threading
Imports Microsoft.CodeAnalysis.Completion
Imports Microsoft.CodeAnalysis.Editor.UnitTests.Extensions
Imports Microsoft.CodeAnalysis.Host.Mef
Imports Microsoft.CodeAnalysis.Snippets
Imports Microsoft.CodeAnalysis.Tags
Imports Microsoft.CodeAnalysis.VisualBasic
Imports Microsoft.VisualStudio.LanguageServices.VisualBasic.Snippets
Imports Microsoft.VisualStudio.Text
Imports Microsoft.VisualStudio.Text.Operations
Imports Microsoft.VisualStudio.Text.Projection
Imports Roslyn.Utilities

Namespace Microsoft.CodeAnalysis.Editor.UnitTests.IntelliSense
    <[UseExportProvider]>
    Public Class VisualBasicCompletionCommandHandlerTests
        Public Shared ReadOnly Property AllCompletionImplementations() As IEnumerable(Of Object())
            Get
                Return TestStateFactory.GetAllCompletionImplementations()
            End Get
        End Property

        <WorkItem(546208, "http://vstfdevdiv:8080/DevDiv2/DevDiv/_workitems/edit/546208")>
        <MemberData(NameOf(AllCompletionImplementations))> <WpfTheory, Trait(Traits.Feature, Traits.Features.Completion)>
        Public Async Function MultiWordKeywordCommitBehavior(completionImplementation As CompletionImplementation) As Task
            Using state = TestStateFactory.CreateVisualBasicTestState(completionImplementation,
                              <Document>
Class C
    Sub M()
        $$
    End Sub
End Class
                              </Document>)
                state.SendTypeChars("on")
                Await state.WaitForAsynchronousOperationsAsync()
                Await state.AssertSelectedCompletionItem("On Error GoTo", description:=String.Format(FeaturesResources._0_Keyword, "On Error GoTo") + vbCrLf + VBFeaturesResources.Enables_the_error_handling_routine_that_starts_at_the_line_specified_in_the_line_argument_The_specified_line_must_be_in_the_same_procedure_as_the_On_Error_statement_On_Error_GoTo_bracket_label_0_1_bracket)
                state.SendTypeChars(" ")
                Await state.WaitForAsynchronousOperationsAsync()
                Await state.AssertSelectedCompletionItem("On Error GoTo", description:=String.Format(FeaturesResources._0_Keyword, "On Error GoTo") + vbCrLf + VBFeaturesResources.Enables_the_error_handling_routine_that_starts_at_the_line_specified_in_the_line_argument_The_specified_line_must_be_in_the_same_procedure_as_the_On_Error_statement_On_Error_GoTo_bracket_label_0_1_bracket)
            End Using
        End Function

        <WorkItem(546208, "http://vstfdevdiv:8080/DevDiv2/DevDiv/_workitems/edit/546208")>
        <MemberData(NameOf(AllCompletionImplementations))> <WpfTheory, Trait(Traits.Feature, Traits.Features.Completion)>
        Public Async Function MultiWordKeywordCommitBehavior2(completionImplementation As CompletionImplementation) As Task
            Using state = TestStateFactory.CreateVisualBasicTestState(completionImplementation,
                              <Document>
Class C
    Sub M()
        $$
    End Sub
End Class
                              </Document>)

                state.SendTypeChars("next")
                Await state.WaitForAsynchronousOperationsAsync()
                Await state.AssertSelectedCompletionItem("On Error Resume Next", description:=String.Format(FeaturesResources._0_Keyword, "On Error Resume Next") + vbCrLf + VBFeaturesResources.When_a_run_time_error_occurs_execution_transfers_to_the_statement_following_the_statement_or_procedure_call_that_resulted_in_the_error)
                state.SendTypeChars(" ")
                Await state.AssertNoCompletionSession()
            End Using
        End Function

        <MemberData(NameOf(AllCompletionImplementations))> <WpfTheory, Trait(Traits.Feature, Traits.Features.Completion)>
        Public Async Function CompletionNotShownWhenBackspacingThroughWhitespace(completionImplementation As CompletionImplementation) As Task
            Using state = TestStateFactory.CreateVisualBasicTestState(completionImplementation,
                              <Document>
                                  Module M
                                      Sub Goo()
                                          If True Then $$Console.WriteLine()
                                      End Sub
                                  End Module
                              </Document>)

                state.SendBackspace()
                Await state.AssertNoCompletionSession()
            End Using
        End Function

        <MemberData(NameOf(AllCompletionImplementations))> <WpfTheory, Trait(Traits.Feature, Traits.Features.Completion), WorkItem(541032, "http://vstfdevdiv:8080/DevDiv2/DevDiv/_workitems/edit/541032")>
        Public Async Function CompletionNotShownWhenBackspacingThroughNewline(completionImplementation As CompletionImplementation) As Task
            Using state = TestStateFactory.CreateVisualBasicTestState(completionImplementation,
                              <Document>
Module Program
    Sub Main()
        If True And
$$False Then
         End If
    End Sub
End Module
                              </Document>)

                state.SendBackspace()
                Await state.AssertNoCompletionSession()
            End Using
        End Function

        <MemberData(NameOf(AllCompletionImplementations))> <WpfTheory, Trait(Traits.Feature, Traits.Features.Completion)>
        Public Async Function CompletionAdjustInsertionText_CommitsOnOpenParens1(completionImplementation As CompletionImplementation) As Task
            Using state = TestStateFactory.CreateVisualBasicTestState(completionImplementation,
                              <document>
                                  Module M
                                    Sub FogBar()
                                    End Sub
                                    Sub test()
                                      $$
                                    End Sub
                                  End Module
                              </document>)

                state.SendTypeChars("Fog(")
                Await state.AssertCompletionSession()

                Assert.Contains("    FogBar(", state.GetLineTextFromCaretPosition(), StringComparison.Ordinal)
            End Using
        End Function

        <MemberData(NameOf(AllCompletionImplementations))> <WpfTheory, Trait(Traits.Feature, Traits.Features.Completion)>
        Public Async Function CompletionUpAfterDot(completionImplementation As CompletionImplementation) As Task
            Using state = TestStateFactory.CreateVisualBasicTestState(completionImplementation,
                              <document>
                                Class Program
                                    Sub Main(args As String())
                                        Program$$
                                    End Sub
                                End Class
                              </document>)

                Await state.AssertNoCompletionSession()
                state.SendTypeChars(".")
                Await state.AssertCompletionSession()
            End Using
        End Function

        <WorkItem(546432, "http://vstfdevdiv:8080/DevDiv2/DevDiv/_workitems/edit/546432")>
        <MemberData(NameOf(AllCompletionImplementations))> <WpfTheory, Trait(Traits.Feature, Traits.Features.Completion)>
        Public Sub ImplementsCompletionFaultTolerance(completionImplementation As CompletionImplementation)
            Using state = TestStateFactory.CreateVisualBasicTestState(completionImplementation,
                              <Document>
                                  Imports System
                                  Class C
                                      Sub Goo() Implements ICloneable$$
                                  End Module
                              </Document>)

                state.SendTypeChars(".")
            End Using
        End Sub

        <WorkItem(5487, "https://github.com/dotnet/roslyn/issues/5487")>
        <MemberData(NameOf(AllCompletionImplementations))> <WpfTheory, Trait(Traits.Feature, Traits.Features.Completion)>
        Public Async Function TestCommitCharTypedAtTheBeginingOfTheFilterSpan(completionImplementation As CompletionImplementation) As Task
            Using state = TestStateFactory.CreateVisualBasicTestState(completionImplementation,
                  <Document><![CDATA[
Class C
    Public Fuction F() As Boolean
        If $$
    End Function
End Class
            ]]></Document>)

                state.SendTypeChars("tru")
                Await state.AssertCompletionSession()
                state.SendLeftKey()
                state.SendLeftKey()
                state.SendLeftKey()
                Await state.AssertSelectedCompletionItem(isSoftSelected:=True)
                state.SendTypeChars("(")
                Await state.WaitForAsynchronousOperationsAsync()
                Assert.Equal("If (tru", state.GetLineTextFromCaretPosition().Trim())
                Assert.Equal("t", state.GetCaretPoint().BufferPosition.GetChar())
            End Using
        End Function

        <MemberData(NameOf(AllCompletionImplementations))> <WpfTheory, Trait(Traits.Feature, Traits.Features.Completion)>
        Public Async Function CompletionAdjustInsertionText_CommitsOnOpenParens2(completionImplementation As CompletionImplementation) As Task
            Using state = TestStateFactory.CreateVisualBasicTestState(completionImplementation,
                              <document>
                                  Module M
                                    Sub FogBar(Of T)()
                                    End Sub
                                    Sub test()
                                      $$
                                    End Sub
                                  End Module
                              </document>)

                state.SendTypeChars("Fog(")
                Await state.AssertCompletionSession()

                Assert.Contains("    FogBar(", state.GetLineTextFromCaretPosition(), StringComparison.Ordinal)
            End Using
        End Function

        <MemberData(NameOf(AllCompletionImplementations))> <WpfTheory, Trait(Traits.Feature, Traits.Features.Completion)>
        Public Async Function CompletionDismissedAfterEscape1(completionImplementation As CompletionImplementation) As Task
            Using state = TestStateFactory.CreateVisualBasicTestState(completionImplementation,
                              <document>
                                Class Program
                                    Sub Main(args As String())
                                        Program$$
                                    End Sub
                                End Class
                              </document>)

                Await state.AssertNoCompletionSession()
                state.SendTypeChars(".")
                Await state.AssertCompletionSession()
                state.SendEscape()
                Await state.AssertNoCompletionSession()
            End Using
        End Function

        <WorkItem(543497, "http://vstfdevdiv:8080/DevDiv2/DevDiv/_workitems/edit/543497")>
        <WpfFact, Trait(Traits.Feature, Traits.Features.Completion)>
        Public Async Function TestEnterOnSoftSelection1() As Task
            ' Code must be left-aligned because of https://github.com/dotnet/roslyn/issues/27988
            Using state = TestState.CreateVisualBasicTestState(
                              <document>
Class Program
    Shared Sub Main(args As String())
        Program.$$
    End Sub
End Class
                              </document>)

                state.SendInvokeCompletionList()
                Await state.WaitForAsynchronousOperationsAsync()
                Await state.AssertSelectedCompletionItem("Equals", isSoftSelected:=True)
                Dim caretPos = state.GetCaretPoint().BufferPosition.Position
                state.SendReturn()
                state.Workspace.Documents.First().GetTextView().Caret.MoveTo(New SnapshotPoint(state.Workspace.Documents.First().TextBuffer.CurrentSnapshot, caretPos))
                Await state.WaitForAsynchronousOperationsAsync()
                Assert.Contains("Program." + vbCrLf, state.GetLineFromCurrentCaretPosition().GetTextIncludingLineBreak(), StringComparison.Ordinal)
            End Using
        End Function

        <MemberData(NameOf(AllCompletionImplementations))> <WpfTheory, Trait(Traits.Feature, Traits.Features.Completion)>
        Public Async Function CompletionTestTab1(completionImplementation As CompletionImplementation) As Task
            Using state = TestStateFactory.CreateVisualBasicTestState(completionImplementation,
                              <document>
                                  Module M
                                    Sub FogBar()
                                    End Sub
                                    Sub test()
                                      $$
                                    End Sub
                                  End Module
                              </document>)

                state.SendTypeChars("Fog")
                state.SendTab()
                Await state.AssertNoCompletionSession()

                Assert.Contains("    FogBar", state.GetLineTextFromCaretPosition(), StringComparison.Ordinal)
            End Using
        End Function

        <MemberData(NameOf(AllCompletionImplementations))> <WpfTheory, Trait(Traits.Feature, Traits.Features.Completion)>
        Public Async Function DotIsInserted(completionImplementation As CompletionImplementation) As Task
            Using state = TestStateFactory.CreateVisualBasicTestState(completionImplementation,
                              <document>
                                Class Program
                                    Sub Main(args As String())
                                        $$
                                    End Sub
                                End Class
                              </document>)
                state.SendTypeChars("Progra.")
                Await state.AssertCompletionSession()
                Await state.AssertSelectedCompletionItem(displayText:="Equals", isSoftSelected:=True)
                Assert.Contains("Program.", state.GetLineTextFromCaretPosition(), StringComparison.Ordinal)
            End Using
        End Function

        <MemberData(NameOf(AllCompletionImplementations))> <WpfTheory, Trait(Traits.Feature, Traits.Features.Completion)>
        Public Async Function TestReturn1(completionImplementation As CompletionImplementation) As Task
            Using state = TestStateFactory.CreateVisualBasicTestState(completionImplementation,
                              <document>
Class Program
    Sub Main(args As String())
        $$
    End Sub
End Class
                              </document>)
                state.SendTypeChars("Progra")
                state.SendReturn()
                Await state.AssertNoCompletionSession()
                Assert.Contains(<text>
    Sub Main(args As String())
        Program

    End Sub</text>.NormalizedValue, state.GetDocumentText(), StringComparison.Ordinal)
            End Using
        End Function

        <MemberData(NameOf(AllCompletionImplementations))> <WpfTheory, Trait(Traits.Feature, Traits.Features.Completion)>
        Public Async Function TestDown1(completionImplementation As CompletionImplementation) As Task
            Using state = TestStateFactory.CreateVisualBasicTestState(completionImplementation,
                              <document>
Namespace N
    Class A
    End Class
    Class B
    End Class
    Class C
    End Class
End Namespace
Class Program
    Sub Main(args As String())
        N$$
    End Sub
End Class
                              </document>)
                state.SendTypeChars(".A")
                Await state.AssertCompletionSession()
                Await state.AssertSelectedCompletionItem(displayText:="A", isHardSelected:=True)
                state.SendDownKey()
                Await state.WaitForAsynchronousOperationsAsync()
                Await state.AssertSelectedCompletionItem(displayText:="B", isHardSelected:=True)
                state.SendDownKey()
                Await state.WaitForAsynchronousOperationsAsync()
                Await state.AssertSelectedCompletionItem(displayText:="C", isHardSelected:=True)
                state.SendDownKey()
                Await state.WaitForAsynchronousOperationsAsync()
                Await state.AssertSelectedCompletionItem(displayText:="C", isHardSelected:=True)
                state.SendPageUp()
                Await state.WaitForAsynchronousOperationsAsync()
                Await state.AssertSelectedCompletionItem(displayText:="A", isHardSelected:=True)
                state.SendUpKey()
                Await state.WaitForAsynchronousOperationsAsync()
                Await state.AssertSelectedCompletionItem(displayText:="A", isHardSelected:=True)
            End Using
        End Function

        <MemberData(NameOf(AllCompletionImplementations))> <WpfTheory, Trait(Traits.Feature, Traits.Features.Completion)>
        Public Async Function TestFirstCharacterDoesNotFilter1(completionImplementation As CompletionImplementation) As Task
            Using state = TestStateFactory.CreateVisualBasicTestState(completionImplementation,
                              <document>
Namespace N
    Class A
    End Class
    Class B
    End Class
    Class C
    End Class
End Namespace
Class Program
    Sub Main(args As String())
        N$$
    End Sub
End Class
                              </document>)
                state.SendTypeChars(".A")
                Await state.AssertCompletionSession()
                Assert.Equal(3, state.GetCompletionItems().Count)
            End Using
        End Function

        <MemberData(NameOf(AllCompletionImplementations))> <WpfTheory, Trait(Traits.Feature, Traits.Features.Completion)>
        Public Async Function TestSecondCharacterDoesFilter1(completionImplementation As CompletionImplementation) As Task
            Using state = TestStateFactory.CreateVisualBasicTestState(completionImplementation,
                              <document>
Namespace N
    Class AAA
    End Class
    Class AAB
    End Class
    Class BB
    End Class
    Class CC
    End Class
End Namespace
Class Program
    Sub Main(args As String())
        N$$
    End Sub
End Class
                              </document>)
                state.SendTypeChars(".A")
                Await state.WaitForAsynchronousOperationsAsync()
                Assert.Equal(4, state.GetCompletionItems().Count)
                state.SendTypeChars("A")
                Await state.WaitForAsynchronousOperationsAsync()
                Assert.Equal(2, state.GetCompletionItems().Count)
            End Using
        End Function

        <MemberData(NameOf(AllCompletionImplementations))> <WpfTheory, Trait(Traits.Feature, Traits.Features.Completion)>
        Public Async Function TestNavigateSoftToHard(completionImplementation As CompletionImplementation) As Task
            Using state = TestStateFactory.CreateVisualBasicTestState(completionImplementation,
                              <document>
                                Class Program
                                    Shared Sub Main(args As String())
                                        Program.$$
                                    End Sub
                                End Class
                              </document>)

                state.SendInvokeCompletionList()
                Await state.WaitForAsynchronousOperationsAsync()
                Await state.AssertSelectedCompletionItem(displayText:="Equals", isSoftSelected:=True)
                state.SendUpKey()
                Await state.WaitForAsynchronousOperationsAsync()
                Await state.AssertSelectedCompletionItem(displayText:="Equals", isHardSelected:=True)
            End Using
        End Function

        <MemberData(NameOf(AllCompletionImplementations))> <WpfTheory, Trait(Traits.Feature, Traits.Features.Completion)>
        Public Async Function TestBackspaceBeforeCompletedComputation(completionImplementation As CompletionImplementation) As Task
            ' Simulate a very slow completionImplementation provider.
            Dim e = New ManualResetEvent(False)
            Dim provider = CreateTriggeredCompletionProvider(e)

            Using state = TestStateFactory.CreateVisualBasicTestState(completionImplementation,
                              <document>
                                Class Program
                                    Shared Sub Main(args As String())
                                        Program$$
                                    End Sub
                                End Class
                              </document>, extraCompletionProviders:={provider})

                Await state.AssertNoCompletionSession()
                state.SendTypeChars(".M")

                ' We should not have a session now.  Note: do not block as this will just hang things
                ' since the provider will not return.
                Await state.AssertNoCompletionSession(block:=False)

                ' Now, navigate back.
                state.SendBackspace()

                ' allow the provider to continue
                e.Set()

                ' At this point, completionImplementation will be available since the caret is still within the model's span.
                Await state.AssertCompletionSession()

                ' Now, navigate back again.  Completion should be dismissed
                state.SendBackspace()
                Await state.AssertNoCompletionSession()
            End Using
        End Function

        <MemberData(NameOf(AllCompletionImplementations))> <WpfTheory, Trait(Traits.Feature, Traits.Features.Completion)>
        Public Async Function TestNavigationBeforeCompletedComputation(completionImplementation As CompletionImplementation) As Task
            ' Simulate a very slow completionImplementation provider.
            Dim e = New ManualResetEvent(False)
            Dim provider = CreateTriggeredCompletionProvider(e)

            Using state = TestStateFactory.CreateVisualBasicTestState(completionImplementation,
                              <document>
                                Class Program
                                    Shared Sub Main(args As String())
                                        Program$$
                                    End Sub
                                End Class
                              </document>, extraCompletionProviders:={provider})

                Await state.AssertNoCompletionSession()
                state.SendTypeChars(".Ma")

                ' We should not have a session now.  Note: do not block as this will just hang things
                ' since the provider will not return.
                Await state.AssertNoCompletionSession(block:=False)

                ' Now, navigate using the caret.
                state.SendMoveToPreviousCharacter()

                ' allow the provider to continue
                e.Set()

                ' We should not have a session since we tear things down if we see a caret move
                ' before the providers have returned.
                Await state.AssertNoCompletionSession()
            End Using
        End Function

        <WpfFact, Trait(Traits.Feature, Traits.Features.Completion)>
        Public Async Function TestNavigateOutOfItemChangeSpan() As Task
            ' Code must be left-aligned because of https://github.com/dotnet/roslyn/issues/27988
            Using state = TestState.CreateVisualBasicTestState(
                              <document>
Class Program
    Shared Sub Main(args As String())
        Program$$
    End Sub
End Class
                              </document>)

                Await state.AssertNoCompletionSession()
                state.SendTypeChars(".Ma")
                Await state.AssertCompletionSession()
                state.SendMoveToPreviousCharacter()
                Await state.AssertCompletionSession()
                state.SendMoveToPreviousCharacter()
                Await state.AssertCompletionSession()
                state.SendMoveToPreviousCharacter()
                Await state.AssertNoCompletionSession()
            End Using
        End Function

        <MemberData(NameOf(AllCompletionImplementations))> <WpfTheory, Trait(Traits.Feature, Traits.Features.Completion)>
        Public Async Function TestUndo1(completionImplementation As CompletionImplementation) As Task
            Using state = TestStateFactory.CreateVisualBasicTestState(completionImplementation,
                              <document>
                                Class Program
                                    Shared Sub Main(args As String())
                                        Program$$
                                    End Sub
                                End Class
                              </document>)

                Await state.AssertNoCompletionSession()
                state.SendTypeChars(".Ma(")
                Await state.AssertCompletionSession()
                Assert.Contains(".Main(", state.GetLineTextFromCaretPosition(), StringComparison.Ordinal)
                state.SendUndo()
                Await state.WaitForAsynchronousOperationsAsync()
                Assert.Contains(".Ma(", state.GetLineTextFromCaretPosition(), StringComparison.Ordinal)
            End Using
        End Function

        <MemberData(NameOf(AllCompletionImplementations))> <WpfTheory, Trait(Traits.Feature, Traits.Features.Completion)>
        Public Async Function TestCommitAfterNavigation(completionImplementation As CompletionImplementation) As Task
            Using state = TestStateFactory.CreateVisualBasicTestState(completionImplementation,
                              <document>
Namespace N
    Class A
    End Class
    Class B
    End Class
    Class C
    End Class
End Namespace
Class Program
    Sub Main(args As String())
        N$$
    End Sub
End Class
                              </document>)
                state.SendTypeChars(".A")
                Await state.AssertCompletionSession()
                Await state.AssertSelectedCompletionItem(displayText:="A", isHardSelected:=True)
                state.SendDownKey()
                Await state.WaitForAsynchronousOperationsAsync()
                Await state.AssertSelectedCompletionItem(displayText:="B", isHardSelected:=True)
                state.SendTab()
                Await state.WaitForAsynchronousOperationsAsync()
                Assert.Contains(".B", state.GetLineTextFromCaretPosition(), StringComparison.Ordinal)
            End Using
        End Function

        <MemberData(NameOf(AllCompletionImplementations))> <WpfTheory, Trait(Traits.Feature, Traits.Features.Completion)>
        Public Async Function TestSelectCompletionItemThroughPresenter(completionImplementation As CompletionImplementation) As Task
            Using state = TestStateFactory.CreateVisualBasicTestState(completionImplementation,
                              <document>
Namespace N
    Class A
    End Class
    Class B
    End Class
    Class C
    End Class
End Namespace
Class Program
    Sub Main(args As String())
        N$$
    End Sub
End Class
                              </document>)
                state.SendTypeChars(".A")
                Await state.AssertCompletionSession()
                Await state.AssertSelectedCompletionItem(displayText:="A", isHardSelected:=True)
                Await state.WaitForAsynchronousOperationsAsync()
                state.SendSelectCompletionItemThroughPresenterSession(state.GetCompletionItems().First(
                                                           Function(i) i.DisplayText = "B"))
                state.SendTab()
                Assert.Contains(".B", state.GetLineTextFromCaretPosition(), StringComparison.Ordinal)
            End Using
        End Function

        <MemberData(NameOf(AllCompletionImplementations))> <WpfTheory, Trait(Traits.Feature, Traits.Features.Completion)>
        Public Async Function TestFiltering1(completionImplementation As CompletionImplementation) As Task
            Using state = TestStateFactory.CreateVisualBasicTestState(completionImplementation,
                  <document>
Imports System

Class c
    Sub Main
        $$
    End Sub
End Class</document>)
                state.SendTypeChars("Sy")
                Await state.WaitForAsynchronousOperationsAsync()
                Assert.True(state.CompletionItemsContainsAll(displayText:={"OperatingSystem", "System"}))
                Assert.False(state.CompletionItemsContainsAny(displayText:={"Exception", "Activator"}))
            End Using
        End Function

        <MemberData(NameOf(AllCompletionImplementations))> <WpfTheory, Trait(Traits.Feature, Traits.Features.Completion)>
        Public Async Function TestMSCorLibTypes(completionImplementation As CompletionImplementation) As Task
            Using state = TestStateFactory.CreateVisualBasicTestState(completionImplementation,
                  <document>
Imports System

Class c
    Inherits$$
End Class</document>)
                state.SendTypeChars(" ")
                Await state.AssertCompletionSession()
                Assert.True(state.CompletionItemsContainsAll(displayText:={"Attribute", "Exception"}))
            End Using
        End Function

        <MemberData(NameOf(AllCompletionImplementations))> <WpfTheory, Trait(Traits.Feature, Traits.Features.Completion)>
        Public Async Function TestDescription1(completionImplementation As CompletionImplementation) As Task
            Using state = TestStateFactory.CreateVisualBasicTestState(completionImplementation,
                  <document>
                      <![CDATA[Imports System

''' <summary>
''' TestDoc
''' </summary>
Class TestException
    Inherits Exception
End Class

Class MyException
    Inherits $$
End Class]]></document>)
                state.SendTypeChars("TestEx")
                Await state.AssertCompletionSession()
                Await state.AssertSelectedCompletionItem(description:="Class TestException" & vbCrLf & "TestDoc")
            End Using
        End Function

        <MemberData(NameOf(AllCompletionImplementations))> <WpfTheory, Trait(Traits.Feature, Traits.Features.Completion)>
        Public Async Function TestObjectCreationPreselection1(completionImplementation As CompletionImplementation) As Task
            Using state = TestStateFactory.CreateVisualBasicTestState(completionImplementation,
                  <Document><![CDATA[
Imports System
Imports System.Collections.Generic
Imports System.Linq

Module Program
    Sub Main(args As String())
        Dim x As List(Of Integer) = New$$
    End Sub
End Module]]></Document>)

                state.SendTypeChars(" ")
                Await state.WaitForAsynchronousOperationsAsync()
                Await state.AssertSelectedCompletionItem(displayText:="List(Of Integer)", isHardSelected:=True)
                Assert.True(state.CompletionItemsContainsAll(displayText:={"LinkedList(Of " & ChrW(&H2026) & ")", "List(Of " & ChrW(&H2026) & ")", "System"}))
                state.SendTypeChars("Li")
                Await state.WaitForAsynchronousOperationsAsync()
                Await state.AssertSelectedCompletionItem(displayText:="List(Of Integer)", isHardSelected:=True)
                Assert.True(state.CompletionItemsContainsAll(displayText:={"LinkedList(Of " & ChrW(&H2026) & ")", "List(Of " & ChrW(&H2026) & ")"}))
                Assert.False(state.CompletionItemsContainsAny(displayText:={"System"}))
                state.SendTypeChars("n")
                Await state.WaitForAsynchronousOperationsAsync()
                Await state.AssertSelectedCompletionItem(displayText:="LinkedList(Of " & ChrW(&H2026) & ")", isHardSelected:=True)
                state.SendBackspace()
                Await state.WaitForAsynchronousOperationsAsync()
                Await state.AssertSelectedCompletionItem(displayText:="List(Of Integer)", isHardSelected:=True)
                state.SendTab()
                Await state.WaitForAsynchronousOperationsAsync()
                Assert.Contains("New List(Of Integer)", state.GetLineTextFromCaretPosition(), StringComparison.Ordinal)
            End Using
        End Function

        <WorkItem(287, "https://github.com/dotnet/roslyn/issues/287")>
        <MemberData(NameOf(AllCompletionImplementations))> <WpfTheory, Trait(Traits.Feature, Traits.Features.Completion)>
        Public Async Function NotEnumPreselectionAfterBackspace(completionImplementation As CompletionImplementation) As Task
            Using state = TestStateFactory.CreateVisualBasicTestState(completionImplementation,
                  <Document><![CDATA[
Enum E
    Bat
End Enum
 
Class C
    Sub Test(param As E)
        Dim b As E
        Test(b.$$)
    End Sub
End Class]]></Document>)

                state.SendBackspace()
                Await state.WaitForAsynchronousOperationsAsync()
                Await state.AssertSelectedCompletionItem(displayText:="b", isHardSelected:=True)
            End Using
        End Function

        <WorkItem(543496, "http://vstfdevdiv:8080/DevDiv2/DevDiv/_workitems/edit/543496")>
        <MemberData(NameOf(AllCompletionImplementations))> <WpfTheory, Trait(Traits.Feature, Traits.Features.Completion)>
        Public Async Function TestNumericLiteralWithNoMatch(completionImplementation As CompletionImplementation) As Task
            Using state = TestStateFactory.CreateVisualBasicTestState(completionImplementation,
                  <Document>
Imports System

Module Program
    Sub Main(args As String())
        Dim i =$$
    End Sub
End Module</Document>)

                state.SendTypeChars(" 0")
                Await state.AssertNoCompletionSession()
                state.SendReturn()
                Await state.AssertNoCompletionSession()
                Assert.Equal(<Document>
Imports System

Module Program
    Sub Main(args As String())
        Dim i = 0

    End Sub
End Module</Document>.NormalizedValue, state.GetDocumentText())
            End Using
        End Function

        <WorkItem(543496, "http://vstfdevdiv:8080/DevDiv2/DevDiv/_workitems/edit/543496")>
        <MemberData(NameOf(AllCompletionImplementations))> <WpfTheory, Trait(Traits.Feature, Traits.Features.Completion)>
        Public Async Function TestNumericLiteralWithPartialMatch(completionImplementation As CompletionImplementation) As Task
            Using state = TestStateFactory.CreateVisualBasicTestState(completionImplementation,
                  <Document>
Imports System

Module Program
    Sub Main(args As String())
        Dim i =$$
    End Sub
End Module</Document>)

                ' Could match Int32
                ' kayleh 1/17/2013, but we decided to have #s always dismiss the list in bug 547287
                state.SendTypeChars(" 3")
                Await state.AssertNoCompletionSession()
                state.SendReturn()
                Await state.AssertNoCompletionSession()
                Assert.Equal(<Document>
Imports System

Module Program
    Sub Main(args As String())
        Dim i = 3

    End Sub
End Module</Document>.NormalizedValue, state.GetDocumentText())
            End Using
        End Function

        <WorkItem(543496, "http://vstfdevdiv:8080/DevDiv2/DevDiv/_workitems/edit/543496")>
        <MemberData(NameOf(AllCompletionImplementations))> <WpfTheory, Trait(Traits.Feature, Traits.Features.Completion)>
        Public Async Function TestNumbersAfterLetters(completionImplementation As CompletionImplementation) As Task
            Using state = TestStateFactory.CreateVisualBasicTestState(completionImplementation,
                  <Document>
Imports System

Module Program
    Sub Main(args As String())
        Dim i =$$
    End Sub
End Module</Document>)

                ' Could match Int32
                state.SendTypeChars(" I3")
                Await state.AssertCompletionSession()
                Await state.AssertSelectedCompletionItem(displayText:="Int32", isHardSelected:=True)
                state.SendReturn()
                Await state.AssertNoCompletionSession()
                Assert.Equal(<Document>
Imports System

Module Program
    Sub Main(args As String())
        Dim i = Int32

    End Sub
End Module</Document>.NormalizedValue, state.GetDocumentText())
            End Using
        End Function

        <MemberData(NameOf(AllCompletionImplementations))> <WpfTheory, Trait(Traits.Feature, Traits.Features.Completion)>
        Public Async Function TestNotAfterTypingDotAfterIntegerLiteral(completionImplementation As CompletionImplementation) As Task
            Using state = TestStateFactory.CreateVisualBasicTestState(completionImplementation,
                              <Document>
class c
    sub M()
        WriteLine(3$$
    end sub
end class
                              </Document>)

                state.SendTypeChars(".")
                Await state.AssertNoCompletionSession()
            End Using
        End Function

        <MemberData(NameOf(AllCompletionImplementations))> <WpfTheory, Trait(Traits.Feature, Traits.Features.Completion)>
        Public Async Function TestAfterExplicitInvokeAfterDotAfterIntegerLiteral(completionImplementation As CompletionImplementation) As Task
            Using state = TestStateFactory.CreateVisualBasicTestState(completionImplementation,
                              <Document>
class c
    sub M()
        WriteLine(3.$$
    end sub
end class
                              </Document>)

                state.SendInvokeCompletionList()
                Await state.AssertCompletionSession()
                Assert.True(state.CompletionItemsContainsAll({"ToString"}))
            End Using
        End Function

        <WorkItem(543669, "http://vstfdevdiv:8080/DevDiv2/DevDiv/_workitems/edit/543669")>
        <MemberData(NameOf(AllCompletionImplementations))> <WpfTheory, Trait(Traits.Feature, Traits.Features.Completion)>
        Public Async Function TestDeleteWordToLeft(completionImplementation As CompletionImplementation) As Task
            Using state = TestStateFactory.CreateVisualBasicTestState(completionImplementation,
                              <Document>
class c
    sub M()
        $$
    end sub
end class
                              </Document>)
                state.SendTypeChars("Dim i =")
                Await state.AssertCompletionSession()
                state.SendDeleteWordToLeft()
                Await state.AssertNoCompletionSession()
            End Using
        End Function

        <WorkItem(543617, "http://vstfdevdiv:8080/DevDiv2/DevDiv/_workitems/edit/543617")>
        <MemberData(NameOf(AllCompletionImplementations))> <WpfTheory, Trait(Traits.Feature, Traits.Features.Completion)>
        Public Async Function TestCompletionGenericWithOpenParen(completionImplementation As CompletionImplementation) As Task
            Using state = TestStateFactory.CreateVisualBasicTestState(completionImplementation,
                              <Document>
class c
    sub Goo(Of X)()
        $$
    end sub
end class
                              </Document>)
                state.SendTypeChars("Go(")
                Await state.AssertCompletionSession()
                Assert.Equal("        Goo(", state.GetLineTextFromCaretPosition())
                Assert.DoesNotContain("Goo(Of", state.GetLineTextFromCaretPosition(), StringComparison.Ordinal)
            End Using
        End Function

        <WorkItem(543617, "http://vstfdevdiv:8080/DevDiv2/DevDiv/_workitems/edit/543617")>
        <MemberData(NameOf(AllCompletionImplementations))> <WpfTheory, Trait(Traits.Feature, Traits.Features.Completion)>
        Public Async Function TestCompletionGenericWithSpace(completionImplementation As CompletionImplementation) As Task
            Using state = TestStateFactory.CreateVisualBasicTestState(completionImplementation,
                              <Document>
class c
    sub Goo(Of X)()
        $$
    end sub
end class
                              </Document>)
                state.SendTypeChars("Go ")
                Await state.AssertCompletionSession()
                Assert.Equal("        Goo(Of ", state.GetLineTextFromCaretPosition())
            End Using
        End Function

        <MemberData(NameOf(AllCompletionImplementations))> <WpfTheory, Trait(Traits.Feature, Traits.Features.Completion)>
        Public Async Function CommitForImportsStatement1(completionImplementation As CompletionImplementation) As Task
            Using state = TestStateFactory.CreateVisualBasicTestState(completionImplementation,
                              <Document>
                                  $$
                              </Document>)

                state.SendTypeChars("Imports Sys")
                Await state.WaitForAsynchronousOperationsAsync()
                Await state.AssertSelectedCompletionItem(displayText:="System", isHardSelected:=True)
                state.SendTypeChars("(")
                Await state.AssertNoCompletionSession()
                Assert.Contains("Imports Sys(", state.GetLineTextFromCaretPosition(), StringComparison.Ordinal)
            End Using
        End Function

        <MemberData(NameOf(AllCompletionImplementations))> <WpfTheory, Trait(Traits.Feature, Traits.Features.Completion)>
        Public Async Function CommitForImportsStatement2(completionImplementation As CompletionImplementation) As Task
            Using state = TestStateFactory.CreateVisualBasicTestState(completionImplementation,
                              <Document>
                                  $$
                              </Document>)

                state.SendTypeChars("Imports Sys")
                Await state.WaitForAsynchronousOperationsAsync()
                Await state.AssertSelectedCompletionItem(displayText:="System", isHardSelected:=True)
                state.SendTypeChars(".")
                Await state.AssertCompletionSession()
                Assert.Contains("Imports System.", state.GetLineTextFromCaretPosition(), StringComparison.Ordinal)
            End Using
        End Function

        <MemberData(NameOf(AllCompletionImplementations))> <WpfTheory, Trait(Traits.Feature, Traits.Features.Completion)>
        Public Async Function CommitForImportsStatement3(completionImplementation As CompletionImplementation) As Task
            Using state = TestStateFactory.CreateVisualBasicTestState(completionImplementation,
                            <Document>
                                $$
                            </Document>)

                state.SendTypeChars("Imports Sys")
                Await state.WaitForAsynchronousOperationsAsync()
                Await state.AssertSelectedCompletionItem(displayText:="System", isHardSelected:=True)
                state.SendTypeChars(" ")
                Await state.AssertNoCompletionSession()
                Assert.Contains("Imports Sys ", state.GetLineTextFromCaretPosition(), StringComparison.Ordinal)
            End Using
        End Function

        <WorkItem(544190, "http://vstfdevdiv:8080/DevDiv2/DevDiv/_workitems/edit/544190")>
        <MemberData(NameOf(AllCompletionImplementations))> <WpfTheory, Trait(Traits.Feature, Traits.Features.Completion)>
        Public Async Function DoNotInsertEqualsForNamedParameterCommitWithColon(completionImplementation As CompletionImplementation) As Task
            Using state = TestStateFactory.CreateVisualBasicTestState(completionImplementation,
                            <Document>
    Class Class1
        Sub Method()
            Test($$
        End Sub
        Sub Test(Optional x As Integer = 42)
 
        End Sub
    End Class 
                            </Document>)

                state.SendTypeChars("x:")
                Await state.AssertNoCompletionSession()
                Assert.DoesNotContain(":=", state.GetLineTextFromCaretPosition(), StringComparison.Ordinal)
            End Using
        End Function

        <WorkItem(544190, "http://vstfdevdiv:8080/DevDiv2/DevDiv/_workitems/edit/544190")>
        <MemberData(NameOf(AllCompletionImplementations))> <WpfTheory, Trait(Traits.Feature, Traits.Features.Completion)>
        Public Async Function DoInsertEqualsForNamedParameterCommitWithSpace(completionImplementation As CompletionImplementation) As Task
            Using state = TestStateFactory.CreateVisualBasicTestState(completionImplementation,
                            <Document>
    Class Class1
        Sub Method()
            Test($$
        End Sub
        Sub Test(Optional x As Integer = 42)
 
        End Sub
    End Class 
                            </Document>)

                state.SendTypeChars("x")
                state.SendTab()
                Await state.AssertNoCompletionSession()
                Assert.Contains(":=", state.GetLineTextFromCaretPosition(), StringComparison.Ordinal)
            End Using
        End Function

        <WorkItem(544150, "http://vstfdevdiv:8080/DevDiv2/DevDiv/_workitems/edit/544150")>
        <MemberData(NameOf(AllCompletionImplementations))> <WpfTheory, Trait(Traits.Feature, Traits.Features.Completion)>
        Public Async Function ConsumeHashForPreprocessorCompletion(completionImplementation As CompletionImplementation) As Task
            Using state = TestStateFactory.CreateVisualBasicTestState(completionImplementation,
                            <Document>
$$
                            </Document>)

                state.SendTypeChars("#re")
                state.SendTab()
                Await state.AssertNoCompletionSession()
                Assert.Equal("#Region", state.GetLineTextFromCaretPosition())
            End Using
        End Function

        <MemberData(NameOf(AllCompletionImplementations))> <WpfTheory, Trait(Traits.Feature, Traits.Features.Completion)>
        Public Async Function EnumCompletionTriggeredOnSpace(completionImplementation As CompletionImplementation) As Task
            Using state = TestStateFactory.CreateVisualBasicTestState(completionImplementation,
                              <Document>
Enum Numeros
    Uno
    Dos
End Enum
Class Goo
    Sub Bar(a As Integer, n As Numeros)
    End Sub
    Sub Baz()
        Bar(0$$
    End Sub
End Class
                              </Document>)

                state.SendTypeChars(", ")
                Await state.WaitForAsynchronousOperationsAsync()
                Await state.AssertSelectedCompletionItem(displayText:="Numeros.Dos", isSoftSelected:=True)
            End Using
        End Function

        Private Function CreateTriggeredCompletionProvider(e As ManualResetEvent) As CompletionProvider
            Return New MockCompletionProvider(getItems:=Function(t, p, c)
                                                            e.WaitOne()
                                                            Return Nothing
                                                        End Function,
                                              isTriggerCharacter:=Function(t, p) True)
        End Function

        <WorkItem(544297, "http://vstfdevdiv:8080/DevDiv2/DevDiv/_workitems/edit/544297")>
        <MemberData(NameOf(AllCompletionImplementations))> <WpfTheory, Trait(Traits.Feature, Traits.Features.Completion)>
        Public Async Function TestVerbatimNamedIdentifierFiltering(completionImplementation As CompletionImplementation) As Task
            Using state = TestStateFactory.CreateVisualBasicTestState(completionImplementation,
                              <Document>
Class Class1
    Private Sub Test([string] As String)
        Test($$
    End Sub
End Class
                              </Document>)

                state.SendTypeChars("s")
                Await state.AssertCompletionSession()
                Assert.True(state.GetCompletionItems().Any(Function(i) i.DisplayText = "string:="))
                state.SendTypeChars("t")
                Await state.WaitForAsynchronousOperationsAsync()
                Assert.True(state.GetCompletionItems().Any(Function(i) i.DisplayText = "string:="))
            End Using
        End Function

        <WorkItem(544299, "http://vstfdevdiv:8080/DevDiv2/DevDiv/_workitems/edit/544299")>
<<<<<<< HEAD
        <WpfFact, Trait(Traits.Feature, Traits.Features.Completion)>
        Public Async Function TestExclusiveNamedParameterCompletion() As Task
            Using state = TestState.CreateTestStateFromWorkspace(
                      <Workspace>
                          <Project Language="Visual Basic" CommonReferences="true" LanguageVersion="VisualBasic15">
=======
        <MemberData(NameOf(AllCompletionImplementations))> <WpfTheory, Trait(Traits.Feature, Traits.Features.Completion)>
        Public Async Function TestExclusiveNamedParameterCompletion(completionImplementation As CompletionImplementation) As Task
            Using state = TestStateFactory.CreateVisualBasicTestState(completionImplementation,
>>>>>>> 6805b2e5
                              <Document>
Class Class1
    Private Sub Test()
        Goo(bool:=False,$$
    End Sub
 
    Private Sub Goo(str As String, character As Char)
    End Sub
 
    Private Sub Goo(str As String, bool As Boolean)
    End Sub
End Class
                              </Document>
                          </Project>
                      </Workspace>)

                state.SendTypeChars(" ")
                Await state.AssertCompletionSession()
                Assert.Equal(1, state.GetCompletionItems().Count)
                Assert.True(state.GetCompletionItems().Any(Function(i) i.DisplayText = "str:="))
            End Using
        End Function

        <WorkItem(544299, "http://vstfdevdiv:8080/DevDiv2/DevDiv/_workitems/edit/544299")>
<<<<<<< HEAD
        <WpfFact, Trait(Traits.Feature, Traits.Features.Completion)>
        Public Async Function TestExclusiveNamedParameterCompletion2() As Task
            Using state = TestState.CreateTestStateFromWorkspace(
                      <Workspace>
                          <Project Language="Visual Basic" CommonReferences="true" LanguageVersion="VisualBasic15">
=======
        <MemberData(NameOf(AllCompletionImplementations))> <WpfTheory, Trait(Traits.Feature, Traits.Features.Completion)>
        Public Async Function TestExclusiveNamedParameterCompletion2(completionImplementation As CompletionImplementation) As Task
            Using state = TestStateFactory.CreateVisualBasicTestState(completionImplementation,
>>>>>>> 6805b2e5
                              <Document>
Class Goo
    Private Sub Test()
        Dim m As Object = Nothing
        Method(obj:=m, $$
    End Sub

    Private Sub Method(obj As Object, num As Integer, str As String)
    End Sub
    Private Sub Method(dbl As Double, str As String)
    End Sub
    Private Sub Method(num As Integer, b As Boolean, str As String)
    End Sub
    Private Sub Method(obj As Object, b As Boolean, str As String)
    End Sub
End Class
                              </Document>
                          </Project>
                      </Workspace>)

                state.SendTypeChars(" ")
                Await state.AssertCompletionSession()
                Assert.Equal(3, state.GetCompletionItems().Count)
                Assert.True(state.GetCompletionItems().Any(Function(i) i.DisplayText = "b:="))
                Assert.True(state.GetCompletionItems().Any(Function(i) i.DisplayText = "num:="))
                Assert.True(state.GetCompletionItems().Any(Function(i) i.DisplayText = "str:="))
                Assert.False(state.GetCompletionItems().Any(Function(i) i.DisplayText = "dbl:="))
            End Using
        End Function

        <WorkItem(544471, "http://vstfdevdiv:8080/DevDiv2/DevDiv/_workitems/edit/544471")>
        <MemberData(NameOf(AllCompletionImplementations))> <WpfTheory, Trait(Traits.Feature, Traits.Features.Completion)>
        Public Async Function TestDontCrashOnEmptyParameterList(completionImplementation As CompletionImplementation) As Task
            Using state = TestStateFactory.CreateVisualBasicTestState(completionImplementation,
                              <Document>
&lt;Obsolete()$$&gt;
                              </Document>)

                state.SendTypeChars(" ")
                Await state.AssertNoCompletionSession()
            End Using
        End Function

        <WorkItem(544628, "http://vstfdevdiv:8080/DevDiv2/DevDiv/_workitems/edit/544628")>
        <MemberData(NameOf(AllCompletionImplementations))> <WpfTheory, Trait(Traits.Feature, Traits.Features.Completion)>
        Public Async Function OnlyMatchOnLowercaseIfPrefixWordMatch(completionImplementation As CompletionImplementation) As Task
            Using state = TestStateFactory.CreateVisualBasicTestState(completionImplementation,
                              <Document>
Module Program
    $$
End Module
                              </Document>)

                state.SendTypeChars("z")
                Await state.AssertCompletionSession()
                Await state.AssertSelectedCompletionItem("#Const", isSoftSelected:=True)
            End Using
        End Function

        <WorkItem(544989, "http://vstfdevdiv:8080/DevDiv2/DevDiv/_workitems/edit/544989")>
        <MemberData(NameOf(AllCompletionImplementations))> <WpfTheory, Trait(Traits.Feature, Traits.Features.Completion)>
        Public Async Function MyBaseFinalize(completionImplementation As CompletionImplementation) As Task
            Using state = TestStateFactory.CreateVisualBasicTestState(completionImplementation,
                              <Document>
Class C
    Protected Overrides Sub Finalize()
        MyBase.Finalize$$
    End Sub
End Class
                              </Document>)

                state.SendTypeChars("(")
                Await state.AssertSignatureHelpSession()
                Await state.WaitForAsynchronousOperationsAsync()
                Assert.True(state.SignatureHelpItemsContainsAll({"Object.Finalize()"}))
            End Using
        End Function

        <WorkItem(551117, "http://vstfdevdiv:8080/DevDiv2/DevDiv/_workitems/edit/551117")>
        <MemberData(NameOf(AllCompletionImplementations))> <WpfTheory, Trait(Traits.Feature, Traits.Features.Completion)>
        Public Async Function TestNamedParameterSortOrder(completionImplementation As CompletionImplementation) As Task
            Using state = TestStateFactory.CreateVisualBasicTestState(completionImplementation,
                              <Document>
Imports System
Module Program
    Sub Main(args As String())
        Main($$
    End Sub
End Module
                              </Document>)

                state.SendTypeChars("a")
                Await state.AssertCompletionSession()
                Await state.AssertSelectedCompletionItem("args", isHardSelected:=True)
                state.SendDownKey()
                Await state.WaitForAsynchronousOperationsAsync()
                Await state.AssertSelectedCompletionItem("args:=", isHardSelected:=True)
            End Using
        End Function

        <WorkItem(546810, "http://vstfdevdiv:8080/DevDiv2/DevDiv/_workitems/edit/546810")>
        <MemberData(NameOf(AllCompletionImplementations))> <WpfTheory, Trait(Traits.Feature, Traits.Features.Completion)>
        Public Async Function TestLineContinuationCharacter(completionImplementation As CompletionImplementation) As Task
            Using state = TestStateFactory.CreateVisualBasicTestState(completionImplementation,
                              <Document>
Imports System
Module Program
    Sub Main()
        Dim x = New $$
    End Sub
End Module
                              </Document>)

                state.SendTypeChars("_")
                Await state.AssertCompletionSession()
                Await state.AssertSelectedCompletionItem("_AppDomain", isHardSelected:=False)
            End Using
        End Function

        <WorkItem(547287, "http://vstfdevdiv:8080/DevDiv2/DevDiv/_workitems/edit/547287")>
        <MemberData(NameOf(AllCompletionImplementations))> <WpfTheory, Trait(Traits.Feature, Traits.Features.Completion)>
        Public Async Function TestNumberDismissesCompletion(completionImplementation As CompletionImplementation) As Task
            Using state = TestStateFactory.CreateVisualBasicTestState(completionImplementation,
                              <Document>
Imports System
Module Program
    Sub Main()
        Console.WriteLine$$
    End Sub
End Module
                              </Document>)

                state.SendTypeChars("(")
                Await state.AssertCompletionSession()
                state.SendTypeChars(".")
                Await state.AssertNoCompletionSession()
                state.SendBackspace()
                state.SendBackspace()

                state.SendTypeChars("(")
                Await state.AssertCompletionSession()
                state.SendTypeChars("-")
                Await state.AssertNoCompletionSession()
                state.SendBackspace()
                state.SendBackspace()

                state.SendTypeChars("(")
                Await state.AssertCompletionSession()
                state.SendTypeChars("1")
                Await state.AssertNoCompletionSession()
            End Using
        End Function

        <MemberData(NameOf(AllCompletionImplementations))> <WpfTheory, Trait(Traits.Feature, Traits.Features.Completion)>
        Public Async Function TestProjections(completionImplementation As CompletionImplementation) As Task
            Using state = TestStateFactory.CreateVisualBasicTestState(completionImplementation,
                              <Document>
{|S1:
Imports System
Module Program
    Sub Main(arg As String)
        Dim bbb = 234
        Console.WriteLine$$
    End Sub
End Module|}          </Document>)

                Dim subjectDocument = state.Workspace.Documents.First()
                Dim firstProjection = state.Workspace.CreateProjectionBufferDocument(
                    <Document>
{|S1:|}
{|S2: some text that's mapped to the surface buffer |}

                           </Document>.NormalizedValue, {subjectDocument}, LanguageNames.VisualBasic, options:=ProjectionBufferOptions.WritableLiteralSpans)

                Dim topProjectionBuffer = state.Workspace.CreateProjectionBufferDocument(
                <Document>
{|S1:|}
{|S2:|}
                              </Document>.NormalizedValue, {firstProjection}, LanguageNames.VisualBasic, options:=ProjectionBufferOptions.WritableLiteralSpans)

                ' Test a view that has a subject buffer with multiple projection buffers in between
                Dim view = topProjectionBuffer.GetTextView()
                Dim subjectBuffer = subjectDocument.GetTextBuffer()

                state.SendTypeCharsToSpecificViewAndBuffer("(", view, subjectBuffer)
                Await state.AssertCompletionSession()
                state.SendTypeCharsToSpecificViewAndBuffer("a", view, subjectBuffer)
                Await state.WaitForAsynchronousOperationsAsync()
                Await state.AssertSelectedCompletionItem(displayText:="arg")

                Dim text = view.TextSnapshot.GetText()
                Dim projection = DirectCast(topProjectionBuffer.TextBuffer, IProjectionBuffer)
                Dim sourceSpans = projection.CurrentSnapshot.GetSourceSpans()

                ' unmap our source spans without changing the top buffer
                projection.ReplaceSpans(0, sourceSpans.Count, {text}, EditOptions.DefaultMinimalChange, editTag:=Nothing)

                ' Make sure completionImplementation updates even though are subject buffer is not connected.
                Dim editorOperations = state.GetService(Of IEditorOperationsFactoryService).GetEditorOperations(view)
                editorOperations.Backspace()
                editorOperations.InsertText("b")
                Await state.WaitForAsynchronousOperationsAsync()
                Await state.AssertSelectedCompletionItem(displayText:="bbb")

                ' prepare to remap our subject buffer
                Dim subjectBufferText = subjectDocument.TextBuffer.CurrentSnapshot.GetText()
                Using edit = subjectDocument.TextBuffer.CreateEdit(EditOptions.DefaultMinimalChange, reiteratedVersionNumber:=Nothing, editTag:=Nothing)
                    edit.Replace(New Span(0, subjectBufferText.Length), subjectBufferText.Replace("Console.WriteLine(a", "Console.WriteLine(b"))
                    edit.Apply()
                End Using

                Dim replacementSpans = sourceSpans.Select(Function(ss)
                                                              If ss.Snapshot.TextBuffer.ContentType.TypeName = "inert" Then
                                                                  Return DirectCast(ss.Snapshot.GetText(ss.Span), Object)
                                                              Else
                                                                  Return DirectCast(ss.Snapshot.CreateTrackingSpan(ss.Span, SpanTrackingMode.EdgeExclusive), Object)
                                                              End If
                                                          End Function).ToList()

                projection.ReplaceSpans(0, 1, replacementSpans, EditOptions.DefaultMinimalChange, editTag:=Nothing)

                ' the same completionImplementation session should still be active after the remapping.
                Await state.WaitForAsynchronousOperationsAsync()
                Await state.AssertSelectedCompletionItem(displayText:="bbb")
                state.SendTypeCharsToSpecificViewAndBuffer("b", view, subjectBuffer)
                Await state.WaitForAsynchronousOperationsAsync()
                Await state.AssertSelectedCompletionItem(displayText:="bbb")

                ' verify we can commit even when unmapped
                projection.ReplaceSpans(0, projection.CurrentSnapshot.GetSourceSpans.Count, {projection.CurrentSnapshot.GetText()}, EditOptions.DefaultMinimalChange, editTag:=Nothing)
                state.SendCommitUniqueCompletionListItem()
                Await state.WaitForAsynchronousOperationsAsync()

                Assert.Contains(<text>
Imports System
Module Program
    Sub Main(arg As String)
        Dim bbb = 234
        Console.WriteLine(bbb
    End Sub
End Module          </text>.NormalizedValue, state.GetDocumentText(), StringComparison.Ordinal)

            End Using
        End Function

        <WorkItem(622957, "http://vstfdevdiv:8080/DevDiv2/DevDiv/_workitems/edit/622957")>
        <MemberData(NameOf(AllCompletionImplementations))> <WpfTheory, Trait(Traits.Feature, Traits.Features.Completion)>
        Public Async Function TestBangFiltersInDocComment(completionImplementation As CompletionImplementation) As Task
            Using state = TestStateFactory.CreateVisualBasicTestState(completionImplementation,
                  <Document><![CDATA[
''' $$
Public Class TestClass
End Class
]]></Document>)

                state.SendTypeChars("<")
                Await state.AssertCompletionSession()
                state.SendTypeChars("!")
                Await state.AssertCompletionSession()
                Await state.AssertSelectedCompletionItem("!--")
            End Using
        End Function

        <MemberData(NameOf(AllCompletionImplementations))> <WpfTheory, Trait(Traits.Feature, Traits.Features.Completion)>
        Public Async Function CompletionUpAfterBackSpacetoWord(completionImplementation As CompletionImplementation) As Task
            Using state = TestStateFactory.CreateVisualBasicTestState(completionImplementation,
                              <Document>
                                  Public E$$
                              </Document>)

                state.SendBackspace()
                Await state.AssertCompletionSession()
                state.SendBackspace()
                Await state.AssertNoCompletionSession()
            End Using
        End Function

        <MemberData(NameOf(AllCompletionImplementations))> <WpfTheory, Trait(Traits.Feature, Traits.Features.Completion)>
        Public Async Function NoCompletionAfterBackspaceInStringLiteral(completionImplementation As CompletionImplementation) As Task
            Using state = TestStateFactory.CreateVisualBasicTestState(completionImplementation,
                              <Document>
                                Sub Goo()
                                    Dim z = "aa$$"
                                End Sub
                              </Document>)

                state.SendBackspace()
                Await state.AssertNoCompletionSession()
            End Using
        End Function

        <MemberData(NameOf(AllCompletionImplementations))> <WpfTheory, Trait(Traits.Feature, Traits.Features.Completion)>
        Public Async Function CompletionUpAfterDeleteDot(completionImplementation As CompletionImplementation) As Task
            Using state = TestStateFactory.CreateVisualBasicTestState(completionImplementation,
                              <Document>
                                Sub Goo()
                                    Dim z = "a"
                                     z.$$ToString()
                                End Sub
                              </Document>)

                state.SendBackspace()
                Await state.AssertCompletionSession()
            End Using
        End Function

        <MemberData(NameOf(AllCompletionImplementations))> <WpfTheory, Trait(Traits.Feature, Traits.Features.Completion)>
        Public Async Function NotCompletionUpAfterDeleteRParen(completionImplementation As CompletionImplementation) As Task
            Using state = TestStateFactory.CreateVisualBasicTestState(completionImplementation,
                              <Document>
                                Sub Goo()
                                    "a".ToString()$$
                                End Sub
                              </Document>)

                state.SendBackspace()
                Await state.AssertNoCompletionSession()
            End Using
        End Function

        <MemberData(NameOf(AllCompletionImplementations))> <WpfTheory, Trait(Traits.Feature, Traits.Features.Completion)>
        Public Async Function NotCompletionUpAfterDeleteLParen(completionImplementation As CompletionImplementation) As Task
            Using state = TestStateFactory.CreateVisualBasicTestState(completionImplementation,
                              <Document>
                                Sub Goo()
                                    "a".ToString($$
                                End Sub
                              </Document>)

                state.SendBackspace()
                Await state.AssertNoCompletionSession()
            End Using
        End Function

        <MemberData(NameOf(AllCompletionImplementations))> <WpfTheory, Trait(Traits.Feature, Traits.Features.Completion)>
        Public Async Function NotCompletionUpAfterDeleteComma(completionImplementation As CompletionImplementation) As Task
            Using state = TestStateFactory.CreateVisualBasicTestState(completionImplementation,
                              <Document>
                                Sub Goo(x as Integer, y as Integer)
                                    Goo(1,$$)
                                End Sub
                              </Document>)

                state.SendBackspace()
                Await state.AssertNoCompletionSession()
            End Using
        End Function

        <MemberData(NameOf(AllCompletionImplementations))> <WpfTheory, Trait(Traits.Feature, Traits.Features.Completion)>
        Public Async Function CompletionAfterDeleteKeyword(completionImplementation As CompletionImplementation) As Task
            Using state = TestStateFactory.CreateVisualBasicTestState(completionImplementation,
                              <Document>
                                Sub Goo(x as Integer, y as Integer)
                                    Goo(1,2)
                                End$$ Sub
                              </Document>)

                state.SendBackspace()
                Await state.AssertCompletionSession()
                Await state.AssertSelectedCompletionItem("End", description:=String.Format(FeaturesResources._0_Keyword, "End") + vbCrLf + VBFeaturesResources.Stops_execution_immediately)
            End Using
        End Function

        <MemberData(NameOf(AllCompletionImplementations))> <WpfTheory, Trait(Traits.Feature, Traits.Features.Completion)>
        Public Async Function NoCompletionOnBackspaceAtBeginningOfFile(completionImplementation As CompletionImplementation) As Task
            Using state = TestStateFactory.CreateVisualBasicTestState(completionImplementation,
                              <Document>$$</Document>)

                state.SendBackspace()
                Await state.AssertNoCompletionSession()
            End Using
        End Function


        <MemberData(NameOf(AllCompletionImplementations))> <WpfTheory(), Trait(Traits.Feature, Traits.Features.Completion)>
        Public Async Function CompletionUpAfterLeftCurlyBrace(completionImplementation As CompletionImplementation) As Task
            Using state = TestStateFactory.CreateVisualBasicTestState(completionImplementation,
                              <document>
                                Imports System
                                Imports System.Collections.Generic
                                Imports System.Linq

                                Module Program
                                    Sub Main(args As String())
                                        Dim l As New List(Of Integer) From $$
                                    End Sub
                                End Module
                              </document>)

                Await state.AssertNoCompletionSession()
                state.SendTypeChars("{")
                Await state.AssertCompletionSession()
            End Using
        End Function

        <MemberData(NameOf(AllCompletionImplementations))> <WpfTheory(), Trait(Traits.Feature, Traits.Features.Completion)>
        Public Async Function CompletionUpAfterLeftAngleBracket(completionImplementation As CompletionImplementation) As Task
            Using state = TestStateFactory.CreateVisualBasicTestState(completionImplementation,
                              <document>
                                $$
                                Module Program
                                    Sub Main(args As String())
                                    End Sub
                                End Module
                              </document>)

                Await state.AssertNoCompletionSession()
                state.SendTypeChars("<")
                Await state.AssertCompletionSession()
            End Using
        End Function

        <MemberData(NameOf(AllCompletionImplementations))> <WpfTheory, Trait(Traits.Feature, Traits.Features.Completion)>
        Public Async Function InvokeCompletionDoesNotFilter(completionImplementation As CompletionImplementation) As Task
            Using state = TestStateFactory.CreateVisualBasicTestState(completionImplementation,
                <Document><![CDATA[
Imports System
Class G
    Sub goo()
        Dim x as String$$
    End Sub
End Class
            ]]></Document>)
                state.SendInvokeCompletionList()
                Await state.WaitForAsynchronousOperationsAsync()
                Await state.AssertSelectedCompletionItem("String")
                state.CompletionItemsContainsAll({"Integer", "G"})
            End Using
        End Function

        <MemberData(NameOf(AllCompletionImplementations))> <WpfTheory, Trait(Traits.Feature, Traits.Features.Completion)>
        Public Async Function InvokeCompletionSelectsWithoutRegardToCaretPosition(completionImplementation As CompletionImplementation) As Task
            Using state = TestStateFactory.CreateVisualBasicTestState(completionImplementation,
                <Document><![CDATA[
Imports System
Class G
    Sub goo()
        Dim x as Str$$ing
    End Sub
End Class
            ]]></Document>)
                state.SendInvokeCompletionList()
                Await state.WaitForAsynchronousOperationsAsync()
                Await state.AssertSelectedCompletionItem("String")
                state.CompletionItemsContainsAll({"Integer", "G"})
            End Using
        End Function

        <MemberData(NameOf(AllCompletionImplementations))> <WpfTheory, Trait(Traits.Feature, Traits.Features.Completion)>
        Public Async Function InvokeCompletionBeforeWordDoesNotSelect(completionImplementation As CompletionImplementation) As Task
            Using state = TestStateFactory.CreateVisualBasicTestState(completionImplementation,
                <Document><![CDATA[
Imports System
Class G
    Sub goo()
        Dim x as $$String
    End Sub
End Class
            ]]></Document>)
                state.SendInvokeCompletionList()
                Await state.WaitForAsynchronousOperationsAsync()
                Await state.AssertSelectedCompletionItem("AccessViolationException")
            End Using
        End Function

        <MemberData(NameOf(AllCompletionImplementations))> <WpfTheory, Trait(Traits.Feature, Traits.Features.Completion)>
        Public Async Function BackspaceCompletionInvokedSelectedAndUnfiltered(completionImplementation As CompletionImplementation) As Task
            Using state = TestStateFactory.CreateVisualBasicTestState(completionImplementation,
                <Document><![CDATA[
Imports System
Class G
    Sub goo()
        Dim x as String$$
    End Sub
End Class
            ]]></Document>)
                state.SendBackspace()
                Await state.WaitForAsynchronousOperationsAsync()
                Await state.AssertSelectedCompletionItem("String")
                state.CompletionItemsContainsAll({"Integer", "G"})
            End Using
        End Function

        <MemberData(NameOf(AllCompletionImplementations))> <WpfTheory, Trait(Traits.Feature, Traits.Features.Completion)>
        Public Async Function ListDismissedIfNoMatches(completionImplementation As CompletionImplementation) As Task
            Using state = TestStateFactory.CreateVisualBasicTestState(completionImplementation,
                <Document><![CDATA[
Imports System
Class G
    Sub goo()
        Dim x as $$
    End Sub
End Class
            ]]></Document>)
                state.SendTypeChars("str")
                Await state.AssertCompletionSession()
                Await state.AssertSelectedCompletionItem("String", isHardSelected:=True)
                state.SendTypeChars("gg")
                Await state.AssertNoCompletionSession()
            End Using
        End Function

        <MemberData(NameOf(AllCompletionImplementations))> <WpfTheory, Trait(Traits.Feature, Traits.Features.Completion)>
        Public Async Function InvokeCompletionComesUpEvenIfNoMatches(completionImplementation As CompletionImplementation) As Task
            Using state = TestStateFactory.CreateVisualBasicTestState(completionImplementation,
                <Document><![CDATA[
Imports System
Class G
    Sub goo()
        Dim x as gggg$$
    End Sub
End Class
            ]]></Document>)
                state.SendInvokeCompletionList()
                Await state.AssertCompletionSession()
            End Using
        End Function

        <WorkItem(674422, "http://vstfdevdiv:8080/DevDiv2/DevDiv/_workitems/edit/674422")>
        <MemberData(NameOf(AllCompletionImplementations))> <WpfTheory, Trait(Traits.Feature, Traits.Features.Completion)>
        Public Async Function BackspaceInvokeCompletionComesUpEvenIfNoMatches(completionImplementation As CompletionImplementation) As Task
            Using state = TestStateFactory.CreateVisualBasicTestState(completionImplementation,
                <Document><![CDATA[
Imports System
Class G
    Sub goo()
        Dim x as gggg$$
    End Sub
End Class
            ]]></Document>)
                state.SendBackspace()
                Await state.AssertCompletionSession()
                state.SendBackspace()
                Await state.AssertCompletionSession()
            End Using
        End Function

        <WorkItem(674366, "http://vstfdevdiv:8080/DevDiv2/DevDiv/_workitems/edit/674366")>
        <MemberData(NameOf(AllCompletionImplementations))> <WpfTheory, Trait(Traits.Feature, Traits.Features.Completion)>
        Public Async Function BackspaceCompletionSelects(completionImplementation As CompletionImplementation) As Task
            Using state = TestStateFactory.CreateVisualBasicTestState(completionImplementation,
                <Document><![CDATA[
Imports System
Class G
    Sub goo()
        Dim x as Integrr$$
    End Sub
End Class
            ]]></Document>)
                state.SendBackspace()
                Await state.AssertCompletionSession()
                Await state.AssertSelectedCompletionItem("Integer")
            End Using
        End Function

        <WorkItem(675555, "http://vstfdevdiv:8080/DevDiv2/DevDiv/_workitems/edit/675555")>
        <MemberData(NameOf(AllCompletionImplementations))> <WpfTheory, Trait(Traits.Feature, Traits.Features.Completion)>
        Public Async Function BackspaceCompletionNeverFilters(completionImplementation As CompletionImplementation) As Task
            Using state = TestStateFactory.CreateVisualBasicTestState(completionImplementation,
                <Document><![CDATA[
Imports System
Class G
    Sub goo()
        Dim x as String$$
    End Sub
End Class
            ]]></Document>)
                state.SendBackspace()
                Await state.AssertCompletionSession()
                Assert.True(state.GetCompletionItems().Any(Function(c) c.DisplayText = "AccessViolationException"))
                state.SendBackspace()
                Await state.AssertCompletionSession()
                Assert.True(state.GetCompletionItems().Any(Function(c) c.DisplayText = "AccessViolationException"))
            End Using
        End Function

        <MemberData(NameOf(AllCompletionImplementations))> <WpfTheory, Trait(Traits.Feature, Traits.Features.Completion)>
        Public Async Function TabAfterQuestionMarkInEmptyLine(completionImplementation As CompletionImplementation) As Task
            Using state = TestStateFactory.CreateVisualBasicTestState(completionImplementation,
                <Document><![CDATA[
Imports System
Class G
    Sub goo()
        ?$$
    End Sub
End Class
            ]]></Document>)
                state.SendTab()
                Await state.WaitForAsynchronousOperationsAsync()
                Assert.Equal(state.GetLineTextFromCaretPosition(), "        ?" + vbTab)
            End Using
        End Function

        <MemberData(NameOf(AllCompletionImplementations))> <WpfTheory, Trait(Traits.Feature, Traits.Features.Completion)>
        Public Async Function TabAfterTextFollowedByQuestionMark(completionImplementation As CompletionImplementation) As Task
            Using state = TestStateFactory.CreateVisualBasicTestState(completionImplementation,
                <Document><![CDATA[
Imports System
Class G
    Sub goo()
        a?$$
    End Sub
End Class
            ]]></Document>)
                state.SendTab()
                Await state.WaitForAsynchronousOperationsAsync()
                Assert.Equal(state.GetLineTextFromCaretPosition(), "        a")
            End Using
        End Function

        <WorkItem(669942, "http://vstfdevdiv:8080/DevDiv2/DevDiv/_workitems/edit/669942")>
        <MemberData(NameOf(AllCompletionImplementations))> <WpfTheory, Trait(Traits.Feature, Traits.Features.Completion)>
        Public Async Function DistinguishItemsWithDifferentGlyphs(completionImplementation As CompletionImplementation) As Task
            Using state = TestStateFactory.CreateVisualBasicTestState(completionImplementation,
                <Document><![CDATA[
Imports System
Imports System.Linq
Class Test
    Sub [Select]()
    End Sub
    Sub Goo()
        Dim k As Integer = 1
        $$
    End Sub
End Class

            ]]></Document>)
                state.SendTypeChars("selec")
                Await state.WaitForAsynchronousOperationsAsync()
                Assert.Equal(state.GetCompletionItems().Count, 2)
            End Using
        End Function

        <WorkItem(670149, "http://vstfdevdiv:8080/DevDiv2/DevDiv/_workitems/edit/670149")>
        <MemberData(NameOf(AllCompletionImplementations))> <WpfTheory(), Trait(Traits.Feature, Traits.Features.Completion)>
        Public Async Function TabAfterNullableFollowedByQuestionMark(completionImplementation As CompletionImplementation) As Task
            Using state = TestStateFactory.CreateVisualBasicTestState(completionImplementation,
                <Document><![CDATA[
Imports System
Class G
    Dim a As Integer?$$
End Class
            ]]></Document>)
                state.SendTab()
                Await state.WaitForAsynchronousOperationsAsync()
                Assert.Equal(state.GetLineTextFromCaretPosition(), "    Dim a As Integer?" + vbTab)
            End Using
        End Function

        <WorkItem(672474, "http://vstfdevdiv:8080/DevDiv2/DevDiv/_workitems/edit/672474")>
        <MemberData(NameOf(AllCompletionImplementations))> <WpfTheory, Trait(Traits.Feature, Traits.Features.Completion)>
        Public Async Function TestInvokeSnippetCommandDismissesCompletion(completionImplementation As CompletionImplementation) As Task
            Using state = TestStateFactory.CreateVisualBasicTestState(completionImplementation,
                              <Document>$$</Document>)

                state.SendTypeChars("Imp")
                Await state.AssertCompletionSession()
                state.SendInsertSnippetCommand()
                Await state.AssertNoCompletionSession()
            End Using
        End Function

        <WorkItem(672474, "http://vstfdevdiv:8080/DevDiv2/DevDiv/_workitems/edit/672474")>
        <MemberData(NameOf(AllCompletionImplementations))> <WpfTheory, Trait(Traits.Feature, Traits.Features.Completion)>
        Public Async Function TestSurroundWithCommandDismissesCompletion(completionImplementation As CompletionImplementation) As Task
            Using state = TestStateFactory.CreateVisualBasicTestState(completionImplementation,
                              <Document>$$</Document>)

                state.SendTypeChars("Imp")
                Await state.AssertCompletionSession()
                state.SendSurroundWithCommand()
                Await state.AssertNoCompletionSession()
            End Using
        End Function

        <WorkItem(716117, "http://vstfdevdiv:8080/DevDiv2/DevDiv/_workitems/edit/716117")>
        <MemberData(NameOf(AllCompletionImplementations))> <WpfTheory, Trait(Traits.Feature, Traits.Features.Completion)>
        Public Async Function XmlCompletionNotTriggeredOnBackspaceInText(completionImplementation As CompletionImplementation) As Task
            Using state = TestStateFactory.CreateVisualBasicTestState(completionImplementation,
                              <Document><![CDATA[
''' <summary>
''' text$$
''' </summary>
Class G
    Dim a As Integer?
End Class]]></Document>)

                state.SendBackspace()
                Await state.AssertNoCompletionSession()
            End Using
        End Function

        <WorkItem(716117, "http://vstfdevdiv:8080/DevDiv2/DevDiv/_workitems/edit/716117")>
        <MemberData(NameOf(AllCompletionImplementations))> <WpfTheory, Trait(Traits.Feature, Traits.Features.Completion)>
        Public Async Function XmlCompletionNotTriggeredOnBackspaceInTag(completionImplementation As CompletionImplementation) As Task
            Using state = TestStateFactory.CreateVisualBasicTestState(completionImplementation,
                              <Document><![CDATA[
''' <summary$$>
''' text
''' </summary>
Class G
    Dim a As Integer?
End Class]]></Document>)

                state.SendBackspace()
                Await state.AssertCompletionSession()
                Await state.AssertSelectedCompletionItem("summary")
            End Using
        End Function

        <WorkItem(674415, "http://vstfdevdiv:8080/DevDiv2/DevDiv/_workitems/edit/674415")>
        <MemberData(NameOf(AllCompletionImplementations))> <WpfTheory, Trait(Traits.Feature, Traits.Features.Completion)>
        Public Async Function BackspacingLastCharacterDismisses(completionImplementation As CompletionImplementation) As Task
            Using state = TestStateFactory.CreateVisualBasicTestState(completionImplementation,
                              <Document>$$</Document>)

                state.SendTypeChars("A")
                Await state.AssertCompletionSession()
                state.SendBackspace()
                Await state.AssertNoCompletionSession()
            End Using
        End Function

        <WorkItem(719977, "http://vstfdevdiv:8080/DevDiv2/DevDiv/_workitems/edit/719977")>
        <MemberData(NameOf(AllCompletionImplementations))> <WpfTheory, Trait(Traits.Feature, Traits.Features.Completion)>
        Public Async Function HardSelectionWithBuilderAndOneExactMatch(completionImplementation As CompletionImplementation) As Task
            Using state = TestStateFactory.CreateVisualBasicTestState(completionImplementation,
<Document>Module M
    Public $$
End Module</Document>)

                state.SendTypeChars("sub")
                Await state.AssertCompletionSession()
                Await state.AssertSelectedCompletionItem("Sub")
                Assert.True(state.GetSuggestionModeItem() IsNot Nothing)
            End Using
        End Function

        <WorkItem(828603, "http://vstfdevdiv:8080/DevDiv2/DevDiv/_workitems/edit/828603")>
        <MemberData(NameOf(AllCompletionImplementations))> <WpfTheory, Trait(Traits.Feature, Traits.Features.Completion)>
        Public Async Function SoftSelectionWithBuilderAndNoExactMatch(completionImplementation As CompletionImplementation) As Task
            Using state = TestStateFactory.CreateVisualBasicTestState(completionImplementation,
<Document>Module M
    Public $$
End Module</Document>)

                state.SendTypeChars("prop")
                Await state.AssertCompletionSession()
                Await state.AssertSelectedCompletionItem("Property", isSoftSelected:=True)
                Assert.True(state.GetSuggestionModeItem() IsNot Nothing)
            End Using
        End Function

        <WorkItem(792569, "http://vstfdevdiv:8080/DevDiv2/DevDiv/_workitems/edit/792569")>
        <MemberData(NameOf(AllCompletionImplementations))> <WpfTheory, Trait(Traits.Feature, Traits.Features.Completion)>
        Public Async Function CommitOnEnter(completionImplementation As CompletionImplementation) As Task
            Dim expected = <Document>Module M
    Sub Main()
        Main()

    End Sub
End Module</Document>.Value.Replace(vbLf, vbCrLf)

            Using state = TestStateFactory.CreateVisualBasicTestState(completionImplementation,
<Document>Module M
    Sub Main()
        Ma$$i
    End Sub
End Module</Document>)

                state.SendInvokeCompletionList()
                state.SendReturn()
                Await state.WaitForAsynchronousOperationsAsync()
                Assert.Equal(expected, state.GetDocumentText())
            End Using
        End Function

        <WorkItem(546208, "http://vstfdevdiv:8080/DevDiv2/DevDiv/_workitems/edit/546208")>
        <MemberData(NameOf(AllCompletionImplementations))> <WpfTheory(), Trait(Traits.Feature, Traits.Features.Completion)>
        Public Async Function SelectKeywordFirst(completionImplementation As CompletionImplementation) As Task
            Using state = TestStateFactory.CreateVisualBasicTestState(completionImplementation,
                              <Document>
Class C
    Sub M()
        $$
    End Sub

    Sub GetType()
    End Sub
End Class
                              </Document>)

                state.SendTypeChars("GetType")
                Await state.WaitForAsynchronousOperationsAsync()
                Await state.AssertSelectedCompletionItem("GetType", VBFeaturesResources.GetType_function + vbCrLf +
                    VBWorkspaceResources.Returns_a_System_Type_object_for_the_specified_type_name + vbCrLf +
                    $"GetType({VBWorkspaceResources.typeName}) As Type")
            End Using
        End Function

        <WorkItem(828392, "http://vstfdevdiv:8080/DevDiv2/DevDiv/_workitems/edit/828392")>
        <MemberData(NameOf(AllCompletionImplementations))> <WpfTheory, Trait(Traits.Feature, Traits.Features.Completion)>
        Public Async Function ConstructorFiltersAsNew(completionImplementation As CompletionImplementation) As Task
            Using state = TestStateFactory.CreateVisualBasicTestState(completionImplementation,
                              <Document>
Public Class Base
Public Sub New(x As Integer)
End Sub
End Class
Public Class Derived
Inherits Base
Public Sub New(x As Integer)
MyBase.$$
End Sub
End Class

                              </Document>)

                state.SendTypeChars("New")
                Await state.WaitForAsynchronousOperationsAsync()
                Await state.AssertSelectedCompletionItem("New", isHardSelected:=True)
            End Using
        End Function

        <MemberData(NameOf(AllCompletionImplementations))> <WpfTheory, Trait(Traits.Feature, Traits.Features.Completion)>
        Public Async Function NoUnmentionableTypeInObjectCreation(completionImplementation As CompletionImplementation) As Task
            Using state = TestStateFactory.CreateVisualBasicTestState(completionImplementation,
                              <Document>
Public Class C
    Sub Goo()
        Dim a = new$$
    End Sub
End Class

                              </Document>)
                state.SendTypeChars(" ")
                Await state.WaitForAsynchronousOperationsAsync()
                Await state.AssertSelectedCompletionItem("AccessViolationException", isSoftSelected:=True)
            End Using
        End Function

        <MemberData(NameOf(AllCompletionImplementations))> <WpfTheory, Trait(Traits.Feature, Traits.Features.Completion)>
        Public Async Function FilterPreferEnum(completionImplementation As CompletionImplementation) As Task
            Using state = TestStateFactory.CreateVisualBasicTestState(completionImplementation,
                              <Document>
Enum E
    Goo
    Bar
End Enum

Class Goo
End Class

Public Class C
    Sub Goo()
        E e = $$
    End Sub
End Class</Document>)
                state.SendTypeChars("g")
                Await state.WaitForAsynchronousOperationsAsync()
                Await state.AssertSelectedCompletionItem("E.Goo", isHardSelected:=True)
            End Using
        End Function

        <WorkItem(883295, "http://vstfdevdiv:8080/DevDiv2/DevDiv/_workitems/edit/883295")>
        <MemberData(NameOf(AllCompletionImplementations))> <WpfTheory, Trait(Traits.Feature, Traits.Features.Completion)>
        Public Async Function InsertOfOnSpace(completionImplementation As CompletionImplementation) As Task
            Using state = TestStateFactory.CreateVisualBasicTestState(completionImplementation,
                              <Document>
Imports System.Threading.Tasks
Public Class C
    Sub Goo()
        Dim a as $$
    End Sub
End Class

                              </Document>)
                state.SendTypeChars("Task")
                Await state.WaitForAsynchronousOperationsAsync()
                state.SendDownKey()
                state.SendTypeChars(" ")
                Await state.WaitForAsynchronousOperationsAsync()
                Assert.Equal("        Dim a as Task(Of ", state.GetLineTextFromCaretPosition())
            End Using
        End Function

        <WorkItem(883295, "http://vstfdevdiv:8080/DevDiv2/DevDiv/_workitems/edit/883295")>
        <MemberData(NameOf(AllCompletionImplementations))> <WpfTheory, Trait(Traits.Feature, Traits.Features.Completion)>
        Public Async Function DoNotInsertOfOnTab(completionImplementation As CompletionImplementation) As Task
            Using state = TestStateFactory.CreateVisualBasicTestState(completionImplementation,
                              <Document>
Imports System.Threading.Tasks
Public Class C
    Sub Goo()
        Dim a as $$
    End Sub
End Class

                              </Document>)
                state.SendTypeChars("Task")
                state.SendTab()
                Await state.WaitForAsynchronousOperationsAsync()
                Assert.Equal(state.GetLineTextFromCaretPosition(), "        Dim a as Task")
            End Using
        End Function

        <WorkItem(899414, "http://vstfdevdiv:8080/DevDiv2/DevDiv/_workitems/edit/899414")>
        <MemberData(NameOf(AllCompletionImplementations))> <WpfTheory, Trait(Traits.Feature, Traits.Features.Completion)>
        Public Async Function NotInPartialMethodDeclaration(completionImplementation As CompletionImplementation) As Task
            Using state = TestStateFactory.CreateVisualBasicTestState(completionImplementation,
                              <Document>
Module Module1
 
    Sub Main()
 
    End Sub
 
End Module
 
Public Class Class2
    Partial Private Sub PartialMethod(ByVal x As Integer)
        $$
    End Sub
End Class</Document>)
                state.SendInvokeCompletionList()
                Await state.AssertNoCompletionSession()
            End Using
        End Function

        <MemberData(NameOf(AllCompletionImplementations))> <WpfTheory, Trait(Traits.Feature, Traits.Features.Completion)>
        Public Async Function TestCompletionInLinkedFiles(completionImplementation As CompletionImplementation) As Task
            Using state = TestStateFactory.CreateTestStateFromWorkspace(completionImplementation,
                <Workspace>
                    <Project Language="Visual Basic" CommonReferences="true" AssemblyName="VBProj" PreprocessorSymbols="Thing2=True">
                        <Document FilePath="C.vb">
Class C
    Sub M()
        $$
    End Sub

#If Thing1 Then
    Sub Thing1()
    End Sub
#End If
#If Thing2 Then
    Sub Thing2()
    End Sub
#End If
End Class
                              </Document>
                    </Project>
                    <Project Language="Visual Basic" CommonReferences="true" PreprocessorSymbols="Thing1=True">
                        <Document IsLinkFile="true" LinkAssemblyName="VBProj" LinkFilePath="C.vb"/>
                    </Project>
                </Workspace>)

                Dim documents = state.Workspace.Documents
                Dim linkDocument = documents.Single(Function(d) d.IsLinkFile)

                state.SendTypeChars("Thi")
                Await state.WaitForAsynchronousOperationsAsync()
                Await state.AssertSelectedCompletionItem("Thing1")
                state.SendBackspace()
                state.SendBackspace()
                state.SendBackspace()
                Await state.WaitForAsynchronousOperationsAsync()
                state.Workspace.SetDocumentContext(linkDocument.Id)
                state.SendTypeChars("Thi")
                Await state.WaitForAsynchronousOperationsAsync()
                Await state.AssertSelectedCompletionItem("Thing1")
            End Using
        End Function

        <WorkItem(916452, "http://vstfdevdiv:8080/DevDiv2/DevDiv/_workitems/edit/916452")>
        <MemberData(NameOf(AllCompletionImplementations))> <WpfTheory, Trait(Traits.Feature, Traits.Features.Completion)>
        Public Async Function SoftSelectedWithNoFilterText(completionImplementation As CompletionImplementation) As Task
            Using state = TestStateFactory.CreateVisualBasicTestState(completionImplementation,
                              <Document>
Imports System
Class C
    Public Sub M(day As DayOfWeek)
        M$$
    End Sub
End Class</Document>)
                state.SendTypeChars("(")
                Await state.AssertCompletionSession()
                Assert.True(state.IsSoftSelected())
            End Using
        End Function

        <MemberData(NameOf(AllCompletionImplementations))> <WpfTheory, Trait(Traits.Feature, Traits.Features.Completion)>
        Public Async Function EnumSortingOrder(completionImplementation As CompletionImplementation) As Task
            Using state = TestStateFactory.CreateVisualBasicTestState(completionImplementation,
                              <Document>
Imports System
Class C
    Public Sub M(day As DayOfWeek)
        M$$
    End Sub
End Class</Document>)
                state.SendTypeChars("(")
                Await state.AssertCompletionSession()
                ' DayOfWeek.Monday should  immediately follow DayOfWeek.Friday
                Dim friday = state.GetCompletionItems().First(Function(i) i.DisplayText = "DayOfWeek.Friday")
                Dim monday = state.GetCompletionItems().First(Function(i) i.DisplayText = "DayOfWeek.Monday")
                Assert.True(state.GetCompletionItems().IndexOf(friday) = state.GetCompletionItems().IndexOf(monday) - 1)
            End Using
        End Function

        <WorkItem(951726, "http://vstfdevdiv:8080/DevDiv2/DevDiv/_workitems/edit/951726")>
        <MemberData(NameOf(AllCompletionImplementations))> <WpfTheory, Trait(Traits.Feature, Traits.Features.Completion)>
        Public Async Function DismissUponSave(completionImplementation As CompletionImplementation) As Task
            Using state = TestStateFactory.CreateVisualBasicTestState(completionImplementation,
                <Document><![CDATA[
Class C
    $$
End Class]]></Document>)
                state.SendTypeChars("Su")
                Await state.WaitForAsynchronousOperationsAsync()
                Await state.AssertSelectedCompletionItem("Sub")
                state.SendSave()
                Await state.AssertNoCompletionSession(block:=True)
                state.AssertMatchesTextStartingAtLine(2, "    Su")
            End Using
        End Function

        <WorkItem(969794, "http://vstfdevdiv:8080/DevDiv2/DevDiv/_workitems/edit/969794")>
        <MemberData(NameOf(AllCompletionImplementations))> <WpfTheory, Trait(Traits.Feature, Traits.Features.Completion)>
        Public Async Function DeleteCompletionInvokedSelectedAndUnfiltered(completionImplementation As CompletionImplementation) As Task
            Using state = TestStateFactory.CreateVisualBasicTestState(completionImplementation,
                <Document><![CDATA[
Imports System
Class G
    Sub goo()
        Dim x as Stri$$ng
    End Sub
End Class
            ]]></Document>)
                state.SendDelete()
                Await state.WaitForAsynchronousOperationsAsync()
                Await state.AssertSelectedCompletionItem("String")
            End Using
        End Function

        <WorkItem(871755, "http://vstfdevdiv:8080/DevDiv2/DevDiv/_workitems/edit/871755")>
        <WorkItem(954556, "http://vstfdevdiv:8080/DevDiv2/DevDiv/_workitems/edit/954556")>
        <MemberData(NameOf(AllCompletionImplementations))> <WpfTheory, Trait(Traits.Feature, Traits.Features.Completion)>
        Public Async Function FilterPrefixOnlyOnBackspace1(completionImplementation As CompletionImplementation) As Task
            Using state = TestStateFactory.CreateVisualBasicTestState(completionImplementation,
                <Document><![CDATA[
Imports System
Class G
    Public Re$$
End Class
            ]]></Document>)
                state.SendBackspace()
                Await state.WaitForAsynchronousOperationsAsync()
                Await state.AssertSelectedCompletionItem("ReadOnly")
                state.SendTypeChars("a")
                Await state.AssertNoCompletionSession()
            End Using
        End Function

        <WorkItem(969040, "http://vstfdevdiv:8080/DevDiv2/DevDiv/_workitems/edit/969040")>
        <MemberData(NameOf(AllCompletionImplementations))> <WpfTheory, Trait(Traits.Feature, Traits.Features.Completion)>
        Public Async Function BackspaceTriggerOnlyIfOptionEnabled(completionImplementation As CompletionImplementation) As Task
            Using state = TestStateFactory.CreateVisualBasicTestState(completionImplementation,
                <Document><![CDATA[
Imports System
Class G
    Public Re$$
End Class
            ]]></Document>)
                state.Workspace.Options = state.Workspace.Options.WithChangedOption(CompletionOptions.TriggerOnTyping, LanguageNames.VisualBasic, False)
                state.SendBackspace()
                Await state.AssertNoCompletionSession()
            End Using
        End Function

        <WorkItem(957450, "http://vstfdevdiv:8080/DevDiv2/DevDiv/_workitems/edit/957450")>
        <MemberData(NameOf(AllCompletionImplementations))> <WpfTheory, Trait(Traits.Feature, Traits.Features.Completion)>
        Public Async Function KeywordsForIntrinsicsDeduplicated(completionImplementation As CompletionImplementation) As Task
            Using state = TestStateFactory.CreateVisualBasicTestState(completionImplementation,
                <Document><![CDATA[
Imports System
Class G
    Sub Goo()
        $$
    End Sub
End Class
            ]]></Document>)
                state.SendInvokeCompletionList()
                Await state.WaitForAsynchronousOperationsAsync()
                ' Should only have one item called 'Double' and it should have a keyword glyph
                Dim doubleItem = state.GetCompletionItems().Single(Function(c) c.DisplayText = "Double")
                Assert.True(doubleItem.Tags.Contains(WellKnownTags.Keyword))
            End Using
        End Function

        <WorkItem(957450, "http://vstfdevdiv:8080/DevDiv2/DevDiv/_workitems/edit/957450")>
        <MemberData(NameOf(AllCompletionImplementations))> <WpfTheory, Trait(Traits.Feature, Traits.Features.Completion)>
        Public Async Function KeywordDeduplicationLeavesEscapedIdentifiers(completionImplementation As CompletionImplementation) As Task
            Using state = TestStateFactory.CreateVisualBasicTestState(completionImplementation,
                <Document><![CDATA[
Imports System
Class [Double]
    Sub Goo()
        Dim x as $$
    End Sub
End Class
            ]]></Document>)
                state.SendInvokeCompletionList()
                Await state.WaitForAsynchronousOperationsAsync()
                ' We should have gotten the item corresponding to [Double] and the item for the Double keyword
                Dim doubleItems = state.GetCompletionItems().Where(Function(c) c.DisplayText = "Double")
                Assert.Equal(2, doubleItems.Count())
                Assert.True(doubleItems.Any(Function(c) c.Tags.Contains(WellKnownTags.Keyword)))
                Assert.True(doubleItems.Any(Function(c) c.Tags.Contains(WellKnownTags.Class) AndAlso c.Tags.Contains(WellKnownTags.Internal)))
            End Using
        End Function

        <WorkItem(957450, "http://vstfdevdiv:8080/DevDiv2/DevDiv/_workitems/edit/957450")>
        <MemberData(NameOf(AllCompletionImplementations))> <WpfTheory, Trait(Traits.Feature, Traits.Features.Completion)>
        Public Async Function TestEscapedItemCommittedWithCloseBracket(completionImplementation As CompletionImplementation) As Task
            Using state = TestStateFactory.CreateVisualBasicTestState(completionImplementation,
                <Document><![CDATA[
Imports System
Class [Interface]
    Sub Goo()
        Dim x As $$
    End Sub
End Class
            ]]></Document>)
                state.SendInvokeCompletionList()
                Await state.WaitForAsynchronousOperationsAsync()
                state.SendTypeChars("Interf]")
                Await state.WaitForAsynchronousOperationsAsync()
                state.AssertMatchesTextStartingAtLine(4, "Dim x As [Interface]")
            End Using
        End Function

        <WorkItem(1075298, "http://vstfdevdiv:8080/DevDiv2/DevDiv/_workitems/edit/1075298")>
        <MemberData(NameOf(AllCompletionImplementations))> <WpfTheory, Trait(Traits.Feature, Traits.Features.Completion)>
        Public Async Function CommitOnQuestionMarkForConditionalAccess(completionImplementation As CompletionImplementation) As Task
            Using state = TestStateFactory.CreateVisualBasicTestState(completionImplementation,
                <Document><![CDATA[
Imports System
Class G
    Sub Goo()
        Dim x = String.$$
    End Sub
End Class
            ]]></Document>)
                state.SendTypeChars("emp?")
                Await state.WaitForAsynchronousOperationsAsync()
                state.AssertMatchesTextStartingAtLine(4, "Dim x = String.Empty?")
            End Using
        End Function

        <WorkItem(1659, "https://github.com/dotnet/roslyn/issues/1659")>
        <MemberData(NameOf(AllCompletionImplementations))> <WpfTheory, Trait(Traits.Feature, Traits.Features.Completion)>
        Public Async Function DismissOnSelectAllCommand(completionImplementation As CompletionImplementation) As Task
            Using state = TestStateFactory.CreateVisualBasicTestState(completionImplementation,
                <Document><![CDATA[
Class C
    Sub goo()
        $$]]></Document>)
                ' Note: the caret is at the file, so the Select All command's movement
                ' of the caret to the end of the selection isn't responsible for 
                ' dismissing the session.
                state.SendInvokeCompletionList()
                Await state.AssertCompletionSession()
                state.SendSelectAll()
                Await state.AssertNoCompletionSession()
            End Using
        End Function

        <WorkItem(3088, "https://github.com/dotnet/roslyn/issues/3088")>
        <MemberData(NameOf(AllCompletionImplementations))> <WpfTheory, Trait(Traits.Feature, Traits.Features.Completion)>
        Public Async Function DoNotPreferParameterNames(completionImplementation As CompletionImplementation) As Task
            Using state = TestStateFactory.CreateVisualBasicTestState(completionImplementation,
                <Document><![CDATA[
Module Program
    Sub Main(args As String())
        Dim Table As Integer
        goo(table$$)
    End Sub

    Sub goo(table As String)

    End Sub
End Module]]></Document>)
                state.SendInvokeCompletionList()
                Await state.WaitForAsynchronousOperationsAsync()
                Await state.AssertSelectedCompletionItem("Table")
            End Using
        End Function

        <WorkItem(4892, "https://github.com/dotnet/roslyn/issues/4892")>
        <MemberData(NameOf(AllCompletionImplementations))> <WpfTheory, Trait(Traits.Feature, Traits.Features.Completion)>
        Public Async Function BooleanPreselection1(completionImplementation As CompletionImplementation) As Task
            Using state = TestStateFactory.CreateVisualBasicTestState(completionImplementation,
                <Document><![CDATA[
Module Program
    Sub Main(args As String())
        Dim x as boolean = $$
    End Sub
End Module]]></Document>)
                state.SendTypeChars("f")
                Await state.WaitForAsynchronousOperationsAsync()
                Await state.AssertSelectedCompletionItem("False")
                state.SendBackspace()
                state.SendTypeChars("t")
                Await state.WaitForAsynchronousOperationsAsync()
                Await state.AssertSelectedCompletionItem("True")
            End Using
        End Function

        <WorkItem(4892, "https://github.com/dotnet/roslyn/issues/4892")>
        <MemberData(NameOf(AllCompletionImplementations))> <WpfTheory, Trait(Traits.Feature, Traits.Features.Completion)>
        Public Async Function BooleanPreselection2(completionImplementation As CompletionImplementation) As Task
            Using state = TestStateFactory.CreateVisualBasicTestState(completionImplementation,
                <Document><![CDATA[
Module Program
    Sub Main(args As String())
        foot($$
    End Sub

    Sub foot(x as boolean)
    End Sub
End Module]]></Document>)
                state.SendTypeChars("f")
                Await state.WaitForAsynchronousOperationsAsync()
                Await state.AssertSelectedCompletionItem("False")
                state.SendBackspace()
                state.SendTypeChars("t")
                Await state.WaitForAsynchronousOperationsAsync()
                Await state.AssertSelectedCompletionItem("True")
            End Using
        End Function

        <WorkItem(4892, "https://github.com/dotnet/roslyn/issues/4892")>
        <MemberData(NameOf(AllCompletionImplementations))> <WpfTheory, Trait(Traits.Feature, Traits.Features.Completion)>
        Public Async Function BooleanPreselection3(completionImplementation As CompletionImplementation) As Task
            Using state = TestStateFactory.CreateVisualBasicTestState(completionImplementation,
                <Document><![CDATA[

Module Program
    Class F
    End Class
    Class T
    End Class

    Sub Main(args As String())
        $$
    End Sub
End Module]]></Document>)
                state.SendTypeChars("f")
                Await state.WaitForAsynchronousOperationsAsync()
                Await state.AssertSelectedCompletionItem("F")
                state.SendBackspace()
                state.SendTypeChars("t")
                Await state.WaitForAsynchronousOperationsAsync()
                Await state.AssertSelectedCompletionItem("T")
            End Using
        End Function

        <MemberData(NameOf(AllCompletionImplementations))> <WpfTheory, Trait(Traits.Feature, Traits.Features.Completion)>
        Public Async Function TargetTypePreselection1(completionImplementation As CompletionImplementation) As Task
            Using state = TestStateFactory.CreateVisualBasicTestState(completionImplementation,
                           <Document><![CDATA[
Imports System.Threading
Module Program
    Sub Cancel(x As Integer, cancellationToken As CancellationToken)
        Cancel(x + 1, $$)
    End Sub
End Module]]></Document>)
                state.SendInvokeCompletionList()
                Await state.WaitForAsynchronousOperationsAsync().ConfigureAwait(True)
                Await state.AssertSelectedCompletionItem("cancellationToken").ConfigureAwait(True)
            End Using
        End Function

        <MemberData(NameOf(AllCompletionImplementations))> <WpfTheory, Trait(Traits.Feature, Traits.Features.Completion)>
        Public Async Function TargetTypePreselection2(completionImplementation As CompletionImplementation) As Task
            Using state = TestStateFactory.CreateVisualBasicTestState(completionImplementation,
                           <Document><![CDATA[
Module Program
    Sub Main(args As String())
        Dim aaz As Integer
        args = $$
    End Sub
End Module]]></Document>)
                state.SendTypeChars("a")
                Await state.WaitForAsynchronousOperationsAsync().ConfigureAwait(True)
                Await state.AssertSelectedCompletionItem("args").ConfigureAwait(True)
            End Using
        End Function

        <MemberData(NameOf(AllCompletionImplementations))> <WpfTheory, Trait(Traits.Feature, Traits.Features.Completion)>
        Public Async Function TargetTypePreselection3(completionImplementation As CompletionImplementation) As Task
            Using state = TestStateFactory.CreateVisualBasicTestState(completionImplementation,
                           <Document><![CDATA[
Class D
End Class
Class Program

    Sub Main(string() args)
    
       Dim cw = 7
       Dim cx as D = new D()
       Dim  cx2 as D = $$
    End Sub
End Class
]]></Document>)
                state.SendTypeChars("c")
                Await state.WaitForAsynchronousOperationsAsync().ConfigureAwait(True)
                Await state.AssertSelectedCompletionItem("cx", isHardSelected:=True).ConfigureAwait(True)
            End Using
        End Function

        <MemberData(NameOf(AllCompletionImplementations))> <WpfTheory, Trait(Traits.Feature, Traits.Features.Completion)>
        Public Async Function TargetTypePreselectionLocalsOverType(completionImplementation As CompletionImplementation) As Task
            Using state = TestStateFactory.CreateVisualBasicTestState(completionImplementation,
                           <Document><![CDATA[
Class A 
End Class
Class Program

    Sub Main(string() args)
    
       Dim  cx = new A()
       Dim cx2 as A = $$
    End Sub
End Class
]]></Document>)
                state.SendTypeChars("c")
                Await state.WaitForAsynchronousOperationsAsync().ConfigureAwait(True)
                Await state.AssertSelectedCompletionItem("cx", isHardSelected:=True).ConfigureAwait(True)
            End Using
        End Function

        <MemberData(NameOf(AllCompletionImplementations))> <WpfTheory(Skip:="https://github.com/dotnet/roslyn/issues/6942"), Trait(Traits.Feature, Traits.Features.Completion)>
        Public Async Function TargetTypePreselectionConvertibility1(completionImplementation As CompletionImplementation) As Task
            Using state = TestStateFactory.CreateVisualBasicTestState(completionImplementation,
                           <Document><![CDATA[
Mustinherit Class C 
End Class
Class D 
inherits C
End Class
Class Program
    Sub Main(string() args)
    
       Dim cx = new D()
       Dim cx2 as C = $$
    End Sub
End Class
]]></Document>)
                state.SendTypeChars("c")
                Await state.WaitForAsynchronousOperationsAsync().ConfigureAwait(True)
                Await state.AssertSelectedCompletionItem("cx", isHardSelected:=True).ConfigureAwait(True)
            End Using
        End Function

        <MemberData(NameOf(AllCompletionImplementations))> <WpfTheory, Trait(Traits.Feature, Traits.Features.Completion)>
        Public Async Function TargetTypePreselectionParamsArray(completionImplementation As CompletionImplementation) As Task
            Using state = TestStateFactory.CreateVisualBasicTestState(completionImplementation,
                           <Document><![CDATA[

Class Program

    Sub Main(string() args)
    
       Dim azc as integer
       M2(a$$
    End Sub
    Sub M2(params int() yx)  
    End Sub
End Class
 
]]></Document>)
                state.SendInvokeCompletionList()
                Await state.WaitForAsynchronousOperationsAsync().ConfigureAwait(True)
                Await state.AssertSelectedCompletionItem("azc", isHardSelected:=True).ConfigureAwait(True)
            End Using
        End Function

        <MemberData(NameOf(AllCompletionImplementations))> <WpfTheory, Trait(Traits.Feature, Traits.Features.Completion)>
        Public Async Function TargetTypePreselectionSetterValue(completionImplementation As CompletionImplementation) As Task
            Using state = TestStateFactory.CreateVisualBasicTestState(completionImplementation,
                           <Document><![CDATA[
Class Program
    Private Async As Integer
    Public Property NewProperty() As Integer
        Get
            Return Async
        End Get
        Set(ByVal value As Integer)
            Async = $$
        End Set
    End Property
End Class]]></Document>)
                state.SendInvokeCompletionList()
                Await state.WaitForAsynchronousOperationsAsync().ConfigureAwait(True)
                Await state.AssertSelectedCompletionItem("value", isHardSelected:=False, isSoftSelected:=True).ConfigureAwait(True)
            End Using
        End Function

        <MemberData(NameOf(AllCompletionImplementations))> <WpfTheory, Trait(Traits.Feature, Traits.Features.Completion)>
        <WorkItem(12530, "https://github.com/dotnet/roslyn/issues/12530")>
        Public Async Function TestAnonymousTypeDescription(completionImplementation As CompletionImplementation) As Task
            Using state = TestStateFactory.CreateVisualBasicTestState(completionImplementation,
                           <Document><![CDATA[
Imports System.Linq

Public Class Class1
    Sub Method()
        Dim x = {New With {.x = 1}}.ToArr$$
    End Sub
End Class
]]></Document>)
                state.SendInvokeCompletionList()
                Await state.WaitForAsynchronousOperationsAsync()
                Await state.AssertSelectedCompletionItem(description:=
$"<{ VBFeaturesResources.Extension }> Function IEnumerable(Of 'a).ToArray() As 'a()

{ FeaturesResources.Anonymous_Types_colon }
    'a { FeaturesResources.is_ } New With {{ .x As Integer }}")
            End Using
        End Function

        <MemberData(NameOf(AllCompletionImplementations))> <WpfTheory, Trait(Traits.Feature, Traits.Features.Completion)>
        <WorkItem(12530, "https://github.com/dotnet/roslyn/issues/12530")>
        Public Async Function TestAnonymousTypeDescription2(completionImplementation As CompletionImplementation) As Task
            Using state = TestStateFactory.CreateVisualBasicTestState(completionImplementation,
                           <Document><![CDATA[
Imports System.Linq

Public Class Class1
    Sub Method()
        Dim x = {New With { Key .x = 1}}.ToArr$$
    End Sub
End Class
]]></Document>)
                state.SendInvokeCompletionList()
                Await state.WaitForAsynchronousOperationsAsync()
                Await state.AssertSelectedCompletionItem(description:=
$"<{ VBFeaturesResources.Extension }> Function IEnumerable(Of 'a).ToArray() As 'a()

{ FeaturesResources.Anonymous_Types_colon }
    'a { FeaturesResources.is_ } New With {{ Key .x As Integer }}")
            End Using
        End Function

        <WorkItem(11812, "https://github.com/dotnet/roslyn/issues/11812")>
        <MemberData(NameOf(AllCompletionImplementations))> <WpfTheory, Trait(Traits.Feature, Traits.Features.Completion)>
        Public Async Function TestObjectCreationQualifiedName(completionImplementation As CompletionImplementation) As Task
            Using state = TestStateFactory.CreateVisualBasicTestState(completionImplementation,
                            <Document><![CDATA[
 Class A
     Sub Test()
         Dim b As B.C(Of Integer) = New$$
     End Sub
 End Class
 
 Namespace B
     Class C(Of T)
     End Class
 End Namespace]]></Document>)

                state.SendTypeChars(" ")
                Await state.AssertCompletionSession()
                state.SendTypeChars("(")
                state.AssertMatchesTextStartingAtLine(3, "Dim b As B.C(Of Integer) = New B.C(Of Integer)(")
            End Using
        End Function

        <MemberData(NameOf(AllCompletionImplementations))> <WpfTheory>
        Public Async Function TestNonTrailingNamedArgumentInVB15_3(completionImplementation As CompletionImplementation) As Task
            Using state = TestStateFactory.CreateTestStateFromWorkspace(completionImplementation,
                 <Workspace>
                     <Project Language="Visual Basic" LanguageVersion="VisualBasic15_3" CommonReferences="true" AssemblyName="VBProj">
                         <Document FilePath="C.vb">
Class C
    Sub M()
        Dim better As Integer = 2
        M(a:=1, $$)
    End Sub
    Sub M(a As Integer, bar As Integer, c As Integer)
    End Sub
End Class
                         </Document>
                     </Project>
                 </Workspace>)

                state.SendTypeChars("b")
                Await state.AssertSelectedCompletionItem(displayText:="bar:=", isHardSelected:=True)
                state.SendTypeChars("e")
                Await state.AssertNoCompletionSession()
            End Using
        End Function

        <MemberData(NameOf(AllCompletionImplementations))> <WpfTheory>
        Public Async Function TestNonTrailingNamedArgumentInVB15_5(completionImplementation As CompletionImplementation) As Task
            Using state = TestStateFactory.CreateTestStateFromWorkspace(completionImplementation,
                 <Workspace>
                     <Project Language="Visual Basic" LanguageVersion="VisualBasic15_5" CommonReferences="true" AssemblyName="VBProj">
                         <Document FilePath="C.vb">
Class C
    Sub M()
        Dim better As Integer = 2
        M(a:=1, $$)
    End Sub
    Sub M(a As Integer, bar As Integer, c As Integer)
    End Sub
End Class
                         </Document>
                     </Project>
                 </Workspace>)

                state.SendTypeChars("bar")
                Await state.AssertSelectedCompletionItem(displayText:="bar:=", isHardSelected:=True)
                state.SendBackspace()
                state.SendBackspace()
                state.SendTypeChars("et")
                Await state.AssertSelectedCompletionItem(displayText:="better", isHardSelected:=True)
                state.SendTypeChars(", ")
                Assert.Contains("M(a:=1, better,", state.GetLineTextFromCaretPosition(), StringComparison.Ordinal)
            End Using
        End Function

        <MemberData(NameOf(AllCompletionImplementations))> <WpfTheory, Trait(Traits.Feature, Traits.Features.Completion)>
        Public Async Function TestSymbolInTupleLiteral(completionImplementation As CompletionImplementation) As Task
            Using state = TestStateFactory.CreateVisualBasicTestState(completionImplementation,
                  <Document><![CDATA[
Class C
    Public Sub Goo()
        Dim t = ($$)
    End Sub
End Class
}]]></Document>)

                state.SendTypeChars("Go")
                Await state.AssertSelectedCompletionItem(displayText:="Goo", isHardSelected:=True)
                state.SendTypeChars(":")
                Assert.Contains("(Go:", state.GetLineTextFromCaretPosition(), StringComparison.Ordinal)
            End Using
        End Function

        <MemberData(NameOf(AllCompletionImplementations))> <WpfTheory, Trait(Traits.Feature, Traits.Features.Completion)>
        Public Async Function TestSymbolInTupleLiteralAfterComma(completionImplementation As CompletionImplementation) As Task
            Using state = TestStateFactory.CreateVisualBasicTestState(completionImplementation,
                  <Document><![CDATA[
Class C
    Public Sub Goo()
        Dim t = (1, $$)
    End Sub
End Class
]]></Document>)

                state.SendTypeChars("Go")
                Await state.AssertSelectedCompletionItem(displayText:="Goo", isHardSelected:=True)
                state.SendTypeChars(":")
                Assert.Contains("(1, Go:", state.GetLineTextFromCaretPosition(), StringComparison.Ordinal)
            End Using
        End Function

        <MemberData(NameOf(AllCompletionImplementations))> <WpfTheory, Trait(Traits.Feature, Traits.Features.Completion)>
        Public Async Function TestSnippetInTupleLiteral(completionImplementation As CompletionImplementation) As Task
            Using state = TestStateFactory.CreateVisualBasicTestState(completionImplementation,
                  <Document><![CDATA[
Class C
    Public Sub Goo()
        Dim t = ($$)
    End Sub
End Class
}]]></Document>,
                  extraExportedTypes:={GetType(MockSnippetInfoService), GetType(SnippetCompletionProvider), GetType(StubVsEditorAdaptersFactoryService)}.ToList())

                state.Workspace.Options = state.Workspace.Options.WithChangedOption(CompletionOptions.SnippetsBehavior,
                                                                                    LanguageNames.VisualBasic,
                                                                                    SnippetsRule.AlwaysInclude)

                state.SendTypeChars("Shortcu")
                Await state.AssertSelectedCompletionItem(displayText:="Shortcut", isHardSelected:=True)
                state.SendTypeChars(":")
                Assert.Contains("(Shortcu:", state.GetLineTextFromCaretPosition(), StringComparison.Ordinal)
            End Using
        End Function

        <MemberData(NameOf(AllCompletionImplementations))> <WpfTheory, Trait(Traits.Feature, Traits.Features.Completion)>
        Public Async Function TestSnippetInTupleLiteralAfterComma(completionImplementation As CompletionImplementation) As Task
            Using state = TestStateFactory.CreateVisualBasicTestState(completionImplementation,
                  <Document><![CDATA[
Class C
    Public Sub Goo()
        Dim t = (1, $$)
    End Sub
End Class
}]]></Document>,
                  extraExportedTypes:={GetType(MockSnippetInfoService), GetType(SnippetCompletionProvider), GetType(StubVsEditorAdaptersFactoryService)}.ToList())

                state.Workspace.Options = state.Workspace.Options.WithChangedOption(CompletionOptions.SnippetsBehavior,
                                                                                    LanguageNames.VisualBasic,
                                                                                    SnippetsRule.AlwaysInclude)

                state.SendTypeChars("Shortcu")
                Await state.AssertSelectedCompletionItem(displayText:="Shortcut", isHardSelected:=True)
                state.SendTypeChars(":")
                Assert.Contains("(1, Shortcu:", state.GetLineTextFromCaretPosition(), StringComparison.Ordinal)
            End Using
        End Function

        <MemberData(NameOf(AllCompletionImplementations))> <WpfTheory, Trait(Traits.Feature, Traits.Features.Completion)>
        Public Async Function TestSnippetsNotExclusiveWhenAlwaysShowing(completionImplementation As CompletionImplementation) As Task
            Using state = TestStateFactory.CreateVisualBasicTestState(completionImplementation,
                  <Document><![CDATA[
Class C
    Public Sub Goo()
        Dim x as Integer = 3
        Dim t = $$
    End Sub
End Class
}]]></Document>,
                  extraExportedTypes:={GetType(MockSnippetInfoService), GetType(SnippetCompletionProvider), GetType(StubVsEditorAdaptersFactoryService)}.ToList())

                state.Workspace.Options = state.Workspace.Options.WithChangedOption(CompletionOptions.SnippetsBehavior,
                                                                                    LanguageNames.VisualBasic,
                                                                                    SnippetsRule.AlwaysInclude)

                state.SendInvokeCompletionList()
                Await state.WaitForAsynchronousOperationsAsync()
                Assert.True(state.CompletionItemsContainsAll({"x", "Shortcut"}))
            End Using
        End Function

        <MemberData(NameOf(AllCompletionImplementations))> <WpfTheory, Trait(Traits.Feature, Traits.Features.Completion)>
        Public Async Function TestBuiltInTypesKeywordInTupleLiteral(completionImplementation As CompletionImplementation) As Task
            Using state = TestStateFactory.CreateVisualBasicTestState(completionImplementation,
                  <Document><![CDATA[
Class C
    Public Sub Goo()
        Dim t = ($$)
    End Sub
End Class
}]]></Document>)

                state.SendTypeChars("Intege")
                Await state.AssertSelectedCompletionItem(displayText:="Integer", isHardSelected:=True)
                state.SendTypeChars(":")
                Assert.Contains("(Intege:", state.GetLineTextFromCaretPosition(), StringComparison.Ordinal)
            End Using
        End Function

        <MemberData(NameOf(AllCompletionImplementations))> <WpfTheory, Trait(Traits.Feature, Traits.Features.Completion)>
        Public Async Function TestBuiltInTypesKeywordInTupleLiteralAfterComma(completionImplementation As CompletionImplementation) As Task
            Using state = TestStateFactory.CreateVisualBasicTestState(completionImplementation,
                  <Document><![CDATA[
Class C
    Public Sub Goo()
        Dim t = (1, $$)
    End Sub
End Class
}]]></Document>)

                state.SendTypeChars("Intege")
                Await state.AssertSelectedCompletionItem(displayText:="Integer", isHardSelected:=True)
                state.SendTypeChars(":")
                Assert.Contains("(1, Intege:", state.GetLineTextFromCaretPosition(), StringComparison.Ordinal)
            End Using
        End Function

        <MemberData(NameOf(AllCompletionImplementations))> <WpfTheory, Trait(Traits.Feature, Traits.Features.Completion)>
        Public Async Function TestFunctionKeywordInTupleLiteral(completionImplementation As CompletionImplementation) As Task
            Using state = TestStateFactory.CreateVisualBasicTestState(completionImplementation,
                  <Document><![CDATA[
Class C
    Public Sub Goo()
        Dim t = ($$)
    End Sub
End Class
}]]></Document>)

                state.SendTypeChars("Functio")
                Await state.AssertSelectedCompletionItem(displayText:="Function", isHardSelected:=True)
                state.SendTypeChars(":")
                Assert.Contains("(Functio:", state.GetLineTextFromCaretPosition(), StringComparison.Ordinal)
            End Using
        End Function

        <MemberData(NameOf(AllCompletionImplementations))> <WpfTheory, Trait(Traits.Feature, Traits.Features.Completion)>
        Public Async Function TestFunctionKeywordInTupleLiteralAfterComma(completionImplementation As CompletionImplementation) As Task
            Using state = TestStateFactory.CreateVisualBasicTestState(completionImplementation,
                  <Document><![CDATA[
Class C
    Public Sub Goo()
        Dim t = (1, $$)
    End Sub
End Class
}]]></Document>)
                state.SendTypeChars("Functio")
                Await state.AssertSelectedCompletionItem(displayText:="Function", isHardSelected:=True)
                state.SendTypeChars(":")
                Assert.Contains("(1, Functio:", state.GetLineTextFromCaretPosition(), StringComparison.Ordinal)
            End Using
        End Function

        <MemberData(NameOf(AllCompletionImplementations))> <WpfTheory, Trait(Traits.Feature, Traits.Features.Completion)>
        Public Async Function TestSymbolInTupleType(completionImplementation As CompletionImplementation) As Task
            Using state = TestStateFactory.CreateVisualBasicTestState(completionImplementation,
                  <Document><![CDATA[
Class C
    Public Sub Goo()
       Dim t As ($$)
    End Sub
End Class
]]></Document>)
                state.SendTypeChars("Integ")
                Await state.AssertSelectedCompletionItem(displayText:="Integer", isHardSelected:=True)
                state.SendTypeChars(",")
                Assert.Contains("(Integer,", state.GetLineTextFromCaretPosition(), StringComparison.Ordinal)
            End Using
        End Function

        <MemberData(NameOf(AllCompletionImplementations))> <WpfTheory, Trait(Traits.Feature, Traits.Features.Completion)>
        Public Async Function TestInvocationExpression(completionImplementation As CompletionImplementation) As Task
            Using state = TestStateFactory.CreateVisualBasicTestState(completionImplementation,
                  <Document><![CDATA[
Class C
    Public Sub Goo(Alice As Integer)
       Goo($$)
    End Sub
End Class
]]></Document>)

                state.SendTypeChars("Alic")
                Await state.AssertSelectedCompletionItem(displayText:="Alice", isHardSelected:=True)
                state.SendTypeChars(":")
                Assert.Contains("Goo(Alice:", state.GetLineTextFromCaretPosition(), StringComparison.Ordinal)
            End Using
        End Function

        <MemberData(NameOf(AllCompletionImplementations))> <WpfTheory, Trait(Traits.Feature, Traits.Features.Completion)>
        Public Async Function TestInvocationExpressionAfterComma(completionImplementation As CompletionImplementation) As Task
            Using state = TestStateFactory.CreateVisualBasicTestState(completionImplementation,
                  <Document><![CDATA[
Class C
    Public Sub Goo(Alice As Integer, Bob As Integer)
       Goo(1, $$)
    End Sub
End Class
]]></Document>)

                state.SendTypeChars("B")
                Await state.AssertSelectedCompletionItem(displayText:="Bob", isHardSelected:=True)
                state.SendTypeChars(":")
                Assert.Contains("Goo(1, Bob:", state.GetLineTextFromCaretPosition(), StringComparison.Ordinal)
            End Using
        End Function

        <WorkItem(13161, "https://github.com/dotnet/roslyn/issues/13161")>
        <MemberData(NameOf(AllCompletionImplementations))> <WpfTheory, Trait(Traits.Feature, Traits.Features.Completion)>
        Public Async Function CommitGenericDoesNotInsertEllipsis(completionImplementation As CompletionImplementation) As Task
            Using state = TestStateFactory.CreateVisualBasicTestState(completionImplementation,
                            <Document><![CDATA[
Interface Goo(Of T)
End Interface

Class Bar
    Implements $$
End Class]]></Document>)

                Dim unicodeEllipsis = ChrW(&H2026).ToString()
                state.SendTypeChars("Goo")
                state.SendTab()
                Await state.WaitForAsynchronousOperationsAsync()
                Assert.Equal("Implements Goo(Of", state.GetLineTextFromCaretPosition().Trim())
                Assert.DoesNotContain(unicodeEllipsis, state.GetLineTextFromCaretPosition())
            End Using
        End Function

        <WorkItem(13161, "https://github.com/dotnet/roslyn/issues/13161")>
        <MemberData(NameOf(AllCompletionImplementations))> <WpfTheory, Trait(Traits.Feature, Traits.Features.Completion)>
        Public Async Function CommitGenericDoesNotInsertEllipsisCommitOnParen(completionImplementation As CompletionImplementation) As Task
            Using state = TestStateFactory.CreateVisualBasicTestState(completionImplementation,
                            <Document><![CDATA[
Interface Goo(Of T)
End Interface

Class Bar
    Implements $$
End Class]]></Document>)

                Dim unicodeEllipsis = ChrW(&H2026).ToString()
                state.SendTypeChars("Goo(")
                Await state.WaitForAsynchronousOperationsAsync()
                Assert.Equal("Implements Goo(", state.GetLineTextFromCaretPosition().Trim())
                Assert.DoesNotContain(unicodeEllipsis, state.GetLineTextFromCaretPosition())
            End Using
        End Function

        <WorkItem(13161, "https://github.com/dotnet/roslyn/issues/13161")>
        <MemberData(NameOf(AllCompletionImplementations))> <WpfTheory, Trait(Traits.Feature, Traits.Features.Completion)>
        Public Async Function CommitGenericItemDoesNotInsertEllipsisCommitOnTab(completionImplementation As CompletionImplementation) As Task
            Using state = TestStateFactory.CreateVisualBasicTestState(completionImplementation,
                            <Document><![CDATA[
Interface Goo(Of T)
End Interface

Class Bar
    Dim x as $$
End Class]]></Document>)

                Dim unicodeEllipsis = ChrW(&H2026).ToString()
                state.SendTypeChars("Goo")
                state.SendTab()
                Await state.WaitForAsynchronousOperationsAsync()
                Assert.Equal("Dim x as Goo(Of", state.GetLineTextFromCaretPosition().Trim())
                Assert.DoesNotContain(unicodeEllipsis, state.GetLineTextFromCaretPosition())
            End Using
        End Function

        <WorkItem(15011, "https://github.com/dotnet/roslyn/issues/15011")>
        <MemberData(NameOf(AllCompletionImplementations))> <WpfTheory, Trait(Traits.Feature, Traits.Features.Completion)>
        Public Async Function SymbolAndObjectPreselectionUnification(completionImplementation As CompletionImplementation) As Task
            Using state = TestStateFactory.CreateVisualBasicTestState(completionImplementation,
                            <Document><![CDATA[
Module Module1

    Sub Main()
        Dim x As ProcessStartInfo = New $$
    End Sub

End Module
]]></Document>)

                state.SendInvokeCompletionList()
                Await state.WaitForAsynchronousOperationsAsync()
                Dim psi = state.GetCompletionItems().Where(Function(i) i.DisplayText.Contains("ProcessStartInfo")).ToArray()
                Assert.Equal(1, psi.Length)
            End Using
        End Function

        <WorkItem(394863, "https://devdiv.visualstudio.com/DevDiv/_workitems?_a=edit&id=394863&triage=true")>
        <MemberData(NameOf(AllCompletionImplementations))> <WpfTheory, Trait(Traits.Feature, Traits.Features.Completion)>
        Public Async Function ImplementsClause(completionImplementation As CompletionImplementation) As Task
            Using state = TestStateFactory.CreateVisualBasicTestState(completionImplementation,
                            <Document><![CDATA[
Partial Class TestClass
    Implements IComparable(Of TestClass)

    Public Function CompareTo(other As TestClass) As Integer Implements I$$


    End Function

End Class
]]></Document>)

                state.SendInvokeCompletionList()
                Await state.WaitForAsynchronousOperationsAsync()
                state.SendTab()
                Assert.Contains("IComparable(Of TestClass)", state.GetLineTextFromCaretPosition())
            End Using
        End Function

        <WorkItem(18785, "https://github.com/dotnet/roslyn/issues/18785")>
        <MemberData(NameOf(AllCompletionImplementations))> <WpfTheory, Trait(Traits.Feature, Traits.Features.Completion)>
        Public Async Function BackspaceSoftSelectionIfNotPrefixMatch(completionImplementation As CompletionImplementation) As Task
            Using state = TestStateFactory.CreateVisualBasicTestState(completionImplementation,
                            <Document><![CDATA[
Class C
    Sub Do()
        Dim x = new System.Collections.Generic.List(Of String)()
        x.$$Add("stuff")
    End Sub
End Class
]]></Document>)

                state.SendBackspace()
                Await state.AssertSelectedCompletionItem("x", isSoftSelected:=True)
                state.SendTypeChars(".")
                Await state.WaitForAsynchronousOperationsAsync()
                Assert.Contains("x.Add", state.GetLineTextFromCaretPosition())
            End Using
        End Function

        <ExportLanguageService(GetType(ISnippetInfoService), LanguageNames.VisualBasic), System.Composition.Shared>
        Friend Class MockSnippetInfoService
            Implements ISnippetInfoService

            Public Function GetSnippetsAsync_NonBlocking() As IEnumerable(Of SnippetInfo) Implements ISnippetInfoService.GetSnippetsIfAvailable
                Return SpecializedCollections.SingletonEnumerable(New SnippetInfo("Shortcut", "Title", "Description", "Path"))
            End Function

            Public Function ShouldFormatSnippet(snippetInfo As SnippetInfo) As Boolean Implements ISnippetInfoService.ShouldFormatSnippet
                Return False
            End Function

            Public Function SnippetShortcutExists_NonBlocking(shortcut As String) As Boolean Implements ISnippetInfoService.SnippetShortcutExists_NonBlocking
                Return shortcut = "Shortcut"
            End Function
        End Class
    End Class
End Namespace<|MERGE_RESOLUTION|>--- conflicted
+++ resolved
@@ -1030,17 +1030,9 @@
         End Function
 
         <WorkItem(544299, "http://vstfdevdiv:8080/DevDiv2/DevDiv/_workitems/edit/544299")>
-<<<<<<< HEAD
-        <WpfFact, Trait(Traits.Feature, Traits.Features.Completion)>
-        Public Async Function TestExclusiveNamedParameterCompletion() As Task
-            Using state = TestState.CreateTestStateFromWorkspace(
-                      <Workspace>
-                          <Project Language="Visual Basic" CommonReferences="true" LanguageVersion="VisualBasic15">
-=======
-        <MemberData(NameOf(AllCompletionImplementations))> <WpfTheory, Trait(Traits.Feature, Traits.Features.Completion)>
+        <MemberData(NameOf(AllCompletionImplementations))> <WpfTheory(Skip:="https://github.com/dotnet/roslyn/issues/29840"), Trait(Traits.Feature, Traits.Features.Completion)>
         Public Async Function TestExclusiveNamedParameterCompletion(completionImplementation As CompletionImplementation) As Task
             Using state = TestStateFactory.CreateVisualBasicTestState(completionImplementation,
->>>>>>> 6805b2e5
                               <Document>
 Class Class1
     Private Sub Test()
@@ -1053,9 +1045,7 @@
     Private Sub Goo(str As String, bool As Boolean)
     End Sub
 End Class
-                              </Document>
-                          </Project>
-                      </Workspace>)
+                              </Document>)
 
                 state.SendTypeChars(" ")
                 Await state.AssertCompletionSession()
@@ -1065,17 +1055,9 @@
         End Function
 
         <WorkItem(544299, "http://vstfdevdiv:8080/DevDiv2/DevDiv/_workitems/edit/544299")>
-<<<<<<< HEAD
-        <WpfFact, Trait(Traits.Feature, Traits.Features.Completion)>
-        Public Async Function TestExclusiveNamedParameterCompletion2() As Task
-            Using state = TestState.CreateTestStateFromWorkspace(
-                      <Workspace>
-                          <Project Language="Visual Basic" CommonReferences="true" LanguageVersion="VisualBasic15">
-=======
-        <MemberData(NameOf(AllCompletionImplementations))> <WpfTheory, Trait(Traits.Feature, Traits.Features.Completion)>
+        <MemberData(NameOf(AllCompletionImplementations))> <WpfTheory(Skip:="https://github.com/dotnet/roslyn/issues/29840"), Trait(Traits.Feature, Traits.Features.Completion)>
         Public Async Function TestExclusiveNamedParameterCompletion2(completionImplementation As CompletionImplementation) As Task
             Using state = TestStateFactory.CreateVisualBasicTestState(completionImplementation,
->>>>>>> 6805b2e5
                               <Document>
 Class Goo
     Private Sub Test()
@@ -1092,9 +1074,7 @@
     Private Sub Method(obj As Object, b As Boolean, str As String)
     End Sub
 End Class
-                              </Document>
-                          </Project>
-                      </Workspace>)
+                              </Document>)
 
                 state.SendTypeChars(" ")
                 Await state.AssertCompletionSession()
