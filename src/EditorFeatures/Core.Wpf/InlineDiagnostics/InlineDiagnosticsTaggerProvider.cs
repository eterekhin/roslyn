﻿// Licensed to the .NET Foundation under one or more agreements.
// The .NET Foundation licenses this file to you under the MIT license.
// See the LICENSE file in the project root for more information.

using System;
using System.Collections.Generic;
using System.Collections.Immutable;
using System.ComponentModel.Composition;
using System.Diagnostics;
using Microsoft.CodeAnalysis.Diagnostics;
using Microsoft.CodeAnalysis.EditAndContinue;
using Microsoft.CodeAnalysis.Editor.Shared.Tagging;
using Microsoft.CodeAnalysis.Editor.Shared.Utilities;
using Microsoft.CodeAnalysis.Editor.Tagging;
using Microsoft.CodeAnalysis.Host.Mef;
using Microsoft.CodeAnalysis.Options;
using Microsoft.CodeAnalysis.Shared.TestHooks;
using Microsoft.CodeAnalysis.Workspaces;
using Microsoft.VisualStudio.Text;
using Microsoft.VisualStudio.Text.Adornments;
using Microsoft.VisualStudio.Text.Classification;
using Microsoft.VisualStudio.Text.Editor;
using Microsoft.VisualStudio.Text.Tagging;
using Microsoft.VisualStudio.Utilities;
using Roslyn.Utilities;

namespace Microsoft.CodeAnalysis.Editor.InlineDiagnostics
{
    [Export(typeof(ITaggerProvider))]
    [ContentType(ContentTypeNames.RoslynContentType)]
    [TagType(typeof(InlineDiagnosticsTag))]
    internal class InlineDiagnosticsTaggerProvider : AbstractDiagnosticsAdornmentTaggerProvider<InlineDiagnosticsTag>
    {
        private readonly IEditorFormatMap _editorFormatMap;
        private readonly IClassificationFormatMapService _classificationFormatMapService;
        private readonly IClassificationTypeRegistryService _classificationTypeRegistryService;

        protected sealed override ImmutableArray<IOption> FeatureOptions { get; } = ImmutableArray.Create<IOption>(InlineDiagnosticsOptions.EnableInlineDiagnostics);

        [ImportingConstructor]
        [Obsolete(MefConstruction.ImportingConstructorMessage, error: true)]
        public InlineDiagnosticsTaggerProvider(
            IThreadingContext threadingContext,
            IDiagnosticService diagnosticService,
            IDiagnosticAnalyzerService analyzerService,
            IGlobalOptionService globalOptions,
            [Import(AllowDefault = true)] ITextBufferVisibilityTracker? visibilityTracker,
            IAsynchronousOperationListenerProvider listenerProvider,
            IEditorFormatMapService editorFormatMapService,
            IClassificationFormatMapService classificationFormatMapService,
            IClassificationTypeRegistryService classificationTypeRegistryService)
            : base(threadingContext, diagnosticService, analyzerService, globalOptions, visibilityTracker, listenerProvider)
        {
            _editorFormatMap = editorFormatMapService.GetEditorFormatMap("text");
            _classificationFormatMapService = classificationFormatMapService;
            _classificationTypeRegistryService = classificationTypeRegistryService;
        }

        public sealed override bool SupportsDiagnosticMode(DiagnosticMode mode)
        {
            // We support inline diagnostics in both push and pull (since lsp doesn't support inline diagnostics yet).
            return true;
        }

<<<<<<< HEAD
        // Need to override this from AbstractDiagnosticsTaggerProvider because the location option needs to be added
        // to the TaggerEventSource, otherwise it does not get updated until there is a change in the editor.
        protected override ITaggerEventSource CreateEventSource(ITextView? textView, ITextBuffer subjectBuffer)
        {
            return TaggerEventSources.Compose(
                base.CreateEventSource(textView, subjectBuffer),
                TaggerEventSources.OnGlobalOptionChanged(GlobalOptions, InlineDiagnosticsOptions.Location));
        }

        public sealed override bool IncludeDiagnostic(DiagnosticData diagnostic)
=======
        protected internal override bool IncludeDiagnostic(DiagnosticData diagnostic)
>>>>>>> taggerOptions
        {
            return
                diagnostic.Severity is DiagnosticSeverity.Warning or DiagnosticSeverity.Error &&
                !string.IsNullOrWhiteSpace(diagnostic.Message) &&
                !diagnostic.IsSuppressed;
        }

        protected override InlineDiagnosticsTag? CreateTag(Workspace workspace, DiagnosticData diagnostic)
        {
            Debug.Assert(!string.IsNullOrWhiteSpace(diagnostic.Message));
            var errorType = GetErrorTypeFromDiagnostic(diagnostic);
            if (errorType is null)
            {
                return null;
            }

            if (diagnostic.DocumentId is null)
            {
                return null;
            }

            var project = workspace.CurrentSolution.GetProject(diagnostic.DocumentId.ProjectId);
            if (project is null)
            {
                return null;
            }

            var locationOption = GlobalOptions.GetOption(InlineDiagnosticsOptions.Location, project.Language);
            var navigateService = workspace.Services.GetRequiredService<INavigateToLinkService>();
            return new InlineDiagnosticsTag(errorType, diagnostic, _editorFormatMap, _classificationFormatMapService,
                _classificationTypeRegistryService, locationOption, navigateService);
        }

        private static string? GetErrorTypeFromDiagnostic(DiagnosticData diagnostic)
        {
            if (diagnostic.Severity == DiagnosticSeverity.Error)
            {
                return diagnostic.CustomTags.Contains(WellKnownDiagnosticTags.EditAndContinue)
                    ? EditAndContinueErrorTypeDefinition.Name
                    : PredefinedErrorTypeNames.SyntaxError;
            }
            else if (diagnostic.Severity == DiagnosticSeverity.Warning)
            {
                return PredefinedErrorTypeNames.Warning;
            }
            else
            {
                return null;
            }
        }

        /// <summary>
        /// TODO: is there anything we can do better here? Inline diagnostic tags are not really data, but more UI
        /// elements with specific constrols, positions and events attached to them.  There doesn't seem to be a safe
        /// way to reuse any of these currently.  Ideally we could do something similar to inline-hints where there's a
        /// data tagger portion (which is async and has clean equality semantics), and then the UI portion which just
        /// translates those data-tags to the UI tags.
        /// <para>
        /// Doing direct equality means we'll always end up regenerating all tags.  But hopefully there won't be that
        /// many in a document to matter.
        /// </para>
        /// </summary>
        public sealed override bool TagEquals(InlineDiagnosticsTag tag1, InlineDiagnosticsTag tag2)
            => tag1 == tag2;
    }
}<|MERGE_RESOLUTION|>--- conflicted
+++ resolved
@@ -29,13 +29,11 @@
     [Export(typeof(ITaggerProvider))]
     [ContentType(ContentTypeNames.RoslynContentType)]
     [TagType(typeof(InlineDiagnosticsTag))]
-    internal class InlineDiagnosticsTaggerProvider : AbstractDiagnosticsAdornmentTaggerProvider<InlineDiagnosticsTag>
+    internal sealed class InlineDiagnosticsTaggerProvider : AbstractDiagnosticsAdornmentTaggerProvider<InlineDiagnosticsTag>
     {
         private readonly IEditorFormatMap _editorFormatMap;
         private readonly IClassificationFormatMapService _classificationFormatMapService;
         private readonly IClassificationTypeRegistryService _classificationTypeRegistryService;
-
-        protected sealed override ImmutableArray<IOption> FeatureOptions { get; } = ImmutableArray.Create<IOption>(InlineDiagnosticsOptions.EnableInlineDiagnostics);
 
         [ImportingConstructor]
         [Obsolete(MefConstruction.ImportingConstructorMessage, error: true)]
@@ -56,26 +54,16 @@
             _classificationTypeRegistryService = classificationTypeRegistryService;
         }
 
+        public sealed override ImmutableArray<IOption> Options { get; } = ImmutableArray.Create<IOption>(InlineDiagnosticsOptions.EnableInlineDiagnostics);
+        public sealed override ImmutableArray<IOption> FeatureOptions { get; } = ImmutableArray.Create<IOption>(InlineDiagnosticsOptions.Location);
+
         public sealed override bool SupportsDiagnosticMode(DiagnosticMode mode)
         {
             // We support inline diagnostics in both push and pull (since lsp doesn't support inline diagnostics yet).
             return true;
         }
 
-<<<<<<< HEAD
-        // Need to override this from AbstractDiagnosticsTaggerProvider because the location option needs to be added
-        // to the TaggerEventSource, otherwise it does not get updated until there is a change in the editor.
-        protected override ITaggerEventSource CreateEventSource(ITextView? textView, ITextBuffer subjectBuffer)
-        {
-            return TaggerEventSources.Compose(
-                base.CreateEventSource(textView, subjectBuffer),
-                TaggerEventSources.OnGlobalOptionChanged(GlobalOptions, InlineDiagnosticsOptions.Location));
-        }
-
         public sealed override bool IncludeDiagnostic(DiagnosticData diagnostic)
-=======
-        protected internal override bool IncludeDiagnostic(DiagnosticData diagnostic)
->>>>>>> taggerOptions
         {
             return
                 diagnostic.Severity is DiagnosticSeverity.Warning or DiagnosticSeverity.Error &&
@@ -129,9 +117,9 @@
 
         /// <summary>
         /// TODO: is there anything we can do better here? Inline diagnostic tags are not really data, but more UI
-        /// elements with specific constrols, positions and events attached to them.  There doesn't seem to be a safe
-        /// way to reuse any of these currently.  Ideally we could do something similar to inline-hints where there's a
-        /// data tagger portion (which is async and has clean equality semantics), and then the UI portion which just
+        /// elements with specific controls, positions and events attached to them.  There doesn't seem to be a safe way
+        /// to reuse any of these currently.  Ideally we could do something similar to inline-hints where there's a data
+        /// tagger portion (which is async and has clean equality semantics), and then the UI portion which just
         /// translates those data-tags to the UI tags.
         /// <para>
         /// Doing direct equality means we'll always end up regenerating all tags.  But hopefully there won't be that
