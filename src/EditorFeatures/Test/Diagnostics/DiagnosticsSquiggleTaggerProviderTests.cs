--- conflicted
+++ resolved
@@ -73,11 +73,14 @@
                 ValueTuple.Create(FeatureAttribute.DiagnosticService, _asyncListener),
                 ValueTuple.Create(FeatureAttribute.ErrorSquiggles, _asyncListener));
 
-            _analyzerService = CreateDiagnosticAnalyzerService(analyzerMap, new AggregateAsynchronousOperationListener(_listeners, FeatureAttribute.DiagnosticService));
+            if (analyzerMap != null || updateSource == null)
+            {
+                AnalyzerService = CreateDiagnosticAnalyzerService(analyzerMap, new AggregateAsynchronousOperationListener(_listeners, FeatureAttribute.DiagnosticService));
+            }
 
             if (updateSource == null)
             {
-                updateSource = _analyzerService;
+                updateSource = AnalyzerService;
             }
 
             _workspace = workspace;
@@ -85,28 +88,17 @@
             _registrationService = workspace.Services.GetService<ISolutionCrawlerRegistrationService>();
             _registrationService.Register(workspace);
 
-<<<<<<< HEAD
-            _diagnosticService = new DiagnosticService(_listeners);
-            _diagnosticService.Register(updateSource);
-=======
-            _asyncListener = new AsynchronousOperationListener();
-            _listeners = AsynchronousOperationListener.CreateListeners(
-                ValueTuple.Create(FeatureAttribute.DiagnosticService, _asyncListener),
-                ValueTuple.Create(FeatureAttribute.ErrorSquiggles, _asyncListener));
-
-            AnalyzerService = analyzerService;
             DiagnosticService = new DiagnosticService(_listeners);
             DiagnosticService.Register(updateSource);
->>>>>>> 62f087f2
 
             if (createTaggerProvider)
             {
                 var taggerProvider = this.TaggerProvider;
             }
 
-            if (_analyzerService != null)
-            {
-                _incrementalAnalyzers = ImmutableArray.Create(_analyzerService.CreateIncrementalAnalyzer(workspace));
+            if (AnalyzerService != null)
+            {
+                _incrementalAnalyzers = ImmutableArray.Create(AnalyzerService.CreateIncrementalAnalyzer(workspace));
                 _solutionCrawlerService = workspace.Services.GetService<ISolutionCrawlerRegistrationService>() as SolutionCrawlerRegistrationService;
             }
         }
