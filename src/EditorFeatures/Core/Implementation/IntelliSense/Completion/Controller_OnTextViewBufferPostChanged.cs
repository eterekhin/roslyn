--- conflicted
+++ resolved
@@ -33,10 +33,7 @@
                 sessionOpt.FilterModel(
                     CompletionFilterReason.TypeChar,
                     recheckCaretPosition: model == null,
-<<<<<<< HEAD
-=======
                     dismissIfEmptyAllowed: true,
->>>>>>> f0ba7b73
                     filterState: null);
             }
         }
