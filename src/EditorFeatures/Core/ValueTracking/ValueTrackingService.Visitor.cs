﻿// Licensed to the .NET Foundation under one or more agreements.
// The .NET Foundation licenses this file to you under the MIT license.
// See the LICENSE file in the project root for more information.

using System.Collections.Immutable;
using System.Diagnostics;
using System.Diagnostics.CodeAnalysis;
using System.Linq;
using System.Threading;
using System.Threading.Tasks;
using Microsoft.CodeAnalysis.Operations;
using Microsoft.CodeAnalysis.Shared.Extensions;

namespace Microsoft.CodeAnalysis.ValueTracking
{
    internal partial class ValueTrackingService
    {
        private class OperationCollector
        {
            public ValueTrackingProgressCollector ProgressCollector { get; }
            public Solution Solution { get; }

            public OperationCollector(ValueTrackingProgressCollector progressCollector, Solution solution)
            {
                ProgressCollector = progressCollector;
                Solution = solution;
            }

            public Task VisitAsync(IOperation operation, CancellationToken cancellationToken)
                => operation switch
                {
                    IObjectCreationOperation objectCreationOperation => VisitObjectCreationAsync(objectCreationOperation, cancellationToken),
                    IInvocationOperation invocationOperation => VisitInvocationAsync(invocationOperation, cancellationToken),
                    ILiteralOperation literalOperation => VisitLiteralAsync(literalOperation, cancellationToken),
                    IReturnOperation returnOperation => VisitReturnAsync(returnOperation, cancellationToken),
                    IArgumentOperation argumentOperation => ShouldTrackArgument(argumentOperation) ? VisitAsync(argumentOperation.Value, cancellationToken) : Task.CompletedTask,
                    ILocalReferenceOperation or
                        IParameterReferenceOperation or
                        IFieldReferenceOperation or
                        IPropertyReferenceOperation => VisitReferenceAsync(operation, cancellationToken),

                    IAssignmentOperation assignmentOperation => VisitAssignmentOperationAsync(assignmentOperation, cancellationToken),

                    // Default to reporting if there is symbol information available
                    _ => VisitDefaultAsync(operation, cancellationToken)
                };

            private async Task VisitDefaultAsync(IOperation operation, CancellationToken cancellationToken)
            {
                // If an operation has children, desend in them by default. 
                // For cases that should not be descendend into, they should be explicitly handled
                // in VisitAsync. 
                // Ex: Binary operation of [| x + y |]
                // both x and y should be evaluated separately
                var childrenVisited = await TryVisitChildrenAsync(operation, cancellationToken).ConfigureAwait(false);

                // In cases where the child operations were visited, they would be added instead of the parent
                // currently being evaluated. Do not add the parent as well since it would be redundent. 
                // Ex: Binary operation of [| x + y |]
                // both x and y should be evaluated separately, but the whole operation should not be reported
                if (childrenVisited)
                {
                    return;
                }

                var semanticModel = operation.SemanticModel;
                if (semanticModel is null)
                {
                    return;
                }

                var symbolInfo = semanticModel.GetSymbolInfo(operation.Syntax, cancellationToken);
                if (symbolInfo.Symbol is null)
                {
                    return;
                }

                await AddOperationAsync(operation, symbolInfo.Symbol, cancellationToken).ConfigureAwait(false);
            }

            private async Task<bool> TryVisitChildrenAsync(IOperation operation, CancellationToken cancellationToken)
            {
                foreach (var child in operation.Children)
                {
                    await VisitAsync(child, cancellationToken).ConfigureAwait(false);
                }

                return operation.Children.Any();
            }

            private Task VisitAssignmentOperationAsync(IAssignmentOperation assignmentOperation, CancellationToken cancellationToken)
                => VisitAsync(assignmentOperation.Value, cancellationToken);

            private Task VisitObjectCreationAsync(IObjectCreationOperation objectCreationOperation, CancellationToken cancellationToken)
                => TrackArgumentsAsync(objectCreationOperation.Arguments, cancellationToken);

            private async Task VisitInvocationAsync(IInvocationOperation invocationOperation, CancellationToken cancellationToken)
            {
                await AddOperationAsync(invocationOperation, invocationOperation.TargetMethod, cancellationToken).ConfigureAwait(false);
                await TrackArgumentsAsync(invocationOperation.Arguments, cancellationToken).ConfigureAwait(false);
            }

            private Task VisitReferenceAsync(IOperation operation, CancellationToken cancellationToken)
            {
                Debug.Assert(operation is
                    ILocalReferenceOperation or
                    IParameterReferenceOperation or
                    IFieldReferenceOperation or
                    IPropertyReferenceOperation);

                if (IsContainedIn<IArgumentOperation>(operation, out var argumentOperation) && argumentOperation.Parameter is not null)
                {
                    if (argumentOperation.Parameter.IsRefOrOut())
                    {
                        // Always add ref or out parameters to track as assignments since the values count as 
                        // assignments across method calls for the purposes of value tracking.
                        return AddOperationAsync(operation, argumentOperation.Parameter, cancellationToken);
                    }

                    // If the parameter is not a ref or out param, track the reference assignments that count
                    // as input to the argument being passed to the method.
                    return AddReference(operation, cancellationToken);
                }

                if (IsContainedIn<IReturnOperation>(operation) || IsContainedIn<IAssignmentOperation>(operation))
                {
                    // If the reference is part of a return operation or assignment operation we want to track where the values come from
                    // since they contribute to the "output" of the method/assignment and are relavent for value tracking.
                    return AddReference(operation, cancellationToken);
                }

                return Task.CompletedTask;

                Task AddReference(IOperation operation, CancellationToken cancellationToken)
                    => operation switch
                    {
                        IParameterReferenceOperation parameterReference => AddOperationAsync(operation, parameterReference.Parameter, cancellationToken),
                        IFieldReferenceOperation fieldReferenceOperation => AddOperationAsync(operation, fieldReferenceOperation.Member, cancellationToken),
                        IPropertyReferenceOperation propertyReferenceOperation => AddOperationAsync(operation, propertyReferenceOperation.Member, cancellationToken),
                        ILocalReferenceOperation localReferenceOperation => AddOperationAsync(operation, localReferenceOperation.Local, cancellationToken),
                        _ => Task.CompletedTask
                    };
            }

            private Task VisitLiteralAsync(ILiteralOperation literalOperation, CancellationToken cancellationToken)
            {
                if (literalOperation.Type is null)
                {
                    return Task.CompletedTask;
                }

                return AddOperationAsync(literalOperation, literalOperation.Type, cancellationToken);
            }

            private Task VisitReturnAsync(IReturnOperation returnOperation, CancellationToken cancellationToken)
            {
                if (returnOperation.ReturnedValue is null)
                {
                    return Task.CompletedTask;
                }

                return VisitAsync(returnOperation.ReturnedValue, cancellationToken);
            }

            private async Task AddOperationAsync(IOperation operation, ISymbol symbol, CancellationToken cancellationToken)
            {
                _ = await ProgressCollector.TryReportAsync(
                        Solution,
                        operation.Syntax.GetLocation(),
                        symbol,
                        cancellationToken: cancellationToken).ConfigureAwait(false);
            }

            private async Task TrackArgumentsAsync(ImmutableArray<IArgumentOperation> argumentOperations, CancellationToken cancellationToken)
            {
                var collectorsAndArgumentMap = argumentOperations
                    .Where(ShouldTrackArgument)
                    // Clone the collector here to allow each argument to report multiple items.
                    // See Clone() docs for more details
                    .Select(argument => (collector: Clone(), argument))
                    .ToImmutableArray();

                var tasks = collectorsAndArgumentMap
                    .Select(pair => Task.Run(() => pair.collector.VisitAsync(pair.argument, cancellationToken)));

                await Task.WhenAll(tasks).ConfigureAwait(false);

                var items = collectorsAndArgumentMap
                    .Select(pair => pair.collector.ProgressCollector)
                    .SelectMany(collector => collector.GetItems())
                    .Reverse(); // ProgressCollector uses a Stack, and we want to maintain the order by arguments, so reverse

                foreach (var item in items)
                {
                    ProgressCollector.Report(item);
                }
            }

            /// <summary>
            /// Clone the current collector into a new one with
            /// the same parent but a separate progress collector.
            /// This allows collection of items given the same state
            /// as this collector while also keeping them "grouped" separately.
            /// </summary>
            /// <remarks>
            /// This is useful for cases such as tracking arguments, where each
            /// argument may be an expression or something else. We want to track each
            /// argument expression in the correct order, but a single argument may produce
            /// multiple items. By cloning we can track the items for each argument and then
            /// gather them all at the end to report in the correct order.
            /// </remarks>
            private OperationCollector Clone()
            {
                var collector = new ValueTrackingProgressCollector
                {
                    Parent = ProgressCollector.Parent
                };
                return new OperationCollector(collector, Solution);
            }

            private static bool ShouldTrackArgument(IArgumentOperation argumentOperation)
            {
                // Ref or Out arguments always contribute data as "assignments"
                // across method calls
                if (argumentOperation.Parameter?.IsRefOrOut() == true)
                {
                    return true;
                }

                // If the argument value is an expression, binary operation, or
                // invocation then parts of the operation need to be evaluated
                // to see if they contribute data for value tracking
                if (argumentOperation.Value is IExpressionStatementOperation
                        or IBinaryOperation
                        or IInvocationOperation)
                {
                    return true;
                }

                // If the argument value is a parameter reference, then the method calls
                // leading to that parameter value should be tracked as well.
                // Ex:
                // string Prepend(string s1) => "pre" + s1;
                // string CallPrepend(string [|s2|]) => Prepend(s2);
                // Tracking [|s2|] into calls as an argument means that we 
                // need to know where [|s2|] comes from and how it contributes
                // to the value s1
                if (argumentOperation.Value is IParameterReferenceOperation)
                {
                    return true;
                }

<<<<<<< HEAD

=======
>>>>>>> efe8207e
                // A literal value as an argument is a dead end for data, but still contributes
                // to a value and should be shown in value tracking. It should never expand
                // further though. 
                // Ex:
                // string Prepend(string [|s|]) => "pre" + s;
                // string DefaultPrepend() => Prepend("default");
                // [|s|] is the parameter we need to track values for, which 
                // is assigned to "default" in DefaultPrepend
                if (argumentOperation.Value is ILiteralOperation)
                {
                    return true;
                }

                return false;
            }

            private static bool IsContainedIn<TContainingOperation>(IOperation? operation) where TContainingOperation : IOperation
                => IsContainedIn<TContainingOperation>(operation, out var _);

            private static bool IsContainedIn<TContainingOperation>(IOperation? operation, [NotNullWhen(returnValue: true)] out TContainingOperation? containingOperation) where TContainingOperation : IOperation
            {
                while (operation is not null)
                {
                    if (operation is TContainingOperation tmpOperation)
                    {
                        containingOperation = tmpOperation;
                        return true;
                    }

                    operation = operation.Parent;
                }

                containingOperation = default;
                return false;
            }
        }
    }
}<|MERGE_RESOLUTION|>--- conflicted
+++ resolved
@@ -250,10 +250,6 @@
                     return true;
                 }
 
-<<<<<<< HEAD
-
-=======
->>>>>>> efe8207e
                 // A literal value as an argument is a dead end for data, but still contributes
                 // to a value and should be shown in value tracking. It should never expand
                 // further though. 
