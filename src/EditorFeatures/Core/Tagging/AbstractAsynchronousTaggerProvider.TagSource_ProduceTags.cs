﻿// Licensed to the .NET Foundation under one or more agreements.
// The .NET Foundation licenses this file to you under the MIT license.
// See the LICENSE file in the project root for more information.

#nullable disable

using System.Collections.Generic;
using System.Collections.Immutable;
using System.Diagnostics;
using System.Linq;
using System.Threading;
using System.Threading.Tasks;
using Microsoft.CodeAnalysis.Editor.Shared.Extensions;
using Microsoft.CodeAnalysis.Editor.Shared.Tagging;
using Microsoft.CodeAnalysis.Internal.Log;
using Microsoft.CodeAnalysis.Options;
using Microsoft.CodeAnalysis.PooledObjects;
using Microsoft.CodeAnalysis.Text;
using Microsoft.VisualStudio.Text;
using Microsoft.VisualStudio.Text.Editor;
using Microsoft.VisualStudio.Text.Tagging;
using Microsoft.VisualStudio.Threading;
using Roslyn.Utilities;

namespace Microsoft.CodeAnalysis.Editor.Tagging
{
    internal partial class AbstractAsynchronousTaggerProvider<TTag>
    {
        private partial class TagSource
        {
            private void OnEventSourceChanged(object sender, TaggerEventArgs _)
                => _eventWorkQueue.AddWork(/*initialTags*/ false);

            private void OnCaretPositionChanged(object sender, CaretPositionChangedEventArgs e)
            {
                this.AssertIsForeground();

                Debug.Assert(_dataSource.CaretChangeBehavior.HasFlag(TaggerCaretChangeBehavior.RemoveAllTagsOnCaretMoveOutsideOfTag));

                var caret = _dataSource.GetCaretPoint(_textViewOpt, _subjectBuffer);
                if (caret.HasValue)
                {
                    // If it changed position and we're still in a tag, there's nothing more to do
                    var currentTags = TryGetTagIntervalTreeForBuffer(caret.Value.Snapshot.TextBuffer);
                    if (currentTags != null && currentTags.GetIntersectingSpans(new SnapshotSpan(caret.Value, 0)).Count > 0)
                    {
                        // Caret is inside a tag.  No need to do anything.
                        return;
                    }
                }

                RemoveAllTags();
            }

            private void RemoveAllTags()
            {
                this.AssertIsForeground();

                var oldTagTrees = this.CachedTagTrees;
                this.CachedTagTrees = ImmutableDictionary<ITextBuffer, TagSpanIntervalTree<TTag>>.Empty;

                var snapshot = _subjectBuffer.CurrentSnapshot;
                var oldTagTree = GetTagTree(snapshot, oldTagTrees);

                // everything from old tree is removed.
                RaiseTagsChanged(snapshot.TextBuffer, new DiffResult(added: null, removed: new(oldTagTree.GetSpans(snapshot).Select(s => s.Span))));
            }

            private void OnSubjectBufferChanged(object sender, TextContentChangedEventArgs e)
            {
                this.AssertIsForeground();
                UpdateTagsForTextChange(e);
                AccumulateTextChanges(e);
            }

            private void AccumulateTextChanges(TextContentChangedEventArgs contentChanged)
            {
                this.AssertIsForeground();
                var contentChanges = contentChanged.Changes;
                var count = contentChanges.Count;

                switch (count)
                {
                    case 0:
                        return;

                    case 1:
                        // PERF: Optimize for the simple case of typing on a line.
                        {
                            var c = contentChanges[0];
                            var textChangeRange = new TextChangeRange(new TextSpan(c.OldSpan.Start, c.OldSpan.Length), c.NewLength);
                            this.AccumulatedTextChanges = this.AccumulatedTextChanges == null
                                ? textChangeRange
                                : this.AccumulatedTextChanges.Accumulate(SpecializedCollections.SingletonEnumerable(textChangeRange));
                        }

                        break;

                    default:
                        {
                            using var _ = ArrayBuilder<TextChangeRange>.GetInstance(count, out var textChangeRanges);
                            foreach (var c in contentChanges)
                                textChangeRanges.Add(new TextChangeRange(new TextSpan(c.OldSpan.Start, c.OldSpan.Length), c.NewLength));

                            this.AccumulatedTextChanges = this.AccumulatedTextChanges.Accumulate(textChangeRanges);
                            break;
                        }
                }
            }

            private void UpdateTagsForTextChange(TextContentChangedEventArgs e)
            {
                this.AssertIsForeground();

                if (_dataSource.TextChangeBehavior.HasFlag(TaggerTextChangeBehavior.RemoveAllTags))
                {
                    this.RemoveAllTags();
                    return;
                }

                // Don't bother going forward if we're not going adjust any tags based on edits.
                if (_dataSource.TextChangeBehavior.HasFlag(TaggerTextChangeBehavior.RemoveTagsThatIntersectEdits))
                {
                    RemoveTagsThatIntersectEdit(e);
                    return;
                }
            }

            private void RemoveTagsThatIntersectEdit(TextContentChangedEventArgs e)
            {
                if (e.Changes.Count == 0)
                    return;

                var buffer = e.After.TextBuffer;
                if (!this.CachedTagTrees.TryGetValue(buffer, out var treeForBuffer))
                    return;

                var tagsToRemove = e.Changes.SelectMany(c => treeForBuffer.GetIntersectingSpans(new SnapshotSpan(e.After, c.NewSpan)));
                if (!tagsToRemove.Any())
                    return;

                var allTags = treeForBuffer.GetSpans(e.After).ToList();
                var newTagTree = new TagSpanIntervalTree<TTag>(
                    buffer,
                    treeForBuffer.SpanTrackingMode,
                    allTags.Except(tagsToRemove, comparer: this));

                var snapshot = e.After;

                this.CachedTagTrees = this.CachedTagTrees.SetItem(snapshot.TextBuffer, newTagTree);

                // Not sure why we are diffing when we already have tagsToRemove. is it due to _tagSpanComparer might return
                // different result than GetIntersectingSpans?
                //
                // treeForBuffer basically points to oldTagTrees. case where oldTagTrees not exist is already taken cared by
                // CachedTagTrees.TryGetValue.
                var difference = ComputeDifference(snapshot, newTagTree, treeForBuffer);

                RaiseTagsChanged(snapshot.TextBuffer, difference);
            }

            private TagSpanIntervalTree<TTag> GetTagTree(ITextSnapshot snapshot, ImmutableDictionary<ITextBuffer, TagSpanIntervalTree<TTag>> tagTrees)
            {
                return tagTrees.TryGetValue(snapshot.TextBuffer, out var tagTree)
                    ? tagTree
                    : new TagSpanIntervalTree<TTag>(snapshot.TextBuffer, _dataSource.SpanTrackingMode);
            }

            private async Task ProcessEventsAsync(ImmutableArray<bool> events, CancellationToken cancellationToken)
            {
                // Can only have at most a single `true` and `false` value in this as we are deduping these notification values.
                Contract.ThrowIfTrue(events.Length > 2);
                var initialTags = events.Contains(true);
                await this.ThreadingContext.JoinableTaskFactory.SwitchToMainThreadAsync(cancellationToken);
                await RecomputeTagsForegroundAsync(initialTags, cancellationToken).ConfigureAwait(false);
            }

            /// <summary>
            /// Called on the foreground thread.  Passed a boolean to say if we're computing the
            /// initial set of tags or not.  If we're computing the initial set of tags, we lower
            /// all our delays so that we can get results to the screen as quickly as possible.
            /// 
            /// This gives a good experience when a document is opened as the document appears
            /// complete almost immediately.  Once open though, our normal delays come into play
            /// so as to not cause a flashy experience.
            /// </summary>
            private async Task RecomputeTagsForegroundAsync(bool initialTags, CancellationToken cancellationToken)
            {
                this.AssertIsForeground();

                using (Logger.LogBlock(FunctionId.Tagger_TagSource_RecomputeTags, cancellationToken))
                {
                    // Make a copy of all the data we need while we're on the foreground.  Then switch to a threadpool
                    // thread to do the computation. Finally, once new tags have been computed, then we update our state
                    // again on the foreground.
                    var spansToTag = GetSpansAndDocumentsToTag();
                    var caretPosition = _dataSource.GetCaretPoint(_textViewOpt, _subjectBuffer);
                    var oldTagTrees = this.CachedTagTrees;
                    var oldState = this.State;

<<<<<<< HEAD
                    await TaskScheduler.Default;

                    await this.RecomputeTagsAsync(
                        oldState, caretPosition, textChangeRange, spansToTag,
                        oldTagTrees, initialTags, cancellationToken).ConfigureAwait(false);
=======
                    var textChangeRange = this.AccumulatedTextChanges;
                    this.AccumulatedTextChanges = null;

                    await TaskScheduler.Default;

                    cancellationToken.ThrowIfCancellationRequested();

                    // Create a context to store pass the information along and collect the results.
                    var context = new TaggerContext<TTag>(
                        oldState, spansToTag, caretPosition, textChangeRange, oldTagTrees, cancellationToken);
                    await ProduceTagsAsync(context).ConfigureAwait(false);

                    // Process the result to determine what changed.
                    var newTagTrees = ComputeNewTagTrees(oldTagTrees, context);
                    var bufferToChanges = ProcessNewTagTrees(spansToTag, oldTagTrees, newTagTrees, cancellationToken);

                    // Then switch back to the UI thread to update our state and kick off the work to notify the editor.
                    await this.ThreadingContext.JoinableTaskFactory.SwitchToMainThreadAsync(cancellationToken);

                    this.CachedTagTrees = newTagTrees;
                    this.State = context.State;
                    OnTagsChangedForBuffer(bufferToChanges, initialTags);
>>>>>>> f9c1e51f
                }
            }

            private ImmutableArray<DocumentSnapshotSpan> GetSpansAndDocumentsToTag()
            {
                this.AssertIsForeground();

                // TODO: Update to tag spans from all related documents.

                var snapshotToDocumentMap = new Dictionary<ITextSnapshot, Document>();
                var spansToTag = _dataSource.GetSpansToTag(_textViewOpt, _subjectBuffer);

                var spansAndDocumentsToTag = spansToTag.SelectAsArray(span =>
                {
                    if (!snapshotToDocumentMap.TryGetValue(span.Snapshot, out var document))
                    {
                        CheckSnapshot(span.Snapshot);

                        document = span.Snapshot.GetOpenDocumentInCurrentContextWithChanges();
                        snapshotToDocumentMap[span.Snapshot] = document;
                    }

                    // document can be null if the buffer the given span is part of is not part of our workspace.
                    return new DocumentSnapshotSpan(document, span);
                });

                return spansAndDocumentsToTag;
            }

            [Conditional("DEBUG")]
            private static void CheckSnapshot(ITextSnapshot snapshot)
            {
                var container = snapshot.TextBuffer.AsTextContainer();
                if (Workspace.TryGetWorkspace(container, out _))
                {
                    // if the buffer is part of our workspace, it must be the latest.
                    Debug.Assert(snapshot.Version.Next == null, "should be on latest snapshot");
                }
            }

            private ImmutableDictionary<ITextBuffer, TagSpanIntervalTree<TTag>> ComputeNewTagTrees(
                ImmutableDictionary<ITextBuffer, TagSpanIntervalTree<TTag>> oldTagTrees,
                TaggerContext<TTag> context)
            {
                // Ignore any tag spans reported for any buffers we weren't interested in.

                var spansToTag = context.SpansToTag;
                var buffersToTag = spansToTag.Select(dss => dss.SnapshotSpan.Snapshot.TextBuffer).ToSet();
                var newTagsByBuffer =
                    context.tagSpans.Where(ts => buffersToTag.Contains(ts.Span.Snapshot.TextBuffer))
                                    .ToLookup(t => t.Span.Snapshot.TextBuffer);
                var spansTagged = context._spansTagged;

                var spansToInvalidateByBuffer = spansTagged.ToLookup(
                    keySelector: span => span.SnapshotSpan.Snapshot.TextBuffer,
                    elementSelector: span => span.SnapshotSpan);

                // Walk through each relevant buffer and decide what the interval tree should be
                // for that buffer.  In general this will work by keeping around old tags that
                // weren't in the range that was re-tagged, and merging them with the new tags
                // produced for the range that was re-tagged.
                var newTagTrees = ImmutableDictionary<ITextBuffer, TagSpanIntervalTree<TTag>>.Empty;
                foreach (var buffer in buffersToTag)
                {
                    var newTagTree = ComputeNewTagTree(oldTagTrees, buffer, newTagsByBuffer[buffer], spansToInvalidateByBuffer[buffer]);
                    if (newTagTree != null)
                        newTagTrees = newTagTrees.Add(buffer, newTagTree);
                }

                return newTagTrees;
            }

            private TagSpanIntervalTree<TTag> ComputeNewTagTree(
                ImmutableDictionary<ITextBuffer, TagSpanIntervalTree<TTag>> oldTagTrees,
                ITextBuffer textBuffer,
                IEnumerable<ITagSpan<TTag>> newTags,
                IEnumerable<SnapshotSpan> spansToInvalidate)
            {
                var noNewTags = newTags.IsEmpty();
                var noSpansToInvalidate = spansToInvalidate.IsEmpty();
                oldTagTrees.TryGetValue(textBuffer, out var oldTagTree);

                if (oldTagTree == null)
                {
                    if (noNewTags)
                    {
                        // We have no new tags, and no old tags either.  No need to store anything
                        // for this buffer.
                        return null;
                    }

                    // If we don't have any old tags then we just need to return the new tags.
                    return new TagSpanIntervalTree<TTag>(textBuffer, _dataSource.SpanTrackingMode, newTags);
                }

                // If we don't have any new tags, and there was nothing to invalidate, then we can 
                // keep whatever old tags we have without doing any additional work.
                if (noNewTags && noSpansToInvalidate)
                {
                    return oldTagTree;
                }

                // We either have some new tags, or we have some tags to invalidate.
                // First, determine which of the old tags we want to keep around.
                var snapshot = noNewTags ? spansToInvalidate.First().Snapshot : newTags.First().Span.Snapshot;
                var oldTagsToKeep = noSpansToInvalidate
                    ? oldTagTree.GetSpans(snapshot)
                    : GetNonIntersectingTagSpans(spansToInvalidate, oldTagTree);

                // Then union those with the new tags to produce the final tag tree.
                var finalTags = oldTagsToKeep.Concat(newTags);
                return new TagSpanIntervalTree<TTag>(textBuffer, _dataSource.SpanTrackingMode, finalTags);
            }

            private IEnumerable<ITagSpan<TTag>> GetNonIntersectingTagSpans(IEnumerable<SnapshotSpan> spansToInvalidate, TagSpanIntervalTree<TTag> oldTagTree)
            {
                var snapshot = spansToInvalidate.First().Snapshot;

                var tagSpansToInvalidate = new List<ITagSpan<TTag>>(
                    spansToInvalidate.SelectMany(ss => oldTagTree.GetIntersectingSpans(ss)));

                return oldTagTree.GetSpans(snapshot).Except(tagSpansToInvalidate, comparer: this);
            }

<<<<<<< HEAD
            private async Task RecomputeTagsAsync(
                object oldState,
                SnapshotPoint? caretPosition,
                TextChangeRange? textChangeRange,
                ImmutableArray<DocumentSnapshotSpan> spansToTag,
                ImmutableDictionary<ITextBuffer, TagSpanIntervalTree<TTag>> oldTagTrees,
                bool initialTags,
                CancellationToken cancellationToken)
            {
                cancellationToken.ThrowIfCancellationRequested();

                var context = new TaggerContext<TTag>(
                    oldState, spansToTag, caretPosition, textChangeRange, oldTagTrees, cancellationToken);
                await ProduceTagsAsync(context).ConfigureAwait(false);
                await ProcessContextAsync(oldTagTrees, context, initialTags).ConfigureAwait(false);
            }

=======
>>>>>>> f9c1e51f
            private bool ShouldSkipTagProduction()
            {
                var options = _dataSource.Options ?? SpecializedCollections.EmptyEnumerable<Option2<bool>>();
                var perLanguageOptions = _dataSource.PerLanguageOptions ?? SpecializedCollections.EmptyEnumerable<PerLanguageOption2<bool>>();

                return options.Any(option => !_subjectBuffer.GetFeatureOnOffOption(option)) ||
                       perLanguageOptions.Any(option => !_subjectBuffer.GetFeatureOnOffOption(option));
            }

            private Task ProduceTagsAsync(TaggerContext<TTag> context)
            {
                // If the feature is disabled, then just produce no tags.
                return ShouldSkipTagProduction()
                    ? Task.CompletedTask
                    : _dataSource.ProduceTagsAsync(context);
            }

<<<<<<< HEAD
            private Task ProcessContextAsync(
                ImmutableDictionary<ITextBuffer, TagSpanIntervalTree<TTag>> oldTagTrees,
                TaggerContext<TTag> context,
                bool initialTags)
            {
                var buffersToTag = context.SpansToTag.Select(dss => dss.SnapshotSpan.Snapshot.TextBuffer).ToSet();

                // Ignore any tag spans reported for any buffers we weren't interested in.
                var newTagsByBuffer = context.tagSpans.Where(ts => buffersToTag.Contains(ts.Span.Snapshot.TextBuffer))
                                                      .ToLookup(t => t.Span.Snapshot.TextBuffer);

                var newTagTrees = ConvertToTagTrees(oldTagTrees, buffersToTag, newTagsByBuffer, context._spansTagged);
                return ProcessNewTagTreesAsync(
                    context.SpansToTag, oldTagTrees, newTagTrees,
                    context.State, initialTags, context.CancellationToken);
            }

            private async Task ProcessNewTagTreesAsync(
=======
            private static Dictionary<ITextBuffer, DiffResult> ProcessNewTagTrees(
>>>>>>> f9c1e51f
                ImmutableArray<DocumentSnapshotSpan> spansToTag,
                ImmutableDictionary<ITextBuffer, TagSpanIntervalTree<TTag>> oldTagTrees,
                ImmutableDictionary<ITextBuffer, TagSpanIntervalTree<TTag>> newTagTrees,
                CancellationToken cancellationToken)
            {
                using (Logger.LogBlock(FunctionId.Tagger_TagSource_ProcessNewTags, cancellationToken))
                {
                    var bufferToChanges = new Dictionary<ITextBuffer, DiffResult>();

                    foreach (var (latestBuffer, latestSpans) in newTagTrees)
                    {
                        var snapshot = spansToTag.First(s => s.SnapshotSpan.Snapshot.TextBuffer == latestBuffer).SnapshotSpan.Snapshot;

                        if (oldTagTrees.TryGetValue(latestBuffer, out var previousSpans))
                        {
                            var difference = ComputeDifference(snapshot, latestSpans, previousSpans);
                            bufferToChanges[latestBuffer] = difference;
                        }
                        else
                        {
                            // It's a new buffer, so report all spans are changed
                            bufferToChanges[latestBuffer] = new DiffResult(added: new(latestSpans.GetSpans(snapshot).Select(t => t.Span)), removed: null);
                        }
                    }

                    foreach (var (oldBuffer, previousSpans) in oldTagTrees)
                    {
                        if (!newTagTrees.ContainsKey(oldBuffer))
                        {
                            // This buffer disappeared, so let's notify that the old tags are gone
                            bufferToChanges[oldBuffer] = new DiffResult(added: null, removed: new(previousSpans.GetSpans(oldBuffer.CurrentSnapshot).Select(t => t.Span)));
                        }
                    }

<<<<<<< HEAD
                await this.ThreadingContext.JoinableTaskFactory.SwitchToMainThreadAsync(cancellationToken);

                this.AssertIsForeground();

                // Now that we're back on the UI thread, we can safely update our state with
                // what we've computed.
                this.CachedTagTrees = newTagTrees;
                this.AccumulatedTextChanges = null;
                this.State = newState;

                // Take all the changes we computed and enqueue them to notify the editor with in the future.
                OnTagsChangedForBuffer(bufferToChanges, initialTags);
=======
                    return bufferToChanges;
                }
>>>>>>> f9c1e51f
            }

            /// <summary>
            /// Return all the spans that appear in only one of <paramref name="latestTree"/> or <paramref name="previousTree"/>.
            /// </summary>
            private static DiffResult ComputeDifference(
                ITextSnapshot snapshot,
                TagSpanIntervalTree<TTag> latestTree,
                TagSpanIntervalTree<TTag> previousTree)
            {
                var latestSpans = latestTree.GetSpans(snapshot);
                var previousSpans = previousTree.GetSpans(snapshot);

                using var _1 = ArrayBuilder<SnapshotSpan>.GetInstance(out var added);
                using var _2 = ArrayBuilder<SnapshotSpan>.GetInstance(out var removed);
                using var latestEnumerator = latestSpans.GetEnumerator();
                using var previousEnumerator = previousSpans.GetEnumerator();

                var latest = NextOrNull(latestEnumerator);
                var previous = NextOrNull(previousEnumerator);

                while (latest != null && previous != null)
                {
                    var latestSpan = latest.Span;
                    var previousSpan = previous.Span;

                    if (latestSpan.Start < previousSpan.Start)
                    {
                        added.Add(latestSpan);
                        latest = NextOrNull(latestEnumerator);
                    }
                    else if (previousSpan.Start < latestSpan.Start)
                    {
                        removed.Add(previousSpan);
                        previous = NextOrNull(previousEnumerator);
                    }
                    else
                    {
                        // If the starts are the same, but the ends are different, report the larger
                        // region to be conservative.
                        if (previousSpan.End > latestSpan.End)
                        {
                            removed.Add(previousSpan);
                            latest = NextOrNull(latestEnumerator);
                        }
                        else if (latestSpan.End > previousSpan.End)
                        {
                            added.Add(latestSpan);
                            previous = NextOrNull(previousEnumerator);
                        }
                        else
                        {
                            if (!EqualityComparer<TTag>.Default.Equals(latest.Tag, previous.Tag))
                                added.Add(latestSpan);

                            latest = NextOrNull(latestEnumerator);
                            previous = NextOrNull(previousEnumerator);
                        }
                    }
                }

                while (latest != null)
                {
                    added.Add(latest.Span);
                    latest = NextOrNull(latestEnumerator);
                }

                while (previous != null)
                {
                    removed.Add(previous.Span);
                    previous = NextOrNull(previousEnumerator);
                }

                return new DiffResult(new(added), new(removed));

                static ITagSpan<TTag> NextOrNull(IEnumerator<ITagSpan<TTag>> enumerator)
                    => enumerator.MoveNext() ? enumerator.Current : null;
            }

            /// <summary>
            /// Returns the TagSpanIntervalTree containing the tags for the given buffer. If no tags
            /// exist for the buffer at all, null is returned.
            /// </summary>
            private TagSpanIntervalTree<TTag> TryGetTagIntervalTreeForBuffer(ITextBuffer buffer)
            {
                this.AssertIsForeground();

                // If this is the first time we're being asked for tags, and we're a tagger that
                // requires the initial tags be available synchronously on this call, and the 
                // computation of tags hasn't completed yet, then force the tags to be computed
                // now on this thread.  The singular use case for this is Outlining which needs
                // those tags synchronously computed for things like Metadata-as-Source collapsing.
                if (_firstTagsRequest &&
                    _dataSource.ComputeInitialTagsSynchronously(buffer) &&
                    !this.CachedTagTrees.TryGetValue(buffer, out _))
                {
                    this.ThreadingContext.JoinableTaskFactory.Run(() =>
                        this.RecomputeTagsForegroundAsync(initialTags: true, _disposalTokenSource.Token));
                }

                _firstTagsRequest = false;

                // We're on the UI thread, so it's safe to access these variables.
                this.CachedTagTrees.TryGetValue(buffer, out var tags);
                return tags;
            }

            public IEnumerable<ITagSpan<TTag>> GetTags(NormalizedSnapshotSpanCollection requestedSpans)
            {
                this.AssertIsForeground();

                if (requestedSpans.Count == 0)
                    return SpecializedCollections.EmptyEnumerable<ITagSpan<TTag>>();

                var buffer = requestedSpans.First().Snapshot.TextBuffer;
                var tags = this.TryGetTagIntervalTreeForBuffer(buffer);

                return tags == null
                    ? SpecializedCollections.EmptyEnumerable<ITagSpan<TTag>>()
                    : tags.GetIntersectingTagSpans(requestedSpans);
            }
        }
    }
}<|MERGE_RESOLUTION|>--- conflicted
+++ resolved
@@ -198,13 +198,6 @@
                     var oldTagTrees = this.CachedTagTrees;
                     var oldState = this.State;
 
-<<<<<<< HEAD
-                    await TaskScheduler.Default;
-
-                    await this.RecomputeTagsAsync(
-                        oldState, caretPosition, textChangeRange, spansToTag,
-                        oldTagTrees, initialTags, cancellationToken).ConfigureAwait(false);
-=======
                     var textChangeRange = this.AccumulatedTextChanges;
                     this.AccumulatedTextChanges = null;
 
@@ -227,7 +220,6 @@
                     this.CachedTagTrees = newTagTrees;
                     this.State = context.State;
                     OnTagsChangedForBuffer(bufferToChanges, initialTags);
->>>>>>> f9c1e51f
                 }
             }
 
@@ -352,26 +344,6 @@
                 return oldTagTree.GetSpans(snapshot).Except(tagSpansToInvalidate, comparer: this);
             }
 
-<<<<<<< HEAD
-            private async Task RecomputeTagsAsync(
-                object oldState,
-                SnapshotPoint? caretPosition,
-                TextChangeRange? textChangeRange,
-                ImmutableArray<DocumentSnapshotSpan> spansToTag,
-                ImmutableDictionary<ITextBuffer, TagSpanIntervalTree<TTag>> oldTagTrees,
-                bool initialTags,
-                CancellationToken cancellationToken)
-            {
-                cancellationToken.ThrowIfCancellationRequested();
-
-                var context = new TaggerContext<TTag>(
-                    oldState, spansToTag, caretPosition, textChangeRange, oldTagTrees, cancellationToken);
-                await ProduceTagsAsync(context).ConfigureAwait(false);
-                await ProcessContextAsync(oldTagTrees, context, initialTags).ConfigureAwait(false);
-            }
-
-=======
->>>>>>> f9c1e51f
             private bool ShouldSkipTagProduction()
             {
                 var options = _dataSource.Options ?? SpecializedCollections.EmptyEnumerable<Option2<bool>>();
@@ -389,28 +361,7 @@
                     : _dataSource.ProduceTagsAsync(context);
             }
 
-<<<<<<< HEAD
-            private Task ProcessContextAsync(
-                ImmutableDictionary<ITextBuffer, TagSpanIntervalTree<TTag>> oldTagTrees,
-                TaggerContext<TTag> context,
-                bool initialTags)
-            {
-                var buffersToTag = context.SpansToTag.Select(dss => dss.SnapshotSpan.Snapshot.TextBuffer).ToSet();
-
-                // Ignore any tag spans reported for any buffers we weren't interested in.
-                var newTagsByBuffer = context.tagSpans.Where(ts => buffersToTag.Contains(ts.Span.Snapshot.TextBuffer))
-                                                      .ToLookup(t => t.Span.Snapshot.TextBuffer);
-
-                var newTagTrees = ConvertToTagTrees(oldTagTrees, buffersToTag, newTagsByBuffer, context._spansTagged);
-                return ProcessNewTagTreesAsync(
-                    context.SpansToTag, oldTagTrees, newTagTrees,
-                    context.State, initialTags, context.CancellationToken);
-            }
-
-            private async Task ProcessNewTagTreesAsync(
-=======
             private static Dictionary<ITextBuffer, DiffResult> ProcessNewTagTrees(
->>>>>>> f9c1e51f
                 ImmutableArray<DocumentSnapshotSpan> spansToTag,
                 ImmutableDictionary<ITextBuffer, TagSpanIntervalTree<TTag>> oldTagTrees,
                 ImmutableDictionary<ITextBuffer, TagSpanIntervalTree<TTag>> newTagTrees,
@@ -445,23 +396,8 @@
                         }
                     }
 
-<<<<<<< HEAD
-                await this.ThreadingContext.JoinableTaskFactory.SwitchToMainThreadAsync(cancellationToken);
-
-                this.AssertIsForeground();
-
-                // Now that we're back on the UI thread, we can safely update our state with
-                // what we've computed.
-                this.CachedTagTrees = newTagTrees;
-                this.AccumulatedTextChanges = null;
-                this.State = newState;
-
-                // Take all the changes we computed and enqueue them to notify the editor with in the future.
-                OnTagsChangedForBuffer(bufferToChanges, initialTags);
-=======
                     return bufferToChanges;
                 }
->>>>>>> f9c1e51f
             }
 
             /// <summary>
@@ -572,7 +508,6 @@
             public IEnumerable<ITagSpan<TTag>> GetTags(NormalizedSnapshotSpanCollection requestedSpans)
             {
                 this.AssertIsForeground();
-
                 if (requestedSpans.Count == 0)
                     return SpecializedCollections.EmptyEnumerable<ITagSpan<TTag>>();
 
