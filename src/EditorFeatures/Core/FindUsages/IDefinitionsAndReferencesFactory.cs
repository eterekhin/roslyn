﻿// Copyright (c) Microsoft.  All Rights Reserved.  Licensed under the Apache License, Version 2.0.  See License.txt in the project root for license information.

using System.Collections.Generic;
using System.Composition;
using System.Diagnostics;
using System.Threading;
using System.Threading.Tasks;
using Microsoft.CodeAnalysis.Completion;
using Microsoft.CodeAnalysis.FindSymbols;
using Microsoft.CodeAnalysis.FindUsages;
using Microsoft.CodeAnalysis.Host;
using Microsoft.CodeAnalysis.Host.Mef;
using Microsoft.CodeAnalysis.Shared.Extensions;

namespace Microsoft.CodeAnalysis.Editor.FindUsages
{
    internal interface IDefinitionsAndReferencesFactory : IWorkspaceService
    {
<<<<<<< HEAD
        Task<DefinitionsAndReferences> CreateDefinitionsAndReferencesAsync(
            Solution solution, IEnumerable<ReferencedSymbol> referencedSymbols,
            bool includeHiddenLocations, CancellationToken cancellationToken);

=======
>>>>>>> d8f94321
        DefinitionItem GetThirdPartyDefinitionItem(
            Solution solution, ISymbol definition, CancellationToken cancellationToken);
    }

    [ExportWorkspaceService(typeof(IDefinitionsAndReferencesFactory)), Shared]
    internal class DefaultDefinitionsAndReferencesFactory : IDefinitionsAndReferencesFactory
    {
<<<<<<< HEAD
        public async Task<DefinitionsAndReferences> CreateDefinitionsAndReferencesAsync(
            Solution solution, IEnumerable<ReferencedSymbol> referencedSymbols,
            bool includeHiddenLocations, CancellationToken cancellationToken)
        {
            var definitions = ArrayBuilder<DefinitionItem>.GetInstance();
            var references = ArrayBuilder<SourceReferenceItem>.GetInstance();

            var uniqueLocations = new HashSet<DocumentSpan>();

            // Order the symbols by precedence, then create the appropriate
            // definition item per symbol and all reference items for its
            // reference locations.
            foreach (var referencedSymbol in referencedSymbols.OrderBy(GetPrecedence))
            {
                await ProcessReferencedSymbolAsync(
                    solution, referencedSymbol, definitions, references,
                    includeHiddenLocations, uniqueLocations, cancellationToken).ConfigureAwait(false);
            }

            return new DefinitionsAndReferences(
                definitions.ToImmutableAndFree(), references.ToImmutableAndFree());
        }

        /// <summary>
        /// Reference locations are de-duplicated across the entire find references result set
        /// Order the definitions so that references to multiple definitions appear under the
        /// desired definition (e.g. constructor references should prefer the constructor method
        /// over the type definition). Note that this does not change the order in which
        /// definitions are displayed in Find Symbol Results, it only changes which definition
        /// a given reference should appear under when its location is a reference to multiple
        /// definitions.
        /// </summary>
        private static int GetPrecedence(ReferencedSymbol referencedSymbol)
        {
            switch (referencedSymbol.Definition.Kind)
            {
            case SymbolKind.Event:
            case SymbolKind.Field:
            case SymbolKind.Label:
            case SymbolKind.Local:
            case SymbolKind.Method:
            case SymbolKind.Parameter:
            case SymbolKind.Property:
            case SymbolKind.RangeVariable:
                return 0;

            case SymbolKind.ArrayType:
            case SymbolKind.DynamicType:
            case SymbolKind.ErrorType:
            case SymbolKind.NamedType:
            case SymbolKind.PointerType:
                return 1;

            default:
                return 2;
            }
        }

        private async Task ProcessReferencedSymbolAsync(
            Solution solution,
            ReferencedSymbol referencedSymbol,
            ArrayBuilder<DefinitionItem> definitions,
            ArrayBuilder<SourceReferenceItem> references,
            bool includeHiddenLocations,
            HashSet<DocumentSpan> uniqueSpans,
            CancellationToken cancellationToken)
        {
            // See if this is a symbol we even want to present to the user.  If not,
            // ignore it entirely (including all its reference locations).
            if (!referencedSymbol.ShouldShow())
            {
                return;
            }

            var definitionItem = await referencedSymbol.Definition.ToDefinitionItemAsync(
                solution, includeHiddenLocations, cancellationToken, uniqueSpans).ConfigureAwait(false);
            definitions.Add(definitionItem);

            // Now, create the SourceReferenceItems for all the reference locations
            // for this definition.
            await CreateReferencesAsync(
                referencedSymbol, references, definitionItem,
                includeHiddenLocations, uniqueSpans, cancellationToken).ConfigureAwait(false);

            // Finally, see if there are any third parties that want to add their
            // own result to our collection.
            var thirdPartyItem = GetThirdPartyDefinitionItem(
                solution, referencedSymbol.Definition, cancellationToken);
            if (thirdPartyItem != null)
            {
                definitions.Add(thirdPartyItem);
            }
        }

=======
>>>>>>> d8f94321
        /// <summary>
        /// Provides an extension point that allows for other workspace layers to add additional
        /// results to the results found by the FindReferences engine.
        /// </summary>
        public virtual DefinitionItem GetThirdPartyDefinitionItem(
            Solution solution, ISymbol definition, CancellationToken cancellationToken)
        {
            return null;
        }
<<<<<<< HEAD

        private static async Task CreateReferencesAsync(
            ReferencedSymbol referencedSymbol,
            ArrayBuilder<SourceReferenceItem> references,
            DefinitionItem definitionItem,
            bool includeHiddenLocations,
            HashSet<DocumentSpan> uniqueSpans,
            CancellationToken cancellationToken)
        {
            foreach (var referenceLocation in referencedSymbol.Locations)
            {
                var sourceReferenceItem = await referenceLocation.TryCreateSourceReferenceItemAsync(
                    definitionItem, includeHiddenLocations, cancellationToken).ConfigureAwait(false);
                if (sourceReferenceItem == null)
                {
                    continue;
                }

                if (uniqueSpans.Add(sourceReferenceItem.SourceSpan))
                {
                    references.Add(sourceReferenceItem);
                }
            }
        }
=======
>>>>>>> d8f94321
    }

    internal static class DefinitionItemExtensions
    {
        public static async Task<DefinitionItem> ToDefinitionItemAsync(
            this ISymbol definition,
            Solution solution,
            bool includeHiddenLocations,
            CancellationToken cancellationToken,
            HashSet<DocumentSpan> uniqueSpans = null)
        {
            // Ensure we're working with the original definition for the symbol. I.e. When we're 
            // creating definition items, we want to create them for types like Dictionary<TKey,TValue>
            // not some random instantiation of that type.  
            //
            // This ensures that the type will both display properly to the user, as well as ensuring
            // that we can accurately resolve the type later on when we try to navigate to it.
            definition = definition.OriginalDefinition;

            var displayParts = definition.ToDisplayParts(GetFormat(definition)).ToTaggedText();
            var nameDisplayParts = definition.ToDisplayParts(s_namePartsFormat).ToTaggedText();

            var tags = GlyphTags.GetTags(definition.GetGlyph());
            var displayIfNoReferences = definition.ShouldShowWithNoReferenceLocations(
                showMetadataSymbolsWithoutReferences: false);

            var sourceLocations = ArrayBuilder<DocumentSpan>.GetInstance();

            // If it's a namespace, don't create any normal location.  Namespaces
            // come from many different sources, but we'll only show a single 
            // root definition node for it.  That node won't be navigable.
            if (definition.Kind != SymbolKind.Namespace)
            {
                foreach (var location in definition.Locations)
                {
                    if (location.IsInMetadata)
                    {
                        return DefinitionItem.CreateMetadataDefinition(
                            tags, displayParts, nameDisplayParts, solution, 
                            definition, displayIfNoReferences);
                    }
                    else if (location.IsInSource)
                    {
                        if (!location.IsVisibleSourceLocation() &&
                            !includeHiddenLocations)
                        {
                            continue;
                        }

                        var document = solution.GetDocument(location.SourceTree);
                        if (document != null)
                        {
                            var documentLocation = await ClassifiedSpansAndHighlightSpan.GetClassifiedDocumentSpanAsync(
                                document, location.SourceSpan, cancellationToken).ConfigureAwait(false);
                            if (sourceLocations.Count == 0)
                            {
                                sourceLocations.Add(documentLocation);
                            }
                            else
                            {
                                if (uniqueSpans == null ||
                                    uniqueSpans.Add(documentLocation))
                                {
                                    sourceLocations.Add(documentLocation);
                                }
                            }
                        }
                    }
                }
            }

            if (sourceLocations.Count == 0)
            {
                // If we got no definition locations, then create a sentinel one
                // that we can display but which will not allow navigation.
                return DefinitionItem.CreateNonNavigableItem(
                    tags, displayParts,
                    DefinitionItem.GetOriginationParts(definition),
                    displayIfNoReferences);
            }

            return DefinitionItem.Create(
                tags, displayParts, sourceLocations.ToImmutableAndFree(),
                nameDisplayParts, displayIfNoReferences);
        }

        public static async Task<SourceReferenceItem> TryCreateSourceReferenceItemAsync(
            this ReferenceLocation referenceLocation,
            DefinitionItem definitionItem,
            bool includeHiddenLocations,
            CancellationToken cancellationToken)
        {
            var location = referenceLocation.Location;

            Debug.Assert(location.IsInSource);
            if (!location.IsVisibleSourceLocation() &&
                !includeHiddenLocations)
            {
                return null;
            }

            var document = referenceLocation.Document;
            var sourceSpan = location.SourceSpan;

            var documentSpan = await ClassifiedSpansAndHighlightSpan.GetClassifiedDocumentSpanAsync(
                document, sourceSpan, cancellationToken).ConfigureAwait(false);

            return new SourceReferenceItem(definitionItem, documentSpan, referenceLocation.IsWrittenTo);
        }

        private static SymbolDisplayFormat GetFormat(ISymbol definition)
        {
            return definition.Kind == SymbolKind.Parameter
                ? s_parameterDefinitionFormat
                : s_definitionFormat;
        }

        private static readonly SymbolDisplayFormat s_namePartsFormat = new SymbolDisplayFormat(
            memberOptions: SymbolDisplayMemberOptions.IncludeContainingType);

        private static readonly SymbolDisplayFormat s_definitionFormat =
            new SymbolDisplayFormat(
                typeQualificationStyle: SymbolDisplayTypeQualificationStyle.NameOnly,
                genericsOptions: SymbolDisplayGenericsOptions.IncludeTypeParameters,
                parameterOptions: SymbolDisplayParameterOptions.IncludeType,
                propertyStyle: SymbolDisplayPropertyStyle.ShowReadWriteDescriptor,
                delegateStyle: SymbolDisplayDelegateStyle.NameAndSignature,
                kindOptions: SymbolDisplayKindOptions.IncludeMemberKeyword | SymbolDisplayKindOptions.IncludeNamespaceKeyword | SymbolDisplayKindOptions.IncludeTypeKeyword,
                localOptions: SymbolDisplayLocalOptions.IncludeType,
                memberOptions:
                    SymbolDisplayMemberOptions.IncludeContainingType |
                    SymbolDisplayMemberOptions.IncludeExplicitInterface |
                    SymbolDisplayMemberOptions.IncludeModifiers |
                    SymbolDisplayMemberOptions.IncludeParameters |
                    SymbolDisplayMemberOptions.IncludeType,
                miscellaneousOptions:
                    SymbolDisplayMiscellaneousOptions.EscapeKeywordIdentifiers |
                    SymbolDisplayMiscellaneousOptions.UseSpecialTypes);

        private static SymbolDisplayFormat s_parameterDefinitionFormat = s_definitionFormat
            .AddParameterOptions(SymbolDisplayParameterOptions.IncludeName);
    }
}<|MERGE_RESOLUTION|>--- conflicted
+++ resolved
@@ -16,13 +16,6 @@
 {
     internal interface IDefinitionsAndReferencesFactory : IWorkspaceService
     {
-<<<<<<< HEAD
-        Task<DefinitionsAndReferences> CreateDefinitionsAndReferencesAsync(
-            Solution solution, IEnumerable<ReferencedSymbol> referencedSymbols,
-            bool includeHiddenLocations, CancellationToken cancellationToken);
-
-=======
->>>>>>> d8f94321
         DefinitionItem GetThirdPartyDefinitionItem(
             Solution solution, ISymbol definition, CancellationToken cancellationToken);
     }
@@ -30,103 +23,6 @@
     [ExportWorkspaceService(typeof(IDefinitionsAndReferencesFactory)), Shared]
     internal class DefaultDefinitionsAndReferencesFactory : IDefinitionsAndReferencesFactory
     {
-<<<<<<< HEAD
-        public async Task<DefinitionsAndReferences> CreateDefinitionsAndReferencesAsync(
-            Solution solution, IEnumerable<ReferencedSymbol> referencedSymbols,
-            bool includeHiddenLocations, CancellationToken cancellationToken)
-        {
-            var definitions = ArrayBuilder<DefinitionItem>.GetInstance();
-            var references = ArrayBuilder<SourceReferenceItem>.GetInstance();
-
-            var uniqueLocations = new HashSet<DocumentSpan>();
-
-            // Order the symbols by precedence, then create the appropriate
-            // definition item per symbol and all reference items for its
-            // reference locations.
-            foreach (var referencedSymbol in referencedSymbols.OrderBy(GetPrecedence))
-            {
-                await ProcessReferencedSymbolAsync(
-                    solution, referencedSymbol, definitions, references,
-                    includeHiddenLocations, uniqueLocations, cancellationToken).ConfigureAwait(false);
-            }
-
-            return new DefinitionsAndReferences(
-                definitions.ToImmutableAndFree(), references.ToImmutableAndFree());
-        }
-
-        /// <summary>
-        /// Reference locations are de-duplicated across the entire find references result set
-        /// Order the definitions so that references to multiple definitions appear under the
-        /// desired definition (e.g. constructor references should prefer the constructor method
-        /// over the type definition). Note that this does not change the order in which
-        /// definitions are displayed in Find Symbol Results, it only changes which definition
-        /// a given reference should appear under when its location is a reference to multiple
-        /// definitions.
-        /// </summary>
-        private static int GetPrecedence(ReferencedSymbol referencedSymbol)
-        {
-            switch (referencedSymbol.Definition.Kind)
-            {
-            case SymbolKind.Event:
-            case SymbolKind.Field:
-            case SymbolKind.Label:
-            case SymbolKind.Local:
-            case SymbolKind.Method:
-            case SymbolKind.Parameter:
-            case SymbolKind.Property:
-            case SymbolKind.RangeVariable:
-                return 0;
-
-            case SymbolKind.ArrayType:
-            case SymbolKind.DynamicType:
-            case SymbolKind.ErrorType:
-            case SymbolKind.NamedType:
-            case SymbolKind.PointerType:
-                return 1;
-
-            default:
-                return 2;
-            }
-        }
-
-        private async Task ProcessReferencedSymbolAsync(
-            Solution solution,
-            ReferencedSymbol referencedSymbol,
-            ArrayBuilder<DefinitionItem> definitions,
-            ArrayBuilder<SourceReferenceItem> references,
-            bool includeHiddenLocations,
-            HashSet<DocumentSpan> uniqueSpans,
-            CancellationToken cancellationToken)
-        {
-            // See if this is a symbol we even want to present to the user.  If not,
-            // ignore it entirely (including all its reference locations).
-            if (!referencedSymbol.ShouldShow())
-            {
-                return;
-            }
-
-            var definitionItem = await referencedSymbol.Definition.ToDefinitionItemAsync(
-                solution, includeHiddenLocations, cancellationToken, uniqueSpans).ConfigureAwait(false);
-            definitions.Add(definitionItem);
-
-            // Now, create the SourceReferenceItems for all the reference locations
-            // for this definition.
-            await CreateReferencesAsync(
-                referencedSymbol, references, definitionItem,
-                includeHiddenLocations, uniqueSpans, cancellationToken).ConfigureAwait(false);
-
-            // Finally, see if there are any third parties that want to add their
-            // own result to our collection.
-            var thirdPartyItem = GetThirdPartyDefinitionItem(
-                solution, referencedSymbol.Definition, cancellationToken);
-            if (thirdPartyItem != null)
-            {
-                definitions.Add(thirdPartyItem);
-            }
-        }
-
-=======
->>>>>>> d8f94321
         /// <summary>
         /// Provides an extension point that allows for other workspace layers to add additional
         /// results to the results found by the FindReferences engine.
@@ -136,33 +32,6 @@
         {
             return null;
         }
-<<<<<<< HEAD
-
-        private static async Task CreateReferencesAsync(
-            ReferencedSymbol referencedSymbol,
-            ArrayBuilder<SourceReferenceItem> references,
-            DefinitionItem definitionItem,
-            bool includeHiddenLocations,
-            HashSet<DocumentSpan> uniqueSpans,
-            CancellationToken cancellationToken)
-        {
-            foreach (var referenceLocation in referencedSymbol.Locations)
-            {
-                var sourceReferenceItem = await referenceLocation.TryCreateSourceReferenceItemAsync(
-                    definitionItem, includeHiddenLocations, cancellationToken).ConfigureAwait(false);
-                if (sourceReferenceItem == null)
-                {
-                    continue;
-                }
-
-                if (uniqueSpans.Add(sourceReferenceItem.SourceSpan))
-                {
-                    references.Add(sourceReferenceItem);
-                }
-            }
-        }
-=======
->>>>>>> d8f94321
     }
 
     internal static class DefinitionItemExtensions
@@ -171,8 +40,7 @@
             this ISymbol definition,
             Solution solution,
             bool includeHiddenLocations,
-            CancellationToken cancellationToken,
-            HashSet<DocumentSpan> uniqueSpans = null)
+            CancellationToken cancellationToken)
         {
             // Ensure we're working with the original definition for the symbol. I.e. When we're 
             // creating definition items, we want to create them for types like Dictionary<TKey,TValue>
@@ -217,18 +85,8 @@
                         {
                             var documentLocation = await ClassifiedSpansAndHighlightSpan.GetClassifiedDocumentSpanAsync(
                                 document, location.SourceSpan, cancellationToken).ConfigureAwait(false);
-                            if (sourceLocations.Count == 0)
-                            {
-                                sourceLocations.Add(documentLocation);
-                            }
-                            else
-                            {
-                                if (uniqueSpans == null ||
-                                    uniqueSpans.Add(documentLocation))
-                                {
-                                    sourceLocations.Add(documentLocation);
-                                }
-                            }
+
+                            sourceLocations.Add(documentLocation);
                         }
                     }
                 }
