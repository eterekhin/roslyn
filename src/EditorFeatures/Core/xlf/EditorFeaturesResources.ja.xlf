--- conflicted
+++ resolved
@@ -77,15 +77,9 @@
         <target state="translated">基本へ移動</target>
         <note />
       </trans-unit>
-<<<<<<< HEAD
-      <trans-unit id="Inline_Parameter_Name_Hints">
-        <source>Inline Parameter Name Hints</source>
-        <target state="translated">インライン パラメーター名のヒント</target>
-=======
       <trans-unit id="Inline_Hints">
         <source>Inline Hints</source>
         <target state="new">Inline Hints</target>
->>>>>>> d898e944
         <note />
       </trans-unit>
       <trans-unit id="Invalid_assembly_name">
