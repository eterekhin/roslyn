--- conflicted
+++ resolved
@@ -43,19 +43,11 @@
 
         Private Sub DoUpdate(presentation As CompletionPresentationViewModel)
             _filters = presentation.Filters
-<<<<<<< HEAD
-            _presentedItems = presentation.ItemList.ToImmutableArray()
-            If presentation.SelectSuggestionItem Then
-                ProgrammaticallySelectItem(presentation.SuggestionItem, True)
-            ElseIf Not _presentedItems.IsDefaultOrEmpty Then
-                ProgrammaticallySelectItem(_presentedItems(presentation.SelectedItemIndex).CompletionItem, False)
-=======
             _presentedItems = presentation.ItemList
             If presentation.SelectSuggestionItem Then
                 ProgrammaticallySelectItem(presentation.SuggestionItem, True)
-            ElseIf Not presentation.ItemList.IsEmpty Then
-                ProgrammaticallySelectItem(presentation.ItemList(presentation.SelectedItemIndex).CompletionItem, False)
->>>>>>> b3d5370b
+            ElseIf Not _presentedItems.IsEmpty Then
+                ProgrammaticallySelectItem(_presentedItems(presentation.SelectedItemIndex).CompletionItem, False)
             Else
                 ProgrammaticallySelectItem(Nothing, False)
             End If
