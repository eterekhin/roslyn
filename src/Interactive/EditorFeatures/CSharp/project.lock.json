--- conflicted
+++ resolved
@@ -86,24 +86,6 @@
           "lib/net46/_._": {}
         }
       },
-      "System.Diagnostics.Process/4.1.0-beta-23504": {
-        "dependencies": {
-          "System.IO": "4.0.0",
-          "System.Runtime": "4.0.0",
-          "System.Runtime.Handles": "4.0.0",
-          "System.Text.Encoding": "4.0.0"
-        },
-        "frameworkAssemblies": [
-          "System",
-          "mscorlib"
-        ],
-        "compile": {
-          "ref/net46/System.Diagnostics.Process.dll": {}
-        },
-        "runtime": {
-          "lib/net46/System.Diagnostics.Process.dll": {}
-        }
-      },
       "System.Diagnostics.StackTrace/4.0.0": {
         "dependencies": {
           "System.Reflection": "4.0.0",
@@ -216,15 +198,15 @@
           "lib/net45/_._": {}
         }
       },
-      "System.Reflection.Metadata/1.2.0-rc2-23826": {
+      "System.Reflection.Metadata/1.2.0": {
         "dependencies": {
           "System.Collections.Immutable": "1.1.37"
         },
         "compile": {
-          "lib/dotnet5.2/System.Reflection.Metadata.dll": {}
-        },
-        "runtime": {
-          "lib/dotnet5.2/System.Reflection.Metadata.dll": {}
+          "lib/portable-net45+win8/System.Reflection.Metadata.dll": {}
+        },
+        "runtime": {
+          "lib/portable-net45+win8/System.Reflection.Metadata.dll": {}
         }
       },
       "System.Resources.ResourceManager/4.0.0": {
@@ -538,49 +520,6 @@
         "runtimes/win8-aot/lib/netcore50/System.Diagnostics.Debug.dll"
       ]
     },
-    "System.Diagnostics.Process/4.1.0-beta-23504": {
-      "sha512": "x2J3Sww13e9um3rXRf+iBh06z3elsh2ihbKaJyn3rT97PMY/AJUpySARe9eqvs5SnzuI9FT+4++iSdWV5Ftmgg==",
-      "type": "package",
-      "files": [
-        "System.Diagnostics.Process.4.1.0-beta-23504.nupkg.sha512",
-        "System.Diagnostics.Process.nuspec",
-        "lib/MonoAndroid10/_._",
-        "lib/MonoTouch10/_._",
-        "lib/net46/System.Diagnostics.Process.dll",
-        "lib/net461/System.Diagnostics.Process.dll",
-        "lib/xamarinios10/_._",
-        "lib/xamarinmac20/_._",
-        "ref/MonoAndroid10/_._",
-        "ref/MonoTouch10/_._",
-        "ref/dotnet5.4/System.Diagnostics.Process.dll",
-        "ref/dotnet5.4/System.Diagnostics.Process.xml",
-        "ref/dotnet5.4/de/System.Diagnostics.Process.xml",
-        "ref/dotnet5.4/es/System.Diagnostics.Process.xml",
-        "ref/dotnet5.4/fr/System.Diagnostics.Process.xml",
-        "ref/dotnet5.4/it/System.Diagnostics.Process.xml",
-        "ref/dotnet5.4/ja/System.Diagnostics.Process.xml",
-        "ref/dotnet5.4/ko/System.Diagnostics.Process.xml",
-        "ref/dotnet5.4/ru/System.Diagnostics.Process.xml",
-        "ref/dotnet5.4/zh-hans/System.Diagnostics.Process.xml",
-        "ref/dotnet5.4/zh-hant/System.Diagnostics.Process.xml",
-        "ref/dotnet5.5/System.Diagnostics.Process.dll",
-        "ref/dotnet5.5/System.Diagnostics.Process.xml",
-        "ref/dotnet5.5/de/System.Diagnostics.Process.xml",
-        "ref/dotnet5.5/es/System.Diagnostics.Process.xml",
-        "ref/dotnet5.5/fr/System.Diagnostics.Process.xml",
-        "ref/dotnet5.5/it/System.Diagnostics.Process.xml",
-        "ref/dotnet5.5/ja/System.Diagnostics.Process.xml",
-        "ref/dotnet5.5/ko/System.Diagnostics.Process.xml",
-        "ref/dotnet5.5/ru/System.Diagnostics.Process.xml",
-        "ref/dotnet5.5/zh-hans/System.Diagnostics.Process.xml",
-        "ref/dotnet5.5/zh-hant/System.Diagnostics.Process.xml",
-        "ref/net46/System.Diagnostics.Process.dll",
-        "ref/net461/System.Diagnostics.Process.dll",
-        "ref/xamarinios10/_._",
-        "ref/xamarinmac20/_._",
-        "runtime.json"
-      ]
-    },
     "System.Diagnostics.StackTrace/4.0.0": {
       "sha512": "PItgenqpRiMqErvQONBlfDwctKpWVrcDSW5pppNZPJ6Bpiyz+KjsWoSiaqs5dt03HEbBTMNCrZb8KCkh7YfXmw==",
       "type": "package",
@@ -931,21 +870,16 @@
         "runtimes/win8-aot/lib/netcore50/System.Reflection.Extensions.dll"
       ]
     },
-<<<<<<< HEAD
-    "System.Reflection.Metadata/1.2.0-rc2-23826": {
-      "sha512": "iaq5zpluF7mUMd5hFyhmZGyCSzF6glZjvNI2VAhLFQEp8sGA/tROj6NoZL42q6HhoHxi1XyGeoIXPi5hyw0+5w==",
-=======
     "System.Reflection.Metadata/1.2.0": {
       "sha512": "ubQKFCNYPwhqPXPLjRKCvTDR2UvL5L5+Tm181D/5kl/df7264AuXDi2j2Bf5DxplBxevq8eUH9LRomcFCXTQKw==",
->>>>>>> e952f34c
-      "type": "package",
-      "files": [
-        "System.Reflection.Metadata.1.2.0-rc2-23826.nupkg.sha512",
+      "type": "package",
+      "files": [
+        "System.Reflection.Metadata.1.2.0.nupkg.sha512",
         "System.Reflection.Metadata.nuspec",
         "ThirdPartyNotices.txt",
         "dotnet_library_license.txt",
-        "lib/dotnet5.2/System.Reflection.Metadata.dll",
-        "lib/dotnet5.2/System.Reflection.Metadata.xml",
+        "lib/netstandard1.1/System.Reflection.Metadata.dll",
+        "lib/netstandard1.1/System.Reflection.Metadata.xml",
         "lib/portable-net45+win8/System.Reflection.Metadata.dll",
         "lib/portable-net45+win8/System.Reflection.Metadata.xml"
       ]
