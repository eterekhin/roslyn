--- conflicted
+++ resolved
@@ -38,18 +38,6 @@
         [Fact]
         public void TestSimpleFormCSharpMultiLine()
             => Match("/* lang=regex", prefix: "");
-
-        [Fact]
-        public void TestSimpleFormVB()
-        {
-            Match("' lang=regex", prefix: "");
-        }
-
-        [Fact]
-        public void TestSimpleFormCSharpMultiLine()
-        {
-            Match("/* lang=regex", prefix: "");
-        }
 
         [Fact]
         public void TestEndingInP()
@@ -93,23 +81,11 @@
 
         [Fact]
         public void TestWithNoNWordBeforeStart1()
-<<<<<<< HEAD
-        {
-            NoMatch(":lang=regex");
-        }
-
-        [Fact]
-        public void TestWithNoNWordBeforeStart2()
-        {
-            NoMatch(": lang=regex");
-        }
-=======
             => NoMatch(":lang=regex");
 
         [Fact]
         public void TestWithNoNWordBeforeStart2()
             => NoMatch(": lang=regex");
->>>>>>> d73229b4
 
         [Fact]
         public void TestNotWithWordCharAtStart()
@@ -141,22 +117,10 @@
 
         [Fact]
         public void TestInvalidOption2()
-<<<<<<< HEAD
-        {
-            NoMatch("lang=regex,ecmascript,ignore");
-        }
-
-        [Fact]
-        public void TestNotOnDocComment()
-        {
-            NoMatch("/// lang=regex,ignore", prefix: "");
-        }
-=======
             => NoMatch("lang=regex,ecmascript,ignore");
 
         [Fact]
         public void TestNotOnDocComment()
             => NoMatch("/// lang=regex,ignore", prefix: "");
->>>>>>> d73229b4
     }
 }