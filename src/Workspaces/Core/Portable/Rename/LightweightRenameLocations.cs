﻿// Licensed to the .NET Foundation under one or more agreements.
// The .NET Foundation licenses this file to you under the MIT license.
// See the LICENSE file in the project root for more information.

using System;
using System.Collections.Immutable;
using System.Linq;
using System.Threading;
using System.Threading.Tasks;
using Microsoft.CodeAnalysis;
using Microsoft.CodeAnalysis.CodeCleanup;
using Microsoft.CodeAnalysis.Internal.Log;
using Microsoft.CodeAnalysis.Remote;
using Microsoft.CodeAnalysis.Rename.ConflictEngine;
using Microsoft.CodeAnalysis.Text;
using Roslyn.Utilities;

namespace Microsoft.CodeAnalysis.Rename
{
    /// <summary>
    /// Equivalent to <see cref="SymbolicRenameLocations"/> except that references to symbols are kept in a lightweight fashion
    /// to avoid expensive rehydration steps as a host and OOP communicate.
    /// </summary>
    internal sealed partial class LightweightRenameLocations : IDisposable
    {
        public readonly Solution Solution;
        public readonly SymbolRenameOptions Options;
        public readonly CodeCleanupOptionsProvider FallbackOptions;

        public readonly ImmutableHashSet<RenameLocation> Locations;
        private readonly ImmutableArray<SerializableReferenceLocation> _implicitLocations;
        private readonly ImmutableArray<SerializableSymbolAndProjectId> _referencedSymbols;

        /// <summary>
        /// Cancellation controlling a keep-alive communication channel we have with the OOP service. We do this to ensure 
        /// that for the entirety of the inline-rename session 
        /// </summary>
        private readonly CancellationTokenSource _remoteHostKeepAliveTokenSource = new();

        private LightweightRenameLocations(
            Solution solution,
            SymbolRenameOptions options,
            CodeCleanupOptionsProvider fallbackOptions,
            ImmutableHashSet<RenameLocation> locations,
            ImmutableArray<SerializableReferenceLocation> implicitLocations,
            ImmutableArray<SerializableSymbolAndProjectId> referencedSymbols)
        {
            Contract.ThrowIfNull(locations);
<<<<<<< HEAD
=======
            Contract.ThrowIfTrue(implicitLocations.IsDefault);
            Contract.ThrowIfTrue(referencedSymbols.IsDefault);
>>>>>>> 675f36cc
            Solution = solution;
            Options = options;
            FallbackOptions = fallbackOptions;
            Locations = locations;
            _implicitLocations = implicitLocations;
            _referencedSymbols = referencedSymbols;
        }

        public async Task<SymbolicRenameLocations?> ToSymbolicLocationsAsync(ISymbol symbol, CancellationToken cancellationToken)
        {
            var referencedSymbols = await _referencedSymbols.SelectAsArrayAsync(sym => sym.TryRehydrateAsync(Solution, cancellationToken)).ConfigureAwait(false);

            if (referencedSymbols.Any(s => s is null))
                return null;

            var implicitLocations = await _implicitLocations.SelectAsArrayAsync(loc => loc.RehydrateAsync(Solution, cancellationToken)).ConfigureAwait(false);

            return new SymbolicRenameLocations(
                symbol,
                Solution,
                Options,
                FallbackOptions,
                Locations,
                implicitLocations,
                referencedSymbols);
        }

        /// <summary>
        /// Find the locations that need to be renamed.  Can cross process boundaries efficiently to do this.
        /// </summary>
        public static async Task<LightweightRenameLocations> FindRenameLocationsAsync(
            ISymbol symbol, Solution solution, SymbolRenameOptions options, CodeCleanupOptionsProvider fallbackOptions, CancellationToken cancellationToken)
        {
            Contract.ThrowIfNull(solution);
            Contract.ThrowIfNull(symbol);

            cancellationToken.ThrowIfCancellationRequested();

            using (Logger.LogBlock(FunctionId.Renamer_FindRenameLocationsAsync, cancellationToken))
            {
                if (SerializableSymbolAndProjectId.TryCreate(symbol, solution, cancellationToken, out var serializedSymbol))
                {
                    var client = await RemoteHostClient.TryGetClientAsync(solution.Workspace, cancellationToken).ConfigureAwait(false);
                    if (client != null)
                    {
                        var result = await client.TryInvokeAsync<IRemoteRenamerService, SerializableRenameLocations?>(
                            solution,
                            (service, solutionInfo, callbackId, cancellationToken) => service.FindRenameLocationsAsync(solutionInfo, callbackId, serializedSymbol, options, cancellationToken),
                            callbackTarget: new RemoteOptionsProvider<CodeCleanupOptions>(solution.Workspace.Services, fallbackOptions),
                            cancellationToken).ConfigureAwait(false);

                        if (result.HasValue && result.Value != null)
                        {
                            var rehydrated = await TryRehydrateAsync(
                                solution, fallbackOptions, result.Value, cancellationToken).ConfigureAwait(false);

                            if (rehydrated != null)
                                return rehydrated;
                        }

                        // TODO: do not fall back to in-proc if client is available (https://github.com/dotnet/roslyn/issues/47557)
                    }
                }
            }

            // Couldn't effectively search in OOP. Perform the search in-proc.
            var renameLocations = await SymbolicRenameLocations.FindLocationsInCurrentProcessAsync(
                symbol, solution, options, fallbackOptions, cancellationToken).ConfigureAwait(false);

            return new LightweightRenameLocations(
                solution, options, fallbackOptions, renameLocations.Locations,
                renameLocations.ImplicitLocations.SelectAsArray(loc => SerializableReferenceLocation.Dehydrate(loc, cancellationToken)),
                renameLocations.ReferencedSymbols.SelectAsArray(sym => SerializableSymbolAndProjectId.Dehydrate(solution, sym, cancellationToken)));
        }

        public Task<ConflictResolution> ResolveConflictsAsync(ISymbol symbol, string replacementText, ImmutableArray<SymbolKey> nonConflictSymbolKeys, CancellationToken cancellationToken)
            => ConflictResolver.ResolveLightweightConflictsAsync(symbol, this, replacementText, nonConflictSymbolKeys, cancellationToken);

        public LightweightRenameLocations Filter(Func<DocumentId, TextSpan, bool> filter)
            => new(
                this.Solution,
                this.Options,
                this.FallbackOptions,
                this.Locations.Where(loc => filter(loc.DocumentId, loc.Location.SourceSpan)).ToImmutableHashSet(),
                _implicitLocations.WhereAsArray(loc => filter(loc.Document, loc.Location)),
                _referencedSymbols);
    }
}<|MERGE_RESOLUTION|>--- conflicted
+++ resolved
@@ -46,11 +46,8 @@
             ImmutableArray<SerializableSymbolAndProjectId> referencedSymbols)
         {
             Contract.ThrowIfNull(locations);
-<<<<<<< HEAD
-=======
             Contract.ThrowIfTrue(implicitLocations.IsDefault);
             Contract.ThrowIfTrue(referencedSymbols.IsDefault);
->>>>>>> 675f36cc
             Solution = solution;
             Options = options;
             FallbackOptions = fallbackOptions;
