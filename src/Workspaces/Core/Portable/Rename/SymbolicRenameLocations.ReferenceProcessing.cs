--- conflicted
+++ resolved
@@ -327,11 +327,7 @@
 
                 foreach (var documentsGroupedByLanguage in RenameUtilities.GetDocumentsAffectedByRename(originalSymbol, solution, renameLocations).GroupBy(d => d.Project.Language))
                 {
-<<<<<<< HEAD
-                    var syntaxFactsLanguageService = solution.Services.GetLanguageServices(documentsGroupedByLanguage.Key).GetService<ISyntaxFactsService>();
-=======
                     var syntaxFactsLanguageService = solution.Services.GetProjectServices(documentsGroupedByLanguage.Key).GetService<ISyntaxFactsService>();
->>>>>>> 5450f4fa
 
                     if (syntaxFactsLanguageService != null)
                     {
