--- conflicted
+++ resolved
@@ -2,7 +2,6 @@
 
 using System.Collections.Generic;
 using System.Collections.Immutable;
-using System.Linq;
 using System.Threading;
 using Microsoft.CodeAnalysis.Host;
 
@@ -101,13 +100,9 @@
 
         IEnumerable<ISymbol> GetDeclaredSymbols(SemanticModel semanticModel, SyntaxNode memberDeclaration, CancellationToken cancellationToken);
 
-<<<<<<< HEAD
         IParameterSymbol FindParameterForArgument(SemanticModel semanticModel, SyntaxNode argumentNode, CancellationToken cancellationToken);
 
-        SymbolInfo GetSymbolInfo(SemanticModel semanticModel, SyntaxNode node, SyntaxToken token, CancellationToken cancellationToken);
-=======
         ImmutableArray<ISymbol> GetBestOrAllSymbols(SemanticModel semanticModel, SyntaxNode node, SyntaxToken token, CancellationToken cancellationToken);
->>>>>>> bf517fa5
 
         SyntaxToken GenerateUniqueName(
             SemanticModel semanticModel, SyntaxNode location, 
