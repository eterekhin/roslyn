--- conflicted
+++ resolved
@@ -132,1124 +132,6 @@
         <target state="translated">Tylko refaktoryzacja</target>
         <note />
       </trans-unit>
-<<<<<<< HEAD
-=======
-      <trans-unit id="Regex_all_control_characters_long">
-        <source>All control characters. This includes the Cc, Cf, Cs, Co, and Cn categories.</source>
-        <target state="translated">Wszystkie znaki kontrolne. Obejmuje to kategorie Cc, Cf, Cs, Co i Cn.</target>
-        <note />
-      </trans-unit>
-      <trans-unit id="Regex_all_control_characters_short">
-        <source>all control characters</source>
-        <target state="translated">wszystkie znaki kontrolne</target>
-        <note />
-      </trans-unit>
-      <trans-unit id="Regex_all_diacritic_marks_long">
-        <source>All diacritic marks. This includes the Mn, Mc, and Me categories.</source>
-        <target state="translated">Wszystkie znaki diakrytyczne. Obejmuje to kategorie Mn, Mc i Me.</target>
-        <note />
-      </trans-unit>
-      <trans-unit id="Regex_all_diacritic_marks_short">
-        <source>all diacritic marks</source>
-        <target state="translated">wszystkie znaki diakrytyczne</target>
-        <note />
-      </trans-unit>
-      <trans-unit id="Regex_all_letter_characters_long">
-        <source>All letter characters. This includes the Lu, Ll, Lt, Lm, and Lo characters.</source>
-        <target state="translated">Wszystkie litery. Obejmuje to znaki Lu, Ll, Lt, Lm i Lo.</target>
-        <note />
-      </trans-unit>
-      <trans-unit id="Regex_all_letter_characters_short">
-        <source>all letter characters</source>
-        <target state="translated">wszystkie litery</target>
-        <note />
-      </trans-unit>
-      <trans-unit id="Regex_all_numbers_long">
-        <source>All numbers. This includes the Nd, Nl, and No categories.</source>
-        <target state="translated">Wszystkie cyfry. Obejmuje to kategorie Nd, Nl i No.</target>
-        <note />
-      </trans-unit>
-      <trans-unit id="Regex_all_numbers_short">
-        <source>all numbers</source>
-        <target state="translated">wszystkie cyfry</target>
-        <note />
-      </trans-unit>
-      <trans-unit id="Regex_all_punctuation_characters_long">
-        <source>All punctuation characters. This includes the Pc, Pd, Ps, Pe, Pi, Pf, and Po categories.</source>
-        <target state="translated">Wszystkie znaki interpunkcyjne. Obejmuje to kategorie Pc, Pd, Ps, Pe, Pi, Pf i Po.</target>
-        <note />
-      </trans-unit>
-      <trans-unit id="Regex_all_punctuation_characters_short">
-        <source>all punctuation characters</source>
-        <target state="translated">wszystkie znaki interpunkcyjne</target>
-        <note />
-      </trans-unit>
-      <trans-unit id="Regex_all_separator_characters_long">
-        <source>All separator characters. This includes the Zs, Zl, and Zp categories.</source>
-        <target state="translated">Wszystkie znaki separatora. Obejmuje to kategorie Zs, Zl i Zp.</target>
-        <note />
-      </trans-unit>
-      <trans-unit id="Regex_all_separator_characters_short">
-        <source>all separator characters</source>
-        <target state="translated">wszystkie znaki separatora</target>
-        <note />
-      </trans-unit>
-      <trans-unit id="Regex_all_symbols_long">
-        <source>All symbols. This includes the Sm, Sc, Sk, and So categories.</source>
-        <target state="translated">Wszystkie symbole. Obejmuje to kategorie Sm, Sc, Sk i So.</target>
-        <note />
-      </trans-unit>
-      <trans-unit id="Regex_all_symbols_short">
-        <source>all symbols</source>
-        <target state="translated">wszystkie symbole</target>
-        <note />
-      </trans-unit>
-      <trans-unit id="Regex_alternation_long">
-        <source>You can use the vertical bar (|) character to match any one of a series of patterns, where the | character separates each pattern.</source>
-        <target state="translated">Możesz użyć znaku pionowej kreski (|) w celu dopasowania dowolnego z serii wzorców, przy czym znak | oddziela poszczególne wzorce.</target>
-        <note />
-      </trans-unit>
-      <trans-unit id="Regex_alternation_short">
-        <source>alternation</source>
-        <target state="translated">alternatywa</target>
-        <note />
-      </trans-unit>
-      <trans-unit id="Regex_any_character_group_long">
-        <source>The period character (.) matches any character except \n (the newline character, \u000A).  If a regular expression pattern is modified by the RegexOptions.Singleline option, or if the portion of the pattern that contains the . character class is modified by the 's' option, . matches any character.</source>
-        <target state="translated">Znak kropki (.) pasuje do dowolnego znaku oprócz \n (znaku nowego wiersza — \u000A). Jeśli wzorzec wyrażenia regularnego zostanie zmodyfikowany za pomocą opcji RegexOptions.Singleline lub jeśli część wzorca zawierająca klasę znaków . zostanie zmodyfikowana za pomocą opcji „s”, znak . będzie pasować do dowolnego znaku.</target>
-        <note />
-      </trans-unit>
-      <trans-unit id="Regex_any_character_group_short">
-        <source>any character</source>
-        <target state="translated">dowolny znak</target>
-        <note />
-      </trans-unit>
-      <trans-unit id="Regex_backspace_character_long">
-        <source>Matches a backspace character, \u0008</source>
-        <target state="translated">Pasuje do znaku backspace — \u0008</target>
-        <note />
-      </trans-unit>
-      <trans-unit id="Regex_backspace_character_short">
-        <source>backspace character</source>
-        <target state="translated">znak backspace</target>
-        <note />
-      </trans-unit>
-      <trans-unit id="Regex_balancing_group_long">
-        <source>A balancing group definition deletes the definition of a previously defined group and stores, in the current group, the interval between the previously defined group and the current group.
-    
-'name1' is the current group (optional), 'name2' is a previously defined group, and 'subexpression' is any valid regular expression pattern. The balancing group definition deletes the definition of name2 and stores the interval between name2 and name1 in name1. If no name2 group is defined, the match backtracks. Because deleting the last definition of name2 reveals the previous definition of name2, this construct lets you use the stack of captures for group name2 as a counter for keeping track of nested constructs such as parentheses or opening and closing brackets.
-
-The balancing group definition uses 'name2' as a stack. The beginning character of each nested construct is placed in the group and in its Group.Captures collection. When the closing character is matched, its corresponding opening character is removed from the group, and the Captures collection is decreased by one. After the opening and closing characters of all nested constructs have been matched, 'name1' is empty.</source>
-        <target state="translated">Definicja grupy dopasowywania usuwa definicję uprzednio zdefiniowanej grupy i zapisuje w bieżącej grupie interwał między poprzednio zdefiniowaną grupą a bieżącą grupą.
-    
-„Nazwa1” to bieżąca grupa (opcjonalna), „nazwa2” to wcześniej zdefiniowana grupa, a element „podwyrażenie” to dowolny prawidłowy wzorzec wyrażenia regularnego. Definicja grupy dopasowywania usuwa definicję elementu nazwa2 i zapisuje interwał między elementami nazwa2 i nazwa1 w elemencie nazwa1. Jeśli nie zdefiniowano grupy nazwa2, następuje cofanie dopasowywania. Ponieważ usunięcie ostatniej definicji elementu nazwa2 ujawnia jego poprzednią definicję, ta konstrukcja umożliwia użycie stosu przechwyceń dla grupy nazwa2 jako licznika służącego do śledzenia zagnieżdżonych konstrukcji, takich jak nawiasy lub otwierające i zamykające nawiasy klamrowe.
-
-Definicja grupy dopasowywania używa elementu „nazwa2” jako stosu. Początkowy znak każdej zagnieżdżonej konstrukcji jest umieszczany w grupie i w jej kolekcji Group.Captures. Po dopasowaniu znaku zamykającego odpowiadający mu znak otwierający jest usuwany z grupy, a kolekcja Captures jest zmniejszana o jeden. Po dopasowaniu otwierających i zamykających znaków wszystkich zagnieżdżonych konstrukcji element „nazwa1” jest pusty.</target>
-        <note />
-      </trans-unit>
-      <trans-unit id="Regex_balancing_group_short">
-        <source>balancing group</source>
-        <target state="translated">grupa zrównoważona</target>
-        <note />
-      </trans-unit>
-      <trans-unit id="Regex_base_group">
-        <source>base-group</source>
-        <target state="translated">grupa podstawowa</target>
-        <note />
-      </trans-unit>
-      <trans-unit id="Regex_bell_character_long">
-        <source>Matches a bell (alarm) character, \u0007</source>
-        <target state="translated">Pasuje do znaku dzwonka (alarmu) — \u0007</target>
-        <note />
-      </trans-unit>
-      <trans-unit id="Regex_bell_character_short">
-        <source>bell character</source>
-        <target state="translated">znak dzwonka</target>
-        <note />
-      </trans-unit>
-      <trans-unit id="Regex_carriage_return_character_long">
-        <source>Matches a carriage-return character, \u000D.  Note that \r is not equivalent to the newline character, \n.</source>
-        <target state="translated">Pasuje do znaku powrotu karetki — \u000D. Zauważ, że znak \r nie jest równoważny znakowi nowego wiersza — \n.</target>
-        <note />
-      </trans-unit>
-      <trans-unit id="Regex_carriage_return_character_short">
-        <source>carriage-return character</source>
-        <target state="translated">znak powrotu karetki</target>
-        <note />
-      </trans-unit>
-      <trans-unit id="Regex_character_class_subtraction_long">
-        <source>Character class subtraction yields a set of characters that is the result of excluding the characters in one character class from another character class.
-
-'base_group' is a positive or negative character group or range. The 'excluded_group' component is another positive or negative character group, or another character class subtraction expression (that is, you can nest character class subtraction expressions).</source>
-        <target state="translated">Odejmowanie klas znaków daje zestaw znaków, który jest wynikiem wykluczenia znaków w jednej klasie znaków z innej klasy znaków.
-
-Element „grupa_podstawowa” to pozytywna lub negatywna grupa lub zakres znaków. Składnik „wykluczona_grupa” to inna pozytywna lub negatywna grupa znaków lub inne wyrażenie odejmowania klas znaków (co oznacza, że można zagnieżdżać wyrażenia odejmowania klas znaków).</target>
-        <note />
-      </trans-unit>
-      <trans-unit id="Regex_character_class_subtraction_short">
-        <source>character class subtraction</source>
-        <target state="translated">odejmowanie klas znaków</target>
-        <note />
-      </trans-unit>
-      <trans-unit id="Regex_character_group">
-        <source>character-group</source>
-        <target state="translated">grupa znaków</target>
-        <note />
-      </trans-unit>
-      <trans-unit id="Regex_comment">
-        <source>comment</source>
-        <target state="translated">komentarz</target>
-        <note />
-      </trans-unit>
-      <trans-unit id="Regex_conditional_expression_match_long">
-        <source>This language element attempts to match one of two patterns depending on whether it can match an initial pattern.
-
-'expression' is the initial pattern to match, 'yes' is the pattern to match if expression is matched, and 'no' is the optional pattern to match if expression is not matched.</source>
-        <target state="translated">Ten element języka próbuje dopasować jeden z dwóch wzorców w zależności od tego, czy może dopasować wzorzec początkowy.
-
-Element „wyrażenie” to wzorzec początkowy do dopasowania, element „tak” to wzorzec do dopasowania w przypadku dopasowania wyrażenia, a element „nie” to opcjonalny wzorzec do dopasowania, jeśli wyrażenie nie zostanie dopasowane.</target>
-        <note />
-      </trans-unit>
-      <trans-unit id="Regex_conditional_expression_match_short">
-        <source>conditional expression match</source>
-        <target state="translated">warunkowe dopasowanie wyrażenia</target>
-        <note />
-      </trans-unit>
-      <trans-unit id="Regex_conditional_group_match_long">
-        <source>This language element attempts to match one of two patterns depending on whether it has matched a specified capturing group.
-
-'name' is the name (or number) of a capturing group, 'yes' is the expression to match if 'name' (or 'number') has a match, and 'no' is the optional expression to match if it does not.</source>
-        <target state="translated">Ten element języka próbuje dopasować jeden z dwóch wzorców w zależności od tego, czy pasuje do określonej grupy przechwytującej.
-
-Element „nazwa” to nazwa (lub numer) grupy przechwytującej, element „tak” to wyrażenie do dopasowania, jeśli element „nazwa” (lub „numer”) został dopasowany, a element „nie” to wyrażenie opcjonalne do dopasowania w przeciwnym przypadku.</target>
-        <note />
-      </trans-unit>
-      <trans-unit id="Regex_conditional_group_match_short">
-        <source>conditional group match</source>
-        <target state="translated">warunkowe dopasowanie grupy</target>
-        <note />
-      </trans-unit>
-      <trans-unit id="Regex_contiguous_matches_long">
-        <source>The \G anchor specifies that a match must occur at the point where the previous match ended. When you use this anchor with the Regex.Matches or Match.NextMatch method, it ensures that all matches are contiguous.</source>
-        <target state="translated">Kotwica \G określa, że dopasowanie musi nastąpić w miejscu zakończenia poprzedniego dopasowania. Jeśli użyjesz tej kotwicy w połączeniu z metodą Regex.Matches lub Match.NextMatch, zapewni ona ciągłość wszystkich dopasowań.</target>
-        <note />
-      </trans-unit>
-      <trans-unit id="Regex_contiguous_matches_short">
-        <source>contiguous matches</source>
-        <target state="translated">dopasowania ciągłe</target>
-        <note />
-      </trans-unit>
-      <trans-unit id="Regex_control_character_long">
-        <source>Matches an ASCII control character, where X is the letter of the control character. For example, \cC is CTRL-C.</source>
-        <target state="translated">Pasuje do znaku kontrolnego ASCII, gdzie X jest literą znaku kontrolnego. Na przykład \cC oznacza CTRL-C.</target>
-        <note />
-      </trans-unit>
-      <trans-unit id="Regex_control_character_short">
-        <source>control character</source>
-        <target state="translated">znak kontrolny</target>
-        <note />
-      </trans-unit>
-      <trans-unit id="Regex_decimal_digit_character_long">
-        <source>\d matches any decimal digit. It is equivalent to the \p{Nd} regular expression pattern, which includes the standard decimal digits 0-9 as well as the decimal digits of a number of other character sets.
-
-If ECMAScript-compliant behavior is specified, \d is equivalent to [0-9]</source>
-        <target state="translated">Element \d pasuje do dowolnej cyfry dziesiętnej. Jest to równoważnik wzorca wyrażenia regularnego \p{Nd}, który obejmuje standardowe cyfry dziesiętne 0-9 oraz cyfry dziesiętne pewnych innych zestawów znaków.
-
-Jeśli zostanie określone zachowanie zgodne ze standardem ECMAScript, element \d jest równoważny elementowi [0-9].</target>
-        <note />
-      </trans-unit>
-      <trans-unit id="Regex_decimal_digit_character_short">
-        <source>decimal-digit character</source>
-        <target state="translated">znak cyfry dziesiętnej</target>
-        <note />
-      </trans-unit>
-      <trans-unit id="Regex_end_of_line_comment_long">
-        <source>A number sign (#) marks an x-mode comment, which starts at the unescaped # character at the end of the regular expression pattern and continues until the end of the line. To use this construct, you must either enable the x option (through inline options) or supply the RegexOptions.IgnorePatternWhitespace value to the option parameter when instantiating the Regex object or calling a static Regex method.</source>
-        <target state="translated">Znak numeru (#) oznacza komentarz w trybie x, który zaczyna się od znaku # bez zmiany znaczenia na końcu wzorca wyrażenia regularnego i jest kontynuowany do końca wiersza. Aby użyć tej konstrukcji, należy włączyć opcję x (za pośrednictwem opcji w tekście) lub podać wartość RegexOptions.IgnorePatternWhitespace w parametrze opcji podczas tworzenia wystąpienia obiektu Regex lub wywoływania metody statycznej obiektu Regex.</target>
-        <note />
-      </trans-unit>
-      <trans-unit id="Regex_end_of_line_comment_short">
-        <source>end-of-line comment</source>
-        <target state="translated">komentarz na końcu wiersza</target>
-        <note />
-      </trans-unit>
-      <trans-unit id="Regex_end_of_string_only_long">
-        <source>The \z anchor specifies that a match must occur at the end of the input string. Like the $ language element, \z ignores the RegexOptions.Multiline option. Unlike the \Z language element, \z does not match a \n character at the end of a string. Therefore, it can only match the last line of the input string.</source>
-        <target state="translated">Kotwica \z określa, że dopasowanie musi nastąpić na końcu ciągu wejściowego. Podobnie jak element języka $, element \z ignoruje opcję RegexOptions.Multiline. W przeciwieństwie do elementu języka \Z, element \z nie pasuje do znaku \n na końcu ciągu. Dlatego może pasować tylko do ostatniego wiersza ciągu wejściowego.</target>
-        <note />
-      </trans-unit>
-      <trans-unit id="Regex_end_of_string_only_short">
-        <source>end of string only</source>
-        <target state="translated">tylko koniec ciągu</target>
-        <note />
-      </trans-unit>
-      <trans-unit id="Regex_end_of_string_or_before_ending_newline_long">
-        <source>The \Z anchor specifies that a match must occur at the end of the input string, or before \n at the end of the input string. It is identical to the $ anchor, except that \Z ignores the RegexOptions.Multiline option. Therefore, in a multiline string, it can only match the end of the last line, or the last line before \n.
-
-The \Z anchor matches \n but does not match \r\n (the CR/LF character combination). To match CR/LF, include \r?\Z in the regular expression pattern.</source>
-        <target state="translated">Kotwica \Z określa, że dopasowanie musi nastąpić na końcu ciągu wejściowego lub przed znakiem \n na końcu ciągu wejściowego. Jest ona identyczna z kotwicą $ z wyjątkiem tego, że element \Z ignoruje opcję RegexOptions.Multiline. Dlatego w przypadku ciągu wielowierszowego może zostać dopasowany tylko na końcu ostatniego wiersza lub w ostatnim wierszu przed znakiem \n.
-
-Kotwica \Z pasuje do znaku \n, ale nie do znaków \r\n (kombinacji znaków CR/LF). Aby dopasować znaki CR/LF, dołącz element \r?\Z do wzorca wyrażenia regularnego.</target>
-        <note />
-      </trans-unit>
-      <trans-unit id="Regex_end_of_string_or_before_ending_newline_short">
-        <source>end of string or before ending newline</source>
-        <target state="translated">koniec ciągu lub przed końcowym znakiem nowego wiersza</target>
-        <note />
-      </trans-unit>
-      <trans-unit id="Regex_end_of_string_or_line_long">
-        <source>The $ anchor specifies that the preceding pattern must occur at the end of the input string, or before \n at the end of the input string. If you use $ with the RegexOptions.Multiline option, the match can also occur at the end of a line.
-
-The $ anchor matches \n but does not match \r\n (the combination of carriage return and newline characters, or CR/LF). To match the CR/LF character combination, include \r?$ in the regular expression pattern.</source>
-        <target state="translated">Kotwica $ określa, że poprzedzający wzorzec musi wystąpić na końcu ciągu wejściowego lub przed znakiem \n na końcu ciągu wejściowego. Jeśli użyjesz elementu $ z opcją RegexOptions.Multiline, dopasowanie może także nastąpić na końcu wiersza.
-
-Kotwica $ pasuje do znaku \n, lecz nie do znaków \r\n (kombinacji znaków powrotu karetki i nowego wiersza, czyli CR/LF). Aby dopasować kombinację znaków CR/LF, dołącz element \r?$ do wzorca wyrażenia regularnego.</target>
-        <note />
-      </trans-unit>
-      <trans-unit id="Regex_end_of_string_or_line_short">
-        <source>end of string or line</source>
-        <target state="translated">koniec ciągu lub wiersza</target>
-        <note />
-      </trans-unit>
-      <trans-unit id="Regex_escape_character_long">
-        <source>Matches an escape character, \u001B</source>
-        <target state="translated">Pasuje do znaku ucieczki — \u001B</target>
-        <note />
-      </trans-unit>
-      <trans-unit id="Regex_escape_character_short">
-        <source>escape character</source>
-        <target state="translated">znak ucieczki</target>
-        <note />
-      </trans-unit>
-      <trans-unit id="Regex_excluded_group">
-        <source>excluded-group</source>
-        <target state="translated">grupa wykluczona</target>
-        <note />
-      </trans-unit>
-      <trans-unit id="Regex_expression">
-        <source>expression</source>
-        <target state="translated">wyrażenie</target>
-        <note />
-      </trans-unit>
-      <trans-unit id="Regex_form_feed_character_long">
-        <source>Matches a form-feed character, \u000C</source>
-        <target state="translated">Pasuje do znaku wysuwu strony — \u000C</target>
-        <note />
-      </trans-unit>
-      <trans-unit id="Regex_form_feed_character_short">
-        <source>form-feed character</source>
-        <target state="translated">znak wysuwu strony</target>
-        <note />
-      </trans-unit>
-      <trans-unit id="Regex_group_options_long">
-        <source>This grouping construct applies or disables the specified options within a subexpression. The options to enable are specified after the question mark, and the options to disable after the minus sign. The allowed options are:
-
-    i	Use case-insensitive matching.
-    m	Use multiline mode, where ^ and $ match the beginning and end of each line
-	(instead of the beginning and end of the input string).
-    s	Use single-line mode, where the period (.) matches every character
-	(instead of every character except \n).
-    n	Do not capture unnamed groups. The only valid captures are explicitly
-	named or numbered groups of the form (?&lt;name&gt; subexpression).
-    x	Exclude unescaped white space from the pattern, and enable comments
-	after a number sign (#).</source>
-        <target state="translated">Ta konstrukcja grupująca stosuje określone opcje dla podwyrażenia lub wyłącza je. Opcje do włączenia określa się po znaku zapytania, a opcje do wyłączenia po znaku minus. Dozwolone opcje:
-
-    i	Użyj dopasowywania bez uwzględniania wielkości liter.
-    m	Użyj trybu wielowierszowego, gdzie znaki ^ i $ pasują na początku i na końcu każdego wiersza
-	(zamiast na początku i na końcu ciągu wejściowego).
-    s	Użyj trybu jednowierszowego, gdzie kropka (.) pasuje do każdego znaku
-	(zamiast do każdego znaku z wyjątkiem znaku \n).
-    n	Nie przechwytuj grup nienazwanych. Przechwytywane są tylko jawnie
-	nazwane lub numerowane grupy w postaci (?&lt;nazwa&gt; podwyrażenie).
-    x	Wyklucz z wzorca białe znaki bez zmiany znaczenia i włącz komentarze
-	po znaku numeru (#).</target>
-        <note />
-      </trans-unit>
-      <trans-unit id="Regex_group_options_short">
-        <source>group options</source>
-        <target state="translated">opcje grupy</target>
-        <note />
-      </trans-unit>
-      <trans-unit id="Regex_hexadecimal_escape_long">
-        <source>Matches an ASCII character, where ## is a two-digit hexadecimal character code.</source>
-        <target state="translated">Pasuje do znaku ASCII, gdzie ## to kod znaku w postaci dwóch cyfr szesnastkowych.</target>
-        <note />
-      </trans-unit>
-      <trans-unit id="Regex_hexadecimal_escape_short">
-        <source>hexadecimal escape</source>
-        <target state="translated">szesnastkowy znak kontrolny</target>
-        <note />
-      </trans-unit>
-      <trans-unit id="Regex_inline_comment_long">
-        <source>The (?# comment) construct lets you include an inline comment in a regular expression. The regular expression engine does not use any part of the comment in pattern matching, although the comment is included in the string that is returned by the Regex.ToString method. The comment ends at the first closing parenthesis.</source>
-        <target state="translated">Konstrukcja (?# komentarz) umożliwia dołączenie komentarza w tekście do wyrażenia regularnego. Aparat wyrażeń regularnych nie używa żadnej części komentarza podczas dopasowywania wzorca, mimo że komentarz jest dołączony do ciągu zwracanego przez metodę Regex.ToString. Komentarz kończy się pierwszym nawiasem zamykającym.</target>
-        <note />
-      </trans-unit>
-      <trans-unit id="Regex_inline_comment_short">
-        <source>inline comment</source>
-        <target state="translated">komentarz wewnętrzny</target>
-        <note />
-      </trans-unit>
-      <trans-unit id="Regex_inline_options_long">
-        <source>Enables or disables specific pattern matching options for the remainder of a regular expression. The options to enable are specified after the question mark, and the options to disable after the minus sign. The allowed options are:
-
-    i	Use case-insensitive matching.
-    m	Use multiline mode, where ^ and $ match the beginning and end of each line
-	(instead of the beginning and end of the input string).
-    s	Use single-line mode, where the period (.) matches every character
-	(instead of every character except \n).
-    n	Do not capture unnamed groups. The only valid captures are explicitly named
-	or numbered groups of the form (?&lt;name&gt; subexpression).
-    x	Exclude unescaped white space from the pattern, and enable comments
-	after a number sign (#).</source>
-        <target state="translated">Włącza lub wyłącza określone opcje dopasowania wzorca dla pozostałej części wyrażenia regularnego. Opcje do włączenia określa się po znaku zapytania, a opcje do wyłączenia określa się po znaku minus. Dozwolone opcje:
-
-    i	Użyj dopasowywania bez uwzględniania wielkości liter.
-    m	Użyj trybu wielowierszowego, gdzie znaki ^ i $ pasują na początku i na końcu każdego wiersza
-	(zamiast na początku i na końcu ciągu wejściowego).
-    s	Użyj trybu jednowierszowego, gdzie kropka (.) pasuje do każdego znaku
-	(zamiast do każdego znaku z wyjątkiem znaku \n).
-    n	Nie przechwytuj grup nienazwanych. Przechwytywane są tylko jawnie
-	nazwane lub numerowane grupy w postaci (?&lt;nazwa&gt; podwyrażenie).
-    x	Wyklucz z wzorca białe znaki bez zmiany znaczenia i włącz komentarze
-	po znaku numeru (#).</target>
-        <note />
-      </trans-unit>
-      <trans-unit id="Regex_inline_options_short">
-        <source>inline options</source>
-        <target state="translated">opcje wewnętrzne</target>
-        <note />
-      </trans-unit>
-      <trans-unit id="Regex_letter_lowercase">
-        <source>letter, lowercase</source>
-        <target state="translated">litera, mała</target>
-        <note />
-      </trans-unit>
-      <trans-unit id="Regex_letter_modifier">
-        <source>letter, modifier</source>
-        <target state="translated">litera, modyfikator</target>
-        <note />
-      </trans-unit>
-      <trans-unit id="Regex_letter_other">
-        <source>letter, other</source>
-        <target state="translated">litera, inna</target>
-        <note />
-      </trans-unit>
-      <trans-unit id="Regex_letter_titlecase">
-        <source>letter, titlecase</source>
-        <target state="translated">litera, jak nazwy własne</target>
-        <note />
-      </trans-unit>
-      <trans-unit id="Regex_letter_uppercase">
-        <source>letter, uppercase</source>
-        <target state="translated">litera, wielka</target>
-        <note />
-      </trans-unit>
-      <trans-unit id="Regex_mark_enclosing">
-        <source>mark, enclosing</source>
-        <target state="translated">znacznik, otaczający</target>
-        <note />
-      </trans-unit>
-      <trans-unit id="Regex_mark_nonspacing">
-        <source>mark, nonspacing</source>
-        <target state="translated">znacznik, nierozdzielający</target>
-        <note />
-      </trans-unit>
-      <trans-unit id="Regex_mark_spacing_combining">
-        <source>mark, spacing combining</source>
-        <target state="translated">znacznik, rozdzielający łączący</target>
-        <note />
-      </trans-unit>
-      <trans-unit id="Regex_match_at_least_n_times_lazy_long">
-        <source>The {n,}? quantifier matches the preceding element at least n times, where n is any integer, but as few times as possible. It is the lazy counterpart of the greedy quantifier {n,}</source>
-        <target state="translated">Kwantyfikator {n,}? dopasowuje poprzedzający element co najmniej n razy, gdzie n jest dowolną liczbą całkowitą, lecz najmniejszą możliwą liczbę razy. Jest to powściągliwy odpowiednik kwantyfikatora zachłannego {n,}.</target>
-        <note />
-      </trans-unit>
-      <trans-unit id="Regex_match_at_least_n_times_lazy_short">
-        <source>match at least 'n' times (lazy)</source>
-        <target state="translated">dopasuj co najmniej „n” razy (powściągliwie)</target>
-        <note />
-      </trans-unit>
-      <trans-unit id="Regex_match_at_least_n_times_long">
-        <source>The {n,} quantifier matches the preceding element at least n times, where n is any integer. {n,} is a greedy quantifier whose lazy equivalent is {n,}?</source>
-        <target state="translated">Kwantyfikator {n,} dopasowuje poprzedzający element co najmniej n razy, gdzie n jest dowolną liczbą całkowitą. Jest to kwantyfikator zachłanny, a jego powściągliwy odpowiednik to {n,}?.</target>
-        <note />
-      </trans-unit>
-      <trans-unit id="Regex_match_at_least_n_times_short">
-        <source>match at least 'n' times</source>
-        <target state="translated">dopasuj co najmniej „n” razy</target>
-        <note />
-      </trans-unit>
-      <trans-unit id="Regex_match_between_m_and_n_times_lazy_long">
-        <source>The {n,m}? quantifier matches the preceding element between n and m times, where n and m are integers, but as few times as possible. It is the lazy counterpart of the greedy quantifier {n,m}</source>
-        <target state="translated">Kwantyfikator {n,m}? dopasowuje poprzedzający element od n do m razy, gdzie n i m to dowolne liczby całkowite, lecz najmniejszą możliwą liczbę razy. Jest to powściągliwy odpowiednik kwantyfikatora zachłannego {n,m}.</target>
-        <note />
-      </trans-unit>
-      <trans-unit id="Regex_match_between_m_and_n_times_lazy_short">
-        <source>match at least 'n' times (lazy)</source>
-        <target state="translated">dopasuj co najmniej „n” razy (powściągliwie)</target>
-        <note />
-      </trans-unit>
-      <trans-unit id="Regex_match_between_m_and_n_times_long">
-        <source>The {n,m} quantifier matches the preceding element at least n times, but no more than m times, where n and m are integers. {n,m} is a greedy quantifier whose lazy equivalent is {n,m}?</source>
-        <target state="translated">Kwantyfikator {n,m} dopasowuje poprzedzający element co najmniej n razy, lecz nie więcej niż m razy, gdzie n i m to liczby całkowite. {n,m} to kwantyfikator zachłanny, którego powściągliwy równoważnik to {n,m}?.</target>
-        <note />
-      </trans-unit>
-      <trans-unit id="Regex_match_between_m_and_n_times_short">
-        <source>match between 'm' and 'n' times</source>
-        <target state="translated">dopasuj od „m” do „n” razy</target>
-        <note />
-      </trans-unit>
-      <trans-unit id="Regex_match_exactly_n_times_lazy_long">
-        <source>The {n}? quantifier matches the preceding element exactly n times, where n is any integer. It is the lazy counterpart of the greedy quantifier {n}+</source>
-        <target state="translated">Kwantyfikator {n}? dopasowuje poprzedzający element dokładnie n razy, gdzie n jest dowolną liczbą całkowitą. Jest to powściągliwy odpowiednik kwantyfikatora zachłannego {n}+.</target>
-        <note />
-      </trans-unit>
-      <trans-unit id="Regex_match_exactly_n_times_lazy_short">
-        <source>match exactly 'n' times (lazy)</source>
-        <target state="translated">dopasuj dokładnie „n” razy (powściągliwie)</target>
-        <note />
-      </trans-unit>
-      <trans-unit id="Regex_match_exactly_n_times_long">
-        <source>The {n} quantifier matches the preceding element exactly n times, where n is any integer. {n} is a greedy quantifier whose lazy equivalent is {n}?</source>
-        <target state="translated">Kwantyfikator {n} dopasowuje poprzedzający element dokładnie n razy, gdzie n jest dowolną liczbą całkowitą. {n} to kwantyfikator zachłanny, a jego powściągliwy równoważnik to {n}?.</target>
-        <note />
-      </trans-unit>
-      <trans-unit id="Regex_match_exactly_n_times_short">
-        <source>match exactly 'n' times</source>
-        <target state="translated">dopasuj dokładnie „n” razy</target>
-        <note />
-      </trans-unit>
-      <trans-unit id="Regex_match_one_or_more_times_lazy_long">
-        <source>The +? quantifier matches the preceding element one or more times, but as few times as possible. It is the lazy counterpart of the greedy quantifier +</source>
-        <target state="translated">Kwantyfikator +? dopasowuje poprzedzający element co najmniej raz, lecz możliwie jak najmniej razy. Jest to powściągliwy odpowiednik kwantyfikatora zachłannego +.</target>
-        <note />
-      </trans-unit>
-      <trans-unit id="Regex_match_one_or_more_times_lazy_short">
-        <source>match one or more times (lazy)</source>
-        <target state="translated">dopasuj co najmniej raz (powściągliwie)</target>
-        <note />
-      </trans-unit>
-      <trans-unit id="Regex_match_one_or_more_times_long">
-        <source>The + quantifier matches the preceding element one or more times. It is equivalent to the {1,} quantifier. + is a greedy quantifier whose lazy equivalent is +?.</source>
-        <target state="translated">Kwantyfikator + dopasowuje poprzedzający element co najmniej raz. Jest to równoważnik kwantyfikatora {1,}. Kwantyfikator + jest zachłanny, a jego powściągliwy równoważnik to +?.</target>
-        <note />
-      </trans-unit>
-      <trans-unit id="Regex_match_one_or_more_times_short">
-        <source>match one or more times</source>
-        <target state="translated">dopasuj co najmniej raz</target>
-        <note />
-      </trans-unit>
-      <trans-unit id="Regex_match_zero_or_more_times_lazy_long">
-        <source>The *? quantifier matches the preceding element zero or more times, but as few times as possible. It is the lazy counterpart of the greedy quantifier *</source>
-        <target state="translated">Kwantyfikator *? dopasowuje poprzedzający element zero lub więcej razy, lecz możliwie jak najmniej razy. Jest to powściągliwy odpowiednik kwantyfikatora zachłannego *.</target>
-        <note />
-      </trans-unit>
-      <trans-unit id="Regex_match_zero_or_more_times_lazy_short">
-        <source>match zero or more times (lazy)</source>
-        <target state="translated">dopasuj zero lub więcej razy (powściągliwie)</target>
-        <note />
-      </trans-unit>
-      <trans-unit id="Regex_match_zero_or_more_times_long">
-        <source>The * quantifier matches the preceding element zero or more times. It is equivalent to the {0,} quantifier. * is a greedy quantifier whose lazy equivalent is *?.</source>
-        <target state="translated">Kwantyfikator + dopasowuje poprzedzający element zero lub więcej razy. Jest to równoważnik kwantyfikatora {0,}. Kwantyfikator * jest zachłanny, a jego powściągliwy równoważnik to *?.</target>
-        <note />
-      </trans-unit>
-      <trans-unit id="Regex_match_zero_or_more_times_short">
-        <source>match zero or more times</source>
-        <target state="translated">dopasuj zero lub więcej razy</target>
-        <note />
-      </trans-unit>
-      <trans-unit id="Regex_match_zero_or_one_time_lazy_long">
-        <source>The ?? quantifier matches the preceding element zero or one time, but as few times as possible. It is the lazy counterpart of the greedy quantifier ?</source>
-        <target state="translated">Kwantyfikator ?? dopasowuje poprzedzający element zero lub więcej razy, lecz możliwie jak najmniej razy. Jest to powściągliwy odpowiednik kwantyfikatora zachłannego ?.</target>
-        <note />
-      </trans-unit>
-      <trans-unit id="Regex_match_zero_or_one_time_lazy_short">
-        <source>match zero or one time (lazy)</source>
-        <target state="translated">dopasuj zero razy lub jeden raz (powściągliwie)</target>
-        <note />
-      </trans-unit>
-      <trans-unit id="Regex_match_zero_or_one_time_long">
-        <source>The ? quantifier matches the preceding element zero or one time. It is equivalent to the {0,1} quantifier. ? is a greedy quantifier whose lazy equivalent is ??.</source>
-        <target state="translated">Kwantyfikator ? dopasowuje poprzedzający element zero razy lub jeden raz. Jest to równoważnik kwantyfikatora {0,1}. Kwantyfikator ? jest zachłanny, a jego powściągliwy równoważnik to ??.</target>
-        <note />
-      </trans-unit>
-      <trans-unit id="Regex_match_zero_or_one_time_short">
-        <source>match zero or one time</source>
-        <target state="translated">dopasuj zero razy lub jeden raz</target>
-        <note />
-      </trans-unit>
-      <trans-unit id="Regex_matched_subexpression_long">
-        <source>This grouping construct captures a matched 'subexpression', where 'subexpression' is any valid regular expression pattern. Captures that use parentheses are numbered automatically from left to right based on the order of the opening parentheses in the regular expression, starting from one. The capture that is numbered zero is the text matched by the entire regular expression pattern.</source>
-        <target state="translated">Ta konstrukcja grupująca przechwytuje dopasowane „podwyrażenie”, gdzie „podwyrażenie” to dowolny prawidłowy wzorzec wyrażenia regularnego. Przechwycenia używające nawiasów są numerowane automatycznie od lewej do prawej na podstawie kolejności nawiasów otwierających w wyrażeniu regularnym, rozpoczynając od numeru jeden. Przechwycenie o numerze zero to tekst dopasowany przez cały wzorzec wyrażenia regularnego.</target>
-        <note />
-      </trans-unit>
-      <trans-unit id="Regex_matched_subexpression_short">
-        <source>matched subexpression</source>
-        <target state="translated">dopasowane podwyrażenie</target>
-        <note />
-      </trans-unit>
-      <trans-unit id="Regex_name">
-        <source>name</source>
-        <target state="translated">nazwa</target>
-        <note />
-      </trans-unit>
-      <trans-unit id="Regex_name1">
-        <source>name1</source>
-        <target state="translated">nazwa1</target>
-        <note />
-      </trans-unit>
-      <trans-unit id="Regex_name2">
-        <source>name2</source>
-        <target state="translated">nazwa2</target>
-        <note />
-      </trans-unit>
-      <trans-unit id="Regex_name_or_number">
-        <source>name-or-number</source>
-        <target state="translated">nazwa lub numer</target>
-        <note />
-      </trans-unit>
-      <trans-unit id="Regex_named_backreference_long">
-        <source>A named or numbered backreference.
-
-'name' is the name of a capturing group defined in the regular expression pattern.</source>
-        <target state="translated">Nazwane lub numerowane odwołanie wsteczne.
-
-„Nazwa” to nazwa grupy przechwytującej zdefiniowanej we wzorcu wyrażenia regularnego.</target>
-        <note />
-      </trans-unit>
-      <trans-unit id="Regex_named_backreference_short">
-        <source>named backreference</source>
-        <target state="translated">nazwane odwołanie wsteczne</target>
-        <note />
-      </trans-unit>
-      <trans-unit id="Regex_named_matched_subexpression_long">
-        <source>Captures a matched subexpression and lets you access it by name or by number.
-
-'name' is a valid group name, and 'subexpression' is any valid regular expression pattern. 'name' must not contain any punctuation characters and cannot begin with a number.
-
-If the RegexOptions parameter of a regular expression pattern matching method includes the RegexOptions.ExplicitCapture flag, or if the n option is applied to this subexpression, the only way to capture a subexpression is to explicitly name capturing groups.</source>
-        <target state="translated">Przechwytuje dopasowane podwyrażenie i umożliwia dostęp do niego za pomocą nazwy lub numeru.
-
-Element „nazwa” to prawidłowa nazwa grupy, a element „podwyrażenie” to dowolny prawidłowy wzorzec wyrażenia regularnego. Element „nazwa” nie może zawierać żadnych znaków interpunkcyjnych i nie może zaczynać się od cyfry.
-
-Jeśli parametr RegexOptions metody dopasowywania wzorca wyrażenia regularnego zawiera flagę RegexOptions.ExplicitCapture lub jeśli dla tego wyrażenia zastosowano opcję n, jedynym sposobem przechwycenia podwyrażenia jest jawne nazwanie grup przechwytujących.</target>
-        <note />
-      </trans-unit>
-      <trans-unit id="Regex_named_matched_subexpression_short">
-        <source>named matched subexpression</source>
-        <target state="translated">nazwane dopasowane podwyrażenie</target>
-        <note />
-      </trans-unit>
-      <trans-unit id="Regex_negative_character_group_long">
-        <source>A negative character group specifies a list of characters that must not appear in an input string for a match to occur. The list of characters are specified individually.
-
-Two or more character ranges can be concatenated. For example, to specify the range of decimal digits from "0" through "9", the range of lowercase letters from "a" through "f", and the range of uppercase letters from "A" through "F", use [0-9a-fA-F].</source>
-        <target state="translated">Negatywna grupa znaków określa listę znaków, które nie mogą pojawić się w ciągu wejściowym, jeśli ma nastąpić dopasowanie. Znaki na liście są określane pojedynczo.
-
-Można połączyć dwa lub więcej zakresów znaków. Na przykład aby określić zakres cyfr dziesiętnych od „0” do „9”, zakres małych liter od „a” do „f” i zakres wielkich liter od „A” do „F”, użyj elementu [0-9A-fA-F].</target>
-        <note />
-      </trans-unit>
-      <trans-unit id="Regex_negative_character_group_short">
-        <source>negative character group</source>
-        <target state="translated">negatywna grupa znaków</target>
-        <note />
-      </trans-unit>
-      <trans-unit id="Regex_negative_character_range_long">
-        <source>A negative character range specifies a list of characters that must not appear in an input string for a match to occur. 'firstCharacter' is the character that begins the range, and 'lastCharacter' is the character that ends the range.
-
-Two or more character ranges can be concatenated. For example, to specify the range of decimal digits from "0" through "9", the range of lowercase letters from "a" through "f", and the range of uppercase letters from "A" through "F", use [0-9a-fA-F].</source>
-        <target state="translated">Negatywny zakres znaków określa listę znaków, które nie mogą pojawić się w ciągu wejściowym, jeśli ma nastąpić dopasowanie. Element „firstCharacter” to znak rozpoczynający zakres, a element „lastCharacter” to znak kończący zakres.
-
-Można połączyć dwa lub więcej zakresów znaków. Na przykład aby określić zakres cyfr dziesiętnych od „0” do „9”, zakres małych liter od „a” do „f” i zakres wielkich liter od „A” do „F”, użyj elementu [0-9A-fA-F].</target>
-        <note />
-      </trans-unit>
-      <trans-unit id="Regex_negative_character_range_short">
-        <source>negative character range</source>
-        <target state="translated">negatywny zakres znaków</target>
-        <note />
-      </trans-unit>
-      <trans-unit id="Regex_negative_unicode_category_long">
-        <source>The regular expression construct \P{ name } matches any character that does not belong to a Unicode general category or named block, where name is the category abbreviation or named block name.</source>
-        <target state="translated">Konstrukcja wyrażenia regularnego \P{ nazwa } pasuje do dowolnego znaku, który nie należy do kategorii ogólnej znaków Unicode ani do bloku nazwanego, gdzie „nazwa” to skrót kategorii lub nazwa bloku nazwanego.</target>
-        <note />
-      </trans-unit>
-      <trans-unit id="Regex_negative_unicode_category_short">
-        <source>negative unicode category</source>
-        <target state="translated">negatywna kategoria unicode</target>
-        <note />
-      </trans-unit>
-      <trans-unit id="Regex_new_line_character_long">
-        <source>Matches a new-line character, \u000A</source>
-        <target state="translated">Pasuje do znaku nowego wiersza — \u000A</target>
-        <note />
-      </trans-unit>
-      <trans-unit id="Regex_new_line_character_short">
-        <source>new-line character</source>
-        <target state="translated">znak nowego wiersza</target>
-        <note />
-      </trans-unit>
-      <trans-unit id="Regex_no">
-        <source>no</source>
-        <target state="translated">nie</target>
-        <note />
-      </trans-unit>
-      <trans-unit id="Regex_non_digit_character_long">
-        <source>\D matches any non-digit character. It is equivalent to the \P{Nd} regular expression pattern.
-
-If ECMAScript-compliant behavior is specified, \D is equivalent to [^0-9]</source>
-        <target state="translated">Element \D pasuje do dowolnego znaku innego niż cyfra. Jest to równoważnik wzorca wyrażenia regularnego \P{Nd}.
-
-Jeśli zostanie określone zachowanie zgodne ze standardem ECMAScript, element \D jest równoważnikiem elementu [^0-9].</target>
-        <note />
-      </trans-unit>
-      <trans-unit id="Regex_non_digit_character_short">
-        <source>non-digit character</source>
-        <target state="translated">znak inny niż cyfra</target>
-        <note />
-      </trans-unit>
-      <trans-unit id="Regex_non_white_space_character_long">
-        <source>\S matches any non-white-space character. It is equivalent to the [^\f\n\r\t\v\x85\p{Z}] regular expression pattern, or the opposite of the regular expression pattern that is equivalent to \s, which matches white-space characters.
-
-If ECMAScript-compliant behavior is specified, \S is equivalent to [^ \f\n\r\t\v]</source>
-        <target state="translated">Element \S pasuje do dowolnego znaku innego niż biały znak. Jest to równoważnik wzorca wyrażenia regularnego [^\f\n\r\t\v\x85\p{Z}] lub odwrotność wzorca wyrażenia regularnego \s, który pasuje do białych znaków.
-
-Jeśli zostało określone zachowanie zgodne ze standardem ECMAScript, element \S jest równoważny elementowi [^ \f\n\r\t\v].</target>
-        <note />
-      </trans-unit>
-      <trans-unit id="Regex_non_white_space_character_short">
-        <source>non-white-space character</source>
-        <target state="translated">znak inny niż biały</target>
-        <note />
-      </trans-unit>
-      <trans-unit id="Regex_non_word_boundary_long">
-        <source>The \B anchor specifies that the match must not occur on a word boundary. It is the opposite of the \b anchor.</source>
-        <target state="translated">Kotwica \B określa, że dopasowanie nie może nastąpić na granicy słowa. Jest to przeciwieństwo kotwicy \b.</target>
-        <note />
-      </trans-unit>
-      <trans-unit id="Regex_non_word_boundary_short">
-        <source>non-word boundary</source>
-        <target state="translated">granica inna niż słowa</target>
-        <note />
-      </trans-unit>
-      <trans-unit id="Regex_non_word_character_long">
-        <source>\W matches any non-word character. It matches any character except for those in the following Unicode categories:
-
-    Ll	Letter, Lowercase
-    Lu	Letter, Uppercase
-    Lt	Letter, Titlecase
-    Lo	Letter, Other
-    Lm	Letter, Modifier
-    Mn	Mark, Nonspacing
-    Nd	Number, Decimal Digit
-    Pc	Punctuation, Connector
-
-If ECMAScript-compliant behavior is specified, \W is equivalent to [^a-zA-Z_0-9]</source>
-        <target state="translated">Element \W pasuje do dowolnego znaku niebędącego częścią słowa. Pasuje do dowolnego znaku z wyjątkiem znaków należących do następujących kategorii Unicode:
-
-    Ll	Litera, mała
-    Lu	Litera, wielka
-    Lt	Litera, jak nazwy własne
-    Lo	Litera, inna
-    Lm	Litera, modyfikator
-    Mn	Znacznik, nierozdzielający
-    Nd	Cyfra, cyfra dziesiętna
-    Pc	Interpunkcja, łącznik
-
-Jeśli określono zachowanie zgodne ze standardem ECMAScript, element \W jest równoważny elementowi [^a-zA-Z_0-9].</target>
-        <note>Note: Ll, Lu, Lt, Lo, Lm, Mn, Nd, and Pc are all things that should not be localized. </note>
-      </trans-unit>
-      <trans-unit id="Regex_non_word_character_short">
-        <source>non-word character</source>
-        <target state="translated">znak nienależący do słowa</target>
-        <note />
-      </trans-unit>
-      <trans-unit id="Regex_nonbacktracking_subexpression_long">
-        <source>This construct disables backtracking. The regular expression engine will match as many characters in the input string as it can. When no further match is possible, it will not backtrack to attempt alternate pattern matches. (That is, the subexpression matches only strings that would be matched by the subexpression alone; it does not attempt to match a string based on the subexpression and any subexpressions that follow it.)
-
-This option is recommended if you know that backtracking will not succeed. Preventing the regular expression engine from performing unnecessary searching improves performance.</source>
-        <target state="translated">Ta konstrukcja wyłącza cofanie się. Aparat wyrażeń regularnych będzie dopasowywał tyle znaków w ciągu wejściowym, ile to możliwe. Jeśli dalsze dopasowywanie nie będzie możliwe, nie nastąpi cofnięcie się w celu podjęcia próby dopasowania alternatywnych wzorców. (To oznacza, że podwyrażenie pasuje tylko do ciągów, które zostałyby dopasowane przez samo podwyrażenie; nie jest podejmowana próba dopasowania ciągu na podstawie podwyrażenia i wszelkich podwyrażeń następujących po nim).
-
-Ta opcja jest zalecana, jeśli wiesz, że cofanie się nie powiedzie się. Zapobiega ona wykonywaniu niepotrzebnego przeszukiwania przez aparat wyrażeń regularnych, co poprawia wydajność.</target>
-        <note />
-      </trans-unit>
-      <trans-unit id="Regex_nonbacktracking_subexpression_short">
-        <source>nonbacktracking subexpression</source>
-        <target state="translated">podwyrażenie bez cofania</target>
-        <note />
-      </trans-unit>
-      <trans-unit id="Regex_noncapturing_group_long">
-        <source>This construct does not capture the substring that is matched by a subexpression:
-
-The noncapturing group construct is typically used when a quantifier is applied to a group, but the substrings captured by the group are of no interest.
-
-If a regular expression includes nested grouping constructs, an outer noncapturing group construct does not apply to the inner nested group constructs.</source>
-        <target state="translated">Ta konstrukcja nie przechwytuje podciągu dopasowanego przez podwyrażenie:
-
-Konstrukcja grupy nieprzechwytującej jest zazwyczaj używana, gdy kwantyfikator stosuje się do grupy, lecz podciągi przechwycone przez grupę mogą zostać zignorowane.
-
-Jeśli wyrażenie regularne zawiera zagnieżdżone konstrukcje grupujące, konstrukcja zewnętrznej grupy nieprzechwytującej nie stosuje się do wewnętrznych zagnieżdżonych konstrukcji grup.</target>
-        <note />
-      </trans-unit>
-      <trans-unit id="Regex_noncapturing_group_short">
-        <source>noncapturing group</source>
-        <target state="translated">grupa nieprzechwytująca</target>
-        <note />
-      </trans-unit>
-      <trans-unit id="Regex_number_decimal_digit">
-        <source>number, decimal digit</source>
-        <target state="translated">cyfra, cyfra dziesiętna</target>
-        <note />
-      </trans-unit>
-      <trans-unit id="Regex_number_letter">
-        <source>number, letter</source>
-        <target state="translated">cyfra, litera</target>
-        <note />
-      </trans-unit>
-      <trans-unit id="Regex_number_other">
-        <source>number, other</source>
-        <target state="translated">cyfra, inna</target>
-        <note />
-      </trans-unit>
-      <trans-unit id="Regex_numbered_backreference_long">
-        <source>A numbered backreference, where 'number' is the ordinal position of the capturing group in the regular expression. For example, \4 matches the contents of the fourth capturing group.
-
-There is an ambiguity between octal escape codes (such as \16) and \number backreferences that use the same notation. If the ambiguity is a problem, you can use the \k&lt;name&gt; notation, which is unambiguous and cannot be confused with octal character codes. Similarly, hexadecimal codes such as \xdd are unambiguous and cannot be confused with backreferences.</source>
-        <target state="translated">Numerowane odwołanie wsteczne, gdzie element „numer” to numer kolejny grupy przechwytującej w wyrażeniu regularnym. Na przykład element \4 pasuje do zawartości czwartej grupy przechwytującej.
-
-Istnieje niejednoznaczność między ósemkowymi kodami ucieczki (takimi jak \16) i odwołaniami wstecznymi \numer, które używają tej samej notacji. Jeśli niejednoznaczność jest problemem, możesz użyć notacji \k&lt;nazwa&gt;, która jest jednoznaczna i której nie można pomylić z ósemkowymi kodami znaków. Podobnie kody szesnastkowe, takie jak \xdd, są jednoznaczne i nie można ich pomylić z odwołaniami wstecznymi.</target>
-        <note />
-      </trans-unit>
-      <trans-unit id="Regex_numbered_backreference_short">
-        <source>numbered backreference</source>
-        <target state="translated">numerowane odwołanie wsteczne</target>
-        <note />
-      </trans-unit>
-      <trans-unit id="Regex_other_control">
-        <source>other, control</source>
-        <target state="translated">inne, kontrolne</target>
-        <note />
-      </trans-unit>
-      <trans-unit id="Regex_other_format">
-        <source>other, format</source>
-        <target state="translated">inne, formatujące</target>
-        <note />
-      </trans-unit>
-      <trans-unit id="Regex_other_not_assigned">
-        <source>other, not assigned</source>
-        <target state="translated">inne, nieprzypisane</target>
-        <note />
-      </trans-unit>
-      <trans-unit id="Regex_other_private_use">
-        <source>other, private use</source>
-        <target state="translated">inne, użytek prywatny</target>
-        <note />
-      </trans-unit>
-      <trans-unit id="Regex_other_surrogate">
-        <source>other, surrogate</source>
-        <target state="translated">inne, dwuskładnikowe</target>
-        <note />
-      </trans-unit>
-      <trans-unit id="Regex_positive_character_group_long">
-        <source>A positive character group specifies a list of characters, any one of which may appear in an input string for a match to occur.</source>
-        <target state="translated">Pozytywna grupa znaków określa listę znaków, z których dowolny może się pojawić się w ciągu wejściowym, aby nastąpiło dopasowanie.</target>
-        <note />
-      </trans-unit>
-      <trans-unit id="Regex_positive_character_group_short">
-        <source>positive character group</source>
-        <target state="translated">pozytywna grupa znaków</target>
-        <note />
-      </trans-unit>
-      <trans-unit id="Regex_positive_character_range_long">
-        <source>A positive character range specifies a range of characters, any one of which may appear in an input string for a match to occur.  'firstCharacter' is the character that begins the range and 'lastCharacter' is the character that ends the range. </source>
-        <target state="translated">Pozytywny zakres znaków określa zakres znaków, z których dowolny może się pojawić się w ciągu wejściowym, aby nastąpiło dopasowanie. Element „firstCharacter” to znak rozpoczynający zakres, a element „lastCharacter” to znak kończący zakres. </target>
-        <note />
-      </trans-unit>
-      <trans-unit id="Regex_positive_character_range_short">
-        <source>positive character range</source>
-        <target state="translated">pozytywny zakres znaków</target>
-        <note />
-      </trans-unit>
-      <trans-unit id="Regex_punctuation_close">
-        <source>punctuation, close</source>
-        <target state="translated">interpunkcja, zamknięcie</target>
-        <note />
-      </trans-unit>
-      <trans-unit id="Regex_punctuation_connector">
-        <source>punctuation, connector</source>
-        <target state="translated">interpunkcja, łącznik</target>
-        <note />
-      </trans-unit>
-      <trans-unit id="Regex_punctuation_dash">
-        <source>punctuation, dash</source>
-        <target state="translated">interpunkcja, myślnik</target>
-        <note />
-      </trans-unit>
-      <trans-unit id="Regex_punctuation_final_quote">
-        <source>punctuation, final quote</source>
-        <target state="translated">interpunkcja, cudzysłów końcowy</target>
-        <note />
-      </trans-unit>
-      <trans-unit id="Regex_punctuation_initial_quote">
-        <source>punctuation, initial quote</source>
-        <target state="translated">interpunkcja, cudzysłów początkowy</target>
-        <note />
-      </trans-unit>
-      <trans-unit id="Regex_punctuation_open">
-        <source>punctuation, open</source>
-        <target state="translated">interpunkcja, otwarcie</target>
-        <note />
-      </trans-unit>
-      <trans-unit id="Regex_punctuation_other">
-        <source>punctuation, other</source>
-        <target state="translated">interpunkcja, inne</target>
-        <note />
-      </trans-unit>
-      <trans-unit id="Regex_separator_line">
-        <source>separator, line</source>
-        <target state="translated">separator, wiersz</target>
-        <note />
-      </trans-unit>
-      <trans-unit id="Regex_separator_paragraph">
-        <source>separator, paragraph</source>
-        <target state="translated">separator, akapit</target>
-        <note />
-      </trans-unit>
-      <trans-unit id="Regex_separator_space">
-        <source>separator, space</source>
-        <target state="translated">separator, spacja</target>
-        <note />
-      </trans-unit>
-      <trans-unit id="Regex_start_of_string_only_long">
-        <source>The \A anchor specifies that a match must occur at the beginning of the input string. It is identical to the ^ anchor, except that \A ignores the RegexOptions.Multiline option. Therefore, it can only match the start of the first line in a multiline input string.</source>
-        <target state="translated">Kotwica \A określa, że dopasowanie musi nastąpić na początku ciągu wejściowego. Jest ona identyczna z kotwicą ^ z tym wyjątkiem, że kotwica \A ignoruje opcję RegexOptions.Multiline. Dlatego może pasować tylko na początku pierwszego wiersza wielowierszowego ciągu wejściowego.</target>
-        <note />
-      </trans-unit>
-      <trans-unit id="Regex_start_of_string_only_short">
-        <source>start of string only</source>
-        <target state="translated">tylko początek ciągu</target>
-        <note />
-      </trans-unit>
-      <trans-unit id="Regex_start_of_string_or_line_long">
-        <source>The ^ anchor specifies that the following pattern must begin at the first character position of the string. If you use ^ with the RegexOptions.Multiline option, the match must occur at the beginning of each line.</source>
-        <target state="translated">Kotwica ^ określa, że następujący wzorzec musi rozpoczynać się od położenia pierwszego znaku ciągu. Jeśli użyjesz kotwicy ^ z opcją RegexOptions.Multiline, dopasowanie musi nastąpić na początku każdego wiersza.</target>
-        <note />
-      </trans-unit>
-      <trans-unit id="Regex_start_of_string_or_line_short">
-        <source>start of string or line</source>
-        <target state="translated">początek ciągu lub wiersza</target>
-        <note />
-      </trans-unit>
-      <trans-unit id="Regex_subexpression">
-        <source>subexpression</source>
-        <target state="translated">podwyrażenie</target>
-        <note />
-      </trans-unit>
-      <trans-unit id="Regex_symbol_currency">
-        <source>symbol, currency</source>
-        <target state="translated">symbol, waluta</target>
-        <note />
-      </trans-unit>
-      <trans-unit id="Regex_symbol_math">
-        <source>symbol, math</source>
-        <target state="translated">symbol, matematyka</target>
-        <note />
-      </trans-unit>
-      <trans-unit id="Regex_symbol_modifier">
-        <source>symbol, modifier</source>
-        <target state="translated">symbol, modyfikator</target>
-        <note />
-      </trans-unit>
-      <trans-unit id="Regex_symbol_other">
-        <source>symbol, other</source>
-        <target state="translated">symbol, inny</target>
-        <note />
-      </trans-unit>
-      <trans-unit id="Regex_tab_character_long">
-        <source>Matches a tab character, \u0009</source>
-        <target state="translated">Pasuje do znaku tabulacji — \u0009</target>
-        <note />
-      </trans-unit>
-      <trans-unit id="Regex_tab_character_short">
-        <source>tab character</source>
-        <target state="translated">znak tabulacji</target>
-        <note />
-      </trans-unit>
-      <trans-unit id="Regex_unicode_category_long">
-        <source>The regular expression construct \p{ name } matches any character that belongs to a Unicode general category or named block, where name is the category abbreviation or named block name.</source>
-        <target state="translated">Konstrukcja wyrażenia regularnego \p{ nazwa } pasuje do dowolnego znaku należącego do ogólnej kategorii Unicode lub bloku nazwanego, gdzie „nazwa” to skrót kategorii lub nazwa bloku nazwanego.</target>
-        <note />
-      </trans-unit>
-      <trans-unit id="Regex_unicode_category_short">
-        <source>unicode category</source>
-        <target state="translated">kategoria unicode</target>
-        <note />
-      </trans-unit>
-      <trans-unit id="Regex_unicode_escape_long">
-        <source>Matches a UTF-16 code unit whose value is #### hexadecimal.</source>
-        <target state="translated">Pasuje do jednostki kodu UTF-16, której wartość szesnastkowa to ####.</target>
-        <note />
-      </trans-unit>
-      <trans-unit id="Regex_unicode_escape_short">
-        <source>unicode escape</source>
-        <target state="translated">znak ucieczki unicode</target>
-        <note />
-      </trans-unit>
-      <trans-unit id="Regex_unicode_general_category_0">
-        <source>Unicode General Category: {0}</source>
-        <target state="translated">Kategoria ogólna Unicode: {0}</target>
-        <note />
-      </trans-unit>
-      <trans-unit id="Regex_vertical_tab_character_long">
-        <source>Matches a vertical-tab character, \u000B</source>
-        <target state="translated">Pasuje do znaku tabulacji pionowej — \u000B</target>
-        <note />
-      </trans-unit>
-      <trans-unit id="Regex_vertical_tab_character_short">
-        <source>vertical-tab character</source>
-        <target state="translated">znak tabulacji pionowej</target>
-        <note />
-      </trans-unit>
-      <trans-unit id="Regex_white_space_character_long">
-        <source>\s matches any white-space character. It is equivalent to the following escape sequences and Unicode categories:
-
-    \f	The form feed character, \u000C
-    \n	The newline character, \u000A
-    \r	The carriage return character, \u000D
-    \t	The tab character, \u0009
-    \v	The vertical tab character, \u000B
-    \x85	The ellipsis or NEXT LINE (NEL) character (…), \u0085
-    \p{Z}	Matches any separator character
-
-If ECMAScript-compliant behavior is specified, \s is equivalent to [ \f\n\r\t\v]</source>
-        <target state="translated">Element \s pasuje do dowolnego znaku innego niż biały. Jest to równoważne następującym sekwencjom ucieczki i kategoriom Unicode:
-
-    \f	Znak wysuwu strony — \u000C
-    \n	Znak nowego wiersza — \u000A
-    \r	Znak powrotu karetki — \u000D
-    \t	Znak tabulacji — \u0009
-    \v	Znak tabulacji pionowej — \u000B
-    \x85	Znak wielokropka lub następnego wiersza (NEL), (…) — \u0085
-    \p{Z}	Pasuje do dowolnego znaku separatora
-
-Jeśli określono zachowanie zgodne ze standardem ECMAScript, element \s jest równoważny elementowi [ \f\n\r\t\v]</target>
-        <note />
-      </trans-unit>
-      <trans-unit id="Regex_white_space_character_short">
-        <source>white-space character</source>
-        <target state="translated">biały znak</target>
-        <note />
-      </trans-unit>
-      <trans-unit id="Regex_word_boundary_long">
-        <source>The \b anchor specifies that the match must occur on a boundary between a word character (the \w language element) and a non-word character (the \W language element). Word characters consist of alphanumeric characters and underscores; a non-word character is any character that is not alphanumeric or an underscore. The match may also occur on a word boundary at the beginning or end of the string.
-
-The \b anchor is frequently used to ensure that a subexpression matches an entire word instead of just the beginning or end of a word.</source>
-        <target state="translated">Kotwica \b określa, że dopasowanie musi nastąpić na granicy między znakiem słowa (elementem języka \w) a znakiem innym niż słowa (elementem języka \W). Znaki słowa obejmują znaki alfanumeryczne i podkreślenia; znaki inne niż słowa obejmują wszystkie pozostałe znaki. Dopasowanie może także nastąpić na granicy słowa na początku lub na końcu ciągu.
-
-Kotwica \b jest często używana w celu zapewnienia, że podwyrażenie pasuje do całego wyrazu, a nie tylko na początku lub końcu słowa.</target>
-        <note />
-      </trans-unit>
-      <trans-unit id="Regex_word_boundary_short">
-        <source>word boundary</source>
-        <target state="translated">granica słowa</target>
-        <note />
-      </trans-unit>
-      <trans-unit id="Regex_word_character_long">
-        <source>\w matches any word character. A word character is a member of any of the following Unicode categories:
-
-    Ll	Letter, Lowercase
-    Lu	Letter, Uppercase
-    Lt	Letter, Titlecase
-    Lo	Letter, Other
-    Lm	Letter, Modifier
-    Mn	Mark, Nonspacing
-    Nd	Number, Decimal Digit
-    Pc	Punctuation, Connector
-
-If ECMAScript-compliant behavior is specified, \w is equivalent to [a-zA-Z_0-9]</source>
-        <target state="translated">Element \w pasuje do dowolnego znaku słowa. Znak słowa należy do dowolnej z następujących kategorii Unicode:
-
-    Ll	Litera, mała
-    Lu	Litera, wielka
-    Lt	Litera, jak nazwy własne
-    Lo	Litera, inna
-    Lm	Litera, modyfikator
-    Mn	Znacznik, nierozdzielający
-    Nd	Cyfra, cyfra dziesiętna
-    Pc	Interpunkcja, łącznik
-
-Jeśli określono zachowanie zgodne ze standardem ECMAScript, element \w jest równoważny elementowi [a-zA-Z_0-9].</target>
-        <note>Note: Ll, Lu, Lt, Lo, Lm, Mn, Nd, and Pc are all things that should not be localized.</note>
-      </trans-unit>
-      <trans-unit id="Regex_word_character_short">
-        <source>word character</source>
-        <target state="translated">znak słowa</target>
-        <note />
-      </trans-unit>
-      <trans-unit id="Regex_yes">
-        <source>yes</source>
-        <target state="translated">tak</target>
-        <note />
-      </trans-unit>
-      <trans-unit id="Regex_zero_width_negative_lookahead_assertion_long">
-        <source>A zero-width negative lookahead assertion, where for the match to be successful, the input string must not match the regular expression pattern in subexpression. The matched string is not included in the match result.
-
-A zero-width negative lookahead assertion is typically used either at the beginning or at the end of a regular expression. At the beginning of a regular expression, it can define a specific pattern that should not be matched when the beginning of the regular expression defines a similar but more general pattern to be matched. In this case, it is often used to limit backtracking. At the end of a regular expression, it can define a subexpression that cannot occur at the end of a match.</source>
-        <target state="translated">Negatywna asercja wyprzedzająca o zerowej szerokości, w przypadku której powodzenie dopasowania wymaga, aby ciąg wejściowy nie pasował do wzorca wyrażenia regularnego w podwyrażeniu. Dopasowany ciąg nie jest dołączany do wyniku dopasowania.
-
-Negatywna asercja wyprzedzająca o zerowej szerokości jest zwykle używana na początku lub na końcu wyrażenia regularnego. Na początku wyrażenia regularnego może definiować konkretny wzorzec, który nie powinien zostać dopasowany, jeśli początek wyrażenia regularnego definiuje podobny, ale bardziej ogólny wzorzec dopasowania. W takim przypadku jest często używana do ograniczenia cofania się. Na końcu wyrażenia regularnego może definiować podwyrażenie, które nie może wystąpić na końcu dopasowania.</target>
-        <note />
-      </trans-unit>
-      <trans-unit id="Regex_zero_width_negative_lookahead_assertion_short">
-        <source>zero-width negative lookahead assertion</source>
-        <target state="translated">negatywna asercja wyprzedzająca o zerowej szerokości</target>
-        <note />
-      </trans-unit>
-      <trans-unit id="Regex_zero_width_negative_lookbehind_assertion_long">
-        <source>A zero-width negative lookbehind assertion, where for a match to be successful, 'subexpression' must not occur at the input string to the left of the current position. Any substring that does not match 'subexpression' is not included in the match result.
-
-Zero-width negative lookbehind assertions are typically used at the beginning of regular expressions. The pattern that they define precludes a match in the string that follows. They are also used to limit backtracking when the last character or characters in a captured group must not be one or more of the characters that match that group's regular expression pattern.</source>
-        <target state="translated">Negatywna asercja wsteczna o zerowej szerokości, w przypadku której powodzenie dopasowania wymaga, aby „podwyrażenie” nie występowało w ciągu wejściowym po lewej stronie bieżącej pozycji. Dowolny podciąg niepasujący do „podwyrażenia” nie jest dołączany do wyniku dopasowania.
-
-Negatywne asercje wsteczne o zerowej szerokości są zwykle używane na początku wyrażeń regularnych. Definiowany przez nie wzorzec wyklucza dopasowanie w następującym ciągu. Są one także używane do ograniczenia cofania się, jeśli ostatni znak lub znaki w przechwyconej grupie nie mogą być znakami pasującymi do wzorca wyrażenie regularnego tej grupy.</target>
-        <note />
-      </trans-unit>
-      <trans-unit id="Regex_zero_width_negative_lookbehind_assertion_short">
-        <source>zero-width negative lookbehind assertion</source>
-        <target state="translated">negatywna asercja wsteczna o zerowej szerokości</target>
-        <note />
-      </trans-unit>
-      <trans-unit id="Regex_zero_width_positive_lookahead_assertion_long">
-        <source>A zero-width positive lookahead assertion, where for a match to be successful, the input string must match the regular expression pattern in 'subexpression'. The matched substring is not included in the match result. A zero-width positive lookahead assertion does not backtrack.
-
-Typically, a zero-width positive lookahead assertion is found at the end of a regular expression pattern. It defines a substring that must be found at the end of a string for a match to occur but that should not be included in the match. It is also useful for preventing excessive backtracking. You can use a zero-width positive lookahead assertion to ensure that a particular captured group begins with text that matches a subset of the pattern defined for that captured group.</source>
-        <target state="translated">Pozytywna asercja wyprzedzająca o zerowej szerokości, w przypadku której powodzenie dopasowania wymaga, aby ciąg wejściowy pasował do wzorca wyrażenia regularnego w „podwyrażeniu”. Dopasowany podciąg nie jest dołączany do wyniku dopasowania. Pozytywna asercja wyprzedzająca o zerowej szerokości nie wykonuje cofania się.
-
-Zwykle pozytywna asercja wyprzedzająca o zerowej szerokości znajduje się na końcu wzorca wyrażenia regularnego. Definiuje ona podciąg, który musi znajdować się na końcu ciągu, aby nastąpiło dopasowanie, lecz który nie powinien zostać dołączony do dopasowania. Jest także przydatna do ograniczenia nadmiernego cofania się. Pozytywnej asercji wyprzedzającej o zerowej szerokości możesz użyć, aby zapewnić, że konkretna przechwycona grupa zaczyna się tekstem pasującym do podzbioru wzorca definiującego tę przechwyconą grupę.</target>
-        <note />
-      </trans-unit>
-      <trans-unit id="Regex_zero_width_positive_lookahead_assertion_short">
-        <source>zero-width positive lookahead assertion</source>
-        <target state="translated">pozytywna asercja wyprzedzająca o zerowej szerokości</target>
-        <note />
-      </trans-unit>
-      <trans-unit id="Regex_zero_width_positive_lookbehind_assertion_long">
-        <source>A zero-width positive lookbehind assertion, where for a match to be successful, 'subexpression' must occur at the input string to the left of the current position. 'subexpression' is not included in the match result. A zero-width positive lookbehind assertion does not backtrack.
-
-Zero-width positive lookbehind assertions are typically used at the beginning of regular expressions. The pattern that they define is a precondition for a match, although it is not a part of the match result.</source>
-        <target state="translated">Pozytywna asercja wsteczna o zerowej szerokości, w przypadku której powodzenie dopasowania wymaga, aby „podwyrażenie” występowało w ciągu wejściowym po lewej stronie bieżącej pozycji. „Podwyrażenie” nie jest dołączane do wyniku dopasowania. Pozytywna asercja wsteczna o zerowej szerokości nie wykonuje cofania.
-
-Pozytywne asercje wsteczne o zerowej szerokości są zwykle używane na początku wyrażeń regularnych. Definiowany przez nie wzorzec jest warunkiem wstępnym dopasowania, lecz sam nie jest częścią wyniku dopasowania.</target>
-        <note />
-      </trans-unit>
-      <trans-unit id="Regex_zero_width_positive_lookbehind_assertion_short">
-        <source>zero-width positive lookbehind assertion</source>
-        <target state="translated">pozytywna asercja wsteczna o zerowej szerokości</target>
-        <note />
-      </trans-unit>
->>>>>>> 21d9c895
       <trans-unit id="Remove_the_line_below_if_you_want_to_inherit_dot_editorconfig_settings_from_higher_directories">
         <source>Remove the line below if you want to inherit .editorconfig settings from higher directories</source>
         <target state="translated">Usuń poniższy wiersz, aby dziedziczyć ustawienia editorconfig z katalogów nadrzędnych</target>
@@ -2080,28 +962,6 @@
         <target state="translated">Przechwycone zmienne:</target>
         <note />
       </trans-unit>
-<<<<<<< HEAD
-      <trans-unit id="ValueUsageInfo_Read">
-        <source>Read</source>
-        <target state="needs-review-translation">Odczytaj</target>
-        <note>See xml doc comments on 'ValueUsageInfo' enum for context</note>
-      </trans-unit>
-      <trans-unit id="ValueUsageInfo_Reference">
-        <source>Reference</source>
-        <target state="needs-review-translation">Odwołanie</target>
-        <note>See xml doc comments on 'ValueUsageInfo' enum for context</note>
-      </trans-unit>
-      <trans-unit id="ValueUsageInfo_Write">
-        <source>Write</source>
-        <target state="needs-review-translation">Zapisz</target>
-        <note>See xml doc comments on 'ValueUsageInfo' enum for context</note>
-=======
-      <trans-unit id="Regex_issue_0">
-        <source>Regex issue: {0}</source>
-        <target state="translated">Problem z wyrażeniem regularnym: {0}</target>
-        <note>This is an error message shown to the user when they write an invalid Regular Expression. {0} will be the actual text of one of the above Regular Expression errors.</note>
->>>>>>> 21d9c895
-      </trans-unit>
       <trans-unit id="Parameter_preferences">
         <source>Parameter preferences</source>
         <target state="translated">Preferencje dotyczące parametrów</target>
