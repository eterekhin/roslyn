--- conflicted
+++ resolved
@@ -192,11 +192,7 @@
                         // will move it from the in-memory cache to the on-disk db in a bulk transaction.
                         InsertOrReplaceBlobIntoWriteCache(
                             connection, dataId,
-<<<<<<< HEAD
-                            new ReadOnlySpan<byte>(checksumBytes, 0, checksumLength),
-=======
                             checksumBytes,
->>>>>>> 0ac995f4
                             new ReadOnlySpan<byte>(dataBytes, 0, dataLength));
 
                         if (dataPooled)
