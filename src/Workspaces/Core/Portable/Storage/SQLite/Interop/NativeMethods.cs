﻿// Licensed to the .NET Foundation under one or more agreements.
// The .NET Foundation licenses this file to you under the MIT license.
// See the LICENSE file in the project root for more information.

using System;
using System.Diagnostics.CodeAnalysis;
using Microsoft.CodeAnalysis.Shared.Extensions;
using SQLitePCL;

namespace Microsoft.CodeAnalysis.SQLite.Interop
{
    [SuppressMessage("Style", "IDE1006:Naming Styles", Justification = "Name chosen to match SQLitePCL.raw")]
    internal static class NativeMethods
    {
        public static SafeSqliteHandle sqlite3_open_v2(string filename, int flags, string? vfs, out Result result)
        {
            result = (Result)raw.sqlite3_open_v2(filename, out var wrapper, flags, vfs);
            if (result != Result.OK)
            {
                wrapper = null;
            }

            try
            {
                // Always return a non-null handle to match default P/Invoke marshaling behavior. SafeHandle.IsInvalid
                // will be true when the handle is not usable, but the handle instance can be disposed either way.
                return new SafeSqliteHandle(wrapper);
            }
            catch
            {
                raw.sqlite3_close(wrapper);
                throw;
            }
        }

        public static SafeSqliteStatementHandle sqlite3_prepare_v2(SafeSqliteHandle db, string sql, out Result result)
        {
            using var _ = db.Lease();

            result = (Result)raw.sqlite3_prepare_v2(db.DangerousGetWrapper(), sql, out var wrapper);
            if (result != (int)Result.OK)
            {
                wrapper = null;
            }

            try
            {
                // Always return a non-null handle to match default P/Invoke marshaling behavior. SafeHandle.IsInvalid
                // will be true when the handle is not usable, but the handle instance can be disposed either way.
                return new SafeSqliteStatementHandle(db, wrapper);
            }
            catch
            {
                raw.sqlite3_finalize(wrapper);
                throw;
            }
        }

        public static SafeSqliteBlobHandle sqlite3_blob_open(SafeSqliteHandle db, utf8z sdb, utf8z table, utf8z col, long rowid, int flags, out Result result)
        {
            using var _ = db.Lease();

            result = (Result)raw.sqlite3_blob_open(db.DangerousGetWrapper(), sdb, table, col, rowid, flags, out var wrapper);
            if (result != (int)Result.OK)
            {
                wrapper = null;
            }

            try
            {
                // Always return a non-null handle to match default P/Invoke marshaling behavior. SafeHandle.IsInvalid
                // will be true when the handle is not usable, but the handle instance can be disposed either way.
                return new SafeSqliteBlobHandle(db, wrapper);
            }
            catch
            {
                raw.sqlite3_blob_close(wrapper);
                throw;
            }
        }

        public static string sqlite3_errmsg(SafeSqliteHandle db)
        {
            using var _ = db.Lease();
            return raw.sqlite3_errmsg(db.DangerousGetWrapper()).utf8_to_string();
        }

        public static string sqlite3_errstr(int rc)
        {
            return raw.sqlite3_errstr(rc).utf8_to_string();
        }

        public static int sqlite3_extended_errcode(SafeSqliteHandle db)
        {
            using var _ = db.Lease();
            return raw.sqlite3_extended_errcode(db.DangerousGetWrapper());
        }

        public static Result sqlite3_busy_timeout(SafeSqliteHandle db, int ms)
        {
            using var _ = db.Lease();
            return (Result)raw.sqlite3_busy_timeout(db.DangerousGetWrapper(), ms);
        }

        public static long sqlite3_last_insert_rowid(SafeSqliteHandle db)
        {
            using var _ = db.Lease();
            return raw.sqlite3_last_insert_rowid(db.DangerousGetWrapper());
        }

        public static int sqlite3_blob_bytes(SafeSqliteBlobHandle blob)
        {
            using var _ = blob.Lease();
            return raw.sqlite3_blob_bytes(blob.DangerousGetWrapper());
        }

        public static Result sqlite3_blob_read(SafeSqliteBlobHandle blob, Span<byte> bytes, int offset)
        {
            using var _ = blob.Lease();
            return (Result)raw.sqlite3_blob_read(blob.DangerousGetWrapper(), bytes, offset);
        }

        public static Result sqlite3_reset(SafeSqliteStatementHandle stmt)
        {
            using var _ = stmt.Lease();
            return (Result)raw.sqlite3_reset(stmt.DangerousGetWrapper());
        }

        public static Result sqlite3_step(SafeSqliteStatementHandle stmt)
        {
            using var _ = stmt.Lease();
            return (Result)raw.sqlite3_step(stmt.DangerousGetWrapper());
        }

        public static Result sqlite3_bind_text(SafeSqliteStatementHandle stmt, int index, string val)
        {
            using var _ = stmt.Lease();
            return (Result)raw.sqlite3_bind_text(stmt.DangerousGetWrapper(), index, val);
        }

        public static Result sqlite3_bind_int64(SafeSqliteStatementHandle stmt, int index, long val)
        {
            using var _ = stmt.Lease();
            return (Result)raw.sqlite3_bind_int64(stmt.DangerousGetWrapper(), index, val);
        }

        public static Result sqlite3_bind_blob(SafeSqliteStatementHandle stmt, int index, ReadOnlySpan<byte> bytes)
        {
            using var _ = stmt.Lease();
            return (Result)raw.sqlite3_bind_blob(stmt.DangerousGetWrapper(), index, bytes);
        }

        public static int sqlite3_column_int(SafeSqliteStatementHandle stmt, int index)
        {
            using var _ = stmt.Lease();
            return raw.sqlite3_column_int(stmt.DangerousGetWrapper(), index);
        }

        public static long sqlite3_column_int64(SafeSqliteStatementHandle stmt, int index)
        {
            using var _ = stmt.Lease();
            return raw.sqlite3_column_int64(stmt.DangerousGetWrapper(), index);
        }

        public static string sqlite3_column_text(SafeSqliteStatementHandle stmt, int index)
        {
            using var _ = stmt.Lease();
            return raw.sqlite3_column_text(stmt.DangerousGetWrapper(), index).utf8_to_string();
<<<<<<< HEAD
=======
        }

        public static int sqlite3_clear_bindings(SafeSqliteStatementHandle stmt)
        {
            using var _ = stmt.Lease();
            return raw.sqlite3_clear_bindings(stmt.DangerousGetWrapper());
>>>>>>> 0ac995f4
        }
    }
}<|MERGE_RESOLUTION|>--- conflicted
+++ resolved
@@ -166,15 +166,12 @@
         {
             using var _ = stmt.Lease();
             return raw.sqlite3_column_text(stmt.DangerousGetWrapper(), index).utf8_to_string();
-<<<<<<< HEAD
-=======
         }
 
         public static int sqlite3_clear_bindings(SafeSqliteStatementHandle stmt)
         {
             using var _ = stmt.Lease();
             return raw.sqlite3_clear_bindings(stmt.DangerousGetWrapper());
->>>>>>> 0ac995f4
         }
     }
 }