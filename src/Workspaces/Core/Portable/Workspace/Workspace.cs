﻿// Licensed to the .NET Foundation under one or more agreements.
// The .NET Foundation licenses this file to you under the MIT license.
// See the LICENSE file in the project root for more information.

using System;
using System.Collections.Generic;
using System.Collections.Immutable;
using System.Diagnostics;
using System.Diagnostics.CodeAnalysis;
using System.Linq;
using System.Threading;
using System.Threading.Tasks;
using System.Xml;
using Microsoft.CodeAnalysis;
using Microsoft.CodeAnalysis.Diagnostics;
using Microsoft.CodeAnalysis.Host;
using Microsoft.CodeAnalysis.Internal.Log;
using Microsoft.CodeAnalysis.Options;
using Microsoft.CodeAnalysis.Remote;
using Microsoft.CodeAnalysis.Shared.Extensions;
using Microsoft.CodeAnalysis.Shared.Utilities;
using Microsoft.CodeAnalysis.Text;
using Roslyn.Utilities;

namespace Microsoft.CodeAnalysis
{
    /// <summary>
    /// A workspace provides access to a active set of source code projects and documents and their
    /// associated syntax trees, compilations and semantic models. A workspace has a current solution
    /// that is an immutable snapshot of the projects and documents. This property may change over time
    /// as the workspace is updated either from live interactions in the environment or via call to the
    /// workspace's <see cref="TryApplyChanges(Solution)"/> method.
    /// </summary>
    public abstract partial class Workspace : IDisposable
    {
        private readonly string? _workspaceKind;
        private readonly HostWorkspaceServices _services;

        private readonly ILegacyWorkspaceOptionService _legacyOptions;

        // forces serialization of mutation calls from host (OnXXX methods). Must take this lock before taking stateLock.
        private readonly SemaphoreSlim _serializationLock = new(initialCount: 1);

        // this lock guards all the mutable fields (do not share lock with derived classes)
        private readonly NonReentrantLock _stateLock = new(useThisInstanceForSynchronization: true);

        // Current solution.
        private Solution _latestSolution;

        private readonly TaskQueue _taskQueue;

        // test hooks.
        internal static bool TestHookStandaloneProjectsDoNotHoldReferences = false;

        internal bool TestHookPartialSolutionsDisabled { get; set; }

        /// <summary>
        /// Determines whether changes made to unchangeable documents will be silently ignored or cause exceptions to be thrown
        /// when they are applied to workspace via <see cref="TryApplyChanges(Solution, IProgressTracker)"/>. 
        /// A document is unchangeable if <see cref="IDocumentOperationService.CanApplyChange"/> is false.
        /// </summary>
        internal virtual bool IgnoreUnchangeableDocumentsWhenApplyingChanges { get; } = false;

        private Action<string>? _testMessageLogger;

        /// <summary>
        /// Constructs a new workspace instance.
        /// </summary>
        /// <param name="host">The <see cref="HostServices"/> this workspace uses</param>
        /// <param name="workspaceKind">A string that can be used to identify the kind of workspace. Usually this matches the name of the class.</param>
        protected Workspace(HostServices host, string? workspaceKind)
        {
            _workspaceKind = workspaceKind;

            _services = host.CreateWorkspaceServices(this);

            _legacyOptions = _services.GetRequiredService<ILegacyWorkspaceOptionService>();
            _legacyOptions.RegisterWorkspace(this);

            // queue used for sending events
            var schedulerProvider = _services.GetRequiredService<ITaskSchedulerProvider>();
            var listenerProvider = _services.GetRequiredService<IWorkspaceAsynchronousOperationListenerProvider>();
            _taskQueue = new TaskQueue(listenerProvider.GetListener(), schedulerProvider.CurrentContextScheduler);

            // initialize with empty solution
            var info = SolutionInfo.Create(SolutionId.CreateNewId(), VersionStamp.Create());

            var emptyOptions = new SolutionOptionSet(_legacyOptions);

            _latestSolution = CreateSolution(info, emptyOptions, analyzerReferences: SpecializedCollections.EmptyReadOnlyList<AnalyzerReference>());
        }

        internal void LogTestMessage<TArg>(Func<TArg, string> messageFactory, TArg state)
            => _testMessageLogger?.Invoke(messageFactory(state));

        /// <summary>
        /// Sets an internal logger that will receive some messages.
        /// </summary>
        /// <param name="writeLineMessageLogger">An action called to write a single line to the log.</param>
        internal void SetTestLogger(Action<string>? writeLineMessageLogger)
            => _testMessageLogger = writeLineMessageLogger;

        /// <summary>
        /// Services provider by the host for implementing workspace features.
        /// </summary>
        public HostWorkspaceServices Services => _services;

        /// <summary>
        /// Override this property if the workspace supports partial semantics for documents.
        /// </summary>
        protected internal virtual bool PartialSemanticsEnabled => false;

        /// <summary>
        /// The kind of the workspace.
        /// This is generally <see cref="WorkspaceKind.Host"/> if originating from the host environment, but may be
        /// any other name used for a specific kind of workspace.
        /// </summary>
        // TODO (https://github.com/dotnet/roslyn/issues/37110): decide if Kind should be non-null
        public string? Kind => _workspaceKind;

        /// <summary>
        /// Create a new empty solution instance associated with this workspace.
        /// </summary>
        protected internal Solution CreateSolution(SolutionInfo solutionInfo)
        {
            var options = new SolutionOptionSet(_legacyOptions);
            return CreateSolution(solutionInfo, options, solutionInfo.AnalyzerReferences);
        }

        /// <summary>
        /// Create a new empty solution instance associated with this workspace, and with the given options.
        /// </summary>
        private Solution CreateSolution(SolutionInfo solutionInfo, SolutionOptionSet options, IReadOnlyList<AnalyzerReference> analyzerReferences)
            => new(this, solutionInfo.Attributes, options, analyzerReferences);

        /// <summary>
        /// Create a new empty solution instance associated with this workspace.
        /// </summary>
        protected internal Solution CreateSolution(SolutionId id)
            => CreateSolution(SolutionInfo.Create(id, VersionStamp.Create()));

        /// <summary>
        /// The current solution.
        ///
        /// The solution is an immutable model of the current set of projects and source documents.
        /// It provides access to source text, syntax trees and semantics.
        ///
        /// This property may change as the workspace reacts to changes in the environment or
        /// after <see cref="TryApplyChanges(Solution)"/> is called.
        /// </summary>
        public Solution CurrentSolution
        {
            get
            {
                return Volatile.Read(ref _latestSolution);
            }
        }

        /// <summary>
        /// Sets the <see cref="CurrentSolution"/> of this workspace. This method does not raise a <see cref="WorkspaceChanged"/> event.
        /// </summary>
        /// <remarks>
        /// This method does not guarantee that linked files will have the same contents. Callers
        /// should enforce that policy before passing in the new solution.
        /// </remarks>
        [Obsolete($"use {nameof(SetCurrentSolutionEx)} instead, and ensure {nameof(RaiseWorkspaceChangedEventAsync)} are raised for the solutions returned.")]
        protected Solution SetCurrentSolution(Solution solution)
        {
            var (_, newSolution) = SetCurrentSolutionEx(solution);
            return newSolution;
        }

        /// <summary>
        /// Sets the <see cref="CurrentSolution"/> of this workspace. This method does not raise a <see cref="WorkspaceChanged"/> event.
        /// </summary>
        /// <remarks>
        /// This method does not guarantee that linked files will have the same contents. Callers
        /// should enforce that policy before passing in the new solution.
        /// </remarks>
        protected (Solution oldSolution, Solution newSolution) SetCurrentSolutionEx(Solution solution)
        {
            if (solution is null)
            {
                throw new ArgumentNullException(nameof(solution));
            }

            var currentSolution = Volatile.Read(ref _latestSolution);
            if (solution == currentSolution)
            {
                // No change
                return (solution, solution);
            }

            while (true)
            {
                var newSolution = solution.WithNewWorkspace(this, currentSolution.WorkspaceVersion + 1);
                var oldSolution = Interlocked.CompareExchange(ref _latestSolution, newSolution, currentSolution);
                if (oldSolution == currentSolution)
                {
                    return (oldSolution, newSolution);
                }

                currentSolution = oldSolution;
            }
        }

        /// <summary>
        /// Applies specified transformation to <see cref="CurrentSolution"/>, updates <see cref="CurrentSolution"/> to the new value and raises a workspace change event of the specified kind.
        /// </summary>
        /// <param name="transformation">Solution transformation.</param>
        /// <param name="kind">The kind of workspace change event to raise.</param>
        /// <param name="projectId">The id of the project updated by <paramref name="transformation"/> to be passed to the workspace change event.</param>
        /// <param name="documentId">The id of the document updated by <paramref name="transformation"/> to be passed to the workspace change event.</param>
        /// <returns>True if <see cref="CurrentSolution"/> was set to the transformed solution, false if the transformation did not change the solution.</returns>
        internal bool SetCurrentSolution(
            Func<Solution, Solution> transformation,
            WorkspaceChangeKind kind,
            ProjectId? projectId = null,
            DocumentId? documentId = null)
        {
<<<<<<< HEAD
            return SetCurrentSolution(transformation, static _ => { }, kind, projectId, documentId);
        }

        /// <inheritdoc cref="SetCurrentSolution(Func{Solution, Solution}, WorkspaceChangeKind, ProjectId?, DocumentId?)"/>
        /// <param name="onAfterUpdate">Callback to run only once the solution returned by <paramref
        /// name="transformation"/> has been assigned as the <see cref="CurrentSolution"/> of this <see
        /// cref="Workspace"/>.</param>
        internal bool SetCurrentSolution(
            Func<Solution, Solution> transformation,
            Action<Solution> onAfterUpdate,
            WorkspaceChangeKind kind,
            ProjectId? projectId = null,
            DocumentId? documentId = null)
=======
            return SetCurrentSolution(
                transformation,
                onAfterUpdate: (oldSolution, newSolution) =>
                {
                    // Queue the event but don't execute its handlers on this thread.
                    // Doing so under the serialization lock guarantees the same ordering of the events
                    // as the order of the changes made to the solution.
                    RaiseWorkspaceChangedEventAsync(kind, oldSolution, newSolution, projectId, documentId);
                });
        }

        /// <summary>
        /// Applies specified transformation to <see cref="CurrentSolution"/>, updates <see cref="CurrentSolution"/> to the new value and raises a workspace change event of the specified kind.
        /// </summary>
        /// <param name="transformation">Solution transformation.</param>
        /// <param name="onAfterUpdate">Action to perform once <see cref="CurrentSolution"/> has been updated.  The
        /// action will be passed the old <see cref="CurrentSolution"/> that was just replaced and the exact solution it
        /// was replaced with. The latter may be different than the solution returned by <paramref
        /// name="transformation"/> as it will have its <see cref="Solution.WorkspaceVersion"/> updated accordingly.
        /// Updating the solution and invoking <paramref name="onAfterUpdate"/> will happen atomically while <see
        /// cref="_serializationLock"/> is being held.</param>
        internal bool SetCurrentSolution(
            Func<Solution, Solution> transformation,
            Action<Solution, Solution> onAfterUpdate)
>>>>>>> 68a8acd7
        {
            Contract.ThrowIfNull(transformation);

            var currentSolution = Volatile.Read(ref _latestSolution);

            while (true)
            {
                var transformedSolution = transformation(currentSolution);
                if (transformedSolution == currentSolution)
                {
                    return false;
                }

                var newSolution = transformedSolution.WithNewWorkspace(this, currentSolution.WorkspaceVersion + 1);

                Solution oldSolution;
                using (_serializationLock.DisposableWait())
                {
                    oldSolution = Interlocked.CompareExchange(ref _latestSolution, newSolution, currentSolution);
                    if (oldSolution == currentSolution)
                    {
<<<<<<< HEAD
                        onAfterUpdate(newSolution);

                        // Queue the event but don't execute its handlers on this thread.
                        // Doing so under the serialization lock guarantees the same ordering of the events
                        // as the order of the changes made to the solution.
                        RaiseWorkspaceChangedEventAsync(kind, oldSolution, newSolution, projectId, documentId);

=======
                        onAfterUpdate(oldSolution, newSolution);
>>>>>>> 68a8acd7
                        return true;
                    }
                }

                currentSolution = oldSolution;
            }
        }

        /// <summary>
        /// Gets or sets the set of all global options and <see cref="Solution.Options"/>.
        /// Setter also force updates the <see cref="CurrentSolution"/> to have the updated <see cref="Solution.Options"/>.
        /// </summary>
        public OptionSet Options
        {
            get
            {
                return this.CurrentSolution.Options;
            }

            [Obsolete(@"Workspace options should be set by invoking 'workspace.TryApplyChanges(workspace.CurrentSolution.WithOptions(newOptionSet))'")]
            set
            {
                var changedOptionKeys = value switch
                {
                    null => throw new ArgumentNullException(nameof(value)),
                    SolutionOptionSet serializableOptionSet => serializableOptionSet.GetChangedOptions(),
                    _ => throw new ArgumentException(WorkspacesResources.Options_did_not_come_from_specified_Solution, paramName: nameof(value))
                };

                _legacyOptions.SetOptions(value, changedOptionKeys);
            }
        }

        internal void UpdateCurrentSolutionOnOptionsChanged()
        {
            // TODO: this should be locked as it is updating CurrentSolution.  However, that triggers a deadlock in options due to:
            // https://github.com/dotnet/roslyn/issues/64681
            //
            // This should be fixable once SolutionCrawler is entirely removed.
            // using (_serializationLock.DisposableWait())
            {
                var (oldSolution, newSolution) = SetCurrentSolutionEx(CurrentSolution.WithOptions(new SolutionOptionSet(_legacyOptions)));

                RaiseWorkspaceChangedEventAsync(WorkspaceChangeKind.SolutionChanged, oldSolution, newSolution);
            }
        }

        /// <summary>
        /// Executes an action as a background task, as part of a sequential queue of tasks.
        /// </summary>
        [SuppressMessage("Style", "VSTHRD200:Use \"Async\" suffix for async methods", Justification = "This is a Task wrapper, not an asynchronous method.")]
        protected internal Task ScheduleTask(Action action, string? taskName = "Workspace.Task")
            => _taskQueue.ScheduleTask(taskName ?? "Workspace.Task", action, CancellationToken.None);

        /// <summary>
        /// Execute a function as a background task, as part of a sequential queue of tasks.
        /// </summary>
        [SuppressMessage("Style", "VSTHRD200:Use \"Async\" suffix for async methods", Justification = "This is a Task wrapper, not an asynchronous method.")]
        protected internal Task<T> ScheduleTask<T>(Func<T> func, string? taskName = "Workspace.Task")
            => _taskQueue.ScheduleTask(taskName ?? "Workspace.Task", func, CancellationToken.None);

        /// <summary>
        /// Override this method to act immediately when the text of a document has changed, as opposed
        /// to waiting for the corresponding workspace changed event to fire asynchronously.
        /// </summary>
        protected virtual void OnDocumentTextChanged(Document document)
        {
        }

        /// <summary>
        /// Override this method to act immediately when a document is closing, as opposed
        /// to waiting for the corresponding workspace changed event to fire asynchronously.
        /// </summary>
        protected virtual void OnDocumentClosing(DocumentId documentId)
        {
        }

        /// <summary>
        /// Clears all solution data and empties the current solution.
        /// </summary>
        protected void ClearSolution()
        {
            using (_serializationLock.DisposableWait())
            {
                var (oldSolution, newSolution) = this.ClearSolutionData_NoLock();

                this.RaiseWorkspaceChangedEventAsync(WorkspaceChangeKind.SolutionCleared, oldSolution, newSolution);
            }
        }

        /// <summary>
        /// This method is called when a solution is cleared.
        ///
        /// Override this method if you want to do additional work when a solution is cleared.
        /// Call the base method at the end of your method.
        /// </summary>
        protected virtual void ClearSolutionData()
        {
            using (_serializationLock.DisposableWait())
            {
                ClearSolutionData_NoLock();

                // TODO: Are we missing a call to RaiseWorkspaceChangedEventAsync here?
            }
        }

        private (Solution oldSolution, Solution newSolution) ClearSolutionData_NoLock()
        {
            Contract.ThrowIfTrue(_serializationLock.CurrentCount > 0);

            // clear any open documents
            this.ClearOpenDocuments();

            return this.SetCurrentSolutionEx(this.CreateSolution(this.CurrentSolution.Id));
        }

        /// <summary>
        /// This method is called when an individual project is removed.
        ///
        /// Override this method if you want to do additional work when a project is removed.
        /// Call the base method at the end of your method.
        /// </summary>
        protected virtual void ClearProjectData(ProjectId projectId)
            => this.ClearOpenDocuments(projectId);

        /// <summary>
        /// This method is called to clear an individual document is removed.
        ///
        /// Override this method if you want to do additional work when a document is removed.
        /// Call the base method at the end of your method.
        /// </summary>
        protected internal virtual void ClearDocumentData(DocumentId documentId)
            => this.ClearOpenDocument(documentId);

        /// <summary>
        /// Disposes this workspace. The workspace can longer be used after it is disposed.
        /// </summary>
        public void Dispose()
            => this.Dispose(finalize: false);

        /// <summary>
        /// Call this method when the workspace is disposed.
        ///
        /// Override this method to do additional work when the workspace is disposed.
        /// Call this method at the end of your method.
        /// </summary>
        protected virtual void Dispose(bool finalize)
        {
            if (!finalize)
            {
                this.ClearSolutionData();

                this.Services.GetService<IWorkspaceEventListenerService>()?.Stop();
            }

            _legacyOptions.UnregisterWorkspace(this);

            // Directly dispose IRemoteHostClientProvider if necessary. This is a test hook to ensure RemoteWorkspace
            // gets disposed in unit tests as soon as TestWorkspace gets disposed. This would be superseded by direct
            // support for IDisposable in https://github.com/dotnet/roslyn/pull/47951.
            if (Services.GetService<IRemoteHostClientProvider>() is IDisposable disposableService)
            {
                disposableService.Dispose();
            }
        }

        #region Host API

        private static Solution CheckAndAddProject(Solution newSolution, ProjectInfo project)
        {
            CheckProjectIsNotInSolution(newSolution, project.Id);
            newSolution = newSolution.AddProject(project);
            return newSolution;
        }

        /// <summary>
        /// Call this method to respond to a solution being opened in the host environment.
        /// </summary>
        protected internal void OnSolutionAdded(SolutionInfo solutionInfo)
        {
            this.SetCurrentSolution(
                oldSolution =>
                {
                    CheckSolutionIsEmpty(oldSolution);

                    var newSolution = this.CreateSolution(solutionInfo);

                    foreach (var project in solutionInfo.Projects)
                        newSolution = CheckAndAddProject(newSolution, project);

                    return newSolution;
                }, WorkspaceChangeKind.SolutionAdded);
        }

        /// <summary>
        /// Call this method to respond to a solution being reloaded in the host environment.
        /// </summary>
        protected internal void OnSolutionReloaded(SolutionInfo reloadedSolutionInfo)
        {
            this.SetCurrentSolution(
                oldSolution =>
                {
                    CheckSolutionIsEmpty(oldSolution);

                    var newSolution = this.CreateSolution(reloadedSolutionInfo);

                    foreach (var project in reloadedSolutionInfo.Projects)
                        newSolution = CheckAndAddProject(newSolution, project);

                    return this.AdjustReloadedSolution(oldSolution, newSolution);
                }, WorkspaceChangeKind.SolutionReloaded);
        }

        /// <summary>
        /// This method is called when the solution is removed from the workspace.
        ///
        /// Override this method if you want to do additional work when the solution is removed.
        /// Call the base method at the end of your method.
        /// Call this method to respond to a solution being removed/cleared/closed in the host environment.
        /// </summary>
        protected internal void OnSolutionRemoved()
        {
            // This currently doesn't use the SetCurrentSolution(transform) pattern as it changes mutable state (open
            // docs), and as such needs to atomically change both that and the solution-snapshot.

            using (_serializationLock.DisposableWait())
            {
                var (oldSolution, _) = this.ClearSolutionData_NoLock();

                // reset to new empty solution
                var (_, newSolution) = this.SetCurrentSolutionEx(this.CreateSolution(SolutionId.CreateNewId()));

                this.RaiseWorkspaceChangedEventAsync(WorkspaceChangeKind.SolutionRemoved, oldSolution, newSolution);
            }
        }

        /// <summary>
        /// Call this method to respond to a project being added/opened in the host environment.
        /// </summary>
        protected internal void OnProjectAdded(ProjectInfo projectInfo)
        {
            this.SetCurrentSolution(
                oldSolution => CheckAndAddProject(oldSolution, projectInfo),
                WorkspaceChangeKind.ProjectAdded, projectId: projectInfo.Id);
        }

        /// <summary>
        /// Call this method to respond to a project being reloaded in the host environment.
        /// </summary>
        protected internal virtual void OnProjectReloaded(ProjectInfo reloadedProjectInfo)
        {
            var projectId = reloadedProjectInfo.Id;
            this.SetCurrentSolution(
                oldSolution =>
                {
                    CheckProjectIsInSolution(oldSolution, projectId);

                    return this.AdjustReloadedProject(
                        oldSolution.GetRequiredProject(projectId),
                        oldSolution.RemoveProject(projectId).AddProject(reloadedProjectInfo).GetRequiredProject(projectId)).Solution;
                }, WorkspaceChangeKind.ProjectReloaded, projectId);
        }

        /// <summary>
        /// Call this method to respond to a project being removed from the host environment.
        /// </summary>
        protected internal virtual void OnProjectRemoved(ProjectId projectId)
        {
            // This currently doesn't use the SetCurrentSolution(transform) pattern as it changes mutable state (open
            // docs), and as such needs to atomically change both that and the solution-snapshot.

            using (_serializationLock.DisposableWait())
            {
                CheckProjectIsInCurrentSolution(projectId);
                this.CheckProjectCanBeRemoved(projectId);

                // Clear out mutable state not associated with teh solution snapshot (for example, which documents are
                // currently open).
                this.ClearProjectData(projectId);
                var (oldSolution, newSolution) = this.SetCurrentSolutionEx(this.CurrentSolution.RemoveProject(projectId));

                this.RaiseWorkspaceChangedEventAsync(WorkspaceChangeKind.ProjectRemoved, oldSolution, newSolution, projectId);
            }
        }

        /// <summary>
        /// Currently projects can always be removed, but this method still exists because it's protected and we don't
        /// want to break people who may have derived from <see cref="Workspace"/> and either called it, or overridden it.
        /// </summary>
        protected virtual void CheckProjectCanBeRemoved(ProjectId projectId)
        {
        }

        /// <summary>
        /// Call this method when a project's assembly name is changed in the host environment.
        /// </summary>
        protected internal void OnAssemblyNameChanged(ProjectId projectId, string assemblyName)
            => SetCurrentSolution(oldSolution => oldSolution.WithProjectAssemblyName(projectId, assemblyName), WorkspaceChangeKind.ProjectChanged, projectId);

        /// <summary>
        /// Call this method when a project's output file path is changed in the host environment.
        /// </summary>
        protected internal void OnOutputFilePathChanged(ProjectId projectId, string? outputFilePath)
            => SetCurrentSolution(oldSolution => oldSolution.WithProjectOutputFilePath(projectId, outputFilePath), WorkspaceChangeKind.ProjectChanged, projectId);

        /// <summary>
        /// Call this method when a project's output ref file path is changed in the host environment.
        /// </summary>
        protected internal void OnOutputRefFilePathChanged(ProjectId projectId, string? outputFilePath)
            => SetCurrentSolution(oldSolution => oldSolution.WithProjectOutputRefFilePath(projectId, outputFilePath), WorkspaceChangeKind.ProjectChanged, projectId);

        /// <summary>
        /// Call this method when a project's name is changed in the host environment.
        /// </summary>
        // TODO (https://github.com/dotnet/roslyn/issues/37124): decide if we want to allow "name" to be nullable.
        // As of this writing you can pass null, but rather than updating the project to null it seems it does nothing.
        // I'm leaving this marked as "non-null" so as not to say we actually support that behavior. The underlying
        // requirement is ProjectInfo.ProjectAttributes holds a non-null name, so you can't get a null into this even if you tried.
        protected internal void OnProjectNameChanged(ProjectId projectId, string name, string? filePath)
            => SetCurrentSolution(oldSolution => oldSolution.WithProjectName(projectId, name).WithProjectFilePath(projectId, filePath), WorkspaceChangeKind.ProjectChanged, projectId);

        /// <summary>
        /// Call this method when a project's default namespace is changed in the host environment.
        /// </summary>
        internal void OnDefaultNamespaceChanged(ProjectId projectId, string? defaultNamespace)
            => SetCurrentSolution(oldSolution => oldSolution.WithProjectDefaultNamespace(projectId, defaultNamespace), WorkspaceChangeKind.ProjectChanged, projectId);

        /// <summary>
        /// Call this method when a project's compilation options are changed in the host environment.
        /// </summary>
        protected internal void OnCompilationOptionsChanged(ProjectId projectId, CompilationOptions options)
            => SetCurrentSolution(oldSolution => oldSolution.WithProjectCompilationOptions(projectId, options), WorkspaceChangeKind.ProjectChanged, projectId);

        /// <summary>
        /// Call this method when a project's parse options are changed in the host environment.
        /// </summary>
        protected internal void OnParseOptionsChanged(ProjectId projectId, ParseOptions options)
            => SetCurrentSolution(oldSolution => oldSolution.WithProjectParseOptions(projectId, options), WorkspaceChangeKind.ProjectChanged, projectId);

        /// <summary>
        /// Call this method when a project reference is added to a project in the host environment.
        /// </summary>
        protected internal void OnProjectReferenceAdded(ProjectId projectId, ProjectReference projectReference)
        {
            SetCurrentSolution(oldSolution =>
            {
                CheckProjectIsInCurrentSolution(projectReference.ProjectId);
                CheckProjectDoesNotHaveProjectReference(projectId, projectReference);

                // Can only add this P2P reference if it would not cause a circularity.
                CheckProjectDoesNotHaveTransitiveProjectReference(projectId, projectReference.ProjectId);

                return oldSolution.AddProjectReference(projectId, projectReference);
            }, WorkspaceChangeKind.ProjectChanged, projectId);
        }

        /// <summary>
        /// Call this method when a project reference is removed from a project in the host environment.
        /// </summary>
        protected internal void OnProjectReferenceRemoved(ProjectId projectId, ProjectReference projectReference)
        {
            SetCurrentSolution(oldSolution =>
            {
                CheckProjectIsInCurrentSolution(projectReference.ProjectId);
                CheckProjectHasProjectReference(projectId, projectReference);

                return oldSolution.RemoveProjectReference(projectId, projectReference);
            }, WorkspaceChangeKind.ProjectChanged, projectId);
        }

        /// <summary>
        /// Call this method when a metadata reference is added to a project in the host environment.
        /// </summary>
        protected internal void OnMetadataReferenceAdded(ProjectId projectId, MetadataReference metadataReference)
        {
            SetCurrentSolution(oldSolution =>
            {
                CheckProjectDoesNotHaveMetadataReference(projectId, metadataReference);
                return oldSolution.AddMetadataReference(projectId, metadataReference);
            }, WorkspaceChangeKind.ProjectChanged, projectId);
        }

        /// <summary>
        /// Call this method when a metadata reference is removed from a project in the host environment.
        /// </summary>
        protected internal void OnMetadataReferenceRemoved(ProjectId projectId, MetadataReference metadataReference)
        {
            SetCurrentSolution(oldSolution =>
            {
                CheckProjectHasMetadataReference(projectId, metadataReference);
                return oldSolution.RemoveMetadataReference(projectId, metadataReference);
            }, WorkspaceChangeKind.ProjectChanged, projectId);
        }

        /// <summary>
        /// Call this method when an analyzer reference is added to a project in the host environment.
        /// </summary>
        protected internal void OnAnalyzerReferenceAdded(ProjectId projectId, AnalyzerReference analyzerReference)
        {
            SetCurrentSolution(oldSolution =>
            {
                CheckProjectDoesNotHaveAnalyzerReference(projectId, analyzerReference);
                return oldSolution.AddAnalyzerReference(projectId, analyzerReference);
            }, WorkspaceChangeKind.ProjectChanged, projectId);
        }

        /// <summary>
        /// Call this method when an analyzer reference is removed from a project in the host environment.
        /// </summary>
        protected internal void OnAnalyzerReferenceRemoved(ProjectId projectId, AnalyzerReference analyzerReference)
        {
            SetCurrentSolution(oldSolution =>
            {
                CheckProjectHasAnalyzerReference(projectId, analyzerReference);
                return oldSolution.RemoveAnalyzerReference(projectId, analyzerReference);
            }, WorkspaceChangeKind.ProjectChanged, projectId);
        }

        /// <summary>
        /// Call this method when an analyzer reference is added to a project in the host environment.
        /// </summary>
        internal void OnSolutionAnalyzerReferenceAdded(AnalyzerReference analyzerReference)
        {
            SetCurrentSolution(oldSolution =>
            {
                CheckSolutionDoesNotHaveAnalyzerReference(oldSolution, analyzerReference);
                return oldSolution.AddAnalyzerReference(analyzerReference);
            }, WorkspaceChangeKind.SolutionChanged);
        }

        /// <summary>
        /// Call this method when an analyzer reference is removed from a project in the host environment.
        /// </summary>
        internal void OnSolutionAnalyzerReferenceRemoved(AnalyzerReference analyzerReference)
        {
            SetCurrentSolution(oldSolution =>
            {
                CheckSolutionHasAnalyzerReference(oldSolution, analyzerReference);
                return oldSolution.RemoveAnalyzerReference(analyzerReference);
            }, WorkspaceChangeKind.SolutionChanged);
        }

        /// <summary>
        /// Call this method when status of project has changed to incomplete.
        /// See <see cref="ProjectInfo.HasAllInformation"/> for more information.
        /// </summary>
        // TODO: make it public
        internal void OnHasAllInformationChanged(ProjectId projectId, bool hasAllInformation)
            => SetCurrentSolution(oldSolution => oldSolution.WithHasAllInformation(projectId, hasAllInformation), WorkspaceChangeKind.ProjectChanged, projectId);

        /// <summary>
        /// Call this method when a project's RunAnalyzers property is changed in the host environment.
        /// </summary>
        internal void OnRunAnalyzersChanged(ProjectId projectId, bool runAnalyzers)
            => SetCurrentSolution(oldSolution => oldSolution.WithRunAnalyzers(projectId, runAnalyzers), WorkspaceChangeKind.ProjectChanged, projectId);

        /// <summary>
        /// Call this method when a document is added to a project in the host environment.
        /// </summary>
        protected internal void OnDocumentAdded(DocumentInfo documentInfo)
        {
            this.SetCurrentSolution(
                oldSolution => oldSolution.AddDocument(documentInfo),
                WorkspaceChangeKind.DocumentAdded, documentId: documentInfo.Id);
        }

        /// <summary>
        /// Call this method when multiple document are added to one or more projects in the host environment.
        /// </summary>
        protected internal void OnDocumentsAdded(ImmutableArray<DocumentInfo> documentInfos)
        {
<<<<<<< HEAD
            using (_serializationLock.DisposableWait())
            {
                var (oldSolution, newSolution) = this.SetCurrentSolutionEx(this.CurrentSolution.AddDocuments(documentInfos));

                // Raise ProjectChanged as the event type here. DocumentAdded is presumed by many callers to have a
                // DocumentId associated with it, and we don't want to be raising multiple events.
=======
            this.SetCurrentSolution(
                oldSolution => oldSolution.AddDocuments(documentInfos),
                onAfterUpdate: (oldSolution, newSolution) =>
                {
                    // Raise ProjectChanged as the event type here. DocumentAdded is presumed by many callers to have a
                    // DocumentId associated with it, and we don't want to be raising multiple events.
>>>>>>> 68a8acd7

                    foreach (var projectId in documentInfos.Select(i => i.Id.ProjectId).Distinct())
                        this.RaiseWorkspaceChangedEventAsync(WorkspaceChangeKind.ProjectChanged, oldSolution, newSolution, projectId);
                });
        }

        /// <summary>
        /// Call this method when a document is reloaded in the host environment.
        /// </summary>
        protected internal void OnDocumentReloaded(DocumentInfo newDocumentInfo)
        {
            var documentId = newDocumentInfo.Id;
            this.SetCurrentSolution(
                oldSolution => oldSolution.RemoveDocument(documentId).AddDocument(newDocumentInfo),
                WorkspaceChangeKind.DocumentReloaded, documentId: documentId);
        }

        /// <summary>
        /// Call this method when a document is removed from a project in the host environment.
        /// </summary>
        protected internal void OnDocumentRemoved(DocumentId documentId)
        {
            // This currently doesn't use the SetCurrentSolution(transform) pattern as it changes mutable state (open
            // docs), and as such needs to atomically change both that and the solution-snapshot.

            using (_serializationLock.DisposableWait())
            {
                CheckDocumentIsInCurrentSolution(documentId);

                this.CheckDocumentCanBeRemoved(documentId);

                // Clear out mutable state not associated with teh solution snapshot (for example, which documents are
                // currently open).
                this.ClearDocumentData(documentId);

                var (oldSolution, newSolution) = this.SetCurrentSolutionEx(this.CurrentSolution.RemoveDocument(documentId));

                this.RaiseWorkspaceChangedEventAsync(WorkspaceChangeKind.DocumentRemoved, oldSolution, newSolution, documentId: documentId);
            }
        }

        protected virtual void CheckDocumentCanBeRemoved(DocumentId documentId)
        {
        }

        /// <summary>
        /// Call this method when the text of a document is changed on disk.
        /// </summary>
        protected internal void OnDocumentTextLoaderChanged(DocumentId documentId, TextLoader loader)
        {
            SetCurrentSolution(
                oldSolution =>
                {
                    CheckDocumentIsInSolution(oldSolution, documentId);
                    return oldSolution.WithDocumentTextLoader(documentId, loader, PreservationMode.PreserveValue);
                },
                onAfterUpdate: newSolution => this.OnDocumentTextChanged(newSolution.GetRequiredDocument(documentId)),
                WorkspaceChangeKind.DocumentChanged, documentId: documentId);
        }

        /// <summary>
        /// Call this method when the text of a additional document is changed on disk.
        /// </summary>
        protected internal void OnAdditionalDocumentTextLoaderChanged(DocumentId documentId, TextLoader loader)
        {
            SetCurrentSolution(
                oldSolution =>
                {
                    CheckAdditionalDocumentIsInSolution(oldSolution, documentId);
                    return oldSolution.WithAdditionalDocumentTextLoader(documentId, loader, PreservationMode.PreserveValue);
                },
                WorkspaceChangeKind.AdditionalDocumentChanged, documentId: documentId);
        }

        /// <summary>
        /// Call this method when the text of a analyzer config document is changed on disk.
        /// </summary>
        protected internal void OnAnalyzerConfigDocumentTextLoaderChanged(DocumentId documentId, TextLoader loader)
        {
            SetCurrentSolution(
                oldSolution =>
                {
                    CheckAnalyzerConfigDocumentIsInSolution(oldSolution, documentId);
                    return oldSolution.WithAnalyzerConfigDocumentTextLoader(documentId, loader, PreservationMode.PreserveValue);
                },
                WorkspaceChangeKind.AnalyzerConfigDocumentChanged, documentId: documentId);
        }

        /// <summary>
        /// Call this method when the document info changes, such as the name, folders or file path.
        /// </summary>
        protected internal void OnDocumentInfoChanged(DocumentId documentId, DocumentInfo newInfo)
        {
            SetCurrentSolution(
                oldSolution =>
                {
                    CheckDocumentIsInSolution(oldSolution, documentId);

                    var newSolution = oldSolution;
                    var oldAttributes = oldSolution.GetDocument(documentId)!.State.Attributes;

                    if (oldAttributes.Name != newInfo.Name)
                    {
                        newSolution = newSolution.WithDocumentName(documentId, newInfo.Name);
                    }

                    if (oldAttributes.Folders != newInfo.Folders)
                    {
                        newSolution = newSolution.WithDocumentFolders(documentId, newInfo.Folders);
                    }

                    if (oldAttributes.FilePath != newInfo.FilePath)
                    {
                        // TODO (https://github.com/dotnet/roslyn/issues/37125): Solution.WithDocumentFilePath will throw if
                        // filePath is null, but it's odd because we *do* support null file paths. The suppression here is to silence it
                        // but should be removed when the bug is fixed.
                        newSolution = newSolution.WithDocumentFilePath(documentId, newInfo.FilePath!);
                    }

                    if (oldAttributes.SourceCodeKind != newInfo.SourceCodeKind)
                    {
                        newSolution = newSolution.WithDocumentSourceCodeKind(documentId, newInfo.SourceCodeKind);
                    }

                    return newSolution;
                },
                WorkspaceChangeKind.DocumentInfoChanged, documentId: documentId);
        }

        /// <summary>
        /// Call this method when the text of a document is updated in the host environment.
        /// </summary>
        protected internal void OnDocumentTextChanged(DocumentId documentId, SourceText newText, PreservationMode mode)
        {
            OnAnyDocumentTextChanged(
                documentId,
                newText,
                mode,
                CheckDocumentIsInCurrentSolution,
                (solution, docId) => solution.GetRelatedDocumentIds(docId),
                (solution, docId, text, preservationMode) => solution.WithDocumentText(docId, text, preservationMode),
                WorkspaceChangeKind.DocumentChanged,
                isCodeDocument: true);
        }

        /// <summary>
        /// Call this method when the text of an additional document is updated in the host environment.
        /// </summary>
        protected internal void OnAdditionalDocumentTextChanged(DocumentId documentId, SourceText newText, PreservationMode mode)
        {
            OnAnyDocumentTextChanged(
                documentId,
                newText,
                mode,
                CheckAdditionalDocumentIsInCurrentSolution,
                (solution, docId) => ImmutableArray.Create(docId), // We do not support the concept of linked additional documents
                (solution, docId, text, preservationMode) => solution.WithAdditionalDocumentText(docId, text, preservationMode),
                WorkspaceChangeKind.AdditionalDocumentChanged,
                isCodeDocument: false);
        }

        /// <summary>
        /// Call this method when the text of an analyzer config document is updated in the host environment.
        /// </summary>
        protected internal void OnAnalyzerConfigDocumentTextChanged(DocumentId documentId, SourceText newText, PreservationMode mode)
        {
            OnAnyDocumentTextChanged(
                documentId,
                newText,
                mode,
                CheckAnalyzerConfigDocumentIsInCurrentSolution,
                (solution, docId) => ImmutableArray.Create(docId), // We do not support the concept of linked additional documents
                (solution, docId, text, preservationMode) => solution.WithAnalyzerConfigDocumentText(docId, text, preservationMode),
                WorkspaceChangeKind.AnalyzerConfigDocumentChanged,
                isCodeDocument: false);
        }

        /// <summary>
        /// When a <see cref="Document"/>s text is changed, we need to make sure all of the linked
        /// files also have their content updated in the new solution before applying it to the
        /// workspace to avoid the workspace having solutions with linked files where the contents
        /// do not match.
        /// </summary>
        private void OnAnyDocumentTextChanged(
            DocumentId documentId,
            SourceText newText,
            PreservationMode mode,
            Action<DocumentId> checkIsInCurrentSolution,
            Func<Solution, DocumentId, ImmutableArray<DocumentId>> getRelatedDocuments,
            Func<Solution, DocumentId, SourceText, PreservationMode, Solution> updateSolutionWithText,
            WorkspaceChangeKind changeKind,
            bool isCodeDocument)
        {
            using (_serializationLock.DisposableWait())
            {
                checkIsInCurrentSolution(documentId);

                var oldSolution = CurrentSolution;
                var newSolution = CurrentSolution;

                var linkedDocuments = getRelatedDocuments(newSolution, documentId);
                var updatedDocumentIds = new List<DocumentId>();

                foreach (var linkedDocument in linkedDocuments)
                {
                    var previousSolution = newSolution;
                    newSolution = updateSolutionWithText(newSolution, linkedDocument, newText, mode);
                    if (previousSolution != newSolution)
                    {
                        updatedDocumentIds.Add(linkedDocument);
                    }
                }

                // In the case of linked files, we may have already updated all of the linked
                // documents during an earlier call to this method. We may have no work to do here.
                if (updatedDocumentIds.Count > 0)
                {
                    (oldSolution, newSolution) = SetCurrentSolutionEx(newSolution);

                    // Prior to the unification of the callers of this method, the
                    // OnAdditionalDocumentTextChanged method did not fire any sort of synchronous
                    // update notification event, so we preserve that behavior here.
                    if (isCodeDocument)
                    {
                        foreach (var updatedDocumentId in updatedDocumentIds)
                        {
                            var newDocument = newSolution.GetDocument(updatedDocumentId);
                            Contract.ThrowIfNull(newDocument);
                            OnDocumentTextChanged(newDocument);
                        }
                    }

                    foreach (var updatedDocumentInfo in updatedDocumentIds)
                    {
                        RaiseWorkspaceChangedEventAsync(
                            changeKind,
                            oldSolution,
                            newSolution,
                            documentId: updatedDocumentInfo);
                    }
                }
            }
        }

        /// <summary>
        /// Call this method when the SourceCodeKind of a document changes in the host environment.
        /// </summary>
        protected internal void OnDocumentSourceCodeKindChanged(DocumentId documentId, SourceCodeKind sourceCodeKind)
        {
            SetCurrentSolution(
                oldSolution =>
                {
                    CheckDocumentIsInSolution(oldSolution, documentId);
                    return oldSolution.WithDocumentSourceCodeKind(documentId, sourceCodeKind);
                },
                onAfterUpdate: newSolution => this.OnDocumentTextChanged(newSolution.GetRequiredDocument(documentId)),
                WorkspaceChangeKind.DocumentChanged, documentId: documentId);
        }

        /// <summary>
        /// Call this method when an additional document is added to a project in the host environment.
        /// </summary>
        protected internal void OnAdditionalDocumentAdded(DocumentInfo documentInfo)
        {
            var documentId = documentInfo.Id;
            SetCurrentSolution(
                oldSolution =>
                {
                    CheckProjectIsInSolution(oldSolution, documentId.ProjectId);
                    CheckAdditionalDocumentIsNotInSolution(oldSolution, documentId);
                    return oldSolution.AddAdditionalDocument(documentInfo);
                },
                WorkspaceChangeKind.AdditionalDocumentAdded, documentId: documentId);
        }

        /// <summary>
        /// Call this method when an additional document is removed from a project in the host environment.
        /// </summary>
        protected internal void OnAdditionalDocumentRemoved(DocumentId documentId)
        {
            // This currently doesn't use the SetCurrentSolution(transform) pattern as it changes mutable state (open
            // docs), and as such needs to atomically change both that and the solution-snapshot.

            using (_serializationLock.DisposableWait())
            {
                CheckAdditionalDocumentIsInCurrentSolution(documentId);

                this.CheckDocumentCanBeRemoved(documentId);

                // Clear out mutable state not associated with teh solution snapshot (for example, which documents are
                // currently open).
                this.ClearDocumentData(documentId);

                var (oldSolution, newSolution) = this.SetCurrentSolutionEx(this.CurrentSolution.RemoveAdditionalDocument(documentId));

                this.RaiseWorkspaceChangedEventAsync(WorkspaceChangeKind.AdditionalDocumentRemoved, oldSolution, newSolution, documentId: documentId);
            }
        }

        /// <summary>
        /// Call this method when an analyzer config document is added to a project in the host environment.
        /// </summary>
        protected internal void OnAnalyzerConfigDocumentAdded(DocumentInfo documentInfo)
        {
            var documentId = documentInfo.Id;
            SetCurrentSolution(
                oldSolution =>
            {
                CheckProjectIsInSolution(oldSolution, documentId.ProjectId);
                CheckAnalyzerConfigDocumentIsNotInSolution(oldSolution, documentId);

                return oldSolution.AddAnalyzerConfigDocuments(ImmutableArray.Create(documentInfo));
            },
            WorkspaceChangeKind.AnalyzerConfigDocumentAdded, documentId: documentId);
        }

        /// <summary>
        /// Call this method when an analyzer config document is removed from a project in the host environment.
        /// </summary>
        protected internal void OnAnalyzerConfigDocumentRemoved(DocumentId documentId)
        {
            // This currently doesn't use the SetCurrentSolution(transform) pattern as it changes mutable state (open
            // docs), and as such needs to atomically change both that and the solution-snapshot.

            using (_serializationLock.DisposableWait())
            {
                CheckAnalyzerConfigDocumentIsInCurrentSolution(documentId);

                this.CheckDocumentCanBeRemoved(documentId);

                // Clear out mutable state not associated with teh solution snapshot (for example, which documents are
                // currently open).
                this.ClearDocumentData(documentId);

                var (oldSolution, newSolution) = this.SetCurrentSolutionEx(this.CurrentSolution.RemoveAnalyzerConfigDocument(documentId));

                this.RaiseWorkspaceChangedEventAsync(WorkspaceChangeKind.AnalyzerConfigDocumentRemoved, oldSolution, newSolution, documentId: documentId);
            }
        }

        /// <summary>
        /// Updates all projects to properly reference other projects as project references instead of metadata references.
        /// </summary>
        protected void UpdateReferencesAfterAdd()
        {
            SetCurrentSolution(
                oldSolution => UpdateReferencesAfterAdd(oldSolution),
                WorkspaceChangeKind.SolutionChanged);

            [System.Diagnostics.Contracts.Pure]
            static Solution UpdateReferencesAfterAdd(Solution solution)
            {
                // Build map from output assembly path to ProjectId
                // Use explicit loop instead of ToDictionary so we don't throw if multiple projects have same output assembly path.
                var outputAssemblyToProjectIdMap = new Dictionary<string, ProjectId>();
                foreach (var p in solution.Projects)
                {
                    if (!string.IsNullOrEmpty(p.OutputFilePath))
                    {
                        outputAssemblyToProjectIdMap[p.OutputFilePath!] = p.Id;
                    }

                    if (!string.IsNullOrEmpty(p.OutputRefFilePath))
                    {
                        outputAssemblyToProjectIdMap[p.OutputRefFilePath!] = p.Id;
                    }
                }

                // now fix each project if necessary
                foreach (var pid in solution.ProjectIds)
                {
                    var project = solution.GetProject(pid)!;

                    // convert metadata references to project references if the metadata reference matches some project's output assembly.
                    foreach (var meta in project.MetadataReferences)
                    {
                        if (meta is PortableExecutableReference pemeta)
                        {
                            // check both Display and FilePath. FilePath points to the actually bits, but Display should match output path if
                            // the metadata reference is shadow copied.
                            if ((!RoslynString.IsNullOrEmpty(pemeta.Display) && outputAssemblyToProjectIdMap.TryGetValue(pemeta.Display, out var matchingProjectId)) ||
                                (!RoslynString.IsNullOrEmpty(pemeta.FilePath) && outputAssemblyToProjectIdMap.TryGetValue(pemeta.FilePath, out matchingProjectId)))
                            {
                                var newProjRef = new ProjectReference(matchingProjectId, pemeta.Properties.Aliases, pemeta.Properties.EmbedInteropTypes);

                                if (!project.ProjectReferences.Contains(newProjRef))
                                {
                                    project = project.AddProjectReference(newProjRef);
                                }

                                project = project.RemoveMetadataReference(meta);
                            }
                        }
                    }

                    solution = project.Solution;
                }

                return solution;
            }
        }

        #endregion

        #region Apply Changes

        /// <summary>
        /// Determines if the specific kind of change is supported by the <see cref="TryApplyChanges(Solution)"/> method.
        /// </summary>
        public virtual bool CanApplyChange(ApplyChangesKind feature)
            => false;

        /// <summary>
        /// Returns <see langword="true"/> if a reference to referencedProject can be added to
        /// referencingProject.  <see langword="false"/> otherwise.
        /// </summary>
        internal virtual bool CanAddProjectReference(ProjectId referencingProject, ProjectId referencedProject)
            => false;

        /// <summary>
        /// Apply changes made to a solution back to the workspace.
        ///
        /// The specified solution must be one that originated from this workspace. If it is not, or the workspace
        /// has been updated since the solution was obtained from the workspace, then this method returns false. This method
        /// will still throw if the solution contains changes that are not supported according to the <see cref="CanApplyChange(ApplyChangesKind)"/>
        /// method.
        /// </summary>
        /// <exception cref="NotSupportedException">Thrown if the solution contains changes not supported according to the
        /// <see cref="CanApplyChange(ApplyChangesKind)"/> method.</exception>
        public virtual bool TryApplyChanges(Solution newSolution)
            => TryApplyChanges(newSolution, new ProgressTracker());

        internal virtual bool TryApplyChanges(Solution newSolution, IProgressTracker progressTracker)
        {
            using (Logger.LogBlock(FunctionId.Workspace_ApplyChanges, CancellationToken.None))
            {
                // If solution did not originate from this workspace then fail
                if (newSolution.Workspace != this)
                {
                    Logger.Log(FunctionId.Workspace_ApplyChanges, "Apply Failed: workspaces do not match");
                    return false;
                }

                var oldSolution = this.CurrentSolution;

                // If the workspace has already accepted an update, then fail
                if (newSolution.WorkspaceVersion != oldSolution.WorkspaceVersion)
                {
                    Logger.Log(
                        FunctionId.Workspace_ApplyChanges,
                        static (oldSolution, newSolution) =>
                        {
                            // 'oldSolution' is the current workspace solution; if we reach this point we know
                            // 'oldSolution' is newer than the expected workspace solution 'newSolution'.
                            var oldWorkspaceVersion = oldSolution.WorkspaceVersion;
                            var newWorkspaceVersion = newSolution.WorkspaceVersion;
                            return $"Apply Failed: Workspace has already been updated (from version '{newWorkspaceVersion}' to '{oldWorkspaceVersion}')";
                        },
                        oldSolution,
                        newSolution);
                    return false;
                }

                var solutionChanges = newSolution.GetChanges(oldSolution);
                this.CheckAllowedSolutionChanges(solutionChanges);

                var solutionWithLinkedFileChangesMerged = newSolution.WithMergedLinkedFileChangesAsync(oldSolution, solutionChanges, cancellationToken: CancellationToken.None).Result;
                solutionChanges = solutionWithLinkedFileChangesMerged.GetChanges(oldSolution);

                // added projects
                foreach (var proj in solutionChanges.GetAddedProjects())
                {
                    this.ApplyProjectAdded(CreateProjectInfo(proj));
                }

                // changed projects
                var projectChangesList = solutionChanges.GetProjectChanges().ToList();
                progressTracker.AddItems(projectChangesList.Count);

                foreach (var projectChanges in projectChangesList)
                {
                    this.ApplyProjectChanges(projectChanges);
                    progressTracker.ItemCompleted();
                }

                // changes in mapped files outside the workspace (may span multiple projects)
                this.ApplyMappedFileChanges(solutionChanges);

                // removed projects
                foreach (var proj in solutionChanges.GetRemovedProjects())
                {
                    this.ApplyProjectRemoved(proj.Id);
                }

                if (this.CurrentSolution.Options != newSolution.Options)
                {
                    _legacyOptions.SetOptions(newSolution.State.Options, newSolution.State.Options.GetChangedOptions());
                }

                if (!CurrentSolution.AnalyzerReferences.SequenceEqual(newSolution.AnalyzerReferences))
                {
                    foreach (var analyzerReference in solutionChanges.GetRemovedAnalyzerReferences())
                    {
                        ApplySolutionAnalyzerReferenceRemoved(analyzerReference);
                    }

                    foreach (var analyzerReference in solutionChanges.GetAddedAnalyzerReferences())
                    {
                        ApplySolutionAnalyzerReferenceAdded(analyzerReference);
                    }
                }

                return true;
            }
        }

        internal virtual void ApplyMappedFileChanges(SolutionChanges solutionChanges)
        {
            return;
        }

        private void CheckAllowedSolutionChanges(SolutionChanges solutionChanges)
        {
            // Note: For each kind of change first check if the change is disallowed and only if it is determine whether the change is actually made.
            // This is more efficient since most workspaces allow most changes and CanApplyChange is implementation is usually trivial.

            if (!CanApplyChange(ApplyChangesKind.RemoveProject) && solutionChanges.GetRemovedProjects().Any())
            {
                throw new NotSupportedException(WorkspacesResources.Removing_projects_is_not_supported);
            }

            if (!CanApplyChange(ApplyChangesKind.AddProject) && solutionChanges.GetAddedProjects().Any())
            {
                throw new NotSupportedException(WorkspacesResources.Adding_projects_is_not_supported);
            }

            if (!CanApplyChange(ApplyChangesKind.AddSolutionAnalyzerReference) && solutionChanges.GetAddedAnalyzerReferences().Any())
            {
                throw new NotSupportedException(WorkspacesResources.Adding_analyzer_references_is_not_supported);
            }

            if (!CanApplyChange(ApplyChangesKind.RemoveSolutionAnalyzerReference) && solutionChanges.GetRemovedAnalyzerReferences().Any())
            {
                throw new NotSupportedException(WorkspacesResources.Removing_analyzer_references_is_not_supported);
            }

            foreach (var projectChanges in solutionChanges.GetProjectChanges())
            {
                CheckAllowedProjectChanges(projectChanges);
            }
        }

        private void CheckAllowedProjectChanges(ProjectChanges projectChanges)
        {
            // If CanApplyChange is true for ApplyChangesKind.ChangeCompilationOptions we allow any change to the compilaton options.
            // If only subset of changes is allowed CanApplyChange shall return false and CanApplyCompilationOptionChange
            // determines the outcome for the particular option change.
            if (!CanApplyChange(ApplyChangesKind.ChangeCompilationOptions) &&
                projectChanges.OldProject.CompilationOptions != projectChanges.NewProject.CompilationOptions)
            {
                // It's OK to assert this: if they were both null, the if check above would have been false right away
                // since they didn't change. Thus, at least one is non-null, and once you have a non-null CompilationOptions
                // and ParseOptions, we don't let you ever make it null again. Further, it can't ever start non-null:
                // we replace a null when a project is created with default compilation options.
                Contract.ThrowIfNull(projectChanges.OldProject.CompilationOptions);
                Contract.ThrowIfNull(projectChanges.NewProject.CompilationOptions);

                // The changes in CompilationOptions may include a change to the SyntaxTreeOptionsProvider, which would be happening
                // if an .editorconfig was added, removed, or modified. We'll compute the options without that change, and if there's
                // still changes then we need to verify we can apply those. The .editorconfig changes will also be represented as
                // document edits, which the host is expected to actually apply directly.
                var newOptionsWithoutSyntaxTreeOptionsChange =
                    projectChanges.NewProject.CompilationOptions.WithSyntaxTreeOptionsProvider(
                        projectChanges.OldProject.CompilationOptions.SyntaxTreeOptionsProvider);

                if (projectChanges.OldProject.CompilationOptions != newOptionsWithoutSyntaxTreeOptionsChange)
                {
                    // We're actually changing in a meaningful way, so now validate that the workspace can take it.
                    // We will pass into the CanApplyCompilationOptionChange newOptionsWithoutSyntaxTreeOptionsChange,
                    // which means it's only having to validate that the changes it's expected to apply are changing.
                    // The common pattern is to reject all changes not recognized, so this keeps existing code running just fine.
                    if (!CanApplyCompilationOptionChange(projectChanges.OldProject.CompilationOptions, newOptionsWithoutSyntaxTreeOptionsChange, projectChanges.NewProject))
                    {
                        throw new NotSupportedException(WorkspacesResources.Changing_compilation_options_is_not_supported);
                    }
                }
            }

            if (!CanApplyChange(ApplyChangesKind.ChangeParseOptions) &&
                projectChanges.OldProject.ParseOptions != projectChanges.NewProject.ParseOptions &&
                !CanApplyParseOptionChange(projectChanges.OldProject.ParseOptions!, projectChanges.NewProject.ParseOptions!, projectChanges.NewProject))
            {
                throw new NotSupportedException(WorkspacesResources.Changing_parse_options_is_not_supported);
            }

            if (!CanApplyChange(ApplyChangesKind.AddDocument) && projectChanges.GetAddedDocuments().Any())
            {
                throw new NotSupportedException(WorkspacesResources.Adding_documents_is_not_supported);
            }

            if (!CanApplyChange(ApplyChangesKind.RemoveDocument) && projectChanges.GetRemovedDocuments().Any())
            {
                throw new NotSupportedException(WorkspacesResources.Removing_documents_is_not_supported);
            }

            if (!CanApplyChange(ApplyChangesKind.ChangeDocumentInfo)
                && projectChanges.GetChangedDocuments().Any(id => projectChanges.NewProject.GetDocument(id)!.HasInfoChanged(projectChanges.OldProject.GetDocument(id)!)))
            {
                throw new NotSupportedException(WorkspacesResources.Changing_document_property_is_not_supported);
            }

            var changedDocumentIds = projectChanges.GetChangedDocuments(onlyGetDocumentsWithTextChanges: true, IgnoreUnchangeableDocumentsWhenApplyingChanges).ToImmutableArray();

            if (!CanApplyChange(ApplyChangesKind.ChangeDocument) && changedDocumentIds.Length > 0)
            {
                throw new NotSupportedException(WorkspacesResources.Changing_documents_is_not_supported);
            }

            // Checking for unchangeable documents will only be done if we were asked not to ignore them.
            foreach (var documentId in changedDocumentIds)
            {
                var document = projectChanges.OldProject.State.DocumentStates.GetState(documentId) ??
                               projectChanges.NewProject.State.DocumentStates.GetState(documentId)!;

                if (!document.CanApplyChange())
                {
                    throw new NotSupportedException(string.Format(WorkspacesResources.Changing_document_0_is_not_supported, document.FilePath ?? document.Name));
                }
            }

            if (!CanApplyChange(ApplyChangesKind.AddAdditionalDocument) && projectChanges.GetAddedAdditionalDocuments().Any())
            {
                throw new NotSupportedException(WorkspacesResources.Adding_additional_documents_is_not_supported);
            }

            if (!CanApplyChange(ApplyChangesKind.RemoveAdditionalDocument) && projectChanges.GetRemovedAdditionalDocuments().Any())
            {
                throw new NotSupportedException(WorkspacesResources.Removing_additional_documents_is_not_supported);
            }

            if (!CanApplyChange(ApplyChangesKind.ChangeAdditionalDocument) && projectChanges.GetChangedAdditionalDocuments().Any())
            {
                throw new NotSupportedException(WorkspacesResources.Changing_additional_documents_is_not_supported);
            }

            if (!CanApplyChange(ApplyChangesKind.AddAnalyzerConfigDocument) && projectChanges.GetAddedAnalyzerConfigDocuments().Any())
            {
                throw new NotSupportedException(WorkspacesResources.Adding_analyzer_config_documents_is_not_supported);
            }

            if (!CanApplyChange(ApplyChangesKind.RemoveAnalyzerConfigDocument) && projectChanges.GetRemovedAnalyzerConfigDocuments().Any())
            {
                throw new NotSupportedException(WorkspacesResources.Removing_analyzer_config_documents_is_not_supported);
            }

            if (!CanApplyChange(ApplyChangesKind.ChangeAnalyzerConfigDocument) && projectChanges.GetChangedAnalyzerConfigDocuments().Any())
            {
                throw new NotSupportedException(WorkspacesResources.Changing_analyzer_config_documents_is_not_supported);
            }

            if (!CanApplyChange(ApplyChangesKind.AddProjectReference) && projectChanges.GetAddedProjectReferences().Any())
            {
                throw new NotSupportedException(WorkspacesResources.Adding_project_references_is_not_supported);
            }

            if (!CanApplyChange(ApplyChangesKind.RemoveProjectReference) && projectChanges.GetRemovedProjectReferences().Any())
            {
                throw new NotSupportedException(WorkspacesResources.Removing_project_references_is_not_supported);
            }

            if (!CanApplyChange(ApplyChangesKind.AddMetadataReference) && projectChanges.GetAddedMetadataReferences().Any())
            {
                throw new NotSupportedException(WorkspacesResources.Adding_project_references_is_not_supported);
            }

            if (!CanApplyChange(ApplyChangesKind.RemoveMetadataReference) && projectChanges.GetRemovedMetadataReferences().Any())
            {
                throw new NotSupportedException(WorkspacesResources.Removing_project_references_is_not_supported);
            }

            if (!CanApplyChange(ApplyChangesKind.AddAnalyzerReference) && projectChanges.GetAddedAnalyzerReferences().Any())
            {
                throw new NotSupportedException(WorkspacesResources.Adding_analyzer_references_is_not_supported);
            }

            if (!CanApplyChange(ApplyChangesKind.RemoveAnalyzerReference) && projectChanges.GetRemovedAnalyzerReferences().Any())
            {
                throw new NotSupportedException(WorkspacesResources.Removing_analyzer_references_is_not_supported);
            }
        }

        /// <summary>
        /// Called during a call to <see cref="TryApplyChanges(Solution)"/> to determine if a specific change to <see cref="Project.CompilationOptions"/> is allowed.
        /// </summary>
        /// <remarks>
        /// This method is only called if <see cref="CanApplyChange" /> returns false for <see cref="ApplyChangesKind.ChangeCompilationOptions"/>.
        /// If <see cref="CanApplyChange" /> returns true, then that means all changes are allowed and this method does not need to be called.
        /// </remarks>
        /// <param name="oldOptions">The old <see cref="CompilationOptions"/> of the project from prior to the change.</param>
        /// <param name="newOptions">The new <see cref="CompilationOptions"/> of the project that was passed to <see cref="TryApplyChanges(Solution)"/>.</param>
        /// <param name="project">The project contained in the <see cref="Solution"/> passed to <see cref="TryApplyChanges(Solution)"/>.</param>
        public virtual bool CanApplyCompilationOptionChange(CompilationOptions oldOptions, CompilationOptions newOptions, Project project)
            => false;

        /// <summary>
        /// Called during a call to <see cref="TryApplyChanges(Solution)"/> to determine if a specific change to <see cref="Project.ParseOptions"/> is allowed.
        /// </summary>
        /// <remarks>
        /// This method is only called if <see cref="CanApplyChange" /> returns false for <see cref="ApplyChangesKind.ChangeParseOptions"/>.
        /// If <see cref="CanApplyChange" /> returns true, then that means all changes are allowed and this method does not need to be called.
        /// </remarks>
        /// <param name="oldOptions">The old <see cref="ParseOptions"/> of the project from prior to the change.</param>
        /// <param name="newOptions">The new <see cref="ParseOptions"/> of the project that was passed to <see cref="TryApplyChanges(Solution)"/>.</param>
        /// <param name="project">The project contained in the <see cref="Solution"/> passed to <see cref="TryApplyChanges(Solution)"/>.</param>
        public virtual bool CanApplyParseOptionChange(ParseOptions oldOptions, ParseOptions newOptions, Project project)
            => false;

        /// <summary>
        /// This method is called during <see cref="TryApplyChanges(Solution)"/> for each project
        /// that has been added, removed or changed.
        ///
        /// Override this method if you want to modify how project changes are applied.
        /// </summary>
        protected virtual void ApplyProjectChanges(ProjectChanges projectChanges)
        {
            // It's OK to use the null-suppression operator when calling ApplyCompilation/ParseOptionsChanged: the only change that is allowed
            // is going from one non-null value to another which is blocked by the Project.WithCompilationOptions() API directly.

            // The changes in CompilationOptions may include a change to the SyntaxTreeOptionsProvider, which would be happening
            // if an .editorconfig was added, removed, or modified. We'll compute the options without that change, and if there's
            // still changes then we need to verify we can apply those. The .editorconfig changes will also be represented as
            // document edits, which the host is expected to actually apply directly.
            var newOptionsWithoutSyntaxTreeOptionsChange =
                projectChanges.NewProject.CompilationOptions?.WithSyntaxTreeOptionsProvider(
                    projectChanges.OldProject.CompilationOptions!.SyntaxTreeOptionsProvider);
            if (projectChanges.OldProject.CompilationOptions != newOptionsWithoutSyntaxTreeOptionsChange)
            {
                this.ApplyCompilationOptionsChanged(projectChanges.ProjectId, newOptionsWithoutSyntaxTreeOptionsChange!);
            }

            // changed parse options
            if (projectChanges.OldProject.ParseOptions != projectChanges.NewProject.ParseOptions)
            {
                this.ApplyParseOptionsChanged(projectChanges.ProjectId, projectChanges.NewProject.ParseOptions!);
            }

            // removed project references
            foreach (var removedProjectReference in projectChanges.GetRemovedProjectReferences())
            {
                this.ApplyProjectReferenceRemoved(projectChanges.ProjectId, removedProjectReference);
            }

            // added project references
            foreach (var addedProjectReference in projectChanges.GetAddedProjectReferences())
            {
                this.ApplyProjectReferenceAdded(projectChanges.ProjectId, addedProjectReference);
            }

            // removed metadata references
            foreach (var metadata in projectChanges.GetRemovedMetadataReferences())
            {
                this.ApplyMetadataReferenceRemoved(projectChanges.ProjectId, metadata);
            }

            // added metadata references
            foreach (var metadata in projectChanges.GetAddedMetadataReferences())
            {
                this.ApplyMetadataReferenceAdded(projectChanges.ProjectId, metadata);
            }

            // removed analyzer references
            foreach (var analyzerReference in projectChanges.GetRemovedAnalyzerReferences())
            {
                this.ApplyAnalyzerReferenceRemoved(projectChanges.ProjectId, analyzerReference);
            }

            // added analyzer references
            foreach (var analyzerReference in projectChanges.GetAddedAnalyzerReferences())
            {
                this.ApplyAnalyzerReferenceAdded(projectChanges.ProjectId, analyzerReference);
            }

            // removed documents
            foreach (var documentId in projectChanges.GetRemovedDocuments())
            {
                this.ApplyDocumentRemoved(documentId);
            }

            // removed additional documents
            foreach (var documentId in projectChanges.GetRemovedAdditionalDocuments())
            {
                this.ApplyAdditionalDocumentRemoved(documentId);
            }

            // removed analyzer config documents
            foreach (var documentId in projectChanges.GetRemovedAnalyzerConfigDocuments())
            {
                this.ApplyAnalyzerConfigDocumentRemoved(documentId);
            }

            // added documents
            foreach (var documentId in projectChanges.GetAddedDocuments())
            {
                var document = projectChanges.NewProject.GetDocument(documentId)!;
                var text = document.GetTextSynchronously(CancellationToken.None);
                var info = CreateDocumentInfoWithoutText(document);
                this.ApplyDocumentAdded(info, text);
            }

            // added additional documents
            foreach (var documentId in projectChanges.GetAddedAdditionalDocuments())
            {
                var document = projectChanges.NewProject.GetAdditionalDocument(documentId)!;
                var text = document.GetTextSynchronously(CancellationToken.None);
                var info = CreateDocumentInfoWithoutText(document);
                this.ApplyAdditionalDocumentAdded(info, text);
            }

            // added analyzer config documents
            foreach (var documentId in projectChanges.GetAddedAnalyzerConfigDocuments())
            {
                var document = projectChanges.NewProject.GetAnalyzerConfigDocument(documentId)!;
                var text = document.GetTextSynchronously(CancellationToken.None);
                var info = CreateDocumentInfoWithoutText(document);
                this.ApplyAnalyzerConfigDocumentAdded(info, text);
            }

            // changed documents
            foreach (var documentId in projectChanges.GetChangedDocuments())
            {
                ApplyChangedDocument(projectChanges, documentId);
            }

            // changed additional documents
            foreach (var documentId in projectChanges.GetChangedAdditionalDocuments())
            {
                var newDoc = projectChanges.NewProject.GetAdditionalDocument(documentId)!;

                // We don't understand the text of additional documents and so we just replace the entire text.
                var currentText = newDoc.GetTextSynchronously(CancellationToken.None); // needs wait
                this.ApplyAdditionalDocumentTextChanged(documentId, currentText);
            }

            // changed analyzer config documents
            foreach (var documentId in projectChanges.GetChangedAnalyzerConfigDocuments())
            {
                var newDoc = projectChanges.NewProject.GetAnalyzerConfigDocument(documentId)!;

                // We don't understand the text of analyzer config documents and so we just replace the entire text.
                var currentText = newDoc.GetTextSynchronously(CancellationToken.None); // needs wait
                this.ApplyAnalyzerConfigDocumentTextChanged(documentId, currentText);
            }
        }

        private void ApplyChangedDocument(
            ProjectChanges projectChanges, DocumentId documentId)
        {
            var oldDoc = projectChanges.OldProject.GetDocument(documentId)!;
            var newDoc = projectChanges.NewProject.GetDocument(documentId)!;

            // update text if it's changed (unless it's unchangeable and we were asked to exclude them)
            if (newDoc.HasTextChanged(oldDoc, IgnoreUnchangeableDocumentsWhenApplyingChanges))
            {
                // What we'd like to do here is figure out what actual text changes occurred and pass them on to the host.
                // However, since it is likely that the change was done by replacing the syntax tree, getting the actual text changes is non trivial.

                if (!oldDoc.TryGetText(out var oldText))
                {
                    // If we don't have easy access to the old text, then either it was never observed or it was kicked out of memory.
                    // Either way, the new text cannot possibly hold knowledge of the changes, and any new syntax tree will not likely be able to derive them.
                    // So just use whatever new text we have without preserving text changes.
                    var currentText = newDoc.GetTextSynchronously(CancellationToken.None); // needs wait
                    this.ApplyDocumentTextChanged(documentId, currentText);
                }
                else if (!newDoc.TryGetText(out var newText))
                {
                    // We have the old text, but no new text is easily available. This typically happens when the content is modified via changes to the syntax tree.
                    // Ask document to compute equivalent text changes by comparing the syntax trees, and use them to
                    var textChanges = newDoc.GetTextChangesAsync(oldDoc, CancellationToken.None).WaitAndGetResult_CanCallOnBackground(CancellationToken.None); // needs wait
                    this.ApplyDocumentTextChanged(documentId, oldText.WithChanges(textChanges));
                }
                else
                {
                    // We have both old and new text, so assume the text was changed manually.
                    // So either the new text already knows the individual changes or we do not have a way to compute them.
                    this.ApplyDocumentTextChanged(documentId, newText);
                }
            }

            // Update document info if changed. Updating the info can cause files to move on disk (or have other side effects),
            // so we do this after any text changes have been applied.
            if (newDoc.HasInfoChanged(oldDoc))
            {
                // ApplyDocumentInfoChanged ignores the loader information, so we can pass null for it
                ApplyDocumentInfoChanged(
                    documentId,
                    new DocumentInfo(newDoc.State.Attributes, loader: null, documentServiceProvider: newDoc.State.Services));
            }
        }

        [Conditional("DEBUG")]
        private static void CheckNoChanges(Solution oldSolution, Solution newSolution)
        {
            var changes = newSolution.GetChanges(oldSolution);
            Contract.ThrowIfTrue(changes.GetAddedProjects().Any());
            Contract.ThrowIfTrue(changes.GetRemovedProjects().Any());
            Contract.ThrowIfTrue(changes.GetProjectChanges().Any());
        }

        private static ProjectInfo CreateProjectInfo(Project project)
        {
            return ProjectInfo.Create(
                project.State.Attributes.With(version: VersionStamp.Create()),
                project.CompilationOptions,
                project.ParseOptions,
                project.Documents.Select(CreateDocumentInfoWithText),
                project.ProjectReferences,
                project.MetadataReferences,
                project.AnalyzerReferences,
                additionalDocuments: project.AdditionalDocuments.Select(CreateDocumentInfoWithText),
                analyzerConfigDocuments: project.AnalyzerConfigDocuments.Select(CreateDocumentInfoWithText),
                hostObjectType: project.State.HostObjectType);
        }

        private static DocumentInfo CreateDocumentInfoWithText(TextDocument doc)
            => CreateDocumentInfoWithoutText(doc).WithTextLoader(TextLoader.From(TextAndVersion.Create(doc.GetTextSynchronously(CancellationToken.None), VersionStamp.Create(), doc.FilePath)));

        internal static DocumentInfo CreateDocumentInfoWithoutText(TextDocument doc)
            => DocumentInfo.Create(
                doc.Id,
                doc.Name,
                doc.Folders,
                doc is Document sourceDoc ? sourceDoc.SourceCodeKind : SourceCodeKind.Regular,
                loader: null,
                filePath: doc.FilePath,
                isGenerated: doc.State.Attributes.IsGenerated)
                .WithDesignTimeOnly(doc.State.Attributes.DesignTimeOnly)
                .WithDocumentServiceProvider(doc.Services);

        /// <summary>
        /// This method is called during <see cref="TryApplyChanges(Solution)"/> to add a project to the current solution.
        ///
        /// Override this method to implement the capability of adding projects.
        /// </summary>
        protected virtual void ApplyProjectAdded(ProjectInfo project)
        {
            Debug.Assert(CanApplyChange(ApplyChangesKind.AddProject));
            this.OnProjectAdded(project);
        }

        /// <summary>
        /// This method is called during <see cref="TryApplyChanges(Solution)"/> to remove a project from the current solution.
        ///
        /// Override this method to implement the capability of removing projects.
        /// </summary>
        protected virtual void ApplyProjectRemoved(ProjectId projectId)
        {
            Debug.Assert(CanApplyChange(ApplyChangesKind.RemoveProject));
            this.OnProjectRemoved(projectId);
        }

        /// <summary>
        /// This method is called during <see cref="TryApplyChanges(Solution)"/> to change the compilation options.
        ///
        /// Override this method to implement the capability of changing compilation options.
        /// </summary>
        protected virtual void ApplyCompilationOptionsChanged(ProjectId projectId, CompilationOptions options)
        {
#if DEBUG
            var oldProject = CurrentSolution.GetRequiredProject(projectId);
            var newProjectForAssert = oldProject.WithCompilationOptions(options);

            Debug.Assert(CanApplyChange(ApplyChangesKind.ChangeCompilationOptions) ||
                         CanApplyCompilationOptionChange(oldProject.CompilationOptions!, options, newProjectForAssert));
#endif

            this.OnCompilationOptionsChanged(projectId, options);
        }

        /// <summary>
        /// This method is called during <see cref="TryApplyChanges(Solution)"/> to change the parse options.
        ///
        /// Override this method to implement the capability of changing parse options.
        /// </summary>
        protected virtual void ApplyParseOptionsChanged(ProjectId projectId, ParseOptions options)
        {
#if DEBUG
            var oldProject = CurrentSolution.GetRequiredProject(projectId);
            var newProjectForAssert = oldProject.WithParseOptions(options);

            Debug.Assert(CanApplyChange(ApplyChangesKind.ChangeParseOptions) ||
                         CanApplyParseOptionChange(oldProject.ParseOptions!, options, newProjectForAssert));
#endif
            this.OnParseOptionsChanged(projectId, options);
        }

        /// <summary>
        /// This method is called during <see cref="TryApplyChanges(Solution)"/> to add a project reference to a project.
        ///
        /// Override this method to implement the capability of adding project references.
        /// </summary>
        protected virtual void ApplyProjectReferenceAdded(ProjectId projectId, ProjectReference projectReference)
        {
            Debug.Assert(CanApplyChange(ApplyChangesKind.AddProjectReference));
            this.OnProjectReferenceAdded(projectId, projectReference);
        }

        /// <summary>
        /// This method is called during <see cref="TryApplyChanges(Solution)"/> to remove a project reference from a project.
        ///
        /// Override this method to implement the capability of removing project references.
        /// </summary>
        protected virtual void ApplyProjectReferenceRemoved(ProjectId projectId, ProjectReference projectReference)
        {
            Debug.Assert(CanApplyChange(ApplyChangesKind.RemoveProjectReference));
            this.OnProjectReferenceRemoved(projectId, projectReference);
        }

        /// <summary>
        /// This method is called during <see cref="TryApplyChanges(Solution)"/> to add a metadata reference to a project.
        ///
        /// Override this method to implement the capability of adding metadata references.
        /// </summary>
        protected virtual void ApplyMetadataReferenceAdded(ProjectId projectId, MetadataReference metadataReference)
        {
            Debug.Assert(CanApplyChange(ApplyChangesKind.AddMetadataReference));
            this.OnMetadataReferenceAdded(projectId, metadataReference);
        }

        /// <summary>
        /// This method is called during <see cref="TryApplyChanges(Solution)"/> to remove a metadata reference from a project.
        ///
        /// Override this method to implement the capability of removing metadata references.
        /// </summary>
        protected virtual void ApplyMetadataReferenceRemoved(ProjectId projectId, MetadataReference metadataReference)
        {
            Debug.Assert(CanApplyChange(ApplyChangesKind.RemoveMetadataReference));
            this.OnMetadataReferenceRemoved(projectId, metadataReference);
        }

        /// <summary>
        /// This method is called during <see cref="TryApplyChanges(Solution)"/> to add an analyzer reference to a project.
        ///
        /// Override this method to implement the capability of adding analyzer references.
        /// </summary>
        protected virtual void ApplyAnalyzerReferenceAdded(ProjectId projectId, AnalyzerReference analyzerReference)
        {
            Debug.Assert(CanApplyChange(ApplyChangesKind.AddAnalyzerReference));
            this.OnAnalyzerReferenceAdded(projectId, analyzerReference);
        }

        /// <summary>
        /// This method is called during <see cref="TryApplyChanges(Solution)"/> to remove an analyzer reference from a project.
        ///
        /// Override this method to implement the capability of removing analyzer references.
        /// </summary>
        protected virtual void ApplyAnalyzerReferenceRemoved(ProjectId projectId, AnalyzerReference analyzerReference)
        {
            Debug.Assert(CanApplyChange(ApplyChangesKind.RemoveAnalyzerReference));
            this.OnAnalyzerReferenceRemoved(projectId, analyzerReference);
        }

        /// <summary>
        /// This method is called during <see cref="TryApplyChanges(Solution)"/> to add an analyzer reference to the solution.
        ///
        /// Override this method to implement the capability of adding analyzer references.
        /// </summary>
        internal void ApplySolutionAnalyzerReferenceAdded(AnalyzerReference analyzerReference)
        {
            Debug.Assert(CanApplyChange(ApplyChangesKind.AddSolutionAnalyzerReference));
            this.OnSolutionAnalyzerReferenceAdded(analyzerReference);
        }

        /// <summary>
        /// This method is called during <see cref="TryApplyChanges(Solution)"/> to remove an analyzer reference from the solution.
        ///
        /// Override this method to implement the capability of removing analyzer references.
        /// </summary>
        internal void ApplySolutionAnalyzerReferenceRemoved(AnalyzerReference analyzerReference)
        {
            Debug.Assert(CanApplyChange(ApplyChangesKind.RemoveSolutionAnalyzerReference));
            this.OnSolutionAnalyzerReferenceRemoved(analyzerReference);
        }

        /// <summary>
        /// This method is called during <see cref="TryApplyChanges(Solution)"/> to add a new document to a project.
        ///
        /// Override this method to implement the capability of adding documents.
        /// </summary>
        protected virtual void ApplyDocumentAdded(DocumentInfo info, SourceText text)
        {
            Debug.Assert(CanApplyChange(ApplyChangesKind.AddDocument));
            this.OnDocumentAdded(info.WithTextLoader(TextLoader.From(TextAndVersion.Create(text, VersionStamp.Create()))));
        }

        /// <summary>
        /// This method is called during <see cref="TryApplyChanges(Solution)"/> to remove a document from a project.
        ///
        /// Override this method to implement the capability of removing documents.
        /// </summary>
        protected virtual void ApplyDocumentRemoved(DocumentId documentId)
        {
            Debug.Assert(CanApplyChange(ApplyChangesKind.RemoveDocument));
            this.OnDocumentRemoved(documentId);
        }

        /// <summary>
        /// This method is called to change the text of a document.
        ///
        /// Override this method to implement the capability of changing document text.
        /// </summary>
        protected virtual void ApplyDocumentTextChanged(DocumentId id, SourceText text)
        {
            Debug.Assert(CanApplyChange(ApplyChangesKind.ChangeDocument));
            this.OnDocumentTextChanged(id, text, PreservationMode.PreserveValue);
        }

        /// <summary>
        /// This method is called to change the info of a document.
        ///
        /// Override this method to implement the capability of changing a document's info.
        /// </summary>
        protected virtual void ApplyDocumentInfoChanged(DocumentId id, DocumentInfo info)
        {
            Debug.Assert(CanApplyChange(ApplyChangesKind.ChangeDocumentInfo));
            this.OnDocumentInfoChanged(id, info);
        }

        /// <summary>
        /// This method is called during <see cref="TryApplyChanges(Solution)"/> to add a new additional document to a project.
        ///
        /// Override this method to implement the capability of adding additional documents.
        /// </summary>
        protected virtual void ApplyAdditionalDocumentAdded(DocumentInfo info, SourceText text)
        {
            Debug.Assert(CanApplyChange(ApplyChangesKind.AddAdditionalDocument));
            this.OnAdditionalDocumentAdded(info.WithTextLoader(TextLoader.From(TextAndVersion.Create(text, VersionStamp.Create()))));
        }

        /// <summary>
        /// This method is called during <see cref="TryApplyChanges(Solution)"/> to remove an additional document from a project.
        ///
        /// Override this method to implement the capability of removing additional documents.
        /// </summary>
        protected virtual void ApplyAdditionalDocumentRemoved(DocumentId documentId)
        {
            Debug.Assert(CanApplyChange(ApplyChangesKind.RemoveAdditionalDocument));
            this.OnAdditionalDocumentRemoved(documentId);
        }

        /// <summary>
        /// This method is called to change the text of an additional document.
        ///
        /// Override this method to implement the capability of changing additional document text.
        /// </summary>
        protected virtual void ApplyAdditionalDocumentTextChanged(DocumentId id, SourceText text)
        {
            Debug.Assert(CanApplyChange(ApplyChangesKind.ChangeAdditionalDocument));
            this.OnAdditionalDocumentTextChanged(id, text, PreservationMode.PreserveValue);
        }

        /// <summary>
        /// This method is called during <see cref="TryApplyChanges(Solution)"/> to add a new analyzer config document to a project.
        ///
        /// Override this method to implement the capability of adding analyzer config documents.
        /// </summary>
        protected virtual void ApplyAnalyzerConfigDocumentAdded(DocumentInfo info, SourceText text)
        {
            Debug.Assert(CanApplyChange(ApplyChangesKind.AddAnalyzerConfigDocument));
            this.OnAnalyzerConfigDocumentAdded(info.WithTextLoader(TextLoader.From(TextAndVersion.Create(text, VersionStamp.Create()))));
        }

        /// <summary>
        /// This method is called during <see cref="TryApplyChanges(Solution)"/> to remove an analyzer config document from a project.
        ///
        /// Override this method to implement the capability of removing analyzer config documents.
        /// </summary>
        protected virtual void ApplyAnalyzerConfigDocumentRemoved(DocumentId documentId)
        {
            Debug.Assert(CanApplyChange(ApplyChangesKind.RemoveAnalyzerConfigDocument));
            this.OnAnalyzerConfigDocumentRemoved(documentId);
        }

        /// <summary>
        /// This method is called to change the text of an analyzer config document.
        ///
        /// Override this method to implement the capability of changing analyzer config document text.
        /// </summary>
        protected virtual void ApplyAnalyzerConfigDocumentTextChanged(DocumentId id, SourceText text)
        {
            Debug.Assert(CanApplyChange(ApplyChangesKind.ChangeAnalyzerConfigDocument));
            this.OnAnalyzerConfigDocumentTextLoaderChanged(id, TextLoader.From(TextAndVersion.Create(text, VersionStamp.Create())));
        }

        #endregion

        #region Checks and Asserts
        /// <summary>
        /// Throws an exception is the solution is not empty.
        /// </summary>
        protected void CheckSolutionIsEmpty()
            => CheckSolutionIsEmpty(this.CurrentSolution);

        private static void CheckSolutionIsEmpty(Solution solution)
        {
            if (solution.ProjectIds.Any())
            {
                throw new ArgumentException(WorkspacesResources.Workspace_is_not_empty);
            }
        }

        /// <summary>
        /// Throws an exception if the project is not part of the current solution.
        /// </summary>
        protected void CheckProjectIsInCurrentSolution(ProjectId projectId)
            => CheckProjectIsInSolution(this.CurrentSolution, projectId);

        private static void CheckProjectIsInSolution(Solution solution, ProjectId projectId)
        {
            if (!solution.ContainsProject(projectId))
            {
                throw new ArgumentException(string.Format(
                    WorkspacesResources._0_is_not_part_of_the_workspace,
                    solution.Workspace.GetProjectName(projectId)));
            }
        }

        /// <summary>
        /// Throws an exception is the project is part of the current solution.
        /// </summary>
        protected void CheckProjectIsNotInCurrentSolution(ProjectId projectId)
            => CheckProjectIsNotInSolution(this.CurrentSolution, projectId);

        private static void CheckProjectIsNotInSolution(Solution solution, ProjectId projectId)
        {
            if (solution.ContainsProject(projectId))
            {
                throw new ArgumentException(string.Format(
                    WorkspacesResources._0_is_already_part_of_the_workspace,
                    solution.Workspace.GetProjectName(projectId)));
            }
        }

        /// <summary>
        /// Throws an exception if a project does not have a specific project reference.
        /// </summary>
        protected void CheckProjectHasProjectReference(ProjectId fromProjectId, ProjectReference projectReference)
        {
            if (!this.CurrentSolution.GetProject(fromProjectId)!.ProjectReferences.Contains(projectReference))
            {
                throw new ArgumentException(string.Format(
                    WorkspacesResources._0_is_not_referenced,
                    this.GetProjectName(projectReference.ProjectId)));
            }
        }

        /// <summary>
        /// Throws an exception if a project already has a specific project reference.
        /// </summary>
        protected void CheckProjectDoesNotHaveProjectReference(ProjectId fromProjectId, ProjectReference projectReference)
        {
            if (this.CurrentSolution.GetProject(fromProjectId)!.ProjectReferences.Contains(projectReference))
            {
                throw new ArgumentException(string.Format(
                    WorkspacesResources._0_is_already_referenced,
                    this.GetProjectName(projectReference.ProjectId)));
            }
        }

        /// <summary>
        /// Throws an exception if project has a transitive reference to another project.
        /// </summary>
        protected void CheckProjectDoesNotHaveTransitiveProjectReference(ProjectId fromProjectId, ProjectId toProjectId)
        {
            var transitiveReferences = this.CurrentSolution.GetProjectDependencyGraph().GetProjectsThatThisProjectTransitivelyDependsOn(toProjectId);
            if (transitiveReferences.Contains(fromProjectId))
            {
                throw new ArgumentException(string.Format(
                    WorkspacesResources.Adding_project_reference_from_0_to_1_will_cause_a_circular_reference,
                    this.GetProjectName(fromProjectId), this.GetProjectName(toProjectId)));
            }
        }

        /// <summary>
        /// Throws an exception if a project does not have a specific metadata reference.
        /// </summary>
        protected void CheckProjectHasMetadataReference(ProjectId projectId, MetadataReference metadataReference)
        {
            if (!this.CurrentSolution.GetProject(projectId)!.MetadataReferences.Contains(metadataReference))
            {
                throw new ArgumentException(WorkspacesResources.Metadata_is_not_referenced);
            }
        }

        /// <summary>
        /// Throws an exception if a project already has a specific metadata reference.
        /// </summary>
        protected void CheckProjectDoesNotHaveMetadataReference(ProjectId projectId, MetadataReference metadataReference)
        {
            if (this.CurrentSolution.GetProject(projectId)!.MetadataReferences.Contains(metadataReference))
            {
                throw new ArgumentException(WorkspacesResources.Metadata_is_already_referenced);
            }
        }

        /// <summary>
        /// Throws an exception if a project does not have a specific analyzer reference.
        /// </summary>
        protected void CheckProjectHasAnalyzerReference(ProjectId projectId, AnalyzerReference analyzerReference)
        {
            if (!this.CurrentSolution.GetProject(projectId)!.AnalyzerReferences.Contains(analyzerReference))
            {
                throw new ArgumentException(string.Format(WorkspacesResources._0_is_not_present, analyzerReference));
            }
        }

        /// <summary>
        /// Throws an exception if a project already has a specific analyzer reference.
        /// </summary>
        protected void CheckProjectDoesNotHaveAnalyzerReference(ProjectId projectId, AnalyzerReference analyzerReference)
        {
            if (this.CurrentSolution.GetProject(projectId)!.AnalyzerReferences.Contains(analyzerReference))
            {
                throw new ArgumentException(string.Format(WorkspacesResources._0_is_already_present, analyzerReference));
            }
        }

        /// <summary>
        /// Throws an exception if a project already has a specific analyzer reference.
        /// </summary>
        internal static void CheckSolutionHasAnalyzerReference(Solution solution, AnalyzerReference analyzerReference)
        {
            if (!solution.AnalyzerReferences.Contains(analyzerReference))
            {
                throw new ArgumentException(string.Format(WorkspacesResources._0_is_not_present, analyzerReference));
            }
        }

        /// <summary>
        /// Throws an exception if a project already has a specific analyzer reference.
        /// </summary>
        internal static void CheckSolutionDoesNotHaveAnalyzerReference(Solution solution, AnalyzerReference analyzerReference)
        {
            if (solution.AnalyzerReferences.Contains(analyzerReference))
            {
                throw new ArgumentException(string.Format(WorkspacesResources._0_is_already_present, analyzerReference));
            }
        }

        /// <summary>
        /// Throws an exception if a document is not part of the current solution.
        /// </summary>
        protected void CheckDocumentIsInCurrentSolution(DocumentId documentId)
            => CheckDocumentIsInSolution(this.CurrentSolution, documentId);

        private static void CheckDocumentIsInSolution(Solution solution, DocumentId documentId)
        {
            if (solution.GetDocument(documentId) == null)
            {
                throw new ArgumentException(string.Format(
                    WorkspacesResources._0_is_not_part_of_the_workspace,
                    solution.Workspace.GetDocumentName(documentId)));
            }
        }

        /// <summary>
        /// Throws an exception if an additional document is not part of the current solution.
        /// </summary>
        protected void CheckAdditionalDocumentIsInCurrentSolution(DocumentId documentId)
            => CheckAdditionalDocumentIsInSolution(this.CurrentSolution, documentId);

        private static void CheckAdditionalDocumentIsInSolution(Solution solution, DocumentId documentId)
        {
            if (solution.GetAdditionalDocument(documentId) == null)
            {
                throw new ArgumentException(string.Format(
                    WorkspacesResources._0_is_not_part_of_the_workspace,
                    solution.Workspace.GetDocumentName(documentId)));
            }
        }

        /// <summary>
        /// Throws an exception if an analyzer config is not part of the current solution.
        /// </summary>
        protected void CheckAnalyzerConfigDocumentIsInCurrentSolution(DocumentId documentId)
            => CheckAdditionalDocumentIsInSolution(this.CurrentSolution, documentId);

        private static void CheckAnalyzerConfigDocumentIsInSolution(Solution solution, DocumentId documentId)
        {
            if (!solution.ContainsAnalyzerConfigDocument(documentId))
            {
                throw new ArgumentException(string.Format(
                    WorkspacesResources._0_is_not_part_of_the_workspace,
                    solution.Workspace.GetDocumentName(documentId)));
            }
        }

        /// <summary>
        /// Throws an exception if a document is already part of the current solution.
        /// </summary>
        protected void CheckDocumentIsNotInCurrentSolution(DocumentId documentId)
        {
            if (this.CurrentSolution.ContainsDocument(documentId))
            {
                throw new ArgumentException(string.Format(
                    WorkspacesResources._0_is_already_part_of_the_workspace,
                    this.GetDocumentName(documentId)));
            }
        }

        /// <summary>
        /// Throws an exception if an additional document is already part of the current solution.
        /// </summary>
        protected void CheckAdditionalDocumentIsNotInCurrentSolution(DocumentId documentId)
            => CheckAdditionalDocumentIsNotInSolution(this.CurrentSolution, documentId);

        private static void CheckAdditionalDocumentIsNotInSolution(Solution solution, DocumentId documentId)
        {
            if (solution.ContainsAdditionalDocument(documentId))
            {
                throw new ArgumentException(string.Format(
                    WorkspacesResources._0_is_already_part_of_the_workspace,
                    solution.Workspace.GetAdditionalDocumentName(documentId)));
            }
        }

        /// <summary>
        /// Throws an exception if the analyzer config document is already part of the current solution.
        /// </summary>
        protected void CheckAnalyzerConfigDocumentIsNotInCurrentSolution(DocumentId documentId)
            => CheckAnalyzerConfigDocumentIsNotInSolution(this.CurrentSolution, documentId);

        private static void CheckAnalyzerConfigDocumentIsNotInSolution(Solution solution, DocumentId documentId)
        {
            if (solution.ContainsAnalyzerConfigDocument(documentId))
            {
                throw new ArgumentException(string.Format(
                    WorkspacesResources._0_is_already_part_of_the_workspace,
                    solution.Workspace.GetAnalyzerConfigDocumentName(documentId)));
            }
        }

        /// <summary>
        /// Gets the name to use for a project in an error message.
        /// </summary>
        protected virtual string GetProjectName(ProjectId projectId)
        {
            var project = this.CurrentSolution.GetProject(projectId);
            var name = project != null ? project.Name : "<Project" + projectId.Id + ">";
            return name;
        }

        /// <summary>
        /// Gets the name to use for a document in an error message.
        /// </summary>
        protected virtual string GetDocumentName(DocumentId documentId)
        {
            var document = this.CurrentSolution.GetTextDocument(documentId);
            var name = document != null ? document.Name : "<Document" + documentId.Id + ">";
            return name;
        }

        /// <summary>
        /// Gets the name to use for an additional document in an error message.
        /// </summary>
        protected virtual string GetAdditionalDocumentName(DocumentId documentId)
            => GetDocumentName(documentId);

        /// <summary>
        /// Gets the name to use for an analyzer document in an error message.
        /// </summary>
        protected virtual string GetAnalyzerConfigDocumentName(DocumentId documentId)
            => GetDocumentName(documentId);

        #endregion
    }
}<|MERGE_RESOLUTION|>--- conflicted
+++ resolved
@@ -218,25 +218,26 @@
             ProjectId? projectId = null,
             DocumentId? documentId = null)
         {
-<<<<<<< HEAD
-            return SetCurrentSolution(transformation, static _ => { }, kind, projectId, documentId);
+            return SetCurrentSolution(
+                transformation,
+                onAfterUpdate: static (_, _) => { },
+                kind, projectId, documentId);
         }
 
         /// <inheritdoc cref="SetCurrentSolution(Func{Solution, Solution}, WorkspaceChangeKind, ProjectId?, DocumentId?)"/>
-        /// <param name="onAfterUpdate">Callback to run only once the solution returned by <paramref
-        /// name="transformation"/> has been assigned as the <see cref="CurrentSolution"/> of this <see
-        /// cref="Workspace"/>.</param>
         internal bool SetCurrentSolution(
             Func<Solution, Solution> transformation,
-            Action<Solution> onAfterUpdate,
+            Action<Solution, Solution> onAfterUpdate,
             WorkspaceChangeKind kind,
             ProjectId? projectId = null,
             DocumentId? documentId = null)
-=======
+        {
             return SetCurrentSolution(
                 transformation,
                 onAfterUpdate: (oldSolution, newSolution) =>
                 {
+                    onAfterUpdate(oldSolution, newSolution);
+
                     // Queue the event but don't execute its handlers on this thread.
                     // Doing so under the serialization lock guarantees the same ordering of the events
                     // as the order of the changes made to the solution.
@@ -257,7 +258,6 @@
         internal bool SetCurrentSolution(
             Func<Solution, Solution> transformation,
             Action<Solution, Solution> onAfterUpdate)
->>>>>>> 68a8acd7
         {
             Contract.ThrowIfNull(transformation);
 
@@ -279,17 +279,7 @@
                     oldSolution = Interlocked.CompareExchange(ref _latestSolution, newSolution, currentSolution);
                     if (oldSolution == currentSolution)
                     {
-<<<<<<< HEAD
-                        onAfterUpdate(newSolution);
-
-                        // Queue the event but don't execute its handlers on this thread.
-                        // Doing so under the serialization lock guarantees the same ordering of the events
-                        // as the order of the changes made to the solution.
-                        RaiseWorkspaceChangedEventAsync(kind, oldSolution, newSolution, projectId, documentId);
-
-=======
                         onAfterUpdate(oldSolution, newSolution);
->>>>>>> 68a8acd7
                         return true;
                     }
                 }
@@ -761,21 +751,12 @@
         /// </summary>
         protected internal void OnDocumentsAdded(ImmutableArray<DocumentInfo> documentInfos)
         {
-<<<<<<< HEAD
-            using (_serializationLock.DisposableWait())
-            {
-                var (oldSolution, newSolution) = this.SetCurrentSolutionEx(this.CurrentSolution.AddDocuments(documentInfos));
-
-                // Raise ProjectChanged as the event type here. DocumentAdded is presumed by many callers to have a
-                // DocumentId associated with it, and we don't want to be raising multiple events.
-=======
             this.SetCurrentSolution(
                 oldSolution => oldSolution.AddDocuments(documentInfos),
                 onAfterUpdate: (oldSolution, newSolution) =>
                 {
                     // Raise ProjectChanged as the event type here. DocumentAdded is presumed by many callers to have a
                     // DocumentId associated with it, and we don't want to be raising multiple events.
->>>>>>> 68a8acd7
 
                     foreach (var projectId in documentInfos.Select(i => i.Id.ProjectId).Distinct())
                         this.RaiseWorkspaceChangedEventAsync(WorkspaceChangeKind.ProjectChanged, oldSolution, newSolution, projectId);
@@ -832,7 +813,7 @@
                     CheckDocumentIsInSolution(oldSolution, documentId);
                     return oldSolution.WithDocumentTextLoader(documentId, loader, PreservationMode.PreserveValue);
                 },
-                onAfterUpdate: newSolution => this.OnDocumentTextChanged(newSolution.GetRequiredDocument(documentId)),
+                onAfterUpdate: (_, newSolution) => this.OnDocumentTextChanged(newSolution.GetRequiredDocument(documentId)),
                 WorkspaceChangeKind.DocumentChanged, documentId: documentId);
         }
 
@@ -1031,7 +1012,7 @@
                     CheckDocumentIsInSolution(oldSolution, documentId);
                     return oldSolution.WithDocumentSourceCodeKind(documentId, sourceCodeKind);
                 },
-                onAfterUpdate: newSolution => this.OnDocumentTextChanged(newSolution.GetRequiredDocument(documentId)),
+                onAfterUpdate: (_, newSolution) => this.OnDocumentTextChanged(newSolution.GetRequiredDocument(documentId)),
                 WorkspaceChangeKind.DocumentChanged, documentId: documentId);
         }
 
