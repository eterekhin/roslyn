﻿// Licensed to the .NET Foundation under one or more agreements.
// The .NET Foundation licenses this file to you under the MIT license.
// See the LICENSE file in the project root for more information.

using System;
using System.Collections.Immutable;
using System.Diagnostics.CodeAnalysis;
using System.Globalization;
using System.Runtime.Serialization;
using System.Threading;
using System.Threading.Tasks;
using Microsoft.CodeAnalysis.Host;
using Microsoft.CodeAnalysis.PooledObjects;
using Microsoft.CodeAnalysis.Shared.Extensions;
using Microsoft.CodeAnalysis.Text;
using Roslyn.Utilities;

namespace Microsoft.CodeAnalysis.Diagnostics
{
    [DataContract]
    internal sealed class DiagnosticData : IEquatable<DiagnosticData?>
    {
        [DataMember(Order = 0)]
        public readonly string Id;

        [DataMember(Order = 1)]
        public readonly string Category;

        [DataMember(Order = 2)]
        public readonly string? Message;

        [DataMember(Order = 3)]
        public readonly DiagnosticSeverity Severity;

        [DataMember(Order = 4)]
        public readonly DiagnosticSeverity DefaultSeverity;

        [DataMember(Order = 5)]
        public readonly bool IsEnabledByDefault;

        [DataMember(Order = 6)]
        public readonly int WarningLevel;

        [DataMember(Order = 7)]
        public readonly ImmutableArray<string> CustomTags;

        [DataMember(Order = 8)]
        public readonly ImmutableDictionary<string, string?> Properties;

        [DataMember(Order = 9)]
        public readonly ProjectId? ProjectId;

        [DataMember(Order = 10)]
        public readonly DiagnosticDataLocation DataLocation;

        [DataMember(Order = 11)]
        public readonly ImmutableArray<DiagnosticDataLocation> AdditionalLocations;

        /// <summary>
        /// Language name (<see cref="LanguageNames"/>) or null if the diagnostic is not associated with source code.
        /// </summary>
        [DataMember(Order = 12)]
        public readonly string? Language;

        [DataMember(Order = 13)]
        public readonly string? Title;

        [DataMember(Order = 14)]
        public readonly string? Description;

        [DataMember(Order = 15)]
        public readonly string? HelpLink;

        [DataMember(Order = 16)]
        public readonly bool IsSuppressed;

        /// <summary>
        /// Properties for a diagnostic generated by an explicit build.
        /// </summary>
        internal static ImmutableDictionary<string, string> PropertiesForBuildDiagnostic { get; }
            = ImmutableDictionary<string, string>.Empty.Add(WellKnownDiagnosticPropertyNames.Origin, WellKnownDiagnosticTags.Build);

        public DiagnosticData(
            string id,
            string category,
            string? message,
            DiagnosticSeverity severity,
            DiagnosticSeverity defaultSeverity,
            bool isEnabledByDefault,
            int warningLevel,
            ImmutableArray<string> customTags,
            ImmutableDictionary<string, string?> properties,
            ProjectId? projectId,
            DiagnosticDataLocation location,
            ImmutableArray<DiagnosticDataLocation> additionalLocations = default,
            string? language = null,
            string? title = null,
            string? description = null,
            string? helpLink = null,
            bool isSuppressed = false)
        {
            Id = id;
            Category = category;
            Message = message;

            Severity = severity;
            DefaultSeverity = defaultSeverity;
            IsEnabledByDefault = isEnabledByDefault;
            WarningLevel = warningLevel;
            CustomTags = customTags;
            Properties = properties;

            ProjectId = projectId;
            DataLocation = location;
            AdditionalLocations = additionalLocations.NullToEmpty();

            Language = language;
            Title = title;
            Description = description;
            HelpLink = helpLink;
            IsSuppressed = isSuppressed;
        }

        public DiagnosticData WithLocations(DiagnosticDataLocation location, ImmutableArray<DiagnosticDataLocation> additionalLocations)
            => new(Id, Category, Message, Severity, DefaultSeverity, IsEnabledByDefault,
                WarningLevel, CustomTags, Properties, ProjectId, location, additionalLocations,
                Language, Title, Description, HelpLink, IsSuppressed);

        public DocumentId? DocumentId => DataLocation.DocumentId;
        public bool HasTextSpan => DataLocation.SourceSpan.HasValue;

        /// <summary>
        /// Get <see cref="TextSpan"/> if it exists, throws otherwise.
        /// 
        /// Some diagnostic data such as those created from build have original line/column but not <see cref="TextSpan"/>.
        /// In those cases use <see cref="GetTextSpan(DiagnosticDataLocation, SourceText)"/> method instead to calculate span from original line/column.
        /// </summary>
        public TextSpan GetTextSpan()
        {
            Contract.ThrowIfFalse(DataLocation.SourceSpan.HasValue);
            return DataLocation.SourceSpan.Value;
        }

        public override bool Equals(object? obj)
            => obj is DiagnosticData data && Equals(data);

        public bool Equals(DiagnosticData? other)
        {
            if (ReferenceEquals(this, other))
            {
                return true;
            }

            if (other is null)
            {
                return false;
            }

            return
<<<<<<< HEAD
               DataLocation?.OriginalFileSpan?.StartLinePosition == other.DataLocation?.OriginalFileSpan?.StartLinePosition &&
=======
               DataLocation.OriginalStartLine == other.DataLocation.OriginalStartLine &&
               DataLocation.OriginalStartColumn == other.DataLocation.OriginalStartColumn &&
>>>>>>> e1a5ec3a
               Id == other.Id &&
               Category == other.Category &&
               Severity == other.Severity &&
               WarningLevel == other.WarningLevel &&
               IsSuppressed == other.IsSuppressed &&
               ProjectId == other.ProjectId &&
               DocumentId == other.DocumentId &&
               Message == other.Message;
        }

        public override int GetHashCode()
            => Hash.Combine(Id,
               Hash.Combine(Category,
               Hash.Combine(Message,
               Hash.Combine(WarningLevel,
               Hash.Combine(IsSuppressed,
               Hash.Combine(ProjectId,
               Hash.Combine(DocumentId,
<<<<<<< HEAD
               Hash.Combine(DataLocation?.OriginalFileSpan?.StartLinePosition.GetHashCode() ?? default, (int)Severity))))))));
=======
               Hash.Combine(DataLocation.OriginalStartLine,
               Hash.Combine(DataLocation.OriginalStartColumn, (int)Severity)))))))));
>>>>>>> e1a5ec3a

        public override string ToString()
        {
            return string.Format("{0} {1} {2} {3} {4} {5} ({5}, {6}) [original: {7} ({8}, {9})]",
                Id,
                Severity,
                Message,
                ProjectId,
<<<<<<< HEAD
                DataLocation?.MappedFileSpan?.Path ?? "",
                DataLocation?.MappedFileSpan?.StartLinePosition.Line,
                DataLocation?.MappedFileSpan?.StartLinePosition.Character,
                DataLocation?.OriginalFileSpan?.Path ?? "",
                DataLocation?.OriginalFileSpan?.StartLinePosition.Line,
                DataLocation?.OriginalFileSpan?.StartLinePosition.Character);
=======
                DataLocation.MappedFilePath ?? "",
                DataLocation.MappedStartLine,
                DataLocation.MappedStartColumn,
                DataLocation.OriginalFilePath,
                DataLocation.OriginalStartLine,
                DataLocation.OriginalStartColumn);
>>>>>>> e1a5ec3a
        }

        public static TextSpan GetExistingOrCalculatedTextSpan(DiagnosticDataLocation diagnosticLocation, SourceText text)
        {
            if (diagnosticLocation.SourceSpan != null)
            {
                return EnsureInBounds(diagnosticLocation.SourceSpan.Value, text);
            }
            else
            {
                return GetTextSpan(diagnosticLocation, text);
            }
        }

        private static TextSpan EnsureInBounds(TextSpan textSpan, SourceText text)
            => TextSpan.FromBounds(
                Math.Min(textSpan.Start, text.Length),
                Math.Min(textSpan.End, text.Length));

        public DiagnosticData WithSpan(SourceText text, SyntaxTree tree)
        {
            Contract.ThrowIfNull(DocumentId);
            Contract.ThrowIfNull(DataLocation);
            Contract.ThrowIfTrue(HasTextSpan);

            var span = GetTextSpan(DataLocation, text);
            var newLocation = DataLocation.WithSpan(span, tree);

            return new DiagnosticData(
                id: Id,
                category: Category,
                message: Message,
                severity: Severity,
                defaultSeverity: DefaultSeverity,
                isEnabledByDefault: IsEnabledByDefault,
                warningLevel: WarningLevel,
                customTags: CustomTags,
                properties: Properties,
                projectId: ProjectId,
                location: newLocation,
                additionalLocations: AdditionalLocations,
                language: Language,
                title: Title,
                description: Description,
                helpLink: HelpLink,
                isSuppressed: IsSuppressed);
        }

        public async Task<Diagnostic> ToDiagnosticAsync(Project project, CancellationToken cancellationToken)
        {
            var location = await DataLocation.ConvertLocationAsync(project, cancellationToken).ConfigureAwait(false);
            var additionalLocations = await AdditionalLocations.ConvertLocationsAsync(project, cancellationToken).ConfigureAwait(false);

            return ToDiagnostic(location, additionalLocations);
        }

        public Diagnostic ToDiagnostic(Location location, ImmutableArray<Location> additionalLocations)
        {
            return Diagnostic.Create(
                Id, Category, Message, Severity, DefaultSeverity,
                IsEnabledByDefault, WarningLevel, IsSuppressed, Title, Description, HelpLink,
                location, additionalLocations, customTags: CustomTags, properties: Properties);
        }

        public static LinePositionSpan GetLinePositionSpan(DiagnosticDataLocation dataLocation, SourceText text, bool useMapped)
        {
            var lines = text.Lines;
            if (lines.Count == 0)
                return default;

<<<<<<< HEAD
            if (dataLocation == null)
                return default;

            var fileSpan = useMapped ? dataLocation.MappedFileSpan : dataLocation.OriginalFileSpan;

            var startLine = fileSpan?.StartLinePosition.Line ?? 0;
            var endLine = fileSpan?.EndLinePosition.Line ?? 0;

            // Make sure the starting columns are never negative.
            var startColumn = Math.Max(fileSpan?.StartLinePosition.Character ?? 0, 0);
            var endColumn = Math.Max(fileSpan?.EndLinePosition.Character ?? 0, 0);
=======
            var startLine = (useMapped ? dataLocation.MappedStartLine : dataLocation.OriginalStartLine);
            var endLine = (useMapped ? dataLocation.MappedEndLine : dataLocation.OriginalEndLine);

            // Make sure the starting columns are never negative.
            var startColumn = Math.Max((useMapped ? dataLocation.MappedStartColumn : dataLocation.OriginalStartColumn), 0);
            var endColumn = Math.Max((useMapped ? dataLocation.MappedEndColumn : dataLocation.OriginalEndColumn), 0);
>>>>>>> e1a5ec3a

            if (startLine < 0)
            {
                // If the start line is negative (e.g. before the start of the actual document) then move the start to the 0,0 position.
                startLine = 0;
                startColumn = 0;
            }
            else if (startLine >= lines.Count)
            {
                // if the start line is after the end of the document, move the start to the last location in the document.
                startLine = lines.Count - 1;
                startColumn = lines[startLine].SpanIncludingLineBreak.Length;
            }

            if (endLine < 0)
            {
                // if the end is before the start of the document, then move the end to wherever the start position was determined to be.
                endLine = startLine;
                endColumn = startColumn;
            }

            // if the start line is after the end of the document, move the end to the last location in the document.
            if (endLine >= lines.Count)
            {
                // if the end line is after the end of the document, move the end to the last location in the document.
                endLine = lines.Count - 1;
                endColumn = lines[endLine].SpanIncludingLineBreak.Length;
            }

            // now, ensure that the column of the start/end positions is within the length of its line.
            startColumn = Math.Min(startColumn, lines[startLine].SpanIncludingLineBreak.Length);
            endColumn = Math.Min(endColumn, lines[endLine].SpanIncludingLineBreak.Length);

            var start = new LinePosition(startLine, startColumn);
            var end = new LinePosition(endLine, endColumn);

            // swap if necessary
            if (end < start)
                (start, end) = (end, start);

            return new LinePositionSpan(start, end);
        }

        public static TextSpan GetTextSpan(DiagnosticDataLocation dataLocation, SourceText text)
        {
            var linePositionSpan = GetLinePositionSpan(dataLocation, text, useMapped: false);

            var span = text.Lines.GetTextSpan(linePositionSpan);
            return EnsureInBounds(TextSpan.FromBounds(Math.Max(span.Start, 0), Math.Max(span.End, 0)), text);
        }

        private static DiagnosticDataLocation CreateLocation(TextDocument? document, Location location)
        {
            GetLocationInfo(document, location, out var sourceSpan, out var originalLineInfo, out var mappedLineInfo);

<<<<<<< HEAD
            return new DiagnosticDataLocation(document.Id, sourceSpan, originalLineInfo,
                mappedLineInfo.GetMappedFilePathIfExist() == null ? null : mappedLineInfo);
=======
            var mappedStartLine = mappedLineInfo.StartLinePosition.Line;
            var mappedStartColumn = mappedLineInfo.StartLinePosition.Character;
            var mappedEndLine = mappedLineInfo.EndLinePosition.Line;
            var mappedEndColumn = mappedLineInfo.EndLinePosition.Character;

            var originalStartLine = originalLineInfo.StartLinePosition.Line;
            var originalStartColumn = originalLineInfo.StartLinePosition.Character;
            var originalEndLine = originalLineInfo.EndLinePosition.Line;
            var originalEndColumn = originalLineInfo.EndLinePosition.Character;

            return new DiagnosticDataLocation(
                originalLineInfo.Path,
                document?.Id,
                sourceSpan,
                originalStartLine, originalStartColumn, originalEndLine, originalEndColumn,
                mappedLineInfo.GetMappedFilePathIfExist(), mappedStartLine, mappedStartColumn, mappedEndLine, mappedEndColumn);
>>>>>>> e1a5ec3a
        }

        public static DiagnosticData Create(Solution solution, Diagnostic diagnostic, Project? project)
            => Create(diagnostic, project?.Id, project?.Language, location: new DiagnosticDataLocation(project?.FilePath ?? solution.FilePath ?? ""), additionalLocations: default, additionalProperties: null);

        public static DiagnosticData Create(Diagnostic diagnostic, TextDocument document)
        {
            var project = document.Project;
            var location = CreateLocation(document, diagnostic.Location);

            var additionalLocations = GetAdditionalLocations(document, diagnostic);
            var additionalProperties = GetAdditionalProperties(document, diagnostic);

            var documentPropertiesService = document.Services.GetService<DocumentPropertiesService>();
            var diagnosticsLspClientName = documentPropertiesService?.DiagnosticsLspClientName;

            if (diagnosticsLspClientName != null)
            {
                additionalProperties ??= ImmutableDictionary.Create<string, string?>();

                additionalProperties = additionalProperties.Add(nameof(documentPropertiesService.DiagnosticsLspClientName), diagnosticsLspClientName);
            }

            return Create(diagnostic,
                project.Id,
                project.Language,
                location,
                additionalLocations,
                additionalProperties);
        }

        private static DiagnosticData Create(
            Diagnostic diagnostic,
            ProjectId? projectId,
            string? language,
            DiagnosticDataLocation location,
            ImmutableArray<DiagnosticDataLocation> additionalLocations,
            ImmutableDictionary<string, string?>? additionalProperties)
        {
            return new DiagnosticData(
                diagnostic.Id,
                diagnostic.Descriptor.Category,
                diagnostic.GetMessage(CultureInfo.CurrentUICulture),
                diagnostic.Severity,
                diagnostic.DefaultSeverity,
                diagnostic.Descriptor.IsEnabledByDefault,
                diagnostic.WarningLevel,
                diagnostic.Descriptor.ImmutableCustomTags(),
                (additionalProperties == null) ? diagnostic.Properties : diagnostic.Properties.AddRange(additionalProperties),
                projectId,
                location,
                additionalLocations,
                language: language,
                title: diagnostic.Descriptor.Title.ToString(CultureInfo.CurrentUICulture),
                description: diagnostic.Descriptor.Description.ToString(CultureInfo.CurrentUICulture),
                helpLink: diagnostic.Descriptor.HelpLinkUri,
                isSuppressed: diagnostic.IsSuppressed);
        }

        private static ImmutableDictionary<string, string?>? GetAdditionalProperties(TextDocument document, Diagnostic diagnostic)
        {
            var service = document.Project.GetLanguageService<IDiagnosticPropertiesService>();
            return service?.GetAdditionalProperties(diagnostic);
        }

        private static ImmutableArray<DiagnosticDataLocation> GetAdditionalLocations(TextDocument document, Diagnostic diagnostic)
        {
            if (diagnostic.AdditionalLocations.Count == 0)
            {
                return ImmutableArray<DiagnosticDataLocation>.Empty;
            }

            using var _ = ArrayBuilder<DiagnosticDataLocation>.GetInstance(diagnostic.AdditionalLocations.Count, out var builder);
            foreach (var location in diagnostic.AdditionalLocations)
            {
                if (location.IsInSource)
                {
                    builder.AddIfNotNull(CreateLocation(document.Project.GetRequiredDocument(location.SourceTree), location));
                }
                else if (location.Kind == LocationKind.ExternalFile)
                {
                    var textDocumentId = document.Project.GetDocumentForExternalLocation(location);
                    builder.AddIfNotNull(CreateLocation(document.Project.GetTextDocument(textDocumentId), location));
                }
            }

            return builder.ToImmutableAndClear();
        }

        /// <summary>
        /// Create a host/VS specific diagnostic with the given descriptor and message arguments for the given project.
        /// Note that diagnostic created through this API cannot be suppressed with in-source suppression due to performance reasons (see the PERF remark below for details).
        /// </summary>
        public static bool TryCreate(DiagnosticDescriptor descriptor, string[] messageArguments, Project project, [NotNullWhen(true)] out DiagnosticData? diagnosticData)
        {
            diagnosticData = null;

            DiagnosticSeverity effectiveSeverity;
            if (project.SupportsCompilation)
            {
                // Get the effective severity of the diagnostic from the compilation options.
                // PERF: We do not check if the diagnostic was suppressed by a source suppression, as this requires us to force complete the assembly attributes, which is very expensive.
                var reportDiagnostic = descriptor.GetEffectiveSeverity(project.CompilationOptions!);
                if (reportDiagnostic == ReportDiagnostic.Suppress)
                {
                    // Rule is disabled by compilation options.
                    return false;
                }

                effectiveSeverity = GetEffectiveSeverity(reportDiagnostic, descriptor.DefaultSeverity);
            }
            else
            {
                effectiveSeverity = descriptor.DefaultSeverity;
            }

            var diagnostic = Diagnostic.Create(descriptor, Location.None, effectiveSeverity, additionalLocations: null, properties: null, messageArgs: messageArguments);
            diagnosticData = Create(project.Solution, diagnostic, project);
            return true;
        }

        private static DiagnosticSeverity GetEffectiveSeverity(ReportDiagnostic effectiveReportDiagnostic, DiagnosticSeverity defaultSeverity)
        {
            switch (effectiveReportDiagnostic)
            {
                case ReportDiagnostic.Default:
                    return defaultSeverity;

                case ReportDiagnostic.Error:
                    return DiagnosticSeverity.Error;

                case ReportDiagnostic.Hidden:
                    return DiagnosticSeverity.Hidden;

                case ReportDiagnostic.Info:
                    return DiagnosticSeverity.Info;

                case ReportDiagnostic.Warn:
                    return DiagnosticSeverity.Warning;

                default:
                    throw ExceptionUtilities.Unreachable;
            }
        }

        private static void GetLocationInfo(TextDocument? document, Location location, out TextSpan sourceSpan, out FileLinePositionSpan originalLineInfo, out FileLinePositionSpan mappedLineInfo)
        {
            var diagnosticSpanMappingService = document?.Project.Solution.Services.GetService<IWorkspaceVenusSpanMappingService>();
            if (document != null && diagnosticSpanMappingService != null)
            {
                diagnosticSpanMappingService.GetAdjustedDiagnosticSpan(document.Id, location, out sourceSpan, out originalLineInfo, out mappedLineInfo);
                return;
            }

            sourceSpan = location.SourceSpan;
            originalLineInfo = location.GetLineSpan();
            mappedLineInfo = location.GetMappedLineSpan();
        }

        /// <summary>
        /// Returns true if the diagnostic was generated by an explicit build, not live analysis.
        /// </summary>
        internal bool IsBuildDiagnostic()
        {
            return Properties.TryGetValue(WellKnownDiagnosticPropertyNames.Origin, out var value) &&
                value == WellKnownDiagnosticTags.Build;
        }

        // TODO: the value stored in HelpLink should already be valid URI (https://github.com/dotnet/roslyn/issues/59205)
        internal Uri? GetValidHelpLinkUri()
            => Uri.TryCreate(HelpLink, UriKind.Absolute, out var uri) ? uri : null;
    }
}<|MERGE_RESOLUTION|>--- conflicted
+++ resolved
@@ -157,12 +157,7 @@
             }
 
             return
-<<<<<<< HEAD
-               DataLocation?.OriginalFileSpan?.StartLinePosition == other.DataLocation?.OriginalFileSpan?.StartLinePosition &&
-=======
-               DataLocation.OriginalStartLine == other.DataLocation.OriginalStartLine &&
-               DataLocation.OriginalStartColumn == other.DataLocation.OriginalStartColumn &&
->>>>>>> e1a5ec3a
+               DataLocation.OriginalFileSpan.StartLinePosition == other.DataLocation.OriginalFileSpan.StartLinePosition &&
                Id == other.Id &&
                Category == other.Category &&
                Severity == other.Severity &&
@@ -181,12 +176,7 @@
                Hash.Combine(IsSuppressed,
                Hash.Combine(ProjectId,
                Hash.Combine(DocumentId,
-<<<<<<< HEAD
-               Hash.Combine(DataLocation?.OriginalFileSpan?.StartLinePosition.GetHashCode() ?? default, (int)Severity))))))));
-=======
-               Hash.Combine(DataLocation.OriginalStartLine,
-               Hash.Combine(DataLocation.OriginalStartColumn, (int)Severity)))))))));
->>>>>>> e1a5ec3a
+               Hash.Combine(DataLocation.OriginalFileSpan.StartLinePosition.GetHashCode(), (int)Severity))))))));
 
         public override string ToString()
         {
@@ -195,21 +185,12 @@
                 Severity,
                 Message,
                 ProjectId,
-<<<<<<< HEAD
-                DataLocation?.MappedFileSpan?.Path ?? "",
-                DataLocation?.MappedFileSpan?.StartLinePosition.Line,
-                DataLocation?.MappedFileSpan?.StartLinePosition.Character,
-                DataLocation?.OriginalFileSpan?.Path ?? "",
-                DataLocation?.OriginalFileSpan?.StartLinePosition.Line,
-                DataLocation?.OriginalFileSpan?.StartLinePosition.Character);
-=======
-                DataLocation.MappedFilePath ?? "",
-                DataLocation.MappedStartLine,
-                DataLocation.MappedStartColumn,
-                DataLocation.OriginalFilePath,
-                DataLocation.OriginalStartLine,
-                DataLocation.OriginalStartColumn);
->>>>>>> e1a5ec3a
+                DataLocation.MappedFileSpan?.Path ?? "",
+                DataLocation.MappedFileSpan?.StartLinePosition.Line,
+                DataLocation.MappedFileSpan?.StartLinePosition.Character,
+                DataLocation.OriginalFileSpan.Path ?? "",
+                DataLocation.OriginalFileSpan.StartLinePosition.Line,
+                DataLocation.OriginalFileSpan.StartLinePosition.Character);
         }
 
         public static TextSpan GetExistingOrCalculatedTextSpan(DiagnosticDataLocation diagnosticLocation, SourceText text)
@@ -280,26 +261,14 @@
             if (lines.Count == 0)
                 return default;
 
-<<<<<<< HEAD
-            if (dataLocation == null)
-                return default;
-
-            var fileSpan = useMapped ? dataLocation.MappedFileSpan : dataLocation.OriginalFileSpan;
-
-            var startLine = fileSpan?.StartLinePosition.Line ?? 0;
-            var endLine = fileSpan?.EndLinePosition.Line ?? 0;
+            var fileSpan = useMapped && dataLocation.MappedFileSpan != null ? dataLocation.MappedFileSpan.Value : dataLocation.OriginalFileSpan;
+
+            var startLine = fileSpan.StartLinePosition.Line;
+            var endLine = fileSpan.EndLinePosition.Line;
 
             // Make sure the starting columns are never negative.
-            var startColumn = Math.Max(fileSpan?.StartLinePosition.Character ?? 0, 0);
-            var endColumn = Math.Max(fileSpan?.EndLinePosition.Character ?? 0, 0);
-=======
-            var startLine = (useMapped ? dataLocation.MappedStartLine : dataLocation.OriginalStartLine);
-            var endLine = (useMapped ? dataLocation.MappedEndLine : dataLocation.OriginalEndLine);
-
-            // Make sure the starting columns are never negative.
-            var startColumn = Math.Max((useMapped ? dataLocation.MappedStartColumn : dataLocation.OriginalStartColumn), 0);
-            var endColumn = Math.Max((useMapped ? dataLocation.MappedEndColumn : dataLocation.OriginalEndColumn), 0);
->>>>>>> e1a5ec3a
+            var startColumn = Math.Max(fileSpan.StartLinePosition.Character, 0);
+            var endColumn = Math.Max(fileSpan.EndLinePosition.Character, 0);
 
             if (startLine < 0)
             {
@@ -353,33 +322,34 @@
 
         private static DiagnosticDataLocation CreateLocation(TextDocument? document, Location location)
         {
-            GetLocationInfo(document, location, out var sourceSpan, out var originalLineInfo, out var mappedLineInfo);
-
-<<<<<<< HEAD
-            return new DiagnosticDataLocation(document.Id, sourceSpan, originalLineInfo,
-                mappedLineInfo.GetMappedFilePathIfExist() == null ? null : mappedLineInfo);
-=======
-            var mappedStartLine = mappedLineInfo.StartLinePosition.Line;
-            var mappedStartColumn = mappedLineInfo.StartLinePosition.Character;
-            var mappedEndLine = mappedLineInfo.EndLinePosition.Line;
-            var mappedEndColumn = mappedLineInfo.EndLinePosition.Character;
-
-            var originalStartLine = originalLineInfo.StartLinePosition.Line;
-            var originalStartColumn = originalLineInfo.StartLinePosition.Character;
-            var originalEndLine = originalLineInfo.EndLinePosition.Line;
-            var originalEndColumn = originalLineInfo.EndLinePosition.Character;
+            GetLocationInfo(out var sourceSpan, out var originalLineInfo, out var mappedLineInfo);
+
+            if (!originalLineInfo.IsValid)
+                originalLineInfo = new FileLinePositionSpan(document?.FilePath ?? "", span: default);
 
             return new DiagnosticDataLocation(
-                originalLineInfo.Path,
-                document?.Id,
-                sourceSpan,
-                originalStartLine, originalStartColumn, originalEndLine, originalEndColumn,
-                mappedLineInfo.GetMappedFilePathIfExist(), mappedStartLine, mappedStartColumn, mappedEndLine, mappedEndColumn);
->>>>>>> e1a5ec3a
+                originalLineInfo, document?.Id, sourceSpan, mappedLineInfo);
+
+            void GetLocationInfo(out TextSpan sourceSpan, out FileLinePositionSpan originalLineInfo, out FileLinePositionSpan mappedLineInfo)
+            {
+                var diagnosticSpanMappingService = document?.Project.Solution.Services.GetService<IWorkspaceVenusSpanMappingService>();
+                if (document != null && diagnosticSpanMappingService != null)
+                {
+                    diagnosticSpanMappingService.GetAdjustedDiagnosticSpan(document.Id, location, out sourceSpan, out originalLineInfo, out mappedLineInfo);
+                }
+                else
+                {
+                    sourceSpan = location.SourceSpan;
+                    originalLineInfo = location.GetLineSpan();
+                    mappedLineInfo = location.GetMappedLineSpan();
+                }
+            }
         }
 
         public static DiagnosticData Create(Solution solution, Diagnostic diagnostic, Project? project)
-            => Create(diagnostic, project?.Id, project?.Language, location: new DiagnosticDataLocation(project?.FilePath ?? solution.FilePath ?? ""), additionalLocations: default, additionalProperties: null);
+            => Create(diagnostic, project?.Id, project?.Language,
+                location: new DiagnosticDataLocation(new FileLinePositionSpan(project?.FilePath ?? solution.FilePath ?? "", span: default)),
+                additionalLocations: default, additionalProperties: null);
 
         public static DiagnosticData Create(Diagnostic diagnostic, TextDocument document)
         {
@@ -521,20 +491,6 @@
             }
         }
 
-        private static void GetLocationInfo(TextDocument? document, Location location, out TextSpan sourceSpan, out FileLinePositionSpan originalLineInfo, out FileLinePositionSpan mappedLineInfo)
-        {
-            var diagnosticSpanMappingService = document?.Project.Solution.Services.GetService<IWorkspaceVenusSpanMappingService>();
-            if (document != null && diagnosticSpanMappingService != null)
-            {
-                diagnosticSpanMappingService.GetAdjustedDiagnosticSpan(document.Id, location, out sourceSpan, out originalLineInfo, out mappedLineInfo);
-                return;
-            }
-
-            sourceSpan = location.SourceSpan;
-            originalLineInfo = location.GetLineSpan();
-            mappedLineInfo = location.GetMappedLineSpan();
-        }
-
         /// <summary>
         /// Returns true if the diagnostic was generated by an explicit build, not live analysis.
         /// </summary>
