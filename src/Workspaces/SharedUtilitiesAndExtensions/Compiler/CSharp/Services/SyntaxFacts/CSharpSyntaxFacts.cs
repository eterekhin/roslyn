﻿// Licensed to the .NET Foundation under one or more agreements.
// The .NET Foundation licenses this file to you under the MIT license.
// See the LICENSE file in the project root for more information.

using System;
using System.Collections.Generic;
using System.Collections.Immutable;
using System.Diagnostics;
using System.Diagnostics.CodeAnalysis;
using System.Linq;
using System.Text;
using System.Threading;
using Microsoft.CodeAnalysis.CSharp.Extensions;
using Microsoft.CodeAnalysis.CSharp.Syntax;
using Microsoft.CodeAnalysis.LanguageServices;
using Microsoft.CodeAnalysis.PooledObjects;
using Microsoft.CodeAnalysis.Shared.Extensions;
using Microsoft.CodeAnalysis.Text;
using Roslyn.Utilities;

#if CODE_STYLE
using Microsoft.CodeAnalysis.Internal.Editing;
#else
using Microsoft.CodeAnalysis.Editing;
#endif

namespace Microsoft.CodeAnalysis.CSharp.LanguageServices
{
    internal class CSharpSyntaxFacts : AbstractSyntaxFacts, ISyntaxFacts
    {
        internal static readonly CSharpSyntaxFacts Instance = new CSharpSyntaxFacts();

        protected CSharpSyntaxFacts()
        {
        }

        public bool IsCaseSensitive => true;

        public StringComparer StringComparer { get; } = StringComparer.Ordinal;

        public SyntaxTrivia ElasticMarker
            => SyntaxFactory.ElasticMarker;

        public SyntaxTrivia ElasticCarriageReturnLineFeed
            => SyntaxFactory.ElasticCarriageReturnLineFeed;

        public override ISyntaxKinds SyntaxKinds { get; } = CSharpSyntaxKinds.Instance;

        protected override IDocumentationCommentService DocumentationCommentService
            => CSharpDocumentationCommentService.Instance;

        public bool SupportsIndexingInitializer(ParseOptions options)
            => ((CSharpParseOptions)options).LanguageVersion >= LanguageVersion.CSharp6;

        public bool SupportsThrowExpression(ParseOptions options)
            => ((CSharpParseOptions)options).LanguageVersion >= LanguageVersion.CSharp7;

        public bool SupportsLocalFunctionDeclaration(ParseOptions options)
            => ((CSharpParseOptions)options).LanguageVersion >= LanguageVersion.CSharp7;

        public SyntaxToken ParseToken(string text)
            => SyntaxFactory.ParseToken(text);

        public SyntaxTriviaList ParseLeadingTrivia(string text)
            => SyntaxFactory.ParseLeadingTrivia(text);

        public bool IsVerbatimIdentifier(SyntaxToken token)
            => token.IsVerbatimIdentifier();

        public bool IsOperator(SyntaxToken token)
        {
            var kind = token.Kind();

            return
                (SyntaxFacts.IsAnyUnaryExpression(kind) &&
                    (token.Parent is PrefixUnaryExpressionSyntax || token.Parent is PostfixUnaryExpressionSyntax || token.Parent is OperatorDeclarationSyntax)) ||
                (SyntaxFacts.IsBinaryExpression(kind) && (token.Parent is BinaryExpressionSyntax || token.Parent is OperatorDeclarationSyntax)) ||
                (SyntaxFacts.IsAssignmentExpressionOperatorToken(kind) && token.Parent is AssignmentExpressionSyntax);
        }

        public bool IsReservedKeyword(SyntaxToken token)
            => SyntaxFacts.IsReservedKeyword(token.Kind());

        public bool IsContextualKeyword(SyntaxToken token)
            => SyntaxFacts.IsContextualKeyword(token.Kind());

        public bool IsPreprocessorKeyword(SyntaxToken token)
            => SyntaxFacts.IsPreprocessorKeyword(token.Kind());

        public bool IsEntirelyWithinStringOrCharOrNumericLiteral(SyntaxTree syntaxTree, int position, CancellationToken cancellationToken)
        {
            if (syntaxTree == null)
            {
                return false;
            }

            return syntaxTree.IsEntirelyWithinStringOrCharLiteral(position, cancellationToken);
        }

        public bool IsDirective(SyntaxNode node)
            => node is DirectiveTriviaSyntax;

        public bool TryGetExternalSourceInfo(SyntaxNode node, out ExternalSourceInfo info)
        {
            if (node is LineDirectiveTriviaSyntax lineDirective)
            {
                if (lineDirective.Line.Kind() == SyntaxKind.DefaultKeyword)
                {
                    info = new ExternalSourceInfo(null, ends: true);
                    return true;
                }
                else if (lineDirective.Line.Kind() == SyntaxKind.NumericLiteralToken &&
                    lineDirective.Line.Value is int)
                {
                    info = new ExternalSourceInfo((int)lineDirective.Line.Value, false);
                    return true;
                }
            }

            info = default;
            return false;
        }

        public bool IsRightSideOfQualifiedName(SyntaxNode node)
        {
            var name = node as SimpleNameSyntax;
            return name.IsRightSideOfQualifiedName();
        }

#nullable enable
        public bool IsNameOfMemberAccessExpression([NotNullWhen(true)] SyntaxNode? node)
        {
            var name = node as SimpleNameSyntax;
            return name.IsMemberAccessExpressionName();
        }
#nullable restore

        public bool IsObjectCreationExpressionType(SyntaxNode node)
            => node.IsParentKind(SyntaxKind.ObjectCreationExpression, out ObjectCreationExpressionSyntax objectCreation) &&
               objectCreation.Type == node;

        public bool IsAttributeName(SyntaxNode node)
            => SyntaxFacts.IsAttributeName(node);

        public bool IsAnonymousFunction(SyntaxNode node)
        {
            return node is ParenthesizedLambdaExpressionSyntax ||
                node is SimpleLambdaExpressionSyntax ||
                node is AnonymousMethodExpressionSyntax;
        }

        public bool IsNamedParameter(SyntaxNode node)
            => node.CheckParent<NameColonSyntax>(p => p.Name == node);

        public SyntaxToken? GetNameOfParameter(SyntaxNode node)
            => (node as ParameterSyntax)?.Identifier;

        public SyntaxNode GetDefaultOfParameter(SyntaxNode node)
            => (node as ParameterSyntax)?.Default;

        public SyntaxNode GetParameterList(SyntaxNode node)
            => node.GetParameterList();

        public SyntaxToken GetIdentifierOfGenericName(SyntaxNode genericName)
        {
            return genericName is GenericNameSyntax csharpGenericName
                ? csharpGenericName.Identifier
                : default;
        }

        public bool IsUsingDirectiveName(SyntaxNode node)
            => node.IsParentKind(SyntaxKind.UsingDirective, out UsingDirectiveSyntax usingDirective) &&
               usingDirective.Name == node;

        public bool IsUsingAliasDirective(SyntaxNode node)
            => node is UsingDirectiveSyntax usingDirectiveNode && usingDirectiveNode.Alias != null;

        public bool IsDeconstructionForEachStatement(SyntaxNode node)
            => node is ForEachVariableStatementSyntax;

        public bool IsDeconstructionAssignment(SyntaxNode node)
            => node is AssignmentExpressionSyntax assignment && assignment.IsDeconstruction();

        public Location GetDeconstructionReferenceLocation(SyntaxNode node)
        {
            return node switch
            {
                AssignmentExpressionSyntax assignment => assignment.Left.GetLocation(),
                ForEachVariableStatementSyntax @foreach => @foreach.Variable.GetLocation(),
                _ => throw ExceptionUtilities.UnexpectedValue(node.Kind()),
            };
        }

        public bool IsStatement(SyntaxNode node)
           => node is StatementSyntax;

        public bool IsExecutableStatement(SyntaxNode node)
            => node is StatementSyntax;

        public bool IsMethodBody(SyntaxNode node)
        {
            if (node is BlockSyntax ||
                node is ArrowExpressionClauseSyntax)
            {
                return node.Parent is BaseMethodDeclarationSyntax ||
                       node.Parent is AccessorDeclarationSyntax;
            }

            return false;
        }

        public SyntaxNode GetExpressionOfReturnStatement(SyntaxNode node)
            => (node as ReturnStatementSyntax)?.Expression;

        public bool IsThisConstructorInitializer(SyntaxToken token)
            => token.Parent.IsKind(SyntaxKind.ThisConstructorInitializer, out ConstructorInitializerSyntax constructorInit) &&
               constructorInit.ThisOrBaseKeyword == token;

        public bool IsBaseConstructorInitializer(SyntaxToken token)
            => token.Parent.IsKind(SyntaxKind.BaseConstructorInitializer, out ConstructorInitializerSyntax constructorInit) &&
               constructorInit.ThisOrBaseKeyword == token;

        public bool IsQueryKeyword(SyntaxToken token)
        {
            switch (token.Kind())
            {
                case SyntaxKind.FromKeyword:
                case SyntaxKind.JoinKeyword:
                case SyntaxKind.LetKeyword:
                case SyntaxKind.OrderByKeyword:
                case SyntaxKind.WhereKeyword:
                case SyntaxKind.OnKeyword:
                case SyntaxKind.EqualsKeyword:
                case SyntaxKind.InKeyword:
                    return token.Parent is QueryClauseSyntax;
                case SyntaxKind.ByKeyword:
                case SyntaxKind.GroupKeyword:
                case SyntaxKind.SelectKeyword:
                    return token.Parent is SelectOrGroupClauseSyntax;
                case SyntaxKind.AscendingKeyword:
                case SyntaxKind.DescendingKeyword:
                    return token.Parent is OrderingSyntax;
                case SyntaxKind.IntoKeyword:
                    return token.Parent.IsKind(SyntaxKind.JoinIntoClause, SyntaxKind.QueryContinuation);
                default:
                    return false;
            }
        }

        public bool IsThrowExpression(SyntaxNode node)
            => node.Kind() == SyntaxKind.ThrowExpression;

        public bool IsPredefinedType(SyntaxToken token)
            => TryGetPredefinedType(token, out var actualType) && actualType != PredefinedType.None;

        public bool IsPredefinedType(SyntaxToken token, PredefinedType type)
            => TryGetPredefinedType(token, out var actualType) && actualType == type;

        public bool TryGetPredefinedType(SyntaxToken token, out PredefinedType type)
        {
            type = GetPredefinedType(token);
            return type != PredefinedType.None;
        }

        private PredefinedType GetPredefinedType(SyntaxToken token)
        {
            return (SyntaxKind)token.RawKind switch
            {
                SyntaxKind.BoolKeyword => PredefinedType.Boolean,
                SyntaxKind.ByteKeyword => PredefinedType.Byte,
                SyntaxKind.SByteKeyword => PredefinedType.SByte,
                SyntaxKind.IntKeyword => PredefinedType.Int32,
                SyntaxKind.UIntKeyword => PredefinedType.UInt32,
                SyntaxKind.ShortKeyword => PredefinedType.Int16,
                SyntaxKind.UShortKeyword => PredefinedType.UInt16,
                SyntaxKind.LongKeyword => PredefinedType.Int64,
                SyntaxKind.ULongKeyword => PredefinedType.UInt64,
                SyntaxKind.FloatKeyword => PredefinedType.Single,
                SyntaxKind.DoubleKeyword => PredefinedType.Double,
                SyntaxKind.DecimalKeyword => PredefinedType.Decimal,
                SyntaxKind.StringKeyword => PredefinedType.String,
                SyntaxKind.CharKeyword => PredefinedType.Char,
                SyntaxKind.ObjectKeyword => PredefinedType.Object,
                SyntaxKind.VoidKeyword => PredefinedType.Void,
                _ => PredefinedType.None,
            };
        }

        public bool IsPredefinedOperator(SyntaxToken token)
            => TryGetPredefinedOperator(token, out var actualOperator) && actualOperator != PredefinedOperator.None;

        public bool IsPredefinedOperator(SyntaxToken token, PredefinedOperator op)
            => TryGetPredefinedOperator(token, out var actualOperator) && actualOperator == op;

        public bool TryGetPredefinedOperator(SyntaxToken token, out PredefinedOperator op)
        {
            op = GetPredefinedOperator(token);
            return op != PredefinedOperator.None;
        }

        private PredefinedOperator GetPredefinedOperator(SyntaxToken token)
        {
            switch ((SyntaxKind)token.RawKind)
            {
                case SyntaxKind.PlusToken:
                case SyntaxKind.PlusEqualsToken:
                    return PredefinedOperator.Addition;

                case SyntaxKind.MinusToken:
                case SyntaxKind.MinusEqualsToken:
                    return PredefinedOperator.Subtraction;

                case SyntaxKind.AmpersandToken:
                case SyntaxKind.AmpersandEqualsToken:
                    return PredefinedOperator.BitwiseAnd;

                case SyntaxKind.BarToken:
                case SyntaxKind.BarEqualsToken:
                    return PredefinedOperator.BitwiseOr;

                case SyntaxKind.MinusMinusToken:
                    return PredefinedOperator.Decrement;

                case SyntaxKind.PlusPlusToken:
                    return PredefinedOperator.Increment;

                case SyntaxKind.SlashToken:
                case SyntaxKind.SlashEqualsToken:
                    return PredefinedOperator.Division;

                case SyntaxKind.EqualsEqualsToken:
                    return PredefinedOperator.Equality;

                case SyntaxKind.CaretToken:
                case SyntaxKind.CaretEqualsToken:
                    return PredefinedOperator.ExclusiveOr;

                case SyntaxKind.GreaterThanToken:
                    return PredefinedOperator.GreaterThan;

                case SyntaxKind.GreaterThanEqualsToken:
                    return PredefinedOperator.GreaterThanOrEqual;

                case SyntaxKind.ExclamationEqualsToken:
                    return PredefinedOperator.Inequality;

                case SyntaxKind.LessThanLessThanToken:
                case SyntaxKind.LessThanLessThanEqualsToken:
                    return PredefinedOperator.LeftShift;

                case SyntaxKind.LessThanEqualsToken:
                    return PredefinedOperator.LessThanOrEqual;

                case SyntaxKind.AsteriskToken:
                case SyntaxKind.AsteriskEqualsToken:
                    return PredefinedOperator.Multiplication;

                case SyntaxKind.PercentToken:
                case SyntaxKind.PercentEqualsToken:
                    return PredefinedOperator.Modulus;

                case SyntaxKind.ExclamationToken:
                case SyntaxKind.TildeToken:
                    return PredefinedOperator.Complement;

                case SyntaxKind.GreaterThanGreaterThanToken:
                case SyntaxKind.GreaterThanGreaterThanEqualsToken:
                    return PredefinedOperator.RightShift;
            }

            return PredefinedOperator.None;
        }

        public string GetText(int kind)
            => SyntaxFacts.GetText((SyntaxKind)kind);

        public bool IsIdentifierStartCharacter(char c)
            => SyntaxFacts.IsIdentifierStartCharacter(c);

        public bool IsIdentifierPartCharacter(char c)
            => SyntaxFacts.IsIdentifierPartCharacter(c);

        public bool IsIdentifierEscapeCharacter(char c)
            => c == '@';

        public bool IsValidIdentifier(string identifier)
        {
            var token = SyntaxFactory.ParseToken(identifier);
            return this.IsIdentifier(token) && !token.ContainsDiagnostics && token.ToString().Length == identifier.Length;
        }

        public bool IsVerbatimIdentifier(string identifier)
        {
            var token = SyntaxFactory.ParseToken(identifier);
            return this.IsIdentifier(token) && !token.ContainsDiagnostics && token.ToString().Length == identifier.Length && token.IsVerbatimIdentifier();
        }

        public bool IsTypeCharacter(char c) => false;

        public bool IsStartOfUnicodeEscapeSequence(char c)
            => c == '\\';

        public bool IsLiteral(SyntaxToken token)
        {
            switch (token.Kind())
            {
                case SyntaxKind.NumericLiteralToken:
                case SyntaxKind.CharacterLiteralToken:
                case SyntaxKind.StringLiteralToken:
                case SyntaxKind.NullKeyword:
                case SyntaxKind.TrueKeyword:
                case SyntaxKind.FalseKeyword:
                case SyntaxKind.InterpolatedStringStartToken:
                case SyntaxKind.InterpolatedStringEndToken:
                case SyntaxKind.InterpolatedVerbatimStringStartToken:
                case SyntaxKind.InterpolatedStringTextToken:
                    return true;
                default:
                    return false;
            }
        }

        public bool IsStringLiteralOrInterpolatedStringLiteral(SyntaxToken token)
            => token.IsKind(SyntaxKind.StringLiteralToken, SyntaxKind.InterpolatedStringTextToken);

        public bool IsNumericLiteralExpression(SyntaxNode node)
            => node?.IsKind(SyntaxKind.NumericLiteralExpression) == true;

        public bool IsTypeNamedVarInVariableOrFieldDeclaration(SyntaxToken token, SyntaxNode parent)
        {
            var typedToken = token;
            var typedParent = parent;

            if (typedParent.IsKind(SyntaxKind.IdentifierName))
            {
                TypeSyntax declaredType = null;
                if (typedParent.IsParentKind(SyntaxKind.VariableDeclaration, out VariableDeclarationSyntax varDecl))
                {
                    declaredType = varDecl.Type;
                }
                else if (typedParent.IsParentKind(SyntaxKind.FieldDeclaration, out FieldDeclarationSyntax fieldDecl))
                {
                    declaredType = fieldDecl.Declaration.Type;
                }

                return declaredType == typedParent && typedToken.ValueText == "var";
            }

            return false;
        }

        public bool IsTypeNamedDynamic(SyntaxToken token, SyntaxNode parent)
        {

            if (parent is ExpressionSyntax typedParent)
            {
                if (SyntaxFacts.IsInTypeOnlyContext(typedParent) &&
                    typedParent.IsKind(SyntaxKind.IdentifierName) &&
                    token.ValueText == "dynamic")
                {
                    return true;
                }
            }

            return false;
        }

        public bool IsBindableToken(SyntaxToken token)
        {
            if (this.IsWord(token) || this.IsLiteral(token) || this.IsOperator(token))
            {
                switch ((SyntaxKind)token.RawKind)
                {
                    case SyntaxKind.DelegateKeyword:
                    case SyntaxKind.VoidKeyword:
                        return false;
                }

                return true;
            }

            // In the order by clause a comma might be bound to ThenBy or ThenByDescending
            if (token.Kind() == SyntaxKind.CommaToken && token.Parent.Kind() == SyntaxKind.OrderByClause)
            {
                return true;
            }

            return false;
        }

        public void GetPartsOfConditionalAccessExpression(
            SyntaxNode node, out SyntaxNode expression, out SyntaxToken operatorToken, out SyntaxNode whenNotNull)
        {
            var conditionalAccess = (ConditionalAccessExpressionSyntax)node;
            expression = conditionalAccess.Expression;
            operatorToken = conditionalAccess.OperatorToken;
            whenNotNull = conditionalAccess.WhenNotNull;
        }

        public bool IsPostfixUnaryExpression(SyntaxNode node)
            => node is PostfixUnaryExpressionSyntax;

#nullable enable
        public bool IsMemberBindingExpression([NotNullWhen(true)] SyntaxNode? node)
            => node is MemberBindingExpressionSyntax;
#nullable restore

        public bool IsPointerMemberAccessExpression(SyntaxNode node)
            => (node as MemberAccessExpressionSyntax)?.Kind() == SyntaxKind.PointerMemberAccessExpression;

        public void GetNameAndArityOfSimpleName(SyntaxNode node, out string name, out int arity)
        {
            name = null;
            arity = 0;

            if (node is SimpleNameSyntax simpleName)
            {
                name = simpleName.Identifier.ValueText;
                arity = simpleName.Arity;
            }
        }

        public bool LooksGeneric(SyntaxNode simpleName)
            => simpleName.IsKind(SyntaxKind.GenericName) ||
               simpleName.GetLastToken().GetNextToken().Kind() == SyntaxKind.LessThanToken;

        public SyntaxNode GetTargetOfMemberBinding(SyntaxNode node)
            => (node as MemberBindingExpressionSyntax).GetParentConditionalAccessExpression()?.Expression;

        public SyntaxNode GetExpressionOfMemberAccessExpression(SyntaxNode node, bool allowImplicitTarget)
            => (node as MemberAccessExpressionSyntax)?.Expression;

        public void GetPartsOfElementAccessExpression(SyntaxNode node, out SyntaxNode expression, out SyntaxNode argumentList)
        {
            var elementAccess = node as ElementAccessExpressionSyntax;
            expression = elementAccess?.Expression;
            argumentList = elementAccess?.ArgumentList;
        }

        public SyntaxNode GetExpressionOfInterpolation(SyntaxNode node)
            => (node as InterpolationSyntax)?.Expression;

        public bool IsInStaticContext(SyntaxNode node)
            => node.IsInStaticContext();

        public bool IsInNamespaceOrTypeContext(SyntaxNode node)
            => SyntaxFacts.IsInNamespaceOrTypeContext(node as ExpressionSyntax);

        public bool IsBaseTypeList(SyntaxNode node)
            => node.IsKind(SyntaxKind.BaseList);

        public SyntaxNode GetExpressionOfArgument(SyntaxNode node)
            => ((ArgumentSyntax)node).Expression;

        public RefKind GetRefKindOfArgument(SyntaxNode node)
            => (node as ArgumentSyntax).GetRefKind();

        public bool IsArgument(SyntaxNode node)
            => node.IsKind(SyntaxKind.Argument);

        public bool IsSimpleArgument(SyntaxNode node)
        {
            return node is ArgumentSyntax argument &&
                   argument.RefOrOutKeyword.Kind() == SyntaxKind.None &&
                   argument.NameColon == null;
        }

        public bool IsInConstantContext(SyntaxNode node)
            => (node as ExpressionSyntax).IsInConstantContext();

        public bool IsInConstructor(SyntaxNode node)
            => node.GetAncestor<ConstructorDeclarationSyntax>() != null;

        public bool IsUnsafeContext(SyntaxNode node)
            => node.IsUnsafeContext();

        public SyntaxNode GetNameOfAttribute(SyntaxNode node)
            => ((AttributeSyntax)node).Name;

        public SyntaxNode GetExpressionOfParenthesizedExpression(SyntaxNode node)
            => ((ParenthesizedExpressionSyntax)node).Expression;

        public bool IsAttributeNamedArgumentIdentifier(SyntaxNode node)
            => (node as IdentifierNameSyntax).IsAttributeNamedArgumentIdentifier();

        public SyntaxNode GetContainingTypeDeclaration(SyntaxNode root, int position)
        {
            if (root == null)
            {
                throw new ArgumentNullException(nameof(root));
            }

            if (position < 0 || position > root.Span.End)
            {
                throw new ArgumentOutOfRangeException(nameof(position));
            }

            return root
                .FindToken(position)
                .GetAncestors<SyntaxNode>()
                .FirstOrDefault(n => n is BaseTypeDeclarationSyntax || n is DelegateDeclarationSyntax);
        }

        public SyntaxNode GetContainingVariableDeclaratorOfFieldDeclaration(SyntaxNode node)
            => throw ExceptionUtilities.Unreachable;

        public SyntaxToken FindTokenOnLeftOfPosition(
            SyntaxNode node, int position, bool includeSkipped, bool includeDirectives, bool includeDocumentationComments)
        {
            return node.FindTokenOnLeftOfPosition(position, includeSkipped, includeDirectives, includeDocumentationComments);
        }

        public SyntaxToken FindTokenOnRightOfPosition(
            SyntaxNode node, int position, bool includeSkipped, bool includeDirectives, bool includeDocumentationComments)
        {
            return node.FindTokenOnRightOfPosition(position, includeSkipped, includeDirectives, includeDocumentationComments);
        }

        public bool IsNameOfSubpattern(SyntaxNode node)
            => node.IsKind(SyntaxKind.IdentifierName) &&
               node.IsParentKind(SyntaxKind.NameColon) &&
               node.Parent.IsParentKind(SyntaxKind.Subpattern);

        public bool IsPropertyPatternClause(SyntaxNode node)
            => node.Kind() == SyntaxKind.PropertyPatternClause;

        public bool IsObjectInitializerNamedAssignmentIdentifier(SyntaxNode node)
            => IsObjectInitializerNamedAssignmentIdentifier(node, out _);

        public bool IsObjectInitializerNamedAssignmentIdentifier(
            SyntaxNode node, out SyntaxNode initializedInstance)
        {
            initializedInstance = null;
            if (node is IdentifierNameSyntax identifier &&
                identifier.IsLeftSideOfAssignExpression() &&
                identifier.Parent.IsParentKind(SyntaxKind.ObjectInitializerExpression))
            {
                var objectInitializer = identifier.Parent.Parent;
                if (objectInitializer.IsParentKind(SyntaxKind.ObjectCreationExpression))
                {
                    initializedInstance = objectInitializer.Parent;
                    return true;
                }
                else if (objectInitializer.IsParentKind(SyntaxKind.SimpleAssignmentExpression, out AssignmentExpressionSyntax assignment))
                {
                    initializedInstance = assignment.Left;
                    return true;
                }
            }

            return false;
        }

        public bool IsElementAccessExpression(SyntaxNode node)
            => node.Kind() == SyntaxKind.ElementAccessExpression;

        public SyntaxNode ConvertToSingleLine(SyntaxNode node, bool useElasticTrivia = false)
            => node.ConvertToSingleLine(useElasticTrivia);

        public void GetPartsOfParenthesizedExpression(
            SyntaxNode node, out SyntaxToken openParen, out SyntaxNode expression, out SyntaxToken closeParen)
        {
            var parenthesizedExpression = (ParenthesizedExpressionSyntax)node;
            openParen = parenthesizedExpression.OpenParenToken;
            expression = parenthesizedExpression.Expression;
            closeParen = parenthesizedExpression.CloseParenToken;
        }

        public bool IsIndexerMemberCRef(SyntaxNode node)
            => node.Kind() == SyntaxKind.IndexerMemberCref;

        public SyntaxNode GetContainingMemberDeclaration(SyntaxNode root, int position, bool useFullSpan = true)
        {
            Contract.ThrowIfNull(root, "root");
            Contract.ThrowIfTrue(position < 0 || position > root.FullSpan.End, "position");

            var end = root.FullSpan.End;
            if (end == 0)
            {
                // empty file
                return null;
            }

            // make sure position doesn't touch end of root
            position = Math.Min(position, end - 1);

            var node = root.FindToken(position).Parent;
            while (node != null)
            {
                if (useFullSpan || node.Span.Contains(position))
                {
                    var kind = node.Kind();
                    if ((kind != SyntaxKind.GlobalStatement) && (kind != SyntaxKind.IncompleteMember) && (node is MemberDeclarationSyntax))
                    {
                        return node;
                    }
                }

                node = node.Parent;
            }

            return null;
        }

        public bool IsMethodLevelMember(SyntaxNode node)
        {
            return node is BaseMethodDeclarationSyntax ||
                node is BasePropertyDeclarationSyntax ||
                node is EnumMemberDeclarationSyntax ||
                node is BaseFieldDeclarationSyntax;
        }

        public bool IsTopLevelNodeWithMembers(SyntaxNode node)
        {
            return node is NamespaceDeclarationSyntax ||
                   node is TypeDeclarationSyntax ||
                   node is EnumDeclarationSyntax;
        }

        private const string dotToken = ".";

        public string GetDisplayName(SyntaxNode node, DisplayNameOptions options, string rootNamespace = null)
        {
            if (node == null)
            {
                return string.Empty;
            }

            var pooled = PooledStringBuilder.GetInstance();
            var builder = pooled.Builder;

            // return type
            var memberDeclaration = node as MemberDeclarationSyntax;
            if ((options & DisplayNameOptions.IncludeType) != 0)
            {
                var type = memberDeclaration.GetMemberType();
                if (type != null && !type.IsMissing)
                {
                    builder.Append(type);
                    builder.Append(' ');
                }
            }

            var names = ArrayBuilder<string>.GetInstance();
            // containing type(s)
            var parent = node.GetAncestor<TypeDeclarationSyntax>() ?? node.Parent;
            while (parent is TypeDeclarationSyntax)
            {
                names.Push(GetName(parent, options));
                parent = parent.Parent;
            }

            // containing namespace(s) in source (if any)
            if ((options & DisplayNameOptions.IncludeNamespaces) != 0)
            {
                while (parent != null && parent.Kind() == SyntaxKind.NamespaceDeclaration)
                {
                    names.Add(GetName(parent, options));
                    parent = parent.Parent;
                }
            }

            while (!names.IsEmpty())
            {
                var name = names.Pop();
                if (name != null)
                {
                    builder.Append(name);
                    builder.Append(dotToken);
                }
            }

            // name (including generic type parameters)
            builder.Append(GetName(node, options));

            // parameter list (if any)
            if ((options & DisplayNameOptions.IncludeParameters) != 0)
            {
                builder.Append(memberDeclaration.GetParameterList());
            }

            return pooled.ToStringAndFree();
        }

        private static string GetName(SyntaxNode node, DisplayNameOptions options)
        {
            const string missingTokenPlaceholder = "?";

            switch (node.Kind())
            {
                case SyntaxKind.CompilationUnit:
                    return null;
                case SyntaxKind.IdentifierName:
                    var identifier = ((IdentifierNameSyntax)node).Identifier;
                    return identifier.IsMissing ? missingTokenPlaceholder : identifier.Text;
                case SyntaxKind.IncompleteMember:
                    return missingTokenPlaceholder;
                case SyntaxKind.NamespaceDeclaration:
                    return GetName(((NamespaceDeclarationSyntax)node).Name, options);
                case SyntaxKind.QualifiedName:
                    var qualified = (QualifiedNameSyntax)node;
                    return GetName(qualified.Left, options) + dotToken + GetName(qualified.Right, options);
            }

            string name = null;
            if (node is MemberDeclarationSyntax memberDeclaration)
            {
                if (memberDeclaration.Kind() == SyntaxKind.ConversionOperatorDeclaration)
                {
                    name = (memberDeclaration as ConversionOperatorDeclarationSyntax)?.Type.ToString();
                }
                else
                {
                    var nameToken = memberDeclaration.GetNameToken();
                    if (nameToken != default)
                    {
                        name = nameToken.IsMissing ? missingTokenPlaceholder : nameToken.Text;
                        if (memberDeclaration.Kind() == SyntaxKind.DestructorDeclaration)
                        {
                            name = "~" + name;
                        }
                        if ((options & DisplayNameOptions.IncludeTypeParameters) != 0)
                        {
                            var pooled = PooledStringBuilder.GetInstance();
                            var builder = pooled.Builder;
                            builder.Append(name);
                            AppendTypeParameterList(builder, memberDeclaration.GetTypeParameterList());
                            name = pooled.ToStringAndFree();
                        }
                    }
                    else
                    {
                        Debug.Assert(memberDeclaration.Kind() == SyntaxKind.IncompleteMember);
                        name = "?";
                    }
                }
            }
            else
            {
                if (node is VariableDeclaratorSyntax fieldDeclarator)
                {
                    var nameToken = fieldDeclarator.Identifier;
                    if (nameToken != default)
                    {
                        name = nameToken.IsMissing ? missingTokenPlaceholder : nameToken.Text;
                    }
                }
            }
            Debug.Assert(name != null, "Unexpected node type " + node.Kind());
            return name;
        }

        private static void AppendTypeParameterList(StringBuilder builder, TypeParameterListSyntax typeParameterList)
        {
            if (typeParameterList != null && typeParameterList.Parameters.Count > 0)
            {
                builder.Append('<');
                builder.Append(typeParameterList.Parameters[0].Identifier.ValueText);
                for (var i = 1; i < typeParameterList.Parameters.Count; i++)
                {
                    builder.Append(", ");
                    builder.Append(typeParameterList.Parameters[i].Identifier.ValueText);
                }
                builder.Append('>');
            }
        }

        public List<SyntaxNode> GetMethodLevelMembers(SyntaxNode root)
        {
            var list = new List<SyntaxNode>();
            AppendMethodLevelMembers(root, list);
            return list;
        }

        public bool IsClassDeclaration(SyntaxNode node)
            => node?.Kind() == SyntaxKind.ClassDeclaration;

        public bool IsNamespaceDeclaration(SyntaxNode node)
            => node?.Kind() == SyntaxKind.NamespaceDeclaration;

        public SyntaxList<SyntaxNode> GetMembersOfTypeDeclaration(SyntaxNode typeDeclaration)
            => ((TypeDeclarationSyntax)typeDeclaration).Members;

        public SyntaxList<SyntaxNode> GetMembersOfNamespaceDeclaration(SyntaxNode namespaceDeclaration)
            => ((NamespaceDeclarationSyntax)namespaceDeclaration).Members;

        public SyntaxList<SyntaxNode> GetMembersOfCompilationUnit(SyntaxNode compilationUnit)
            => ((CompilationUnitSyntax)compilationUnit).Members;

        private void AppendMethodLevelMembers(SyntaxNode node, List<SyntaxNode> list)
        {
            foreach (var member in node.GetMembers())
            {
                if (IsTopLevelNodeWithMembers(member))
                {
                    AppendMethodLevelMembers(member, list);
                    continue;
                }

                if (IsMethodLevelMember(member))
                {
                    list.Add(member);
                }
            }
        }

        public TextSpan GetMemberBodySpanForSpeculativeBinding(SyntaxNode node)
        {
            if (node.Span.IsEmpty)
            {
                return default;
            }

            var member = GetContainingMemberDeclaration(node, node.SpanStart);
            if (member == null)
            {
                return default;
            }

            // TODO: currently we only support method for now
            if (member is BaseMethodDeclarationSyntax method)
            {
                if (method.Body == null)
                {
                    return default;
                }

                return GetBlockBodySpan(method.Body);
            }

            return default;
        }

        public bool ContainsInMemberBody(SyntaxNode node, TextSpan span)
        {
            switch (node)
            {
                case ConstructorDeclarationSyntax constructor:
                    return (constructor.Body != null && GetBlockBodySpan(constructor.Body).Contains(span)) ||
                           (constructor.Initializer != null && constructor.Initializer.Span.Contains(span));
                case BaseMethodDeclarationSyntax method:
                    return method.Body != null && GetBlockBodySpan(method.Body).Contains(span);
                case BasePropertyDeclarationSyntax property:
                    return property.AccessorList != null && property.AccessorList.Span.Contains(span);
                case EnumMemberDeclarationSyntax @enum:
                    return @enum.EqualsValue != null && @enum.EqualsValue.Span.Contains(span);
                case BaseFieldDeclarationSyntax field:
                    return field.Declaration != null && field.Declaration.Span.Contains(span);
            }

            return false;
        }

        private TextSpan GetBlockBodySpan(BlockSyntax body)
            => TextSpan.FromBounds(body.OpenBraceToken.Span.End, body.CloseBraceToken.SpanStart);

        public int GetMethodLevelMemberId(SyntaxNode root, SyntaxNode node)
        {
            Debug.Assert(root.SyntaxTree == node.SyntaxTree);

            var currentId = 0;
            Contract.ThrowIfFalse(TryGetMethodLevelMember(root, (n, i) => n == node, ref currentId, out var currentNode));

            Contract.ThrowIfFalse(currentId >= 0);
            CheckMemberId(root, node, currentId);
            return currentId;
        }

        public SyntaxNode GetMethodLevelMember(SyntaxNode root, int memberId)
        {
            var currentId = 0;
            if (!TryGetMethodLevelMember(root, (n, i) => i == memberId, ref currentId, out var currentNode))
            {
                return null;
            }

            Contract.ThrowIfNull(currentNode);
            CheckMemberId(root, currentNode, memberId);
            return currentNode;
        }

        private bool TryGetMethodLevelMember(
            SyntaxNode node, Func<SyntaxNode, int, bool> predicate, ref int currentId, out SyntaxNode currentNode)
        {
            foreach (var member in node.GetMembers())
            {
                if (IsTopLevelNodeWithMembers(member))
                {
                    if (TryGetMethodLevelMember(member, predicate, ref currentId, out currentNode))
                    {
                        return true;
                    }

                    continue;
                }

                if (IsMethodLevelMember(member))
                {
                    if (predicate(member, currentId))
                    {
                        currentNode = member;
                        return true;
                    }

                    currentId++;
                }
            }

            currentNode = null;
            return false;
        }

        [Conditional("DEBUG")]
        private void CheckMemberId(SyntaxNode root, SyntaxNode node, int memberId)
        {
            var list = GetMethodLevelMembers(root);
            var index = list.IndexOf(node);

            Contract.ThrowIfFalse(index == memberId);
        }

        public SyntaxNode GetBindableParent(SyntaxToken token)
        {
            var node = token.Parent;
            while (node != null)
            {
                var parent = node.Parent;

                // If this node is on the left side of a member access expression, don't ascend 
                // further or we'll end up binding to something else.
                if (parent is MemberAccessExpressionSyntax memberAccess)
                {
                    if (memberAccess.Expression == node)
                    {
                        break;
                    }
                }

                // If this node is on the left side of a qualified name, don't ascend 
                // further or we'll end up binding to something else.
                if (parent is QualifiedNameSyntax qualifiedName)
                {
                    if (qualifiedName.Left == node)
                    {
                        break;
                    }
                }

                // If this node is on the left side of a alias-qualified name, don't ascend 
                // further or we'll end up binding to something else.
                if (parent is AliasQualifiedNameSyntax aliasQualifiedName)
                {
                    if (aliasQualifiedName.Alias == node)
                    {
                        break;
                    }
                }

                // If this node is the type of an object creation expression, return the
                // object creation expression.
                if (parent is ObjectCreationExpressionSyntax objectCreation)
                {
                    if (objectCreation.Type == node)
                    {
                        node = parent;
                        break;
                    }
                }

                // The inside of an interpolated string is treated as its own token so we
                // need to force navigation to the parent expression syntax.
                if (node is InterpolatedStringTextSyntax && parent is InterpolatedStringExpressionSyntax)
                {
                    node = parent;
                    break;
                }

                // If this node is not parented by a name, we're done.
                if (!(parent is NameSyntax name))
                {
                    break;
                }

                node = parent;
            }

            return node;
        }

        public IEnumerable<SyntaxNode> GetConstructors(SyntaxNode root, CancellationToken cancellationToken)
        {
            if (!(root is CompilationUnitSyntax compilationUnit))
            {
                return SpecializedCollections.EmptyEnumerable<SyntaxNode>();
            }

            var constructors = new List<SyntaxNode>();
            AppendConstructors(compilationUnit.Members, constructors, cancellationToken);
            return constructors;
        }

        private void AppendConstructors(SyntaxList<MemberDeclarationSyntax> members, List<SyntaxNode> constructors, CancellationToken cancellationToken)
        {
            foreach (var member in members)
            {
                cancellationToken.ThrowIfCancellationRequested();
                switch (member)
                {
                    case ConstructorDeclarationSyntax constructor:
                        constructors.Add(constructor);
                        continue;
                    case NamespaceDeclarationSyntax @namespace:
                        AppendConstructors(@namespace.Members, constructors, cancellationToken);
                        break;
                    case ClassDeclarationSyntax @class:
                        AppendConstructors(@class.Members, constructors, cancellationToken);
                        break;
                    case StructDeclarationSyntax @struct:
                        AppendConstructors(@struct.Members, constructors, cancellationToken);
                        break;
                }
            }
        }

        public bool TryGetCorrespondingOpenBrace(SyntaxToken token, out SyntaxToken openBrace)
        {
            if (token.Kind() == SyntaxKind.CloseBraceToken)
            {
                var tuple = token.Parent.GetBraces();

                openBrace = tuple.openBrace;
                return openBrace.Kind() == SyntaxKind.OpenBraceToken;
            }

            openBrace = default;
            return false;
        }

        public TextSpan GetInactiveRegionSpanAroundPosition(SyntaxTree syntaxTree, int position, CancellationToken cancellationToken)
        {
            var trivia = syntaxTree.GetRoot(cancellationToken).FindTrivia(position, findInsideTrivia: false);
            if (trivia.Kind() == SyntaxKind.DisabledTextTrivia)
            {
                return trivia.FullSpan;
            }

            var token = syntaxTree.FindTokenOrEndToken(position, cancellationToken);
            if (token.Kind() == SyntaxKind.EndOfFileToken)
            {
                var triviaList = token.LeadingTrivia;
                foreach (var triviaTok in triviaList.Reverse())
                {
                    if (triviaTok.Span.Contains(position))
                    {
                        return default;
                    }

                    if (triviaTok.Span.End < position)
                    {
                        if (!triviaTok.HasStructure)
                        {
                            return default;
                        }

                        var structure = triviaTok.GetStructure();
                        if (structure is BranchingDirectiveTriviaSyntax branch)
                        {
                            return !branch.IsActive || !branch.BranchTaken ? TextSpan.FromBounds(branch.FullSpan.Start, position) : default;
                        }
                    }
                }
            }

            return default;
        }

        public string GetNameForArgument(SyntaxNode argument)
        {
            if ((argument as ArgumentSyntax)?.NameColon != null)
            {
                return (argument as ArgumentSyntax).NameColon.Name.Identifier.ValueText;
            }

            return string.Empty;
        }

        public bool IsLeftSideOfDot(SyntaxNode node)
            => (node as ExpressionSyntax).IsLeftSideOfDot();

        public SyntaxNode GetRightSideOfDot(SyntaxNode node)
        {
            return (node as QualifiedNameSyntax)?.Right ??
                (node as MemberAccessExpressionSyntax)?.Name;
        }

        public SyntaxNode GetLeftSideOfDot(SyntaxNode node, bool allowImplicitTarget)
        {
            return (node as QualifiedNameSyntax)?.Left ??
                (node as MemberAccessExpressionSyntax)?.Expression;
        }

        public bool IsLeftSideOfExplicitInterfaceSpecifier(SyntaxNode node)
            => (node as NameSyntax).IsLeftSideOfExplicitInterfaceSpecifier();

        public bool IsLeftSideOfAssignment(SyntaxNode node)
            => (node as ExpressionSyntax).IsLeftSideOfAssignExpression();

        public bool IsLeftSideOfAnyAssignment(SyntaxNode node)
            => (node as ExpressionSyntax).IsLeftSideOfAnyAssignExpression();

        public bool IsLeftSideOfCompoundAssignment(SyntaxNode node)
            => (node as ExpressionSyntax).IsLeftSideOfCompoundAssignExpression();

        public SyntaxNode GetRightHandSideOfAssignment(SyntaxNode node)
            => (node as AssignmentExpressionSyntax)?.Right;

        public bool IsInferredAnonymousObjectMemberDeclarator(SyntaxNode node)
            => node.IsKind(SyntaxKind.AnonymousObjectMemberDeclarator, out AnonymousObjectMemberDeclaratorSyntax anonObject) &&
               anonObject.NameEquals == null;

        public bool IsOperandOfIncrementExpression(SyntaxNode node)
            => node.IsParentKind(SyntaxKind.PostIncrementExpression) ||
               node.IsParentKind(SyntaxKind.PreIncrementExpression);

        public bool IsOperandOfDecrementExpression(SyntaxNode node)
            => node.IsParentKind(SyntaxKind.PostDecrementExpression) ||
               node.IsParentKind(SyntaxKind.PreDecrementExpression);

        public bool IsOperandOfIncrementOrDecrementExpression(SyntaxNode node)
            => IsOperandOfIncrementExpression(node) || IsOperandOfDecrementExpression(node);

        public SyntaxList<SyntaxNode> GetContentsOfInterpolatedString(SyntaxNode interpolatedString)
            => ((interpolatedString as InterpolatedStringExpressionSyntax)?.Contents).Value;

        public bool IsVerbatimStringLiteral(SyntaxToken token)
            => token.IsVerbatimStringLiteral();

        public bool IsNumericLiteral(SyntaxToken token)
            => token.Kind() == SyntaxKind.NumericLiteralToken;

        public void GetPartsOfInvocationExpression(SyntaxNode node, out SyntaxNode expression, out SyntaxNode argumentList)
        {
            var invocation = (InvocationExpressionSyntax)node;
            expression = invocation.Expression;
            argumentList = invocation.ArgumentList;
        }

        public SeparatedSyntaxList<SyntaxNode> GetArgumentsOfInvocationExpression(SyntaxNode invocationExpression)
            => GetArgumentsOfArgumentList((invocationExpression as InvocationExpressionSyntax)?.ArgumentList);

        public SeparatedSyntaxList<SyntaxNode> GetArgumentsOfObjectCreationExpression(SyntaxNode objectCreationExpression)
            => GetArgumentsOfArgumentList((objectCreationExpression as ObjectCreationExpressionSyntax)?.ArgumentList);

        public SeparatedSyntaxList<SyntaxNode> GetArgumentsOfArgumentList(SyntaxNode argumentList)
            => (argumentList as BaseArgumentListSyntax)?.Arguments ?? default(SeparatedSyntaxList<SyntaxNode>);

        public bool IsRegularComment(SyntaxTrivia trivia)
            => trivia.IsRegularComment();

        public bool IsDocumentationComment(SyntaxTrivia trivia)
            => trivia.IsDocComment();

        public bool IsElastic(SyntaxTrivia trivia)
            => trivia.IsElastic();

        public bool IsDocumentationCommentExteriorTrivia(SyntaxTrivia trivia)
            => trivia.Kind() == SyntaxKind.DocumentationCommentExteriorTrivia;

        public bool IsDocumentationComment(SyntaxNode node)
            => SyntaxFacts.IsDocumentationCommentTrivia(node.Kind());

        public bool IsUsingOrExternOrImport(SyntaxNode node)
        {
            return node.IsKind(SyntaxKind.UsingDirective) ||
                   node.IsKind(SyntaxKind.ExternAliasDirective);
        }

        public bool IsGlobalAttribute(SyntaxNode node)
            => node.IsKind(SyntaxKind.Attribute) &&
               node.Parent.IsKind(SyntaxKind.AttributeList, out AttributeListSyntax attributeList) &&
               attributeList.Target?.Identifier.Kind() == SyntaxKind.AssemblyKeyword;

        private static bool IsMemberDeclaration(SyntaxNode node)
        {
            // From the C# language spec:
            // class-member-declaration:
            //    constant-declaration
            //    field-declaration
            //    method-declaration
            //    property-declaration
            //    event-declaration
            //    indexer-declaration
            //    operator-declaration
            //    constructor-declaration
            //    destructor-declaration
            //    static-constructor-declaration
            //    type-declaration
            switch (node.Kind())
            {
                // Because fields declarations can define multiple symbols "public int a, b;" 
                // We want to get the VariableDeclarator node inside the field declaration to print out the symbol for the name.
                case SyntaxKind.VariableDeclarator:
                    return node.Parent.Parent.IsKind(SyntaxKind.FieldDeclaration) ||
                           node.Parent.Parent.IsKind(SyntaxKind.EventFieldDeclaration);

                case SyntaxKind.FieldDeclaration:
                case SyntaxKind.MethodDeclaration:
                case SyntaxKind.PropertyDeclaration:
                case SyntaxKind.GetAccessorDeclaration:
                case SyntaxKind.SetAccessorDeclaration:
                case SyntaxKind.EventDeclaration:
                case SyntaxKind.EventFieldDeclaration:
                case SyntaxKind.AddAccessorDeclaration:
                case SyntaxKind.RemoveAccessorDeclaration:
                case SyntaxKind.IndexerDeclaration:
                case SyntaxKind.OperatorDeclaration:
                case SyntaxKind.ConversionOperatorDeclaration:
                case SyntaxKind.ConstructorDeclaration:
                case SyntaxKind.DestructorDeclaration:
                    return true;

                default:
                    return false;
            }
        }

        public bool IsDeclaration(SyntaxNode node)
            => SyntaxFacts.IsNamespaceMemberDeclaration(node.Kind()) || IsMemberDeclaration(node);

        public bool IsTypeDeclaration(SyntaxNode node)
            => SyntaxFacts.IsTypeDeclaration(node.Kind());

        public SyntaxNode GetObjectCreationInitializer(SyntaxNode node)
            => ((ObjectCreationExpressionSyntax)node).Initializer;

        public SyntaxNode GetObjectCreationType(SyntaxNode node)
            => ((ObjectCreationExpressionSyntax)node).Type;

        public bool IsSimpleAssignmentStatement(SyntaxNode statement)
            => statement.IsKind(SyntaxKind.ExpressionStatement, out ExpressionStatementSyntax exprStatement) &&
               exprStatement.Expression.IsKind(SyntaxKind.SimpleAssignmentExpression);

        public void GetPartsOfAssignmentStatement(
            SyntaxNode statement, out SyntaxNode left, out SyntaxToken operatorToken, out SyntaxNode right)
        {
            GetPartsOfAssignmentExpressionOrStatement(
                ((ExpressionStatementSyntax)statement).Expression, out left, out operatorToken, out right);
        }

        public void GetPartsOfAssignmentExpressionOrStatement(
            SyntaxNode statement, out SyntaxNode left, out SyntaxToken operatorToken, out SyntaxNode right)
        {
            var expression = statement;
            if (statement is ExpressionStatementSyntax expressionStatement)
            {
                expression = expressionStatement.Expression;
            }

            var assignment = (AssignmentExpressionSyntax)expression;
            left = assignment.Left;
            operatorToken = assignment.OperatorToken;
            right = assignment.Right;
        }

        public SyntaxNode GetNameOfMemberAccessExpression(SyntaxNode memberAccessExpression)
            => ((MemberAccessExpressionSyntax)memberAccessExpression).Name;

        public void GetPartsOfMemberAccessExpression(SyntaxNode node, out SyntaxNode expression, out SyntaxToken operatorToken, out SyntaxNode name)
        {
            var memberAccess = (MemberAccessExpressionSyntax)node;
            expression = memberAccess.Expression;
            operatorToken = memberAccess.OperatorToken;
            name = memberAccess.Name;
        }

        public SyntaxToken GetIdentifierOfSimpleName(SyntaxNode node)
            => ((SimpleNameSyntax)node).Identifier;

        public SyntaxToken GetIdentifierOfVariableDeclarator(SyntaxNode node)
            => ((VariableDeclaratorSyntax)node).Identifier;

        public bool IsLocalFunctionStatement(SyntaxNode node)
            => node.IsKind(SyntaxKind.LocalFunctionStatement);

        public bool IsDeclaratorOfLocalDeclarationStatement(SyntaxNode declarator, SyntaxNode localDeclarationStatement)
        {
            return ((LocalDeclarationStatementSyntax)localDeclarationStatement).Declaration.Variables.Contains(
                (VariableDeclaratorSyntax)declarator);
        }

        public bool AreEquivalent(SyntaxToken token1, SyntaxToken token2)
            => SyntaxFactory.AreEquivalent(token1, token2);

        public bool AreEquivalent(SyntaxNode node1, SyntaxNode node2)
            => SyntaxFactory.AreEquivalent(node1, node2);

        public bool IsExpressionOfInvocationExpression(SyntaxNode node)
            => (node?.Parent as InvocationExpressionSyntax)?.Expression == node;

        public bool IsExpressionOfAwaitExpression(SyntaxNode node)
            => (node?.Parent as AwaitExpressionSyntax)?.Expression == node;

        public bool IsExpressionOfMemberAccessExpression(SyntaxNode node)
            => (node?.Parent as MemberAccessExpressionSyntax)?.Expression == node;

        public SyntaxNode GetExpressionOfInvocationExpression(SyntaxNode node)
            => ((InvocationExpressionSyntax)node).Expression;

        public SyntaxNode GetExpressionOfAwaitExpression(SyntaxNode node)
            => ((AwaitExpressionSyntax)node).Expression;

        public bool IsExpressionOfForeach(SyntaxNode node)
            => node?.Parent is ForEachStatementSyntax foreachStatement && foreachStatement.Expression == node;

        public SyntaxNode GetExpressionOfExpressionStatement(SyntaxNode node)
            => ((ExpressionStatementSyntax)node).Expression;

        public bool IsBinaryExpression(SyntaxNode node)
            => node is BinaryExpressionSyntax;

        public void GetPartsOfBinaryExpression(SyntaxNode node, out SyntaxNode left, out SyntaxToken operatorToken, out SyntaxNode right)
        {
            var binaryExpression = (BinaryExpressionSyntax)node;
            left = binaryExpression.Left;
            operatorToken = binaryExpression.OperatorToken;
            right = binaryExpression.Right;
        }

        public void GetPartsOfConditionalExpression(SyntaxNode node, out SyntaxNode condition, out SyntaxNode whenTrue, out SyntaxNode whenFalse)
        {
            var conditionalExpression = (ConditionalExpressionSyntax)node;
            condition = conditionalExpression.Condition;
            whenTrue = conditionalExpression.WhenTrue;
            whenFalse = conditionalExpression.WhenFalse;
        }

        public SyntaxNode WalkDownParentheses(SyntaxNode node)
            => (node as ExpressionSyntax)?.WalkDownParentheses() ?? node;

        public void GetPartsOfTupleExpression<TArgumentSyntax>(SyntaxNode node,
            out SyntaxToken openParen, out SeparatedSyntaxList<TArgumentSyntax> arguments, out SyntaxToken closeParen) where TArgumentSyntax : SyntaxNode
        {
            var tupleExpression = (TupleExpressionSyntax)node;
            openParen = tupleExpression.OpenParenToken;
            arguments = (SeparatedSyntaxList<TArgumentSyntax>)(SeparatedSyntaxList<SyntaxNode>)tupleExpression.Arguments;
            closeParen = tupleExpression.CloseParenToken;
        }

        public SyntaxNode GetOperandOfPrefixUnaryExpression(SyntaxNode node)
            => ((PrefixUnaryExpressionSyntax)node).Operand;

        public SyntaxToken GetOperatorTokenOfPrefixUnaryExpression(SyntaxNode node)
            => ((PrefixUnaryExpressionSyntax)node).OperatorToken;

        public SyntaxNode GetNextExecutableStatement(SyntaxNode statement)
            => ((StatementSyntax)statement).GetNextStatement();

        public override bool IsSingleLineCommentTrivia(SyntaxTrivia trivia)
            => trivia.IsSingleLineComment();

        public override bool IsMultiLineCommentTrivia(SyntaxTrivia trivia)
            => trivia.IsMultiLineComment();

        public override bool IsSingleLineDocCommentTrivia(SyntaxTrivia trivia)
            => trivia.IsSingleLineDocComment();

        public override bool IsMultiLineDocCommentTrivia(SyntaxTrivia trivia)
            => trivia.IsMultiLineDocComment();

        public override bool IsShebangDirectiveTrivia(SyntaxTrivia trivia)
            => trivia.IsShebangDirective();

        public override bool IsPreprocessorDirective(SyntaxTrivia trivia)
            => SyntaxFacts.IsPreprocessorDirective(trivia.Kind());

        public bool IsOnTypeHeader(SyntaxNode root, int position, bool fullHeader, out SyntaxNode typeDeclaration)
        {
            var node = TryGetAncestorForLocation<BaseTypeDeclarationSyntax>(root, position);
            typeDeclaration = node;
            if (node == null)
                return false;

            var lastToken = (node as TypeDeclarationSyntax)?.TypeParameterList?.GetLastToken() ?? node.Identifier;
            if (fullHeader)
                lastToken = node.BaseList?.GetLastToken() ?? lastToken;

            return IsOnHeader(root, position, node, lastToken);
        }

        public bool IsOnPropertyDeclarationHeader(SyntaxNode root, int position, out SyntaxNode propertyDeclaration)
        {
            var node = TryGetAncestorForLocation<PropertyDeclarationSyntax>(root, position);
            propertyDeclaration = node;
            if (propertyDeclaration == null)
            {
                return false;
            }

            return IsOnHeader(root, position, node, node.Identifier);
        }

        public bool IsOnParameterHeader(SyntaxNode root, int position, out SyntaxNode parameter)
        {
            var node = TryGetAncestorForLocation<ParameterSyntax>(root, position);
            parameter = node;
            if (parameter == null)
            {
                return false;
            }

            return IsOnHeader(root, position, node, node);
        }

        public bool IsOnMethodHeader(SyntaxNode root, int position, out SyntaxNode method)
        {
            var node = TryGetAncestorForLocation<MethodDeclarationSyntax>(root, position);
            method = node;
            if (method == null)
            {
                return false;
            }

            return IsOnHeader(root, position, node, node.ParameterList);
        }

        public bool IsOnLocalFunctionHeader(SyntaxNode root, int position, out SyntaxNode localFunction)
        {
            var node = TryGetAncestorForLocation<LocalFunctionStatementSyntax>(root, position);
            localFunction = node;
            if (localFunction == null)
            {
                return false;
            }

            return IsOnHeader(root, position, node, node.ParameterList);
        }

        public bool IsOnLocalDeclarationHeader(SyntaxNode root, int position, out SyntaxNode localDeclaration)
        {
            var node = TryGetAncestorForLocation<LocalDeclarationStatementSyntax>(root, position);
            localDeclaration = node;
            if (localDeclaration == null)
            {
                return false;
            }

            var initializersExpressions = node.Declaration.Variables
                .Where(v => v.Initializer != null)
                .SelectAsArray(initializedV => initializedV.Initializer.Value);
            return IsOnHeader(root, position, node, node, holes: initializersExpressions);
        }

        public bool IsOnIfStatementHeader(SyntaxNode root, int position, out SyntaxNode ifStatement)
        {
            var node = TryGetAncestorForLocation<IfStatementSyntax>(root, position);
            ifStatement = node;
            if (ifStatement == null)
            {
                return false;
            }

            return IsOnHeader(root, position, node, node.CloseParenToken);
        }

        public bool IsOnForeachHeader(SyntaxNode root, int position, out SyntaxNode foreachStatement)
        {
            var node = TryGetAncestorForLocation<ForEachStatementSyntax>(root, position);
            foreachStatement = node;
            if (foreachStatement == null)
            {
                return false;
            }

            return IsOnHeader(root, position, node, node.CloseParenToken);
        }

        public bool IsBetweenTypeMembers(SourceText sourceText, SyntaxNode root, int position, out SyntaxNode typeDeclaration)
        {
            var token = root.FindToken(position);
            var typeDecl = token.GetAncestor<TypeDeclarationSyntax>();
            typeDeclaration = typeDecl;

            if (typeDecl == null)
            {
                return false;
            }

            if (position < typeDecl.OpenBraceToken.Span.End ||
                position > typeDecl.CloseBraceToken.Span.Start)
            {
                return false;
            }

            var line = sourceText.Lines.GetLineFromPosition(position);
            if (!line.IsEmptyOrWhitespace())
            {
                return false;
            }

            var member = typeDecl.Members.FirstOrDefault(d => d.FullSpan.Contains(position));
            if (member == null)
            {
                // There are no members, or we're after the last member.
                return true;
            }
            else
            {
                // We're within a member.  Make sure we're in the leading whitespace of
                // the member.
                if (position < member.SpanStart)
                {
                    foreach (var trivia in member.GetLeadingTrivia())
                    {
                        if (!trivia.IsWhitespaceOrEndOfLine())
                        {
                            return false;
                        }

                        if (trivia.FullSpan.Contains(position))
                        {
                            return true;
                        }
                    }
                }
            }

            return false;
        }

        protected override bool ContainsInterleavedDirective(TextSpan span, SyntaxToken token, CancellationToken cancellationToken)
            => token.ContainsInterleavedDirective(span, cancellationToken);

        public SyntaxTokenList GetModifiers(SyntaxNode node)
            => node.GetModifiers();

        public SyntaxNode WithModifiers(SyntaxNode node, SyntaxTokenList modifiers)
            => node.WithModifiers(modifiers);

        public bool IsLiteralExpression(SyntaxNode node)
            => node is LiteralExpressionSyntax;

        public SeparatedSyntaxList<SyntaxNode> GetVariablesOfLocalDeclarationStatement(SyntaxNode node)
            => ((LocalDeclarationStatementSyntax)node).Declaration.Variables;

        public SyntaxNode GetInitializerOfVariableDeclarator(SyntaxNode node)
            => ((VariableDeclaratorSyntax)node).Initializer;

        public SyntaxNode GetTypeOfVariableDeclarator(SyntaxNode node)
            => ((VariableDeclarationSyntax)((VariableDeclaratorSyntax)node).Parent).Type;

        public SyntaxNode GetValueOfEqualsValueClause(SyntaxNode node)
            => ((EqualsValueClauseSyntax)node)?.Value;

        public bool IsScopeBlock(SyntaxNode node)
            => node.IsKind(SyntaxKind.Block);

        public bool IsExecutableBlock(SyntaxNode node)
            => node.IsKind(SyntaxKind.Block, SyntaxKind.SwitchSection);

        public SyntaxList<SyntaxNode> GetExecutableBlockStatements(SyntaxNode node)
        {
            return node switch
            {
                BlockSyntax block => block.Statements,
                SwitchSectionSyntax switchSection => switchSection.Statements,
                _ => throw ExceptionUtilities.UnexpectedValue(node),
            };
        }

        public SyntaxNode FindInnermostCommonExecutableBlock(IEnumerable<SyntaxNode> nodes)
            => nodes.FindInnermostCommonNode(node => IsExecutableBlock(node));

        public bool IsStatementContainer(SyntaxNode node)
            => IsExecutableBlock(node) || node.IsEmbeddedStatementOwner();

        public IReadOnlyList<SyntaxNode> GetStatementContainerStatements(SyntaxNode node)
            => IsExecutableBlock(node)
               ? GetExecutableBlockStatements(node)
               : (IReadOnlyList<SyntaxNode>)ImmutableArray.Create<SyntaxNode>(node.GetEmbeddedStatement());

        public bool IsCastExpression(SyntaxNode node)
            => node is CastExpressionSyntax;

        public void GetPartsOfCastExpression(SyntaxNode node, out SyntaxNode type, out SyntaxNode expression)
        {
            var cast = (CastExpressionSyntax)node;
            type = cast.Type;
            expression = cast.Expression;
        }

        public SyntaxToken? GetDeclarationIdentifierIfOverride(SyntaxToken token)
        {
            if (token.Kind() == SyntaxKind.OverrideKeyword && token.Parent is MemberDeclarationSyntax member)
            {
                return member.GetNameToken();
            }

            return null;
        }

        public override SyntaxList<SyntaxNode> GetAttributeLists(SyntaxNode node)
            => node.GetAttributeLists();

        public override bool CanHaveAccessibility(SyntaxNode declaration)
        {
            switch (declaration.Kind())
            {
                case SyntaxKind.ClassDeclaration:
                case SyntaxKind.StructDeclaration:
                case SyntaxKind.InterfaceDeclaration:
                case SyntaxKind.EnumDeclaration:
                case SyntaxKind.DelegateDeclaration:
                case SyntaxKind.OperatorDeclaration:
                case SyntaxKind.ConversionOperatorDeclaration:
                case SyntaxKind.FieldDeclaration:
                case SyntaxKind.EventFieldDeclaration:
                case SyntaxKind.GetAccessorDeclaration:
                case SyntaxKind.SetAccessorDeclaration:
                case SyntaxKind.AddAccessorDeclaration:
                case SyntaxKind.RemoveAccessorDeclaration:
                    return true;

                case SyntaxKind.VariableDeclaration:
                case SyntaxKind.VariableDeclarator:
                    var declarationKind = this.GetDeclarationKind(declaration);
                    return declarationKind == DeclarationKind.Field || declarationKind == DeclarationKind.Event;

                case SyntaxKind.ConstructorDeclaration:
                    // Static constructor can't have accessibility
                    return !((ConstructorDeclarationSyntax)declaration).Modifiers.Any(SyntaxKind.StaticKeyword);

                case SyntaxKind.PropertyDeclaration:
                    return ((PropertyDeclarationSyntax)declaration).ExplicitInterfaceSpecifier == null;

                case SyntaxKind.IndexerDeclaration:
                    return ((IndexerDeclarationSyntax)declaration).ExplicitInterfaceSpecifier == null;

                case SyntaxKind.MethodDeclaration:
                    var method = (MethodDeclarationSyntax)declaration;
                    if (method.ExplicitInterfaceSpecifier != null)
                    {
                        // explicit interface methods can't have accessibility.
                        return false;
                    }

                    if (method.Modifiers.Any(SyntaxKind.PartialKeyword))
                    {
                        // partial methods can't have accessibility modifiers.
                        return false;
                    }

                    return true;

                case SyntaxKind.EventDeclaration:
                    return ((EventDeclarationSyntax)declaration).ExplicitInterfaceSpecifier == null;

                default:
                    return false;
            }
        }

        public override Accessibility GetAccessibility(SyntaxNode declaration)
        {
            if (!CanHaveAccessibility(declaration))
            {
                return Accessibility.NotApplicable;
            }

            var modifierTokens = GetModifierTokens(declaration);
            GetAccessibilityAndModifiers(modifierTokens, out var accessibility, out _, out _);
            return accessibility;
        }

        public override void GetAccessibilityAndModifiers(SyntaxTokenList modifierList, out Accessibility accessibility, out DeclarationModifiers modifiers, out bool isDefault)
        {
            accessibility = Accessibility.NotApplicable;
            modifiers = DeclarationModifiers.None;
            isDefault = false;

            foreach (var token in modifierList)
            {
                accessibility = (token.Kind(), accessibility) switch
                {
                    (SyntaxKind.PublicKeyword, _) => Accessibility.Public,

                    (SyntaxKind.PrivateKeyword, Accessibility.Protected) => Accessibility.ProtectedAndInternal,
                    (SyntaxKind.PrivateKeyword, _) => Accessibility.Private,

                    (SyntaxKind.InternalKeyword, Accessibility.Protected) => Accessibility.ProtectedOrInternal,
                    (SyntaxKind.InternalKeyword, _) => Accessibility.Internal,

                    (SyntaxKind.ProtectedKeyword, Accessibility.Private) => Accessibility.ProtectedAndInternal,
                    (SyntaxKind.ProtectedKeyword, Accessibility.Internal) => Accessibility.ProtectedOrInternal,
                    (SyntaxKind.ProtectedKeyword, _) => Accessibility.Protected,

                    _ => accessibility,
                };

                modifiers |= token.Kind() switch
                {
                    SyntaxKind.AbstractKeyword => DeclarationModifiers.Abstract,
                    SyntaxKind.NewKeyword => DeclarationModifiers.New,
                    SyntaxKind.OverrideKeyword => DeclarationModifiers.Override,
                    SyntaxKind.VirtualKeyword => DeclarationModifiers.Virtual,
                    SyntaxKind.StaticKeyword => DeclarationModifiers.Static,
                    SyntaxKind.AsyncKeyword => DeclarationModifiers.Async,
                    SyntaxKind.ConstKeyword => DeclarationModifiers.Const,
                    SyntaxKind.ReadOnlyKeyword => DeclarationModifiers.ReadOnly,
                    SyntaxKind.SealedKeyword => DeclarationModifiers.Sealed,
                    SyntaxKind.UnsafeKeyword => DeclarationModifiers.Unsafe,
                    SyntaxKind.PartialKeyword => DeclarationModifiers.Partial,
                    SyntaxKind.RefKeyword => DeclarationModifiers.Ref,
                    SyntaxKind.VolatileKeyword => DeclarationModifiers.Volatile,
                    SyntaxKind.ExternKeyword => DeclarationModifiers.Extern,
                    _ => DeclarationModifiers.None,
                };

                isDefault |= token.Kind() == SyntaxKind.DefaultKeyword;
            }
        }

        public override SyntaxTokenList GetModifierTokens(SyntaxNode declaration)
            => declaration switch
            {
                MemberDeclarationSyntax memberDecl => memberDecl.Modifiers,
                ParameterSyntax parameter => parameter.Modifiers,
                LocalDeclarationStatementSyntax localDecl => localDecl.Modifiers,
                LocalFunctionStatementSyntax localFunc => localFunc.Modifiers,
                AccessorDeclarationSyntax accessor => accessor.Modifiers,
                VariableDeclarationSyntax varDecl => GetModifierTokens(varDecl.Parent),
                VariableDeclaratorSyntax varDecl => GetModifierTokens(varDecl.Parent),
                _ => default,
            };

        public override DeclarationKind GetDeclarationKind(SyntaxNode declaration)
        {
            switch (declaration.Kind())
            {
                case SyntaxKind.ClassDeclaration:
                    return DeclarationKind.Class;
                case SyntaxKind.StructDeclaration:
                    return DeclarationKind.Struct;
                case SyntaxKind.InterfaceDeclaration:
                    return DeclarationKind.Interface;
                case SyntaxKind.EnumDeclaration:
                    return DeclarationKind.Enum;
                case SyntaxKind.DelegateDeclaration:
                    return DeclarationKind.Delegate;

                case SyntaxKind.MethodDeclaration:
                    return DeclarationKind.Method;
                case SyntaxKind.OperatorDeclaration:
                    return DeclarationKind.Operator;
                case SyntaxKind.ConversionOperatorDeclaration:
                    return DeclarationKind.ConversionOperator;
                case SyntaxKind.ConstructorDeclaration:
                    return DeclarationKind.Constructor;
                case SyntaxKind.DestructorDeclaration:
                    return DeclarationKind.Destructor;

                case SyntaxKind.PropertyDeclaration:
                    return DeclarationKind.Property;
                case SyntaxKind.IndexerDeclaration:
                    return DeclarationKind.Indexer;
                case SyntaxKind.EventDeclaration:
                    return DeclarationKind.CustomEvent;
                case SyntaxKind.EnumMemberDeclaration:
                    return DeclarationKind.EnumMember;
                case SyntaxKind.CompilationUnit:
                    return DeclarationKind.CompilationUnit;
                case SyntaxKind.NamespaceDeclaration:
                    return DeclarationKind.Namespace;
                case SyntaxKind.UsingDirective:
                    return DeclarationKind.NamespaceImport;
                case SyntaxKind.Parameter:
                    return DeclarationKind.Parameter;

                case SyntaxKind.ParenthesizedLambdaExpression:
                case SyntaxKind.SimpleLambdaExpression:
                    return DeclarationKind.LambdaExpression;

                case SyntaxKind.FieldDeclaration:
                    var fd = (FieldDeclarationSyntax)declaration;
                    if (fd.Declaration != null && fd.Declaration.Variables.Count == 1)
                    {
                        // this node is considered the declaration if it contains only one variable.
                        return DeclarationKind.Field;
                    }
                    else
                    {
                        return DeclarationKind.None;
                    }

                case SyntaxKind.EventFieldDeclaration:
                    var ef = (EventFieldDeclarationSyntax)declaration;
                    if (ef.Declaration != null && ef.Declaration.Variables.Count == 1)
                    {
                        // this node is considered the declaration if it contains only one variable.
                        return DeclarationKind.Event;
                    }
                    else
                    {
                        return DeclarationKind.None;
                    }

                case SyntaxKind.LocalDeclarationStatement:
                    var ld = (LocalDeclarationStatementSyntax)declaration;
                    if (ld.Declaration != null && ld.Declaration.Variables.Count == 1)
                    {
                        // this node is considered the declaration if it contains only one variable.
                        return DeclarationKind.Variable;
                    }
                    else
                    {
                        return DeclarationKind.None;
                    }

                case SyntaxKind.VariableDeclaration:
                    {
                        var vd = (VariableDeclarationSyntax)declaration;
                        if (vd.Variables.Count == 1 && vd.Parent == null)
                        {
                            // this node is the declaration if it contains only one variable and has no parent.
                            return DeclarationKind.Variable;
                        }
                        else
                        {
                            return DeclarationKind.None;
                        }
                    }

                case SyntaxKind.VariableDeclarator:
                    {
                        var vd = declaration.Parent as VariableDeclarationSyntax;

                        // this node is considered the declaration if it is one among many, or it has no parent
                        if (vd == null || vd.Variables.Count > 1)
                        {
                            if (ParentIsFieldDeclaration(vd))
                            {
                                return DeclarationKind.Field;
                            }
                            else if (ParentIsEventFieldDeclaration(vd))
                            {
                                return DeclarationKind.Event;
                            }
                            else
                            {
                                return DeclarationKind.Variable;
                            }
                        }
                        break;
                    }

                case SyntaxKind.AttributeList:
                    var list = (AttributeListSyntax)declaration;
                    if (list.Attributes.Count == 1)
                    {
                        return DeclarationKind.Attribute;
                    }
                    break;

                case SyntaxKind.Attribute:
                    if (!(declaration.Parent is AttributeListSyntax parentList) || parentList.Attributes.Count > 1)
                    {
                        return DeclarationKind.Attribute;
                    }
                    break;

                case SyntaxKind.GetAccessorDeclaration:
                    return DeclarationKind.GetAccessor;
                case SyntaxKind.SetAccessorDeclaration:
                    return DeclarationKind.SetAccessor;
                case SyntaxKind.AddAccessorDeclaration:
                    return DeclarationKind.AddAccessor;
                case SyntaxKind.RemoveAccessorDeclaration:
                    return DeclarationKind.RemoveAccessor;
            }

            return DeclarationKind.None;
        }

        internal static bool ParentIsFieldDeclaration(SyntaxNode node)
<<<<<<< HEAD
        {
            return node?.Parent.IsKind(SyntaxKind.FieldDeclaration) ?? false;
        }

        internal static bool ParentIsEventFieldDeclaration(SyntaxNode node)
        {
            return node?.Parent.IsKind(SyntaxKind.EventFieldDeclaration) ?? false;
        }

        internal static bool ParentIsLocalDeclarationStatement(SyntaxNode node)
        {
            return node?.Parent.IsKind(SyntaxKind.LocalDeclarationStatement) ?? false;
        }
=======
            => node?.Parent.IsKind(SyntaxKind.FieldDeclaration) ?? false;

        internal static bool ParentIsEventFieldDeclaration(SyntaxNode node)
            => node?.Parent.IsKind(SyntaxKind.EventFieldDeclaration) ?? false;

        internal static bool ParentIsLocalDeclarationStatement(SyntaxNode node)
            => node?.Parent.IsKind(SyntaxKind.LocalDeclarationStatement) ?? false;
>>>>>>> d73229b4
    }
}<|MERGE_RESOLUTION|>--- conflicted
+++ resolved
@@ -1981,21 +1981,6 @@
         }
 
         internal static bool ParentIsFieldDeclaration(SyntaxNode node)
-<<<<<<< HEAD
-        {
-            return node?.Parent.IsKind(SyntaxKind.FieldDeclaration) ?? false;
-        }
-
-        internal static bool ParentIsEventFieldDeclaration(SyntaxNode node)
-        {
-            return node?.Parent.IsKind(SyntaxKind.EventFieldDeclaration) ?? false;
-        }
-
-        internal static bool ParentIsLocalDeclarationStatement(SyntaxNode node)
-        {
-            return node?.Parent.IsKind(SyntaxKind.LocalDeclarationStatement) ?? false;
-        }
-=======
             => node?.Parent.IsKind(SyntaxKind.FieldDeclaration) ?? false;
 
         internal static bool ParentIsEventFieldDeclaration(SyntaxNode node)
@@ -2003,6 +1988,5 @@
 
         internal static bool ParentIsLocalDeclarationStatement(SyntaxNode node)
             => node?.Parent.IsKind(SyntaxKind.LocalDeclarationStatement) ?? false;
->>>>>>> d73229b4
     }
 }