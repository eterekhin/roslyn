--- conflicted
+++ resolved
@@ -129,16 +129,12 @@
 
             // new { - Object Initialization, or with { - Record with initializer, or is { - property pattern clauses
             if (currentToken.IsKind(SyntaxKind.OpenBraceToken) &&
-<<<<<<< HEAD
                 (currentToken.Parent.IsKind(SyntaxKind.ObjectInitializerExpression) ||
                 currentToken.Parent.IsKind(SyntaxKind.CollectionInitializerExpression) ||
                 currentToken.Parent.IsKind(SyntaxKind.ArrayInitializerExpression) ||
                 currentToken.Parent.IsKind(SyntaxKind.ImplicitArrayCreationExpression) ||
                 currentToken.Parent.IsKind(SyntaxKind.WithInitializerExpression) ||
                 currentToken.Parent.IsKind(SyntaxKind.PropertyPatternClause)))
-=======
-                currentToken.Parent.IsKind(SyntaxKind.ObjectInitializerExpression, SyntaxKind.WithInitializerExpression, SyntaxKind.PropertyPatternClause))
->>>>>>> ae335c23
             {
                 if (!_options.NewLinesForBracesInObjectCollectionArrayInitializers)
                 {
