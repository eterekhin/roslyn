﻿// Licensed to the .NET Foundation under one or more agreements.
// The .NET Foundation licenses this file to you under the MIT license.
// See the LICENSE file in the project root for more information.

namespace Microsoft.CodeAnalysis.Internal.Log
{
    /// <summary>
    /// Enum to uniquely identify each function location.
    /// </summary>
    internal enum FunctionId
    {
        // a value to use in unit tests that won't interfere with reporting
        // for our other scenarios.
        TestEvent_NotUsed = 1,

        WorkCoordinator_DocumentWorker_Enqueue = 2,
        WorkCoordinator_ProcessProjectAsync = 3,
        WorkCoordinator_ProcessDocumentAsync = 4,
        WorkCoordinator_SemanticChange_Enqueue = 5,
        WorkCoordinator_SemanticChange_EnqueueFromMember = 6,
        WorkCoordinator_SemanticChange_EnqueueFromType = 7,
        WorkCoordinator_SemanticChange_FullProjects = 8,
        WorkCoordinator_Project_Enqueue = 9,
        WorkCoordinator_AsyncWorkItemQueue_LastItem = 10,
        WorkCoordinator_AsyncWorkItemQueue_FirstItem = 11,

        Diagnostics_SyntaxDiagnostic = 12,
        Diagnostics_SemanticDiagnostic = 13,
        Diagnostics_ProjectDiagnostic = 14,
        Diagnostics_DocumentReset = 15,
        Diagnostics_DocumentOpen = 16,
        Diagnostics_RemoveDocument = 17,
        Diagnostics_RemoveProject = 18,
        Diagnostics_DocumentClose = 19,

        // add new values after this
        Run_Environment = 20,
        Run_Environment_Options = 21,

        Tagger_AdornmentManager_OnLayoutChanged = 22,
        Tagger_AdornmentManager_UpdateInvalidSpans = 23,
        Tagger_BatchChangeNotifier_NotifyEditorNow = 24,
        Tagger_BatchChangeNotifier_NotifyEditor = 25,
        Tagger_TagSource_RecomputeTags = 26,
        Tagger_TagSource_ProcessNewTags = 27,
        Tagger_SyntacticClassification_TagComputer_GetTags = 28,
        Tagger_SemanticClassification_TagProducer_ProduceTags = 29,
        Tagger_BraceHighlighting_TagProducer_ProduceTags = 30,
        Tagger_LineSeparator_TagProducer_ProduceTags = 31,
        Tagger_Outlining_TagProducer_ProduceTags = 32,
        Tagger_Highlighter_TagProducer_ProduceTags = 33,
        Tagger_ReferenceHighlighting_TagProducer_ProduceTags = 34,

        CaseCorrection_CaseCorrect = 35,
        CaseCorrection_ReplaceTokens = 36,
        CaseCorrection_AddReplacements = 37,

        CodeCleanup_CleanupAsync = 38,
        CodeCleanup_Cleanup = 39,
        CodeCleanup_IterateAllCodeCleanupProviders = 40,
        CodeCleanup_IterateOneCodeCleanup = 41,

        CommandHandler_GetCommandState = 42,
        CommandHandler_ExecuteHandlers = 43,
        CommandHandler_FormatCommand = 44,
        CommandHandler_CompleteStatement = 45,
        CommandHandler_ToggleBlockComment = 46,
        CommandHandler_ToggleLineComment = 47,

        Workspace_SourceText_GetChangeRanges = 48,
        Workspace_Recoverable_RecoverRootAsync = 49,
        Workspace_Recoverable_RecoverRoot = 50,
        Workspace_Recoverable_RecoverTextAsync = 51,
        Workspace_Recoverable_RecoverText = 52,
        Workspace_SkeletonAssembly_GetMetadataOnlyImage = 53,
        Workspace_SkeletonAssembly_EmitMetadataOnlyImage = 54,
        Workspace_Document_State_FullyParseSyntaxTree = 55,
        Workspace_Document_State_IncrementallyParseSyntaxTree = 56,
        Workspace_Document_GetSemanticModel = 57,
        Workspace_Document_GetSyntaxTree = 58,
        Workspace_Document_GetTextChanges = 59,
        Workspace_Project_GetCompilation = 60,
        Workspace_Project_CompilationTracker_BuildCompilationAsync = 61,
        Workspace_ApplyChanges = 62,
        Workspace_TryGetDocument = 63,
        Workspace_TryGetDocumentFromInProgressSolution = 64,
        Workspace_Solution_LinkedFileDiffMergingSession = 65,
        Workspace_Solution_LinkedFileDiffMergingSession_LinkedFileGroup = 66,
        Workspace_Solution_Info = 67,

        EndConstruct_DoStatement = 68,
        EndConstruct_XmlCData = 69,
        EndConstruct_XmlComment = 70,
        EndConstruct_XmlElement = 71,
        EndConstruct_XmlEmbeddedExpression = 72,
        EndConstruct_XmlProcessingInstruction = 73,

        FindReference_Rename = 74,
        FindReference_ChangeSignature = 75,
        FindReference = 76,
        FindReference_DetermineAllSymbolsAsync = 77,
        FindReference_CreateProjectMapAsync = 78,
        FindReference_CreateDocumentMapAsync = 79,
        FindReference_ProcessAsync = 80,
        FindReference_ProcessProjectAsync = 81,
        FindReference_ProcessDocumentAsync = 82,

        LineCommit_CommitRegion = 83,

        Formatting_TokenStreamConstruction = 84,
        Formatting_ContextInitialization = 85,
        Formatting_Format = 86,
        Formatting_ApplyResultToBuffer = 87,
        Formatting_IterateNodes = 88,
        Formatting_CollectIndentBlock = 89,
        Formatting_CollectSuppressOperation = 90,
        Formatting_CollectAlignOperation = 91,
        Formatting_CollectAnchorOperation = 92,
        Formatting_CollectTokenOperation = 93,
        Formatting_BuildContext = 94,
        Formatting_ApplySpaceAndLine = 95,
        Formatting_ApplyAnchorOperation = 96,
        Formatting_ApplyAlignOperation = 97,
        Formatting_AggregateCreateTextChanges = 98,
        Formatting_AggregateCreateFormattedRoot = 99,
        Formatting_CreateTextChanges = 100,
        Formatting_CreateFormattedRoot = 101,
        Formatting_Partitions = 102,

        SmartIndentation_Start = 103,
        SmartIndentation_OpenCurly = 104,
        SmartIndentation_CloseCurly = 105,

        Rename_InlineSession = 106,
        Rename_InlineSession_Session = 107,
        Rename_FindLinkedSpans = 108,
        Rename_GetSymbolRenameInfo = 109,
        Rename_OnTextBufferChanged = 110,
        Rename_ApplyReplacementText = 111,
        Rename_CommitCore = 112,
        Rename_CommitCoreWithPreview = 113,
        Rename_GetAsynchronousLocationsSource = 114,
        Rename_AllRenameLocations = 115,
        Rename_StartSearchingForSpansInAllOpenDocuments = 116,
        Rename_StartSearchingForSpansInOpenDocument = 117,
        Rename_CreateOpenTextBufferManagerForAllOpenDocs = 118,
        Rename_CreateOpenTextBufferManagerForAllOpenDocument = 119,
        Rename_ReportSpan = 120,
        Rename_GetNoChangeConflictResolution = 121,
        Rename_Tracking_BufferChanged = 122,

        TPLTask_TaskScheduled = 123,
        TPLTask_TaskStarted = 124,
        TPLTask_TaskCompleted = 125,

        Get_QuickInfo_Async = 126,

        Completion_ModelComputer_DoInBackground = 127,
        Completion_ModelComputation_FilterModelInBackground = 128,
        Completion_ModelComputation_WaitForModel = 129,
        Completion_SymbolCompletionProvider_GetItemsWorker = 130,
        Completion_KeywordCompletionProvider_GetItemsWorker = 131,
        Completion_SnippetCompletionProvider_GetItemsWorker_CSharp = 132,
        Completion_TypeImportCompletionProvider_GetCompletionItemsAsync = 133,
        Completion_ExtensionMethodImportCompletionProvider_GetCompletionItemsAsync = 134,

        SignatureHelp_ModelComputation_ComputeModelInBackground = 135,
        SignatureHelp_ModelComputation_UpdateModelInBackground = 136,

        Refactoring_CodeRefactoringService_GetRefactoringsAsync = 137,
        Refactoring_AddImport = 138,
        Refactoring_FullyQualify = 139,
        Refactoring_GenerateFromMembers_AddConstructorParametersFromMembers = 140,
        Refactoring_GenerateFromMembers_GenerateConstructorFromMembers = 141,
        Refactoring_GenerateFromMembers_GenerateEqualsAndGetHashCode = 142,
        Refactoring_GenerateMember_GenerateConstructor = 143,
        Refactoring_GenerateMember_GenerateDefaultConstructors = 144,
        Refactoring_GenerateMember_GenerateEnumMember = 145,
        Refactoring_GenerateMember_GenerateMethod = 146,
        Refactoring_GenerateMember_GenerateVariable = 147,
        Refactoring_ImplementAbstractClass = 148,
        Refactoring_ImplementInterface = 149,
        Refactoring_IntroduceVariable = 150,
        Refactoring_GenerateType = 151,
        Refactoring_RemoveUnnecessaryImports_CSharp = 152,
        Refactoring_RemoveUnnecessaryImports_VisualBasic = 153,

        Snippet_OnBeforeInsertion = 154,
        Snippet_OnAfterInsertion = 155,

        Misc_NonReentrantLock_BlockingWait = 156,
        Misc_VisualStudioWaitIndicator_Wait = 157,
        Misc_SaveEventsSink_OnBeforeSave = 158,

        TaskList_Refresh = 159,
        TaskList_NavigateTo = 160,

        WinformDesigner_GenerateXML = 161,

        NavigateTo_Search = 162,

        NavigationService_VSDocumentNavigationService_NavigateTo = 163,

        NavigationBar_ComputeModelAsync = 164,
        NavigationBar_ItemService_GetMembersInTypes_CSharp = 165,
        NavigationBar_ItemService_GetTypesInFile_CSharp = 166,
        NavigationBar_UpdateDropDownsSynchronously_WaitForModel = 167,
        NavigationBar_UpdateDropDownsSynchronously_WaitForSelectedItemInfo = 168,

        EventHookup_Determine_If_Event_Hookup = 169,
        EventHookup_Generate_Handler = 170,
        EventHookup_Type_Char = 171,

        Cache_Created = 172,
        Cache_AddOrAccess = 173,
        Cache_Remove = 174,
        Cache_Evict = 175,
        Cache_EvictAll = 176,
        Cache_ItemRank = 177,

        TextStructureNavigator_GetExtentOfWord = 178,
        TextStructureNavigator_GetSpanOfEnclosing = 179,
        TextStructureNavigator_GetSpanOfFirstChild = 180,
        TextStructureNavigator_GetSpanOfNextSibling = 181,
        TextStructureNavigator_GetSpanOfPreviousSibling = 182,

        Debugging_LanguageDebugInfoService_GetDataTipSpanAndText = 183,
        Debugging_VsLanguageDebugInfo_ValidateBreakpointLocation = 184,
        Debugging_VsLanguageDebugInfo_GetProximityExpressions = 185,
        Debugging_VsLanguageDebugInfo_ResolveName = 186,
        Debugging_VsLanguageDebugInfo_GetNameOfLocation = 187,
        Debugging_VsLanguageDebugInfo_GetDataTipText = 188,
        Debugging_EncSession = 189,
        Debugging_EncSession_EditSession = 190,
        Debugging_EncSession_EditSession_EmitDeltaErrorId = 191,
        Debugging_EncSession_EditSession_RudeEdit = 192,

        Simplifier_ReduceAsync = 193,
        Simplifier_ExpandNode = 194,
        Simplifier_ExpandToken = 195,

        ForegroundNotificationService_Processed = 196,
        ForegroundNotificationService_NotifyOnForeground = 197,

        BackgroundCompiler_BuildCompilationsAsync = 198,

        PersistenceService_ReadAsync = 199,
        PersistenceService_WriteAsync = 200,
        PersistenceService_ReadAsyncFailed = 201,
        PersistenceService_WriteAsyncFailed = 202,
        PersistenceService_Initialization = 203,

        TemporaryStorageServiceFactory_ReadText = 204,
        TemporaryStorageServiceFactory_WriteText = 205,
        TemporaryStorageServiceFactory_ReadStream = 206,
        TemporaryStorageServiceFactory_WriteStream = 207,

        PullMembersUpWarning_ChangeTargetToAbstract = 208,
        PullMembersUpWarning_ChangeOriginToPublic = 209,
        PullMembersUpWarning_ChangeOriginToNonStatic = 210,
        PullMembersUpWarning_UserProceedToFinish = 211,
        PullMembersUpWarning_UserGoBack = 212,

        // currently no-one uses these
        SmartTags_RefreshSession = 213,
        SmartTags_SmartTagInitializeFixes = 214,
        SmartTags_ApplyQuickFix = 215,

        EditorTestApp_RefreshTask = 216,
        EditorTestApp_UpdateDiagnostics = 217,

        IncrementalAnalyzerProcessor_Analyzers = 218,
        IncrementalAnalyzerProcessor_Analyzer = 219,
        IncrementalAnalyzerProcessor_ActiveFileAnalyzers = 220,
        IncrementalAnalyzerProcessor_ActiveFileAnalyzer = 221,
        IncrementalAnalyzerProcessor_Shutdown = 222,

        WorkCoordinatorRegistrationService_Register = 223,
        WorkCoordinatorRegistrationService_Unregister = 224,
        WorkCoordinatorRegistrationService_Reanalyze = 225,

        WorkCoordinator_SolutionCrawlerOption = 226,
        WorkCoordinator_PersistentStorageAdded = 227,
        WorkCoordinator_PersistentStorageRemoved = 228,
        WorkCoordinator_Shutdown = 229,

        DiagnosticAnalyzerService_Analyzers = 230,
        DiagnosticAnalyzerDriver_AnalyzerCrash = 231,
        DiagnosticAnalyzerDriver_AnalyzerTypeCount = 232,
        PersistedSemanticVersion_Info = 233,
        StorageDatabase_Exceptions = 234,
        WorkCoordinator_ShutdownTimeout = 235,
        Diagnostics_HyperLink = 236,

        CodeFixes_FixAllOccurrencesSession = 237,
        CodeFixes_FixAllOccurrencesContext = 238,
        CodeFixes_FixAllOccurrencesComputation = 239,
        CodeFixes_FixAllOccurrencesComputation_Document_Diagnostics = 240,
        CodeFixes_FixAllOccurrencesComputation_Project_Diagnostics = 241,
        CodeFixes_FixAllOccurrencesComputation_Document_Fixes = 242,
        CodeFixes_FixAllOccurrencesComputation_Project_Fixes = 243,
        CodeFixes_FixAllOccurrencesComputation_Document_Merge = 244,
        CodeFixes_FixAllOccurrencesComputation_Project_Merge = 245,
        CodeFixes_FixAllOccurrencesPreviewChanges = 246,
        CodeFixes_ApplyChanges = 247,

        SolutionExplorer_AnalyzerItemSource_GetItems = 248,
        SolutionExplorer_DiagnosticItemSource_GetItems = 249,
        WorkCoordinator_ActiveFileEnqueue = 250,
        SymbolFinder_FindDeclarationsAsync = 251,
        SymbolFinder_Project_AddDeclarationsAsync = 252,
        SymbolFinder_Assembly_AddDeclarationsAsync = 253,
        SymbolFinder_Solution_Name_FindSourceDeclarationsAsync = 254,
        SymbolFinder_Project_Name_FindSourceDeclarationsAsync = 255,
        SymbolFinder_Solution_Predicate_FindSourceDeclarationsAsync = 256,
        SymbolFinder_Project_Predicate_FindSourceDeclarationsAsync = 257,
        Tagger_Diagnostics_RecomputeTags = 258,
        Tagger_Diagnostics_Updated = 259,
        SuggestedActions_HasSuggestedActionsAsync = 260,
        SuggestedActions_GetSuggestedActions = 261,
        AnalyzerDependencyCheckingService_LogConflict = 262,
        AnalyzerDependencyCheckingService_LogMissingDependency = 263,
        VirtualMemory_MemoryLow = 264,
        Extension_Exception = 265,

        WorkCoordinator_WaitForHigherPriorityOperationsAsync = 266,

        CSharp_Interactive_Window = 267,
        VisualBasic_Interactive_Window = 268,

        NonFatalWatson = 269,
        GlobalOperationRegistration = 270,
        CommandHandler_FindAllReference = 271,

        CodefixInfobar_Enable = 272,
        CodefixInfobar_EnableAndIgnoreFutureErrors = 273,
        CodefixInfobar_LeaveDisabled = 274,
        CodefixInfobar_ErrorIgnored = 275,

        Refactoring_NamingStyle = 276,

        // Caches
        SymbolTreeInfo_ExceptionInCacheRead = 277,
        SpellChecker_ExceptionInCacheRead = 278,
        BKTree_ExceptionInCacheRead = 279,
        IntellisenseBuild_Failed = 280,

        FileTextLoader_FileLengthThresholdExceeded = 281,

        // Generic performance measurement action IDs
        MeasurePerformance_StartAction = 282,
        MeasurePerformance_StopAction = 283,

        Serializer_CreateChecksum = 284,
        Serializer_Serialize = 285,
        Serializer_Deserialize = 286,

        CodeAnalysisService_CalculateDiagnosticsAsync = 287,
        CodeAnalysisService_SerializeDiagnosticResultAsync = 288,
        CodeAnalysisService_GetReferenceCountAsync = 289,
        CodeAnalysisService_FindReferenceLocationsAsync = 290,
        CodeAnalysisService_FindReferenceMethodsAsync = 291,
        CodeAnalysisService_GetFullyQualifiedName = 292,
        CodeAnalysisService_GetTodoCommentsAsync = 293,
        CodeAnalysisService_GetDesignerAttributesAsync = 294,

        ServiceHubRemoteHostClient_CreateAsync = 295,
        // obsolete: PinnedRemotableDataScope_GetRemotableData = 296,

        RemoteHost_Connect = 297,
        RemoteHost_Disconnect = 298,

        // obsolete: RemoteHostClientService_AddGlobalAssetsAsync = 299,
        // obsolete: RemoteHostClientService_RemoveGlobalAssets = 300,
        // obsolete: RemoteHostClientService_Enabled = 301,
        // obsolete: RemoteHostClientService_Restarted = 302,

        RemoteHostService_SynchronizePrimaryWorkspaceAsync = 303,
        // obsolete: RemoteHostService_SynchronizeGlobalAssetsAsync = 304,

        AssetStorage_CleanAssets = 305,
        AssetStorage_TryGetAsset = 306,

        AssetService_GetAssetAsync = 307,
        AssetService_SynchronizeAssetsAsync = 308,
        AssetService_SynchronizeSolutionAssetsAsync = 309,
        AssetService_SynchronizeProjectAssetsAsync = 310,

        CodeLens_GetReferenceCountAsync = 311,
        CodeLens_FindReferenceLocationsAsync = 312,
        CodeLens_FindReferenceMethodsAsync = 313,
        CodeLens_GetFullyQualifiedName = 314,

        SolutionState_ComputeChecksumsAsync = 315,
        ProjectState_ComputeChecksumsAsync = 316,
        DocumentState_ComputeChecksumsAsync = 317,

        // obsolete: SolutionSynchronizationService_GetRemotableData = 318,
        // obsolete: SolutionSynchronizationServiceFactory_CreatePinnedRemotableDataScopeAsync = 319,

        SolutionChecksumUpdater_SynchronizePrimaryWorkspace = 320,

        JsonRpcSession_RequestAssetAsync = 321,

        SolutionService_GetSolutionAsync = 322,
        SolutionService_UpdatePrimaryWorkspaceAsync = 323,

        RemoteHostService_GetAssetsAsync = 324,

        // obsolete: CompilationService_GetCompilationAsync = 325,
        SolutionCreator_AssetDifferences = 326,
        Extension_InfoBar = 327,
        FxCopAnalyzersInstall = 328,
        AssetStorage_ForceGC = 329,
        RemoteHost_Bitness = 330,
        Intellisense_Completion = 331,
        MetadataOnlyImage_EmitFailure = 332,
        LiveTableDataSource_OnDiagnosticsUpdated = 333,
        Experiment_KeybindingsReset = 334,
        Diagnostics_GeneratePerformaceReport = 335,
        Diagnostics_BadAnalyzer = 336,
        CodeAnalysisService_ReportAnalyzerPerformance = 337,
        PerformanceTrackerService_AddSnapshot = 338,
        AbstractProject_SetIntelliSenseBuild = 339,
        AbstractProject_Created = 340,
        AbstractProject_PushedToWorkspace = 341,
        ExternalErrorDiagnosticUpdateSource_AddError = 342,
        DiagnosticIncrementalAnalyzer_SynchronizeWithBuildAsync = 343,
        Completion_ExecuteCommand_TypeChar = 344,
        RemoteHostService_SynchronizeTextAsync = 345,

        SymbolFinder_Solution_Pattern_FindSourceDeclarationsAsync = 346,
        SymbolFinder_Project_Pattern_FindSourceDeclarationsAsync = 347,
        Intellisense_Completion_Commit = 348,

        CodeCleanupInfobar_BarDisplayed = 349,
        CodeCleanupInfobar_ConfigureNow = 350,
        CodeCleanupInfobar_NeverShowCodeCleanupInfoBarAgain = 351,

        FormatDocument = 352,
        CodeCleanup_ApplyCodeFixesAsync = 353,
        CodeCleanup_RemoveUnusedImports = 354,
        CodeCleanup_SortImports = 355,
        CodeCleanup_Format = 356,
        CodeCleanupABTest_AssignedToOnByDefault = 357,
        CodeCleanupABTest_AssignedToOffByDefault = 358,
        Workspace_Events = 359,

        Refactoring_ExtractMethod_UnknownMatrixItem = 360,

        SyntaxTreeIndex_Precalculate = 361,
        SyntaxTreeIndex_Precalculate_Create = 362,
        SymbolTreeInfo_Create = 363,
        SymbolTreeInfo_TryLoadOrCreate = 364,
        CommandHandler_GoToImplementation = 365,
        GraphQuery_ImplementedBy = 366,
        GraphQuery_Implements = 367,
        GraphQuery_IsCalledBy = 368,
        GraphQuery_IsUsedBy = 369,
        GraphQuery_Overrides = 370,

        Intellisense_AsyncCompletion_Data = 371,
        Intellisense_CompletionProviders_Data = 372,
        RemoteHostService_IsExperimentEnabledAsync = 373,
        PartialLoad_FullyLoaded = 374,
        Liveshare_UnknownCodeAction = 375,
        Liveshare_LexicalClassifications = 376,
        Liveshare_SyntacticClassifications = 377,
        Liveshare_SyntacticTagger = 378,

        CommandHandler_GoToBase = 379,

        DiagnosticAnalyzerService_GetDiagnosticsForSpanAsync = 380,
        CodeFixes_GetCodeFixesAsync = 381,

        LanguageServer_ActivateFailed = 382,
        LanguageServer_OnLoadedFailed = 383,

        CodeFixes_AddExplicitCast = 384,

        ToolsOptions_GenerateEditorconfig = 385,

        Renamer_RenameSymbolAsync = 386,
        Renamer_FindRenameLocationsAsync = 387,
        Renamer_ResolveConflictsAsync = 388,

        ChangeSignature_Data = 400,

        AbstractEncapsulateFieldService_EncapsulateFieldsAsync = 410,

        AbstractConvertTupleToStructCodeRefactoringProvider_ConvertToStructAsync = 420,

        DependentTypeFinder_FindAndCacheDerivedClassesAsync = 430,
        DependentTypeFinder_FindAndCacheDerivedInterfacesAsync = 431,
        DependentTypeFinder_FindAndCacheImplementingTypesAsync = 432,

        RemoteSemanticClassificationCacheService_ExceptionInCacheRead = 440,
        FeatureNotAvailable = 441,

        LSPCompletion_MissingLSPCompletionTriggerKind = 450,
        LSPCompletion_MissingLSPCompletionInvokeKind = 451,

        Workspace_Project_CompilationThrownAway = 460,

        CommandHandler_Paste_ImportsOnPaste = 470,

        FindDocumentInWorkspace = 480,
        RegisterWorkspace = 481,

        LSP_RequestCounter = 482,
        LSP_RequestDuration = 483,
        LSP_TimeInQueue = 484,

        Intellicode_UnknownIntent = 485,

        LSP_CompletionListCacheMiss = 486,

<<<<<<< HEAD
        VS_ErrorReportingService_ShowGlobalErrorInfo = 487,
=======
        InheritanceMargin_TargetsMenuOpen = 487,
        InheritanceMargin_NavigateToTarget = 488,
>>>>>>> 7c7ba0cc
    }
}<|MERGE_RESOLUTION|>--- conflicted
+++ resolved
@@ -515,11 +515,9 @@
 
         LSP_CompletionListCacheMiss = 486,
 
-<<<<<<< HEAD
-        VS_ErrorReportingService_ShowGlobalErrorInfo = 487,
-=======
         InheritanceMargin_TargetsMenuOpen = 487,
         InheritanceMargin_NavigateToTarget = 488,
->>>>>>> 7c7ba0cc
+        
+        VS_ErrorReportingService_ShowGlobalErrorInfo = 489,
     }
 }