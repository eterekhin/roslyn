﻿// Copyright (c) Microsoft.  All Rights Reserved.  Licensed under the Apache License, Version 2.0.  See License.txt in the project root for license information.

using System.Composition;
using Microsoft.CodeAnalysis.LanguageServices;

namespace Microsoft.CodeAnalysis.CSharp.LanguageServices
{
    internal sealed class CSharpSyntaxKindsService : AbstractSyntaxKindsService
    {
        public static readonly CSharpSyntaxKindsService Instance = new CSharpSyntaxKindsService();

        private CSharpSyntaxKindsService()
        {
        }

        public override int DotToken => (int)SyntaxKind.DotToken;
        public override int QuestionToken => (int)SyntaxKind.QuestionToken;

        public override int IfKeyword => (int)SyntaxKind.IfKeyword;

        public override int LogicalAndExpression => (int)SyntaxKind.LogicalAndExpression;
        public override int LogicalOrExpression => (int)SyntaxKind.LogicalOrExpression;
        public override int EndOfFileToken => (int)SyntaxKind.EndOfFileToken;
<<<<<<< HEAD
        public override int AwaitKeyword => (int)SyntaxKind.AwaitKeyword;

        public override int IdentifierToken => (int)SyntaxKind.IdentifierToken;

        public override int GlobalKeyword => (int)SyntaxKind.GlobalKeyword;

        public override int IncompleteMember => (int)SyntaxKind.IncompleteMember;

        public override int UsingStatement => (int)SyntaxKind.UsingStatement;

        public override int ReturnStatement => (int)SyntaxKind.ReturnStatement;

        public override int HashToken => (int)SyntaxKind.HashToken;
=======

>>>>>>> 7e24bd67
    }
}<|MERGE_RESOLUTION|>--- conflicted
+++ resolved
@@ -21,22 +21,12 @@
         public override int LogicalAndExpression => (int)SyntaxKind.LogicalAndExpression;
         public override int LogicalOrExpression => (int)SyntaxKind.LogicalOrExpression;
         public override int EndOfFileToken => (int)SyntaxKind.EndOfFileToken;
-<<<<<<< HEAD
         public override int AwaitKeyword => (int)SyntaxKind.AwaitKeyword;
-
         public override int IdentifierToken => (int)SyntaxKind.IdentifierToken;
-
         public override int GlobalKeyword => (int)SyntaxKind.GlobalKeyword;
-
         public override int IncompleteMember => (int)SyntaxKind.IncompleteMember;
-
         public override int UsingStatement => (int)SyntaxKind.UsingStatement;
-
         public override int ReturnStatement => (int)SyntaxKind.ReturnStatement;
-
         public override int HashToken => (int)SyntaxKind.HashToken;
-=======
-
->>>>>>> 7e24bd67
     }
 }