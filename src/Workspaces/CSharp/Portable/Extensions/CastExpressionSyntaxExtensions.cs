--- conflicted
+++ resolved
@@ -161,12 +161,7 @@
             //
             // Goo((object)null);
 
-<<<<<<< HEAD
-            var parent = cast.WalkUpParentheses().Parent;
-            if (parent is ArgumentSyntax argument)
-=======
             if (cast.WalkUpParentheses().Parent is ArgumentSyntax argument)
->>>>>>> cba7999d
             {
                 // If there are any arguments to the right, we can assume that this is not a
                 // *single* argument passed to a params parameter.
