﻿// Licensed to the .NET Foundation under one or more agreements.
// The .NET Foundation licenses this file to you under the MIT license.
// See the LICENSE file in the project root for more information.

using System;
using System.Collections.Immutable;
using System.Threading;
using System.Threading.Tasks;
using Microsoft.CodeAnalysis.NavigateTo;
using Microsoft.CodeAnalysis.Shared.Extensions;
using Microsoft.CodeAnalysis.Storage;

namespace Microsoft.CodeAnalysis.Remote
{
    internal sealed class RemoteNavigateToSearchService : BrokeredServiceBase, IRemoteNavigateToSearchService
    {
        internal sealed class Factory : FactoryBase<IRemoteNavigateToSearchService, IRemoteNavigateToSearchService.ICallback>
        {
            protected override IRemoteNavigateToSearchService CreateService(
                in ServiceConstructionArguments arguments, RemoteCallback<IRemoteNavigateToSearchService.ICallback> callback)
                => new RemoteNavigateToSearchService(arguments, callback);
        }

        private readonly RemoteCallback<IRemoteNavigateToSearchService.ICallback> _callback;

        public RemoteNavigateToSearchService(in ServiceConstructionArguments arguments, RemoteCallback<IRemoteNavigateToSearchService.ICallback> callback)
            : base(arguments)
        {
            _callback = callback;
        }

        private Func<RoslynNavigateToItem, Task> GetCallback(
            RemoteServiceCallbackId callbackId, CancellationToken cancellationToken)
        {
            return async i => await _callback.InvokeAsync((callback, c) =>
                callback.OnResultFoundAsync(callbackId, i),
                cancellationToken).ConfigureAwait(false);
        }

        public ValueTask HydrateAsync(PinnedSolutionInfo solutionInfo, CancellationToken cancellationToken)
        {
            return RunServiceAsync(async cancellationToken =>
            {
                // All we need to do is request the solution.  This will ensure that all assets are
                // pulled over from the host side to the remote side.  Once this completes, the next
                // call to SearchFullyLoadedDocumentAsync or SearchFullyLoadedProjectAsync will be
                // quick as very little will need to by sync'ed over.
                await GetSolutionAsync(solutionInfo, cancellationToken).ConfigureAwait(false);
            }, cancellationToken);
        }

<<<<<<< HEAD
        public ValueTask SearchFullyLoadedDocumentAsync(
=======
        public ValueTask SearchDocumentAsync(
>>>>>>> 67d940c4
            PinnedSolutionInfo solutionInfo,
            DocumentId documentId,
            string searchPattern,
            ImmutableArray<string> kinds,
            RemoteServiceCallbackId callbackId,
            CancellationToken cancellationToken)
        {
            return RunServiceAsync(async cancellationToken =>
            {
                var solution = await GetSolutionAsync(solutionInfo, cancellationToken).ConfigureAwait(false);
                var document = solution.GetRequiredDocument(documentId);
                var callback = GetCallback(callbackId, cancellationToken);

<<<<<<< HEAD
                await AbstractNavigateToSearchService.SearchFullyLoadedDocumentInCurrentProcessAsync(
=======
                await AbstractNavigateToSearchService.SearchDocumentInCurrentProcessAsync(
>>>>>>> 67d940c4
                    document, searchPattern, kinds.ToImmutableHashSet(), callback, cancellationToken).ConfigureAwait(false);
            }, cancellationToken);
        }

<<<<<<< HEAD
        public ValueTask SearchFullyLoadedProjectAsync(
=======
        public ValueTask SearchProjectAsync(
>>>>>>> 67d940c4
            PinnedSolutionInfo solutionInfo,
            ProjectId projectId,
            ImmutableArray<DocumentId> priorityDocumentIds,
            string searchPattern,
            ImmutableArray<string> kinds,
            RemoteServiceCallbackId callbackId,
            CancellationToken cancellationToken)
        {
            return RunServiceAsync(async cancellationToken =>
            {
                var solution = await GetSolutionAsync(solutionInfo, cancellationToken).ConfigureAwait(false);
                var project = solution.GetRequiredProject(projectId);
                var callback = GetCallback(callbackId, cancellationToken);

                var priorityDocuments = priorityDocumentIds.SelectAsArray(d => solution.GetRequiredDocument(d));

<<<<<<< HEAD
                await AbstractNavigateToSearchService.SearchFullyLoadedProjectInCurrentProcessAsync(
                    project, priorityDocuments, searchPattern, kinds.ToImmutableHashSet(), callback, cancellationToken).ConfigureAwait(false);
=======
                await AbstractNavigateToSearchService.SearchProjectInCurrentProcessAsync(
                    project, priorityDocuments, searchPattern, kinds.ToImmutableHashSet(), callback, cancellationToken).ConfigureAwait(false);
            }, cancellationToken);
        }

        public ValueTask SearchGeneratedDocumentsAsync(
            PinnedSolutionInfo solutionInfo,
            ProjectId projectId,
            string searchPattern,
            ImmutableArray<string> kinds,
            RemoteServiceCallbackId callbackId,
            CancellationToken cancellationToken)
        {
            return RunServiceAsync(async cancellationToken =>
            {
                var solution = await GetSolutionAsync(solutionInfo, cancellationToken).ConfigureAwait(false);
                var project = solution.GetRequiredProject(projectId);
                var callback = GetCallback(callbackId, cancellationToken);

                await AbstractNavigateToSearchService.SearchGeneratedDocumentsInCurrentProcessAsync(
                    project, searchPattern, kinds.ToImmutableHashSet(), callback, cancellationToken).ConfigureAwait(false);
>>>>>>> 67d940c4
            }, cancellationToken);
        }

        public ValueTask SearchCachedDocumentsAsync(ImmutableArray<DocumentKey> documentKeys, ImmutableArray<DocumentKey> priorityDocumentKeys, StorageDatabase database, string searchPattern, ImmutableArray<string> kinds, RemoteServiceCallbackId callbackId, CancellationToken cancellationToken)
        {
            return RunServiceAsync(async cancellationToken =>
            {
                // Intentionally do not call GetSolutionAsync here.  We do not want the cost of
                // synchronizing the solution over to the remote side.  Instead, we just directly
                // check whatever cached data we have from the previous vs session.
                var callback = GetCallback(callbackId, cancellationToken);
<<<<<<< HEAD
                var workspace = GetWorkspace();

                // We translated a call from the host over to the OOP side.  We need to look up
                // the data in OOP's storage system, not the host's storage system.
                documentKeys = documentKeys.SelectAsArray(d => d.WithWorkspaceKind(workspace.Kind!));
                priorityDocumentKeys = priorityDocumentKeys.SelectAsArray(d => d.WithWorkspaceKind(workspace.Kind!));

                await AbstractNavigateToSearchService.SearchCachedDocumentsInCurrentProcessAsync(
                    workspace.Services, documentKeys, priorityDocumentKeys, database, searchPattern, kinds.ToImmutableHashSet(), callback, cancellationToken).ConfigureAwait(false);
=======
                var storageService = GetWorkspaceServices().GetPersistentStorageService(database);
                await AbstractNavigateToSearchService.SearchCachedDocumentsInCurrentProcessAsync(
                    storageService, documentKeys, priorityDocumentKeys, searchPattern, kinds.ToImmutableHashSet(), callback, cancellationToken).ConfigureAwait(false);
>>>>>>> 67d940c4
            }, cancellationToken);
        }
    }
}<|MERGE_RESOLUTION|>--- conflicted
+++ resolved
@@ -49,11 +49,7 @@
             }, cancellationToken);
         }
 
-<<<<<<< HEAD
-        public ValueTask SearchFullyLoadedDocumentAsync(
-=======
         public ValueTask SearchDocumentAsync(
->>>>>>> 67d940c4
             PinnedSolutionInfo solutionInfo,
             DocumentId documentId,
             string searchPattern,
@@ -67,20 +63,12 @@
                 var document = solution.GetRequiredDocument(documentId);
                 var callback = GetCallback(callbackId, cancellationToken);
 
-<<<<<<< HEAD
-                await AbstractNavigateToSearchService.SearchFullyLoadedDocumentInCurrentProcessAsync(
-=======
                 await AbstractNavigateToSearchService.SearchDocumentInCurrentProcessAsync(
->>>>>>> 67d940c4
                     document, searchPattern, kinds.ToImmutableHashSet(), callback, cancellationToken).ConfigureAwait(false);
             }, cancellationToken);
         }
 
-<<<<<<< HEAD
-        public ValueTask SearchFullyLoadedProjectAsync(
-=======
         public ValueTask SearchProjectAsync(
->>>>>>> 67d940c4
             PinnedSolutionInfo solutionInfo,
             ProjectId projectId,
             ImmutableArray<DocumentId> priorityDocumentIds,
@@ -97,10 +85,6 @@
 
                 var priorityDocuments = priorityDocumentIds.SelectAsArray(d => solution.GetRequiredDocument(d));
 
-<<<<<<< HEAD
-                await AbstractNavigateToSearchService.SearchFullyLoadedProjectInCurrentProcessAsync(
-                    project, priorityDocuments, searchPattern, kinds.ToImmutableHashSet(), callback, cancellationToken).ConfigureAwait(false);
-=======
                 await AbstractNavigateToSearchService.SearchProjectInCurrentProcessAsync(
                     project, priorityDocuments, searchPattern, kinds.ToImmutableHashSet(), callback, cancellationToken).ConfigureAwait(false);
             }, cancellationToken);
@@ -122,7 +106,6 @@
 
                 await AbstractNavigateToSearchService.SearchGeneratedDocumentsInCurrentProcessAsync(
                     project, searchPattern, kinds.ToImmutableHashSet(), callback, cancellationToken).ConfigureAwait(false);
->>>>>>> 67d940c4
             }, cancellationToken);
         }
 
@@ -134,21 +117,9 @@
                 // synchronizing the solution over to the remote side.  Instead, we just directly
                 // check whatever cached data we have from the previous vs session.
                 var callback = GetCallback(callbackId, cancellationToken);
-<<<<<<< HEAD
-                var workspace = GetWorkspace();
-
-                // We translated a call from the host over to the OOP side.  We need to look up
-                // the data in OOP's storage system, not the host's storage system.
-                documentKeys = documentKeys.SelectAsArray(d => d.WithWorkspaceKind(workspace.Kind!));
-                priorityDocumentKeys = priorityDocumentKeys.SelectAsArray(d => d.WithWorkspaceKind(workspace.Kind!));
-
-                await AbstractNavigateToSearchService.SearchCachedDocumentsInCurrentProcessAsync(
-                    workspace.Services, documentKeys, priorityDocumentKeys, database, searchPattern, kinds.ToImmutableHashSet(), callback, cancellationToken).ConfigureAwait(false);
-=======
                 var storageService = GetWorkspaceServices().GetPersistentStorageService(database);
                 await AbstractNavigateToSearchService.SearchCachedDocumentsInCurrentProcessAsync(
                     storageService, documentKeys, priorityDocumentKeys, searchPattern, kinds.ToImmutableHashSet(), callback, cancellationToken).ConfigureAwait(false);
->>>>>>> 67d940c4
             }, cancellationToken);
         }
     }
