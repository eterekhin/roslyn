--- conflicted
+++ resolved
@@ -46,23 +46,16 @@
                 var compilation = await document.Project.GetRequiredCompilationAsync(cancellationToken).ConfigureAwait(false);
                 var symbol = SymbolKey.ResolveString(receiverTypeSymbolKeyData, compilation, cancellationToken: cancellationToken).GetAnySymbol();
 
-<<<<<<< HEAD
-                        var targetTypes = targetTypesSymbolKeyData
-                            .Select(symbolKey => SymbolKey.ResolveString(symbolKey, compilation, cancellationToken: cancellationToken).GetAnySymbol() as ITypeSymbol)
-                            .WhereNotNull().ToImmutableArray();
-
-                        return await ExtensionMethodImportCompletionHelper.GetUnimportedExtensionMethodsInCurrentProcessAsync(
-                            document, position, receiverTypeSymbol, namespaceInScopeSet, targetTypes, forceIndexCreation, cancellationToken).ConfigureAwait(false);
-                    }
-=======
                 if (symbol is ITypeSymbol receiverTypeSymbol)
                 {
                     var syntaxFacts = document.GetRequiredLanguageService<ISyntaxFactsService>();
                     var namespaceInScopeSet = new HashSet<string>(namespaceInScope, syntaxFacts.StringComparer);
->>>>>>> ceb513e1
+                    var targetTypes = targetTypesSymbolKeyData
+                            .Select(symbolKey => SymbolKey.ResolveString(symbolKey, compilation, cancellationToken: cancellationToken).GetAnySymbol() as ITypeSymbol)
+                            .WhereNotNull().ToImmutableArray();
 
                     return await ExtensionMethodImportCompletionHelper.GetUnimportedExtensionMethodsInCurrentProcessAsync(
-                        document, position, receiverTypeSymbol, namespaceInScopeSet, forceIndexCreation, cancellationToken).ConfigureAwait(false);
+                        document, position, receiverTypeSymbol, namespaceInScopeSet, targetTypes, forceIndexCreation, cancellationToken).ConfigureAwait(false);
                 }
 
                 return new SerializableUnimportedExtensionMethods(ImmutableArray<SerializableImportCompletionItem>.Empty, isPartialResult: false, getSymbolsTicks: 0, createItemsTicks: 0);
