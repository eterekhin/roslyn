--- conflicted
+++ resolved
@@ -93,13 +93,8 @@
             public ValueTask AddItemsAsync(int count, CancellationToken cancellationToken)
                 => _callback.InvokeAsync((callback, cancellationToken) => callback.AddItemsAsync(_callbackId, count, cancellationToken), cancellationToken);
 
-<<<<<<< HEAD
-            public ValueTask ItemCompletedAsync(CancellationToken cancellationToken)
-                => _callback.InvokeAsync((callback, cancellationToken) => callback.ItemCompletedAsync(_callbackId, cancellationToken), cancellationToken);
-=======
             public ValueTask ItemsCompletedAsync(int count, CancellationToken cancellationToken)
                 => _callback.InvokeAsync((callback, cancellationToken) => callback.ItemsCompletedAsync(_callbackId, count, cancellationToken), cancellationToken);
->>>>>>> 67d940c4
 
             #endregion
 
@@ -109,12 +104,9 @@
 
             public ValueTask ReportMessageAsync(string message, CancellationToken cancellationToken)
                 => _callback.InvokeAsync((callback, cancellationToken) => callback.ReportMessageAsync(_callbackId, message, cancellationToken), cancellationToken);
-<<<<<<< HEAD
-=======
 
             public ValueTask ReportInformationalMessageAsync(string message, CancellationToken cancellationToken)
                 => _callback.InvokeAsync((callback, cancellationToken) => callback.ReportInformationalMessageAsync(_callbackId, message, cancellationToken), cancellationToken);
->>>>>>> 67d940c4
 
             public ValueTask SetSearchTitleAsync(string title, CancellationToken cancellationToken)
                 => _callback.InvokeAsync((callback, cancellationToken) => callback.SetSearchTitleAsync(_callbackId, title, cancellationToken), cancellationToken);
