--- conflicted
+++ resolved
@@ -3,11 +3,7 @@
     "Microsoft.CodeAnalysis.Test.Resources.Proprietary": "1.2.0-beta1-20160105-04",
     "Microsoft.DiaSymReader": "1.0.7",
     "System.Collections.Immutable": "1.1.37",
-<<<<<<< HEAD
-    "System.Reflection.Metadata": "1.2.0-rc2-23826",
-=======
     "System.Reflection.Metadata": "1.2.0",
->>>>>>> 42321199
     "xunit": "2.1.0"
   },
   "frameworks": {
