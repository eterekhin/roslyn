﻿// Licensed to the .NET Foundation under one or more agreements.
// The .NET Foundation licenses this file to you under the MIT license.
// See the LICENSE file in the project root for more information.

namespace Microsoft.CodeAnalysis.CodeFixes
{
    internal static class PredefinedCodeFixProviderNames
    {
        public const string AddAccessibilityModifiers = nameof(AddAccessibilityModifiers);
        public const string AddAnonymousTypeMemberName = nameof(AddAnonymousTypeMemberName);
        public const string AddAsync = nameof(AddAsync);
        public const string AddBraces = nameof(AddBraces);
        public const string AddDocCommentNodes = nameof(AddDocCommentNodes);
        public const string AddExplicitCast = nameof(AddExplicitCast);
        public const string AddImport = nameof(AddImport);
        public const string AddMissingReference = nameof(AddMissingReference);
        public const string AddNew = nameof(AddNew);
        public const string AddObsoleteAttribute = nameof(AddObsoleteAttribute);
        public const string AddOverloads = nameof(AddOverloads);
        public const string AddPackage = nameof(AddPackage);
        public const string AddParameter = nameof(AddParameter);
        public const string AddParenthesesAroundConditionalExpressionInInterpolatedString = nameof(AddParenthesesAroundConditionalExpressionInInterpolatedString);
        public const string AddRequiredParentheses = nameof(AddRequiredParentheses);
        public const string AliasAmbiguousType = nameof(AliasAmbiguousType);
        public const string ApplyNamingStyle = nameof(ApplyNamingStyle);
        public const string AssignOutParametersAboveReturn = nameof(AssignOutParametersAboveReturn);
        public const string AssignOutParametersAtStart = nameof(AssignOutParametersAtStart);
        public const string ChangeNamespaceToMatchFolder = nameof(ChangeNamespaceToMatchFolder);
        public const string ChangeReturnType = nameof(ChangeReturnType);
        public const string ChangeToYield = nameof(ChangeToYield);
        public const string ConflictMarkerResolution = nameof(ConflictMarkerResolution);
        public const string ConsecutiveBracePlacement = nameof(ConsecutiveBracePlacement);
        public const string ConsecutiveStatementPlacement = nameof(ConsecutiveStatementPlacement);
        public const string ConstructorInitializerPlacement = nameof(ConstructorInitializerPlacement);
<<<<<<< HEAD
        public const string ConvertAnonymousTypeToTuple = nameof(ConvertAnonymousTypeToTuple);
=======
>>>>>>> 4fada241
        public const string ConvertNamespace = nameof(ConvertNamespace);
        public const string ConvertSwitchStatementToExpression = nameof(ConvertSwitchStatementToExpression);
        public const string ConvertToAsync = nameof(ConvertToAsync);
        public const string ConvertToIterator = nameof(ConvertToIterator);
        public const string ConvertTypeOfToNameOf = nameof(ConvertTypeOfToNameOf);
        public const string CorrectNextControlVariable = nameof(CorrectNextControlVariable);
        public const string DeclareAsNullable = nameof(DeclareAsNullable);
        public const string DisambiguateSameVariable = nameof(DisambiguateSameVariable);
        public const string EmbeddedStatementPlacement = nameof(EmbeddedStatementPlacement);
        public const string FileHeader = nameof(FileHeader);
        public const string FixFormatting = nameof(FixFormatting);
        public const string FixIncorrectExitContinue = nameof(FixIncorrectExitContinue);
        public const string FixIncorrectFunctionReturnType = nameof(FixIncorrectFunctionReturnType);
        public const string FixReturnType = nameof(FixReturnType);
        public const string FullyQualify = nameof(FullyQualify);
        public const string GenerateConstructor = nameof(GenerateConstructor);
        public const string GenerateConversion = nameof(GenerateConversion);
        public const string GenerateDeconstructMethod = nameof(GenerateDeconstructMethod);
        public const string GenerateDefaultConstructors = nameof(GenerateDefaultConstructors);
        public const string GenerateConversion = nameof(GenerateConversion);
        public const string GenerateDeconstructMethod = nameof(GenerateDeconstructMethod);
        public const string GenerateEndConstruct = nameof(GenerateEndConstruct);
        public const string GenerateEnumMember = nameof(GenerateEnumMember);
        public const string GenerateEvent = nameof(GenerateEvent);
        public const string GenerateMethod = nameof(GenerateMethod);
        public const string GenerateType = nameof(GenerateType);
        public const string GenerateVariable = nameof(GenerateVariable);
        public const string ImplementAbstractClass = nameof(ImplementAbstractClass);
        public const string ImplementInterface = nameof(ImplementInterface);
        public const string InlineDeclaration = nameof(InlineDeclaration);
        public const string InvokeDelegateWithConditionalAccess = nameof(InvokeDelegateWithConditionalAccess);
        public const string MakeFieldReadonly = nameof(MakeFieldReadonly);
        public const string MakeLocalFunctionStatic = nameof(MakeLocalFunctionStatic);
        public const string MakeMemberStatic = nameof(MakeMemberStatic);
        public const string MakeMethodSynchronous = nameof(MakeMethodSynchronous);
        public const string MakeRefStruct = nameof(MakeRefStruct);
        public const string MakeStatementAsynchronous = nameof(MakeStatementAsynchronous);
        public const string MakeStructFieldsWritable = nameof(MakeStructFieldsWritable);
        public const string MakeTypeAbstract = nameof(MakeTypeAbstract);
        public const string MoveMisplacedUsingDirectives = nameof(MoveMisplacedUsingDirectives);
        public const string MoveToTopOfFile = nameof(MoveToTopOfFile);
        public const string OrderModifiers = nameof(OrderModifiers);
        public const string PassInCapturedVariables = nameof(PassInCapturedVariables);
        public const string PopulateSwitch = nameof(PopulateSwitch);
        public const string PopulateSwitchExpression = nameof(PopulateSwitchExpression);
        public const string PreferFrameworkType = nameof(PreferFrameworkType);
        public const string QualifyMemberAccess = nameof(QualifyMemberAccess);
        public const string RemoveAsyncModifier = nameof(RemoveAsyncModifier);
        public const string RemoveBlankLines = nameof(RemoveBlankLines);
        public const string RemoveConfusingSuppression = nameof(RemoveConfusingSuppression);
        public const string RemoveDocCommentNode = nameof(RemoveDocCommentNode);
        public const string RemoveIn = nameof(RemoveIn);
        public const string RemoveNew = nameof(RemoveNew);
        public const string RemoveRedundantEquality = nameof(RemoveRedundantEquality);
        public const string RemoveSharedFromModuleMembers = nameof(RemoveSharedFromModuleMembers);
        public const string RemoveUnnecessaryAttributeSuppressions = nameof(RemoveUnnecessaryAttributeSuppressions);
        public const string RemoveUnnecessaryByVal = nameof(RemoveUnnecessaryByVal);
        public const string RemoveUnnecessaryCast = nameof(RemoveUnnecessaryCast);
        public const string RemoveUnnecessaryDiscardDesignation = nameof(RemoveUnnecessaryDiscardDesignation);
        public const string RemoveUnnecessaryImports = nameof(RemoveUnnecessaryImports);
        public const string RemoveUnnecessaryParentheses = nameof(RemoveUnnecessaryParentheses);
        public const string RemoveUnnecessaryPragmaSuppressions = nameof(RemoveUnnecessaryPragmaSuppressions);
        public const string RemoveUnreachableCode = nameof(RemoveUnreachableCode);
        public const string RemoveUnusedLocalFunction = nameof(RemoveUnusedLocalFunction);
        public const string RemoveUnusedMembers = nameof(RemoveUnusedMembers);
        public const string RemoveUnusedValues = nameof(RemoveUnusedValues);
        public const string RemoveUnusedVariable = nameof(RemoveUnusedVariable);
        public const string ReplaceDefaultLiteral = nameof(ReplaceDefaultLiteral);
        public const string SimplifyConditionalExpression = nameof(SimplifyConditionalExpression);
        public const string SimplifyInterpolation = nameof(SimplifyInterpolation);
        public const string SimplifyLinqExpression = nameof(SimplifyLinqExpression);
        public const string SimplifyNames = nameof(SimplifyNames);
        public const string SimplifyObjectCreation = nameof(SimplifyObjectCreation);
<<<<<<< HEAD
        public const string SimplifyPropertyPattern = nameof(SimplifyPropertyPattern);
=======
>>>>>>> 4fada241
        public const string SimplifyThisOrMe = nameof(SimplifyThisOrMe);
        public const string SpellCheck = nameof(SpellCheck);
        public const string UnsealClass = nameof(UnsealClass);
        public const string UpdateLegacySuppressions = nameof(UpdateLegacySuppressions);
        public const string UpdateProjectToAllowUnsafe = nameof(UpdateProjectToAllowUnsafe);
        public const string UpgradeProject = nameof(UpgradeProject);
        public const string UseAutoProperty = nameof(UseAutoProperty);
        public const string UseCoalesceExpression = nameof(UseCoalesceExpression);
        public const string UseCoalesceExpressionForNullable = nameof(UseCoalesceExpressionForNullable);
        public const string UseCollectionInitializer = nameof(UseCollectionInitializer);
        public const string UseCompoundAssignment = nameof(UseCompoundAssignment);
        public const string UseCompoundCoalesceAssignment = nameof(UseCompoundCoalesceAssignment);
        public const string UseConditionalExpressionForAssignment = nameof(UseConditionalExpressionForAssignment);
        public const string UseConditionalExpressionForReturn = nameof(UseConditionalExpressionForReturn);
        public const string UseDeconstruction = nameof(UseDeconstruction);
        public const string UseDefaultLiteral = nameof(UseDefaultLiteral);
        public const string UseExplicitTupleName = nameof(UseExplicitTupleName);
        public const string UseExplicitType = nameof(UseExplicitType);
        public const string UseExplicitTypeForConst = nameof(UseExplicitTypeForConst);
        public const string UseExpressionBody = nameof(UseExpressionBody);
        public const string UseExpressionBodyForLambda = nameof(UseExpressionBodyForLambda);
        public const string UseImplicitObjectCreation = nameof(UseImplicitObjectCreation);
        public const string UseImplicitType = nameof(UseImplicitType);
        public const string UseIndexOperator = nameof(UseIndexOperator);
        public const string UseInferredMemberName = nameof(UseInferredMemberName);
        public const string UseInterpolatedVerbatimString = nameof(UseInterpolatedVerbatimString);
        public const string UseIsNotExpression = nameof(UseIsNotExpression);
        public const string UseIsNullCheck = nameof(UseIsNullCheck);
        public const string UseIsNullCheckForCastAndEqualityOperator = nameof(UseIsNullCheckForCastAndEqualityOperator);
        public const string UseIsNullCheckForReferenceEquals = nameof(UseIsNullCheckForReferenceEquals);
        public const string UseLocalFunction = nameof(UseLocalFunction);
        public const string UseNotPattern = nameof(UseNotPattern);
        public const string UseNullCheckOverTypeCheck = nameof(UseNullCheckOverTypeCheck);
        public const string UseNullPropagation = nameof(UseNullPropagation);
        public const string UseObjectInitializer = nameof(UseObjectInitializer);
        public const string UsePatternCombinators = nameof(UsePatternCombinators);
        public const string UsePatternMatchingAsAndNullCheck = nameof(UsePatternMatchingAsAndNullCheck);
        public const string UsePatternMatchingIsAndCastCheck = nameof(UsePatternMatchingIsAndCastCheck);
        public const string UsePatternMatchingIsAndCastCheckWithoutName = nameof(UsePatternMatchingIsAndCastCheckWithoutName);
        public const string UseRangeOperator = nameof(UseRangeOperator);
        public const string UseSimpleUsingStatement = nameof(UseSimpleUsingStatement);
        public const string UseSystemHashCode = nameof(UseSystemHashCode);
        public const string UseThrowExpression = nameof(UseThrowExpression);
<<<<<<< HEAD
        public const string UseTupleSwap = nameof(UseTupleSwap);
=======
>>>>>>> 4fada241
    }
}<|MERGE_RESOLUTION|>--- conflicted
+++ resolved
@@ -32,10 +32,6 @@
         public const string ConsecutiveBracePlacement = nameof(ConsecutiveBracePlacement);
         public const string ConsecutiveStatementPlacement = nameof(ConsecutiveStatementPlacement);
         public const string ConstructorInitializerPlacement = nameof(ConstructorInitializerPlacement);
-<<<<<<< HEAD
-        public const string ConvertAnonymousTypeToTuple = nameof(ConvertAnonymousTypeToTuple);
-=======
->>>>>>> 4fada241
         public const string ConvertNamespace = nameof(ConvertNamespace);
         public const string ConvertSwitchStatementToExpression = nameof(ConvertSwitchStatementToExpression);
         public const string ConvertToAsync = nameof(ConvertToAsync);
@@ -55,8 +51,6 @@
         public const string GenerateConversion = nameof(GenerateConversion);
         public const string GenerateDeconstructMethod = nameof(GenerateDeconstructMethod);
         public const string GenerateDefaultConstructors = nameof(GenerateDefaultConstructors);
-        public const string GenerateConversion = nameof(GenerateConversion);
-        public const string GenerateDeconstructMethod = nameof(GenerateDeconstructMethod);
         public const string GenerateEndConstruct = nameof(GenerateEndConstruct);
         public const string GenerateEnumMember = nameof(GenerateEnumMember);
         public const string GenerateEvent = nameof(GenerateEvent);
@@ -109,10 +103,7 @@
         public const string SimplifyLinqExpression = nameof(SimplifyLinqExpression);
         public const string SimplifyNames = nameof(SimplifyNames);
         public const string SimplifyObjectCreation = nameof(SimplifyObjectCreation);
-<<<<<<< HEAD
         public const string SimplifyPropertyPattern = nameof(SimplifyPropertyPattern);
-=======
->>>>>>> 4fada241
         public const string SimplifyThisOrMe = nameof(SimplifyThisOrMe);
         public const string SpellCheck = nameof(SpellCheck);
         public const string UnsealClass = nameof(UnsealClass);
@@ -156,9 +147,6 @@
         public const string UseSimpleUsingStatement = nameof(UseSimpleUsingStatement);
         public const string UseSystemHashCode = nameof(UseSystemHashCode);
         public const string UseThrowExpression = nameof(UseThrowExpression);
-<<<<<<< HEAD
         public const string UseTupleSwap = nameof(UseTupleSwap);
-=======
->>>>>>> 4fada241
     }
 }