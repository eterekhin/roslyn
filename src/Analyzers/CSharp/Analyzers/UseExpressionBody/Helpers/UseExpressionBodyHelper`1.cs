--- conflicted
+++ resolved
@@ -73,16 +73,11 @@
         public override ArrowExpressionClauseSyntax? GetExpressionBody(SyntaxNode declaration)
             => GetExpressionBody((TDeclaration)declaration);
 
-<<<<<<< HEAD
         public override bool IsRelevantDeclarationNode(SyntaxNode node)
             => node is TDeclaration;
 
-        public override bool CanOfferUseExpressionBody(OptionSet optionSet, SyntaxNode declaration, bool forAnalyzer)
-            => CanOfferUseExpressionBody(optionSet, (TDeclaration)declaration, forAnalyzer);
-=======
         public override bool CanOfferUseExpressionBody(CodeStyleOption2<ExpressionBodyPreference> preference, SyntaxNode declaration, bool forAnalyzer)
             => CanOfferUseExpressionBody(preference, (TDeclaration)declaration, forAnalyzer);
->>>>>>> af1f72eb
 
         public override bool CanOfferUseBlockBody(CodeStyleOption2<ExpressionBodyPreference> preference, SyntaxNode declaration, bool forAnalyzer, out bool fixesError, [NotNullWhen(true)] out ArrowExpressionClauseSyntax? expressionBody)
             => CanOfferUseBlockBody(preference, (TDeclaration)declaration, forAnalyzer, out fixesError, out expressionBody);
