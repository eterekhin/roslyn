--- conflicted
+++ resolved
@@ -10,15 +10,9 @@
 using System.Text.RegularExpressions;
 using System.Xml.Linq;
 
-<<<<<<< HEAD
-string usage = @"usage: BuildNuGets.csx <binaries-dir> <build-version> <output-directory> <git sha>";
-
-if (Args.Count() != 4)
-=======
-string usage = @"usage: BuildNuGets.csx <binaries-dir> <build-version> <output-directory> [<filter>]";
-
-if (Args.Count < 3 || Args.Count > 4)
->>>>>>> f923b5d6
+string usage = @"usage: BuildNuGets.csx <binaries-dir> <build-version> <output-directory> <git sha> [<filter>]";
+
+if (Args.Count < 4 || Args.Count > 5)
 {
     Console.WriteLine(usage);
     Environment.Exit(1);
@@ -39,7 +33,6 @@
 var BuildingReleaseNugets = IsReleaseVersion(BuildVersion);
 var NuspecDirPath = Path.Combine(SolutionRoot, "src/NuGet");
 var OutDir = Path.GetFullPath(Args[2]).TrimEnd('\\');
-var NuspecNameFilter = Args.Count > 3 ? Args[3] : null;
 
 var CommitSha = Args[3].Replace("<", "").Replace(">", "");
 var CommitIsDeveloperBuild = CommitSha == "<developer build>";
@@ -51,6 +44,8 @@
 var CommitPathMessage = CommitIsDeveloperBuild
     ? "This an unofficial build from a developer's machine"
     : $"This package was built from the source at https://github.com/dotnet/roslyn/commit/{CommitSha}";
+
+var NuspecNameFilter = Args.Count > 4 ? Args[4] : null;
 
 var LicenseUrlRedist = @"http://go.microsoft.com/fwlink/?LinkId=529443";
 var LicenseUrlNonRedist = @"http://go.microsoft.com/fwlink/?LinkId=529444";
@@ -234,11 +229,8 @@
         { "tags", Tags },
         { "emptyDirPath", emptyDir },
         { "additionalFilesPath", NuGetAdditionalFilesPath },
-<<<<<<< HEAD
-        { "commitPathMessage", CommitPathMessage }
-=======
+        { "commitPathMessage", CommitPathMessage },
         { "srcDirPath", SrcDirPath }
->>>>>>> f923b5d6
     };
 
     foreach (var dependencyVersion in dependencyVersions)
