--- conflicted
+++ resolved
@@ -53,11 +53,6 @@
       <IncludeOutputGroupsInVSIX>BuiltProjectOutputGroup%3b</IncludeOutputGroupsInVSIX>
       <IncludeOutputGroupsInVSIXLocalOnly>DebugSymbolsProjectOutputGroup%3b</IncludeOutputGroupsInVSIXLocalOnly>
     </ProjectReference>
-<<<<<<< HEAD
-    <ProjectReference Include="..\Core\Def.Next\ServicesVisualStudio.Next.csproj">
-      <Project>{d8c86336-f959-47f9-9f26-2725b4bc79ff}</Project>
-      <Name>ServicesVisualStudio.Next</Name>
-=======
     <ProjectReference Include="..\..\Workspaces\Core\Desktop\Workspaces.Desktop.csproj">
       <Project>{2e87fa96-50bb-4607-8676-46521599f998}</Project>
       <Name>Workspaces.Desktop</Name>
@@ -99,7 +94,6 @@
       <Name>ServicesVisualStudio.Next</Name>
       <IncludeOutputGroupsInVSIX>BuiltProjectOutputGroup%3b</IncludeOutputGroupsInVSIX>
       <ForceIncludeInVSIX>true</ForceIncludeInVSIX>
->>>>>>> 9b707bb8
     </ProjectReference>
     <ProjectReference Include="..\Setup\VisualStudioSetup.csproj">
       <Name>VisualStudioSetup</Name>
