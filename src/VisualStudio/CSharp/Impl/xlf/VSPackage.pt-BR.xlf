--- conflicted
+++ resolved
@@ -81,52 +81,6 @@
 regular expression;
 Use enhanced colors;
 Editor Color Scheme;</source>
-<<<<<<< HEAD
-        <target state="new">Display inline hints;
-Show diagnostics for closed files;
-Colorize regular expression; 
-Highlight related components under cursor; 
-Report invalid regular expressions;
-Enable full solution analysis;
-Perform editor feature analysis in external process;
-Enable navigation to decompiled sources;
-Using directives;
-Place system directives first when sorting usings;
-Separate using directive groups;
-Suggest usings for types in reference assemblies;
-Suggest usings for types in NuGet packages;
-Highlighting;
-Highlight references to symbol under cursor;
-Highlight related keywords under cursor;
-Outlining;
-Enter outlining mode when files open;
-Show procedure line separators;
-Show outlining for declaration level constructs;
-Show outlining for code level constructs;
-Show outlining for comments and preprocessor regions;
-Collapse regions when collapsing to definitions;
-Fading;
-Fade out unused usings;
-Fade out unreachable code;
-Block Structure Guides;
-Show guides for declaration level constructs;
-Show guides for code level constructs;
-Editor Help;
-Generate XML documentation comments for ///;
-Insert * at the start of new lines when writing /* */ comments;
-Show preview for rename tracking;
-Split string literals on Enter;
-Report invalid placeholders in string.Format calls;
-Extract Method;
-Don't put ref or out on custom struct;
-Implement Interface or Abstract Class;
-When inserting properties, events and methods, place them;
-with other members of the same kind;
-at the end;
-When generating property;
-prefer throwing properties;
-prefer auto properties;
-=======
         <target state="needs-review-translation">Exibir dicas de nome de parâmetro embutidas;
 Mostrar diagnósticos de arquivos fechados;
 Colorir a expressão regular;
@@ -171,7 +125,6 @@
 Ao gerar propriedade;
 preferir propriedades de lançamento;
 preferir propriedades automáticas;
->>>>>>> d87d3bd6
 regex;
 expressão regular;
 Usar cores avançadas;
