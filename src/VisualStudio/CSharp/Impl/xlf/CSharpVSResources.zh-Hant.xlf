﻿<?xml version="1.0" encoding="utf-8"?>
<xliff xmlns="urn:oasis:names:tc:xliff:document:1.2" xmlns:xsi="http://www.w3.org/2001/XMLSchema-instance" version="1.2" xsi:schemaLocation="urn:oasis:names:tc:xliff:document:1.2 xliff-core-1.2-transitional.xsd">
  <file datatype="xml" source-language="en" target-language="zh-Hant" original="../CSharpVSResources.resx">
    <body>
      <trans-unit id="Apply_all_csharp_formatting_rules_indentation_wrapping_spacing">
        <source>Apply all C# formatting rules (indentation, wrapping, spacing)</source>
        <target state="translated">套用所有 C# 格式化規則 (縮排、換行、間距)</target>
        <note />
      </trans-unit>
      <trans-unit id="CSharp">
        <source>C#</source>
        <target state="translated">C#</target>
        <note />
      </trans-unit>
      <trans-unit id="CSharp_Coding_Conventions">
        <source>C# Coding Conventions</source>
        <target state="translated">C# 編碼慣例</target>
        <note />
      </trans-unit>
      <trans-unit id="CSharp_Formatting_Rules">
        <source>C# Formatting Rules</source>
        <target state="translated">C# 格式化規則</target>
        <note />
      </trans-unit>
      <trans-unit id="Discard">
        <source>Discard</source>
        <target state="translated">捨棄</target>
        <note />
      </trans-unit>
      <trans-unit id="Format_document_settings">
        <source>Format Document Settings (Experiment) </source>
        <target state="translated">格式化文件設定 (實驗)</target>
        <note />
      </trans-unit>
      <trans-unit id="General">
        <source>General</source>
        <target state="translated">一般</target>
        <note>Title of the control group on the General Formatting options page</note>
      </trans-unit>
      <trans-unit id="Generate_Event_Subscription">
        <source>Generate Event Subscription</source>
        <target state="translated">產生事件訂閱</target>
        <note />
      </trans-unit>
      <trans-unit id="In_relational_binary_operators">
        <source>In relational operators:  &lt;   &gt;   &lt;=   &gt;=   is   as   ==   !=</source>
        <target state="translated">在關係運算子中: &lt; &gt; &lt;= &gt;= 如同 == !=</target>
        <note />
      </trans-unit>
      <trans-unit id="Inside_namespace">
        <source>Inside namespace</source>
        <target state="new">Inside namespace</target>
        <note>'namespace' is a C# keyword and should not be localized</note>
      </trans-unit>
      <trans-unit id="Outside_namespace">
        <source>Outside namespace</source>
        <target state="new">Outside namespace</target>
        <note>'namespace' is a C# keyword and should not be localized</note>
      </trans-unit>
      <trans-unit id="Perform_additional_code_cleanup_during_formatting">
        <source>Perform additional code cleanup during formatting</source>
        <target state="translated">在格式化期間執行額外程式碼清除</target>
        <note />
      </trans-unit>
      <trans-unit id="Prefer_is_null_for_reference_equality_checks">
        <source>Prefer 'is null' for reference equality checks</source>
        <target state="translated">參考相等檢查最好使用 'is null'</target>
        <note>'is null' is a C# string and should not be localized.</note>
      </trans-unit>
<<<<<<< HEAD
      <trans-unit id="Prefer_switch_expression">
        <source>Prefer switch expression</source>
        <target state="new">Prefer switch expression</target>
        <note />
=======
      <trans-unit id="Preferred_using_directive_placement">
        <source>Preferred 'using' directive placement</source>
        <target state="new">Preferred 'using' directive placement</target>
        <note>'using' is a C# keyword and should not be localized</note>
>>>>>>> 04252e91
      </trans-unit>
      <trans-unit id="Remove_unnecessary_usings">
        <source>Remove unnecessary usings</source>
        <target state="translated">移除不必要的 Using</target>
        <note />
      </trans-unit>
      <trans-unit id="Show_items_from_unimported_namespaces">
        <source>Show items from unimported namespaces (experimental)</source>
        <target state="new">Show items from unimported namespaces (experimental)</target>
        <note />
      </trans-unit>
      <trans-unit id="Sort_usings">
        <source>Sort usings</source>
        <target state="translated">排序 Using</target>
        <note />
      </trans-unit>
      <trans-unit id="Suggest_usings_for_types_in_dotnet_framework_assemblies">
        <source>Suggest usings for types in .NET Framework assemblies</source>
        <target state="new">Suggest usings for types in .NET Framework assemblies</target>
        <note />
      </trans-unit>
      <trans-unit id="Surround_With">
        <source>Surround With</source>
        <target state="translated">範圍陳述式</target>
        <note />
      </trans-unit>
      <trans-unit id="Insert_Snippet">
        <source>Insert Snippet</source>
        <target state="translated">插入程式碼片段</target>
        <note />
      </trans-unit>
      <trans-unit id="Automatically_format_block_on_close_brace">
        <source>Automatically format _block on }</source>
        <target state="translated">於 } 處將區塊自動格式化(_B)</target>
        <note />
      </trans-unit>
      <trans-unit id="Automatically_format_on_paste">
        <source>Automatically format on _paste</source>
        <target state="translated">貼上時自動格式化(_P)</target>
        <note />
      </trans-unit>
      <trans-unit id="Automatically_format_statement_on_semicolon">
        <source>Automatically format _statement on ;</source>
        <target state="translated">於 ; 處將陳述式自動格式化(_S)</target>
        <note />
      </trans-unit>
      <trans-unit id="Place_members_in_anonymous_types_on_new_line">
        <source>Place members in anonymous types on new line</source>
        <target state="translated">將匿名類型的成員置於新行</target>
        <note />
      </trans-unit>
      <trans-unit id="Leave_block_on_single_line">
        <source>Leave block on single line</source>
        <target state="translated">讓區塊維持在同一行</target>
        <note />
      </trans-unit>
      <trans-unit id="Place_catch_on_new_line">
        <source>Place "catch" on new line</source>
        <target state="translated">將 "catch" 置於新行</target>
        <note />
      </trans-unit>
      <trans-unit id="Place_else_on_new_line">
        <source>Place "else" on new line</source>
        <target state="translated">將 "else" 置於新行</target>
        <note />
      </trans-unit>
      <trans-unit id="Indent_block_contents">
        <source>Indent block contents</source>
        <target state="translated">縮排區塊內容</target>
        <note />
      </trans-unit>
      <trans-unit id="Indent_open_and_close_braces">
        <source>Indent open and close braces</source>
        <target state="translated">縮排左括號及右括號</target>
        <note />
      </trans-unit>
      <trans-unit id="Indent_case_contents">
        <source>Indent case contents</source>
        <target state="translated">縮排 case 內容</target>
        <note />
      </trans-unit>
      <trans-unit id="Indent_case_labels">
        <source>Indent case labels</source>
        <target state="translated">縮排 case 標籤</target>
        <note />
      </trans-unit>
      <trans-unit id="Place_finally_on_new_line">
        <source>Place "finally" on new line</source>
        <target state="translated">將 "finally" 置於新行</target>
        <note />
      </trans-unit>
      <trans-unit id="Place_goto_labels_in_leftmost_column">
        <source>Place goto labels in leftmost column</source>
        <target state="translated">將 goto 標籤置於最左欄</target>
        <note />
      </trans-unit>
      <trans-unit id="Indent_labels_normally">
        <source>Indent labels normally</source>
        <target state="translated">以一般方式縮排標籤</target>
        <note />
      </trans-unit>
      <trans-unit id="Place_goto_labels_one_indent_less_than_current">
        <source>Place goto labels one indent less than current</source>
        <target state="translated">為 goto 標籤目前的位置減少一個縮排層次</target>
        <note />
      </trans-unit>
      <trans-unit id="Label_Indentation">
        <source>Label Indentation</source>
        <target state="translated">標籤縮排</target>
        <note />
      </trans-unit>
      <trans-unit id="Place_members_in_object_initializers_on_new_line">
        <source>Place members in object initializers on new line</source>
        <target state="translated">將物件初始設定式中的成員置於新行</target>
        <note />
      </trans-unit>
      <trans-unit id="Place_open_brace_on_new_line_for_anonymous_methods">
        <source>Place open brace on new line for anonymous methods</source>
        <target state="translated">將匿名方法的左括號置於新行</target>
        <note />
      </trans-unit>
      <trans-unit id="Place_open_brace_on_new_line_for_anonymous_types">
        <source>Place open brace on new line for anonymous types</source>
        <target state="translated">將匿名類型的左括號置於新行</target>
        <note />
      </trans-unit>
      <trans-unit id="Place_open_brace_on_new_line_for_control_blocks">
        <source>Place open brace on new line for control blocks</source>
        <target state="translated">將控制區塊的左括號置於新行</target>
        <note />
      </trans-unit>
      <trans-unit id="Place_open_brace_on_new_line_for_lambda_expression">
        <source>Place open brace on new line for lambda expression</source>
        <target state="translated">將 Lambda 運算式的左括號置於新行</target>
        <note />
      </trans-unit>
      <trans-unit id="Place_open_brace_on_new_line_for_methods_local_functions">
        <source>Place open brace on new line for methods and local functions</source>
        <target state="translated">將左大括號置於方法與區域函式的新行上</target>
        <note />
      </trans-unit>
      <trans-unit id="Place_open_brace_on_new_line_for_object_collection_and_array_initializers">
        <source>Place open brace on new line for object, collection and array initializers</source>
        <target state="translated">請在物件、集合及陣列初始設定式的新行上放上左大括弧</target>
        <note />
      </trans-unit>
      <trans-unit id="Place_open_brace_on_new_line_for_types">
        <source>Place open brace on new line for types</source>
        <target state="translated">將類型的左括號置於新行</target>
        <note />
      </trans-unit>
      <trans-unit id="Place_query_expression_clauses_on_new_line">
        <source>Place query expression clauses on new line</source>
        <target state="translated">將查詢運算式子句置於新行</target>
        <note />
      </trans-unit>
      <trans-unit id="Leave_statements_and_member_declarations_on_the_same_line">
        <source>Leave statements and member declarations on the same line</source>
        <target state="translated">讓陳述式與成員宣告維持在同一行</target>
        <note />
      </trans-unit>
      <trans-unit id="Insert_space_before_and_after_binary_operators">
        <source>Insert space before and after binary operators</source>
        <target state="translated">在二元運算子前後插入空格</target>
        <note />
      </trans-unit>
      <trans-unit id="Ignore_spaces_around_binary_operators">
        <source>Ignore spaces around binary operators</source>
        <target state="translated">忽略二元運算子前後空格</target>
        <note />
      </trans-unit>
      <trans-unit id="Remove_spaces_before_and_after_binary_operators">
        <source>Remove spaces before and after binary operators</source>
        <target state="translated">移除二元運算子前後空格</target>
        <note />
      </trans-unit>
      <trans-unit id="Insert_space_after_colon_for_base_or_interface_in_type_declaration">
        <source>Insert space after colon for base or interface in type declaration</source>
        <target state="translated">在類型宣告中的基底或介面冒號後面插入空格</target>
        <note />
      </trans-unit>
      <trans-unit id="Insert_space_after_comma">
        <source>Insert space after comma</source>
        <target state="translated">在逗號後面插入空格</target>
        <note />
      </trans-unit>
      <trans-unit id="Insert_space_after_dot">
        <source>Insert space after dot</source>
        <target state="translated">在點 (.) 後面插入空格</target>
        <note />
      </trans-unit>
      <trans-unit id="Insert_space_after_semicolon_in_for_statement">
        <source>Insert space after semicolon in "for" statement</source>
        <target state="translated">在 "for" 陳述式中的分號後面插入空格</target>
        <note />
      </trans-unit>
      <trans-unit id="Insert_space_before_colon_for_base_or_interface_in_type_declaration">
        <source>Insert space before colon for base or interface in type declaration</source>
        <target state="translated">在類型宣告中的基底或介面冒號前面插入空格</target>
        <note />
      </trans-unit>
      <trans-unit id="Insert_space_before_comma">
        <source>Insert space before comma</source>
        <target state="translated">在逗號前面插入空格</target>
        <note />
      </trans-unit>
      <trans-unit id="Insert_space_before_dot">
        <source>Insert space before dot</source>
        <target state="translated">在點 (.) 前面插入空格</target>
        <note />
      </trans-unit>
      <trans-unit id="Insert_space_before_semicolon_in_for_statement">
        <source>Insert space before semicolon in "for" statement</source>
        <target state="translated">在 "for" 陳述式中的分號前面插入空格</target>
        <note />
      </trans-unit>
      <trans-unit id="Insert_space_within_argument_list_parentheses">
        <source>Insert space within argument list parentheses</source>
        <target state="translated">在引數清單括號內插入空格</target>
        <note />
      </trans-unit>
      <trans-unit id="Insert_space_within_empty_argument_list_parentheses">
        <source>Insert space within empty argument list parentheses</source>
        <target state="translated">在空的引數清單括號內插入空格</target>
        <note />
      </trans-unit>
      <trans-unit id="Insert_space_between_method_name_and_its_opening_parenthesis1">
        <source>Insert space between method name and its opening parenthesis</source>
        <target state="translated">在方法名稱和左括號之間插入空格</target>
        <note />
      </trans-unit>
      <trans-unit id="Insert_space_within_empty_parameter_list_parentheses">
        <source>Insert space within empty parameter list parentheses</source>
        <target state="translated">在空白參數清單括號內插入空格</target>
        <note />
      </trans-unit>
      <trans-unit id="Insert_space_between_method_name_and_its_opening_parenthesis2">
        <source>Insert space between method name and its opening parenthesis</source>
        <target state="translated">在方法名稱和左括號之間插入空格</target>
        <note />
      </trans-unit>
      <trans-unit id="Insert_space_within_parameter_list_parentheses">
        <source>Insert space within parameter list parentheses</source>
        <target state="translated">在參數清單括號內插入空格</target>
        <note />
      </trans-unit>
      <trans-unit id="Insert_space_after_keywords_in_control_flow_statements">
        <source>Insert space after keywords in control flow statements</source>
        <target state="translated">在控制流程陳述式中的關鍵字後面插入空格</target>
        <note />
      </trans-unit>
      <trans-unit id="Insert_space_within_parentheses_of_expressions">
        <source>Insert space within parentheses of expressions</source>
        <target state="translated">在運算式的括號內插入空格</target>
        <note />
      </trans-unit>
      <trans-unit id="Insert_space_after_cast">
        <source>Insert space after cast</source>
        <target state="translated">在轉換後面插入空格</target>
        <note />
      </trans-unit>
      <trans-unit id="Insert_spaces_within_parentheses_of_control_flow_statements">
        <source>Insert spaces within parentheses of control flow statements</source>
        <target state="translated">在控制流程陳述式的括號內插入空格</target>
        <note />
      </trans-unit>
      <trans-unit id="Insert_space_within_parentheses_of_type_casts">
        <source>Insert space within parentheses of type casts</source>
        <target state="translated">在類型轉換的括號內插入空格</target>
        <note />
      </trans-unit>
      <trans-unit id="Ignore_spaces_in_declaration_statements">
        <source>Ignore spaces in declaration statements</source>
        <target state="translated">忽略宣告陳述式中的空格</target>
        <note />
      </trans-unit>
      <trans-unit id="Set_other_spacing_options">
        <source>Set other spacing options</source>
        <target state="translated">設定其他間距選項</target>
        <note />
      </trans-unit>
      <trans-unit id="Set_spacing_for_brackets">
        <source>Set spacing for brackets</source>
        <target state="translated">設定括號間距</target>
        <note />
      </trans-unit>
      <trans-unit id="Set_spacing_for_delimiters">
        <source>Set spacing for delimiters</source>
        <target state="translated">設定分隔符號的間距</target>
        <note />
      </trans-unit>
      <trans-unit id="Set_spacing_for_method_calls">
        <source>Set spacing for method calls</source>
        <target state="translated">設定方法呼叫間距</target>
        <note />
      </trans-unit>
      <trans-unit id="Set_spacing_for_method_declarations">
        <source>Set spacing for method declarations</source>
        <target state="translated">設定方法宣告間距</target>
        <note />
      </trans-unit>
      <trans-unit id="Set_spacing_for_operators">
        <source>Set spacing for operators</source>
        <target state="translated">設定運算子間距</target>
        <note />
      </trans-unit>
      <trans-unit id="Insert_spaces_within_square_brackets">
        <source>Insert spaces within square brackets</source>
        <target state="translated">在方括號中插入空格</target>
        <note />
      </trans-unit>
      <trans-unit id="Insert_space_before_open_square_bracket">
        <source>Insert space before open square bracket</source>
        <target state="translated">在左方括號前面插入空格</target>
        <note />
      </trans-unit>
      <trans-unit id="Insert_space_within_empty_square_brackets">
        <source>Insert space within empty square brackets</source>
        <target state="translated">在空的方括號中插入空格</target>
        <note />
      </trans-unit>
      <trans-unit id="New_line_options_for_braces">
        <source>New line options for braces</source>
        <target state="translated">括號的新行選項</target>
        <note />
      </trans-unit>
      <trans-unit id="New_line_options_for_expressions">
        <source>New line options for expressions</source>
        <target state="translated">運算式的新行選項</target>
        <note />
      </trans-unit>
      <trans-unit id="New_line_options_for_keywords">
        <source>New line options for keywords</source>
        <target state="translated">關鍵字的新行選項</target>
        <note />
      </trans-unit>
      <trans-unit id="Unused_local">
        <source>Unused local</source>
        <target state="translated">未使用的區域函式</target>
        <note />
      </trans-unit>
      <trans-unit id="Use_var_when_generating_locals">
        <source>Use 'var' when generating locals</source>
        <target state="translated">產生區域變數時，請使用 'var'</target>
        <note />
      </trans-unit>
      <trans-unit id="Move_local_declaration_to_the_extracted_method_if_it_is_not_used_elsewhere">
        <source>_Move local declaration to the extracted method if it is not used elsewhere</source>
        <target state="translated">將其他位置未使用的區域宣告移至擷取方法(_M)</target>
        <note />
      </trans-unit>
      <trans-unit id="Show_procedure_line_separators">
        <source>_Show procedure line separators</source>
        <target state="translated">顯示程序行分隔符號(_S)</target>
        <note />
      </trans-unit>
      <trans-unit id="Don_t_put_ref_or_out_on_custom_struct">
        <source>_Don't put ref or out on custom struct</source>
        <target state="translated">請勿將 ref 或 out 置於自訂結構上(_D)</target>
        <note />
      </trans-unit>
      <trans-unit id="Editor_Help">
        <source>Editor Help</source>
        <target state="translated">編輯器說明</target>
        <note />
      </trans-unit>
      <trans-unit id="Highlight_related_keywords_under_cursor">
        <source>Highlight related _keywords under cursor</source>
        <target state="translated">反白資料指標下的相關關鍵字(_K)</target>
        <note />
      </trans-unit>
      <trans-unit id="Highlight_references_to_symbol_under_cursor">
        <source>_Highlight references to symbol under cursor</source>
        <target state="translated">反白顯示資料指標下符號的參考項目(_H)</target>
        <note />
      </trans-unit>
      <trans-unit id="Enter_outlining_mode_when_files_open">
        <source>Enter _outlining mode when files open</source>
        <target state="translated">當檔案開啟時進入大綱模式(_O)</target>
        <note />
      </trans-unit>
      <trans-unit id="Extract_Method">
        <source>Extract Method</source>
        <target state="translated">擷取方法</target>
        <note />
      </trans-unit>
      <trans-unit id="Generate_XML_documentation_comments_for">
        <source>_Generate XML documentation comments for ///</source>
        <target state="translated">產生 /// 的 XML 文件註解(_G)</target>
        <note />
      </trans-unit>
      <trans-unit id="Highlighting">
        <source>Highlighting</source>
        <target state="translated">反白</target>
        <note />
      </trans-unit>
      <trans-unit id="Insert_at_the_start_of_new_lines_when_writing_comments">
        <source>_Insert * at the start of new lines when writing /* */ comments</source>
        <target state="translated">_在寫入 /* */ 時，於新行開頭插入 *(_I)</target>
        <note />
      </trans-unit>
      <trans-unit id="Optimize_for_solution_size">
        <source>Optimize for solution size</source>
        <target state="translated">最佳化方案大小</target>
        <note />
      </trans-unit>
      <trans-unit id="Large">
        <source>Large</source>
        <target state="translated">大</target>
        <note />
      </trans-unit>
      <trans-unit id="Regular">
        <source>Regular</source>
        <target state="translated">一般</target>
        <note />
      </trans-unit>
      <trans-unit id="Small">
        <source>Small</source>
        <target state="translated">小</target>
        <note />
      </trans-unit>
      <trans-unit id="Using_Directives">
        <source>Using Directives</source>
        <target state="translated">Using 指示詞</target>
        <note />
      </trans-unit>
      <trans-unit id="Performance">
        <source>Performance</source>
        <target state="translated">效能</target>
        <note />
      </trans-unit>
      <trans-unit id="Place_System_directives_first_when_sorting_usings">
        <source>_Place 'System' directives first when sorting usings</source>
        <target state="translated">排序 Using 時先放置 'System' 指示詞(_P)</target>
        <note />
      </trans-unit>
      <trans-unit id="Show_completion_list_after_a_character_is_typed">
        <source>_Show completion list after a character is typed</source>
        <target state="translated">輸入一個字元後顯示完成清單(_S)</target>
        <note />
      </trans-unit>
      <trans-unit id="Place_keywords_in_completion_lists">
        <source>Place _keywords in completion lists</source>
        <target state="translated">將關鍵字置於完成清單中(_K)</target>
        <note />
      </trans-unit>
      <trans-unit id="Place_code_snippets_in_completion_lists">
        <source>Place _code snippets in completion lists</source>
        <target state="translated">將程式碼片段置於完成清單中(_C)</target>
        <note />
      </trans-unit>
      <trans-unit id="Completion_Lists">
        <source>Completion Lists</source>
        <target state="translated">完成清單</target>
        <note />
      </trans-unit>
      <trans-unit id="Selection_In_Completion_List">
        <source>Selection In Completion List</source>
        <target state="translated">完成清單中的選取範圍</target>
        <note />
      </trans-unit>
      <trans-unit id="Show_preview_for_rename_tracking">
        <source>Show preview for rename _tracking</source>
        <target state="translated">顯示預覽以追蹤重新命名(_T)</target>
        <note />
      </trans-unit>
      <trans-unit id="Place_open_brace_on_new_line_for_property_indexer_and_event_accessors">
        <source>Place open brace on new line for property, indexer, and event accessors</source>
        <target state="translated">將屬性、索引子及事件存取子的左邊大括號放在新行</target>
        <note />
      </trans-unit>
      <trans-unit id="Place_open_brace_on_new_line_for_properties_indexers_and_events">
        <source>Place open brace on new line for properties, indexers, and events</source>
        <target state="translated">將屬性、索引子及事件的左邊大括號放在新行</target>
        <note />
      </trans-unit>
      <trans-unit id="Suggest_usings_for_types_in_NuGet_packages">
        <source>Suggest usings for types in _NuGet packages</source>
        <target state="translated">為 NuGet 封裝中的類型建議 Using(_N)</target>
        <note />
      </trans-unit>
      <trans-unit id="Type_Inference_preferences_colon">
        <source>Type Inference preferences:</source>
        <target state="translated">型別推斷喜好設定:</target>
        <note />
      </trans-unit>
      <trans-unit id="For_built_in_types">
        <source>For built-in types</source>
        <target state="translated">適用於內建類型</target>
        <note />
      </trans-unit>
      <trans-unit id="Elsewhere">
        <source>Elsewhere</source>
        <target state="translated">其他地方</target>
        <note />
      </trans-unit>
      <trans-unit id="When_on_multiple_lines">
        <source>When on multiple lines</source>
        <target state="translated">在多行上時</target>
        <note />
      </trans-unit>
      <trans-unit id="When_variable_type_is_apparent">
        <source>When variable type is apparent</source>
        <target state="translated">當變數類型為實際型態時</target>
        <note />
      </trans-unit>
      <trans-unit id="Qualify_event_access_with_this">
        <source>Qualify event access with 'this'</source>
        <target state="translated">以 'this' 限定事件存取</target>
        <note />
      </trans-unit>
      <trans-unit id="Qualify_field_access_with_this">
        <source>Qualify field access with 'this'</source>
        <target state="translated">以 'this' 限定欄位存取</target>
        <note />
      </trans-unit>
      <trans-unit id="Qualify_method_access_with_this">
        <source>Qualify method access with 'this'</source>
        <target state="translated">以 'this' 限定方法存取</target>
        <note />
      </trans-unit>
      <trans-unit id="Qualify_property_access_with_this">
        <source>Qualify property access with 'this'</source>
        <target state="translated">以 'this' 限定屬性存取</target>
        <note />
      </trans-unit>
      <trans-unit id="Prefer_explicit_type">
        <source>Prefer explicit type</source>
        <target state="translated">建議使用明確類型</target>
        <note />
      </trans-unit>
      <trans-unit id="Prefer_this">
        <source>Prefer 'this.'</source>
        <target state="translated">建議使用 'this.'</target>
        <note />
      </trans-unit>
      <trans-unit id="Prefer_var">
        <source>Prefer 'var'</source>
        <target state="translated">建議使用 'var'</target>
        <note />
      </trans-unit>
      <trans-unit id="this_preferences_colon">
        <source>'this.' preferences:</source>
        <target state="translated">'this.' 喜好設定:</target>
        <note />
      </trans-unit>
      <trans-unit id="using_preferences_colon">
        <source>'using' preferences:</source>
        <target state="new">'using' preferences:</target>
        <note>'using' is a C# keyword and should not be localized</note>
      </trans-unit>
      <trans-unit id="var_preferences_colon">
        <source>'var' preferences:</source>
        <target state="translated">'var' 喜歡設定:</target>
        <note />
      </trans-unit>
      <trans-unit id="Do_not_prefer_this">
        <source>Do not prefer 'this.'</source>
        <target state="translated">不建議使用 'this.'</target>
        <note />
      </trans-unit>
      <trans-unit id="predefined_type_preferences_colon">
        <source>predefined type preferences:</source>
        <target state="translated">預先定義的類型喜好設定:</target>
        <note />
      </trans-unit>
      <trans-unit id="Split_string_literals_on_enter">
        <source>Split string literals on _enter</source>
        <target state="translated">在 Enter 字元處分隔字串文字(_E)</target>
        <note />
      </trans-unit>
      <trans-unit id="Highlight_matching_portions_of_completion_list_items">
        <source>_Highlight matching portions of completion list items</source>
        <target state="translated">反白完成清單項目的相符部分(_H)</target>
        <note />
      </trans-unit>
      <trans-unit id="Show_completion_item_filters">
        <source>Show completion item _filters</source>
        <target state="translated">顯示完成項目篩選(_F)</target>
        <note />
      </trans-unit>
      <trans-unit id="Enter_key_behavior_colon">
        <source>Enter key behavior:</source>
        <target state="translated">Enter 鍵行為:</target>
        <note />
      </trans-unit>
      <trans-unit id="Only_add_new_line_on_enter_after_end_of_fully_typed_word">
        <source>_Only add new line on enter after end of fully typed word</source>
        <target state="translated">僅在完整輸入的字結尾處按 Enter 鍵時加入新行(_O)</target>
        <note />
      </trans-unit>
      <trans-unit id="Always_add_new_line_on_enter">
        <source>_Always add new line on enter</source>
        <target state="translated">一律在按下 Enter 鍵時加入新行(_A)</target>
        <note />
      </trans-unit>
      <trans-unit id="Never_add_new_line_on_enter">
        <source>_Never add new line on enter</source>
        <target state="translated">永不在按下 Enter 鍵時加入新行(_N)</target>
        <note />
      </trans-unit>
      <trans-unit id="Always_include_snippets">
        <source>Always include snippets</source>
        <target state="translated">一律包含程式碼片段</target>
        <note />
      </trans-unit>
      <trans-unit id="Include_snippets_when_Tab_is_typed_after_an_identifier">
        <source>Include snippets when ?-Tab is typed after an identifier</source>
        <target state="translated">在識別碼後輸入 ?-Tab 時包含程式碼片段</target>
        <note />
      </trans-unit>
      <trans-unit id="Never_include_snippets">
        <source>Never include snippets</source>
        <target state="translated">一律不包含程式碼片段</target>
        <note />
      </trans-unit>
      <trans-unit id="Snippets_behavior">
        <source>Snippets behavior</source>
        <target state="translated">程式碼片段行為</target>
        <note />
      </trans-unit>
      <trans-unit id="Show_completion_list_after_a_character_is_deleted">
        <source>Show completion list after a character is _deleted</source>
        <target state="translated">刪除一個字元後顯示完成清單(_D)</target>
        <note />
      </trans-unit>
      <trans-unit id="null_checking_colon">
        <source>'null' checking:</source>
        <target state="translated">'null' 檢查:</target>
        <note />
      </trans-unit>
      <trans-unit id="Prefer_throw_expression">
        <source>Prefer throw-expression</source>
        <target state="translated">建議使用 throw 運算式</target>
        <note />
      </trans-unit>
      <trans-unit id="Prefer_conditional_delegate_call">
        <source>Prefer conditional delegate call</source>
        <target state="translated">建議使用條件式委派呼叫</target>
        <note />
      </trans-unit>
      <trans-unit id="Prefer_pattern_matching_over_is_with_cast_check">
        <source>Prefer pattern matching over 'is' with 'cast' check</source>
        <target state="translated">建議使用 'cast' 檢查對 'is' 進行模式比對</target>
        <note />
      </trans-unit>
      <trans-unit id="Prefer_pattern_matching_over_as_with_null_check">
        <source>Prefer pattern matching over 'as' with 'null' check</source>
        <target state="translated">建議使用 'null' 檢查對 'as' 進行模式比對</target>
        <note />
      </trans-unit>
      <trans-unit id="Prefer_block_body">
        <source>Prefer block body</source>
        <target state="translated">偏好區塊主體</target>
        <note />
      </trans-unit>
      <trans-unit id="Prefer_expression_body">
        <source>Prefer expression body</source>
        <target state="translated">偏好運算式主體</target>
        <note />
      </trans-unit>
      <trans-unit id="Automatically_format_on_return">
        <source>Automatically format on return</source>
        <target state="translated">在傳回時自動格式化</target>
        <note />
      </trans-unit>
      <trans-unit id="Automatically_format_when_typing">
        <source>Automatically format when typing</source>
        <target state="translated">於輸入時自動格式化</target>
        <note />
      </trans-unit>
      <trans-unit id="Never">
        <source>Never</source>
        <target state="translated">永不</target>
        <note />
      </trans-unit>
      <trans-unit id="When_on_single_line">
        <source>When on single line</source>
        <target state="translated">在單行上時</target>
        <note />
      </trans-unit>
      <trans-unit id="When_possible">
        <source>When possible</source>
        <target state="translated">在可行的情況下</target>
        <note />
      </trans-unit>
      <trans-unit id="Indent_case_contents_when_block">
        <source>Indent case contents (when block)</source>
        <target state="translated">縮排 case 內容 (當封鎖時)</target>
        <note />
      </trans-unit>
      <trans-unit id="Fade_out_unused_usings">
        <source>Fade out unused usings</source>
        <target state="translated">淡出未使用的 Using</target>
        <note />
      </trans-unit>
      <trans-unit id="Report_invalid_placeholders_in_string_dot_format_calls">
        <source>Report invalid placeholders in 'string.Format' calls</source>
        <target state="translated">報告 'String.Format' 呼叫中無效的預留位置</target>
        <note />
      </trans-unit>
      <trans-unit id="Separate_using_directive_groups">
        <source>Separate using directive groups</source>
        <target state="translated">使用指示詞群組來分隔</target>
        <note />
      </trans-unit>
      <trans-unit id="Show_name_suggestions">
        <source>Show name s_uggestions</source>
        <target state="translated">顯示名稱建議(_U)</target>
        <note />
      </trans-unit>
      <trans-unit id="In_arithmetic_binary_operators">
        <source>In arithmetic operators:  *   /   %   +   -   &lt;&lt;   &gt;&gt;   &amp;   ^   |</source>
        <target state="translated">算術運算子: * / % + - &lt;&lt; &gt;&gt; &amp; ^ |</target>
        <note />
      </trans-unit>
      <trans-unit id="In_other_binary_operators">
        <source>In other binary operators:  &amp;&amp;   ||   ??</source>
        <target state="translated">在其他二元運算子中: &amp;&amp; || ??</target>
        <note />
      </trans-unit>
    </body>
  </file>
</xliff><|MERGE_RESOLUTION|>--- conflicted
+++ resolved
@@ -67,17 +67,10 @@
         <target state="translated">參考相等檢查最好使用 'is null'</target>
         <note>'is null' is a C# string and should not be localized.</note>
       </trans-unit>
-<<<<<<< HEAD
-      <trans-unit id="Prefer_switch_expression">
-        <source>Prefer switch expression</source>
-        <target state="new">Prefer switch expression</target>
-        <note />
-=======
       <trans-unit id="Preferred_using_directive_placement">
         <source>Preferred 'using' directive placement</source>
         <target state="new">Preferred 'using' directive placement</target>
         <note>'using' is a C# keyword and should not be localized</note>
->>>>>>> 04252e91
       </trans-unit>
       <trans-unit id="Remove_unnecessary_usings">
         <source>Remove unnecessary usings</source>
