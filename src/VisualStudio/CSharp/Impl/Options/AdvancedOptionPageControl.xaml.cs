﻿// Licensed to the .NET Foundation under one or more agreements.
// The .NET Foundation licenses this file to you under the MIT license.
// See the LICENSE file in the project root for more information.

#nullable disable

using System.Windows;
using Microsoft.CodeAnalysis;
using Microsoft.CodeAnalysis.Classification;
using Microsoft.CodeAnalysis.Completion;
using Microsoft.CodeAnalysis.Diagnostics;
using Microsoft.CodeAnalysis.DocumentationComments;
using Microsoft.CodeAnalysis.Editing;
using Microsoft.CodeAnalysis.Editor.CSharp.SplitStringLiteral;
using Microsoft.CodeAnalysis.Editor.Implementation.Suggestions;
using Microsoft.CodeAnalysis.Editor.InlineDiagnostics;
using Microsoft.CodeAnalysis.Editor.InlineHints;
using Microsoft.CodeAnalysis.Editor.Options;
using Microsoft.CodeAnalysis.Editor.Shared.Options;
using Microsoft.CodeAnalysis.ExtractMethod;
using Microsoft.CodeAnalysis.Fading;
using Microsoft.CodeAnalysis.Features.EmbeddedLanguages.Json.LanguageServices;
using Microsoft.CodeAnalysis.Features.EmbeddedLanguages.RegularExpressions.LanguageServices;
using Microsoft.CodeAnalysis.ImplementType;
using Microsoft.CodeAnalysis.InlineHints;
using Microsoft.CodeAnalysis.QuickInfo;
using Microsoft.CodeAnalysis.Remote;
using Microsoft.CodeAnalysis.SolutionCrawler;
using Microsoft.CodeAnalysis.StackTraceExplorer;
using Microsoft.CodeAnalysis.Structure;
using Microsoft.CodeAnalysis.SymbolSearch;
using Microsoft.CodeAnalysis.ValidateFormatString;
using Microsoft.VisualStudio.ComponentModelHost;
using Microsoft.VisualStudio.LanguageServices.ColorSchemes;
using Microsoft.VisualStudio.LanguageServices.Implementation.Options;
using Microsoft.VisualStudio.LanguageServices.Telemetry;

namespace Microsoft.VisualStudio.LanguageServices.CSharp.Options
{
    internal partial class AdvancedOptionPageControl : AbstractOptionPageControl
    {
        private readonly ColorSchemeApplier _colorSchemeApplier;

        public AdvancedOptionPageControl(OptionStore optionStore, IComponentModel componentModel) : base(optionStore)
        {
            _colorSchemeApplier = componentModel.GetService<ColorSchemeApplier>();

            InitializeComponent();

            BindToOption(Run_background_code_analysis_for, SolutionCrawlerOptions.BackgroundAnalysisScopeOption, LanguageNames.CSharp);
            BindToOption(DisplayDiagnosticsInline, InlineDiagnosticsOptions.EnableInlineDiagnostics, LanguageNames.CSharp);
            BindToOption(at_the_end_of_the_line_of_code, InlineDiagnosticsOptions.Location, InlineDiagnosticsLocations.PlacedAtEndOfCode, LanguageNames.CSharp);
            BindToOption(on_the_right_edge_of_the_editor_window, InlineDiagnosticsOptions.Location, InlineDiagnosticsLocations.PlacedAtEndOfEditor, LanguageNames.CSharp);
            BindToOption(Enable_navigation_to_decompiled_sources, FeatureOnOffOptions.NavigateToDecompiledSources);
            BindToOption(Run_code_analysis_in_separate_process, RemoteHostOptions.OOP64Bit);
            BindToOption(Enable_file_logging_for_diagnostics, InternalDiagnosticsOptions.EnableFileLoggingForDiagnostics);
            BindToOption(Skip_analyzers_for_implicitly_triggered_builds, FeatureOnOffOptions.SkipAnalyzersForImplicitlyTriggeredBuilds);
            BindToOption(Show_Remove_Unused_References_command_in_Solution_Explorer_experimental, FeatureOnOffOptions.OfferRemoveUnusedReferences, () =>
            {
                // If the option has not been set by the user, check if the option to remove unused references
                // is enabled from experimentation. If so, default to that.
                return optionStore.GetOption(FeatureOnOffOptions.OfferRemoveUnusedReferencesFeatureFlag);
            });

            BindToOption(PlaceSystemNamespaceFirst, GenerationOptions.PlaceSystemNamespaceFirst, LanguageNames.CSharp);
            BindToOption(SeparateImportGroups, GenerationOptions.SeparateImportDirectiveGroups, LanguageNames.CSharp);
            BindToOption(SuggestForTypesInReferenceAssemblies, SymbolSearchOptionsStorage.SearchReferenceAssemblies, LanguageNames.CSharp);
            BindToOption(SuggestForTypesInNuGetPackages, SymbolSearchOptionsStorage.SearchNuGetPackages, LanguageNames.CSharp);
            BindToOption(AddUsingsOnPaste, FeatureOnOffOptions.AddImportsOnPaste, LanguageNames.CSharp, () =>
            {
                // This option used to be backed by an experimentation flag but is no longer.
                // Having the option still a bool? keeps us from running into storage related issues,
                // but if the option was stored as null we want it to respect this default
                return false;
            });

            BindToOption(Split_string_literals_on_enter, SplitStringLiteralOptions.Enabled, LanguageNames.CSharp);

            BindToOption(EnterOutliningMode, FeatureOnOffOptions.Outlining, LanguageNames.CSharp);
            BindToOption(Show_outlining_for_declaration_level_constructs, BlockStructureOptions.Metadata.ShowOutliningForDeclarationLevelConstructs, LanguageNames.CSharp);
            BindToOption(Show_outlining_for_code_level_constructs, BlockStructureOptions.Metadata.ShowOutliningForCodeLevelConstructs, LanguageNames.CSharp);
            BindToOption(Show_outlining_for_comments_and_preprocessor_regions, BlockStructureOptions.Metadata.ShowOutliningForCommentsAndPreprocessorRegions, LanguageNames.CSharp);
            BindToOption(Collapse_regions_when_collapsing_to_definitions, BlockStructureOptions.Metadata.CollapseRegionsWhenCollapsingToDefinitions, LanguageNames.CSharp);

            BindToOption(Fade_out_unused_usings, FadingOptions.Metadata.FadeOutUnusedImports, LanguageNames.CSharp);
            BindToOption(Fade_out_unreachable_code, FadingOptions.Metadata.FadeOutUnreachableCode, LanguageNames.CSharp);

            BindToOption(Show_guides_for_declaration_level_constructs, BlockStructureOptions.Metadata.ShowBlockStructureGuidesForDeclarationLevelConstructs, LanguageNames.CSharp);
            BindToOption(Show_guides_for_code_level_constructs, BlockStructureOptions.Metadata.ShowBlockStructureGuidesForCodeLevelConstructs, LanguageNames.CSharp);

            BindToOption(GenerateXmlDocCommentsForTripleSlash, DocumentationCommentOptions.Metadata.AutoXmlDocCommentGeneration, LanguageNames.CSharp);
            BindToOption(InsertSlashSlashAtTheStartOfNewLinesWhenWritingSingleLineComments, SplitStringLiteralOptions.Enabled, LanguageNames.CSharp);
            BindToOption(InsertAsteriskAtTheStartOfNewLinesWhenWritingBlockComments, FeatureOnOffOptions.AutoInsertBlockCommentStartString, LanguageNames.CSharp);

            BindToOption(ShowRemarksInQuickInfo, QuickInfoOptionsStorage.ShowRemarksInQuickInfo, LanguageNames.CSharp);
            BindToOption(DisplayLineSeparators, FeatureOnOffOptions.LineSeparator, LanguageNames.CSharp);

            // Quick Actions
            BindToOption(ComputeQuickActionsAsynchronouslyExperimental, SuggestionsOptions.Asynchronous, () =>
            {
                // If the option has not been set by the user, check if the option is disabled from experimentation.
                return !optionStore.GetOption(SuggestionsOptions.AsynchronousQuickActionsDisableFeatureFlag);
            });

            // Highlighting
            BindToOption(EnableHighlightReferences, FeatureOnOffOptions.ReferenceHighlighting, LanguageNames.CSharp);
            BindToOption(EnableHighlightKeywords, FeatureOnOffOptions.KeywordHighlighting, LanguageNames.CSharp);

            BindToOption(RenameTrackingPreview, FeatureOnOffOptions.RenameTrackingPreview, LanguageNames.CSharp);
<<<<<<< HEAD
            BindToOption(Underline_reassigned_variables, ClassificationOptions.Metadata.ClassifyReassignedVariables, LanguageNames.CSharp);
            BindToOption(Enable_all_features_in_opened_files_from_source_generators, VisualStudioSyntaxTreeConfigurationService.OptionsMetadata.EnableOpeningSourceGeneratedFilesInWorkspace, () =>
=======
            BindToOption(Underline_reassigned_variables, ClassificationOptionsStorage.ClassifyReassignedVariables, LanguageNames.CSharp);
            BindToOption(Enable_all_features_in_opened_files_from_source_generators, SourceGeneratedFileManager.Options.EnableOpeningInWorkspace, () =>
>>>>>>> 00987643
            {
                // If the option has not been set by the user, check if the option is enabled from experimentation.
                // If so, default to that.
                return optionStore.GetOption(VisualStudioSyntaxTreeConfigurationService.OptionsMetadata.EnableOpeningSourceGeneratedFilesInWorkspaceFeatureFlag);
            });

            BindToOption(DontPutOutOrRefOnStruct, ExtractMethodOptions.Metadata.DontPutOutOrRefOnStruct, LanguageNames.CSharp);

            BindToOption(with_other_members_of_the_same_kind, ImplementTypeOptions.Metadata.InsertionBehavior, ImplementTypeInsertionBehavior.WithOtherMembersOfTheSameKind, LanguageNames.CSharp);
            BindToOption(at_the_end, ImplementTypeOptions.Metadata.InsertionBehavior, ImplementTypeInsertionBehavior.AtTheEnd, LanguageNames.CSharp);

            BindToOption(prefer_throwing_properties, ImplementTypeOptions.Metadata.PropertyGenerationBehavior, ImplementTypePropertyGenerationBehavior.PreferThrowingProperties, LanguageNames.CSharp);
            BindToOption(prefer_auto_properties, ImplementTypeOptions.Metadata.PropertyGenerationBehavior, ImplementTypePropertyGenerationBehavior.PreferAutoProperties, LanguageNames.CSharp);

            BindToOption(Report_invalid_placeholders_in_string_dot_format_calls, ValidateFormatStringOption.ReportInvalidPlaceholdersInStringDotFormatCalls, LanguageNames.CSharp);

            BindToOption(Colorize_regular_expressions, ClassificationOptionsStorage.ColorizeRegexPatterns, LanguageNames.CSharp);
            BindToOption(Report_invalid_regular_expressions, RegularExpressionsOptions.ReportInvalidRegexPatterns, LanguageNames.CSharp);
            BindToOption(Highlight_related_regular_expression_components_under_cursor, RegularExpressionsOptions.HighlightRelatedRegexComponentsUnderCursor, LanguageNames.CSharp);
            BindToOption(Show_completion_list, CompletionOptionsStorage.ProvideRegexCompletions, LanguageNames.CSharp);

            BindToOption(Colorize_JSON_strings, ClassificationOptionsStorage.ColorizeJsonPatterns, LanguageNames.CSharp);
            BindToOption(Report_invalid_JSON_strings, JsonFeatureOptions.ReportInvalidJsonPatterns, LanguageNames.CSharp);
            BindToOption(Highlight_related_JSON_components_under_cursor, JsonFeatureOptions.HighlightRelatedJsonComponentsUnderCursor, LanguageNames.CSharp);

            BindToOption(Editor_color_scheme, ColorSchemeOptions.ColorScheme);

            BindToOption(DisplayAllHintsWhilePressingAltF1, InlineHintsViewOptions.DisplayAllHintsWhilePressingAltF1);
            BindToOption(ColorHints, InlineHintsViewOptions.ColorHints, LanguageNames.CSharp);

            BindToOption(DisplayInlineParameterNameHints, InlineHintsOptionsStorage.EnabledForParameters, LanguageNames.CSharp);
            BindToOption(ShowHintsForLiterals, InlineHintsOptionsStorage.ForLiteralParameters, LanguageNames.CSharp);
            BindToOption(ShowHintsForNewExpressions, InlineHintsOptionsStorage.ForObjectCreationParameters, LanguageNames.CSharp);
            BindToOption(ShowHintsForEverythingElse, InlineHintsOptionsStorage.ForOtherParameters, LanguageNames.CSharp);
            BindToOption(ShowHintsForIndexers, InlineHintsOptionsStorage.ForIndexerParameters, LanguageNames.CSharp);
            BindToOption(SuppressHintsWhenParameterNameMatchesTheMethodsIntent, InlineHintsOptionsStorage.SuppressForParametersThatMatchMethodIntent, LanguageNames.CSharp);
            BindToOption(SuppressHintsWhenParameterNamesDifferOnlyBySuffix, InlineHintsOptionsStorage.SuppressForParametersThatDifferOnlyBySuffix, LanguageNames.CSharp);
            BindToOption(SuppressHintsWhenParameterNamesMatchArgumentNames, InlineHintsOptionsStorage.SuppressForParametersThatMatchArgumentName, LanguageNames.CSharp);

            BindToOption(DisplayInlineTypeHints, InlineHintsOptionsStorage.EnabledForTypes, LanguageNames.CSharp);
            BindToOption(ShowHintsForVariablesWithInferredTypes, InlineHintsOptionsStorage.ForImplicitVariableTypes, LanguageNames.CSharp);
            BindToOption(ShowHintsForLambdaParameterTypes, InlineHintsOptionsStorage.ForLambdaParameterTypes, LanguageNames.CSharp);
            BindToOption(ShowHintsForImplicitObjectCreation, InlineHintsOptionsStorage.ForImplicitObjectCreation, LanguageNames.CSharp);

            // Leave the null converter here to make sure if the option value is get from the storage (if it is null), the feature will be enabled
            BindToOption(ShowInheritanceMargin, FeatureOnOffOptions.ShowInheritanceMargin, LanguageNames.CSharp, () => true);
            BindToOption(InheritanceMarginCombinedWithIndicatorMargin, FeatureOnOffOptions.InheritanceMarginCombinedWithIndicatorMargin);

            BindToOption(AutomaticallyOpenStackTraceExplorer, StackTraceExplorerOptionsMetadata.OpenOnFocus);
        }

        // Since this dialog is constructed once for the lifetime of the application and VS Theme can be changed after the application has started,
        // we need to update the visibility of our combobox and warnings based on the current VS theme before being rendered.
        internal override void OnLoad()
        {
            var isSupportedTheme = _colorSchemeApplier.IsSupportedTheme();
            var isThemeCustomized = _colorSchemeApplier.IsThemeCustomized();

            Editor_color_scheme.Visibility = isSupportedTheme ? Visibility.Visible : Visibility.Collapsed;
            Customized_Theme_Warning.Visibility = isSupportedTheme && isThemeCustomized ? Visibility.Visible : Visibility.Collapsed;
            Custom_VS_Theme_Warning.Visibility = isSupportedTheme ? Visibility.Collapsed : Visibility.Visible;

            UpdatePullDiagnosticsOptions();
            UpdateInlineHintsOptions();

            base.OnLoad();
        }

        private void UpdatePullDiagnosticsOptions()
        {
            var normalPullDiagnosticsOption = OptionStore.GetOption(InternalDiagnosticsOptions.NormalDiagnosticMode);
            Enable_pull_diagnostics_experimental_requires_restart.IsChecked = GetCheckboxValueForDiagnosticMode(normalPullDiagnosticsOption);

            static bool? GetCheckboxValueForDiagnosticMode(DiagnosticMode mode)
            {
                return mode switch
                {
                    DiagnosticMode.Push => false,
                    DiagnosticMode.Pull => true,
                    DiagnosticMode.Default => null,
                    _ => throw new System.ArgumentException("unknown diagnostic mode"),
                };
            }
        }

        private void Enable_pull_diagnostics_experimental_requires_restart_CheckedChanged(object sender, RoutedEventArgs e)
        {
            // Three state is only valid for the initial option state (default).  If changed we only
            // allow the checkbox to be on or off.
            Enable_pull_diagnostics_experimental_requires_restart.IsThreeState = false;
            var checkboxValue = Enable_pull_diagnostics_experimental_requires_restart.IsChecked;
            var newDiagnosticMode = GetDiagnosticModeForCheckboxValue(checkboxValue);
            if (checkboxValue != null)
            {
                // Update the actual value of the feature flag to ensure CPS is informed of the new feature flag value.
                this.OptionStore.SetOption(DiagnosticOptions.LspPullDiagnosticsFeatureFlag, checkboxValue.Value);
            }

            // Update the workspace option.
            this.OptionStore.SetOption(InternalDiagnosticsOptions.NormalDiagnosticMode, newDiagnosticMode);

            UpdatePullDiagnosticsOptions();

            static DiagnosticMode GetDiagnosticModeForCheckboxValue(bool? checkboxValue)
            {
                return checkboxValue switch
                {
                    true => DiagnosticMode.Pull,
                    false => DiagnosticMode.Push,
                    null => DiagnosticMode.Default
                };
            }
        }

        private void Enable_pull_diagnostics_experimental_requires_restart_Indeterminate(object sender, RoutedEventArgs e)
        {
            this.OptionStore.SetOption(InternalDiagnosticsOptions.NormalDiagnosticMode, DiagnosticMode.Default);
            UpdatePullDiagnosticsOptions();
        }

        private void UpdateInlineHintsOptions()
        {
            var enabledForParameters = this.OptionStore.GetOption(InlineHintsOptionsStorage.EnabledForParameters, LanguageNames.CSharp);
            ShowHintsForLiterals.IsEnabled = enabledForParameters;
            ShowHintsForNewExpressions.IsEnabled = enabledForParameters;
            ShowHintsForEverythingElse.IsEnabled = enabledForParameters;
            ShowHintsForIndexers.IsEnabled = enabledForParameters;
            SuppressHintsWhenParameterNameMatchesTheMethodsIntent.IsEnabled = enabledForParameters;
            SuppressHintsWhenParameterNamesDifferOnlyBySuffix.IsEnabled = enabledForParameters;
            SuppressHintsWhenParameterNamesMatchArgumentNames.IsEnabled = enabledForParameters;

            var enabledForTypes = this.OptionStore.GetOption(InlineHintsOptionsStorage.EnabledForTypes, LanguageNames.CSharp);
            ShowHintsForVariablesWithInferredTypes.IsEnabled = enabledForTypes;
            ShowHintsForLambdaParameterTypes.IsEnabled = enabledForTypes;
            ShowHintsForImplicitObjectCreation.IsEnabled = enabledForTypes;
        }

        private void DisplayInlineParameterNameHints_Checked(object sender, RoutedEventArgs e)
        {
            this.OptionStore.SetOption(InlineHintsOptionsStorage.EnabledForParameters, LanguageNames.CSharp, true);
            UpdateInlineHintsOptions();
        }

        private void DisplayInlineParameterNameHints_Unchecked(object sender, RoutedEventArgs e)
        {
            this.OptionStore.SetOption(InlineHintsOptionsStorage.EnabledForParameters, LanguageNames.CSharp, false);
            UpdateInlineHintsOptions();
        }

        private void DisplayInlineTypeHints_Checked(object sender, RoutedEventArgs e)
        {
            this.OptionStore.SetOption(InlineHintsOptionsStorage.EnabledForTypes, LanguageNames.CSharp, true);
            UpdateInlineHintsOptions();
        }

        private void DisplayInlineTypeHints_Unchecked(object sender, RoutedEventArgs e)
        {
            this.OptionStore.SetOption(InlineHintsOptionsStorage.EnabledForTypes, LanguageNames.CSharp, false);
            UpdateInlineHintsOptions();
        }
    }
}<|MERGE_RESOLUTION|>--- conflicted
+++ resolved
@@ -107,13 +107,8 @@
             BindToOption(EnableHighlightKeywords, FeatureOnOffOptions.KeywordHighlighting, LanguageNames.CSharp);
 
             BindToOption(RenameTrackingPreview, FeatureOnOffOptions.RenameTrackingPreview, LanguageNames.CSharp);
-<<<<<<< HEAD
-            BindToOption(Underline_reassigned_variables, ClassificationOptions.Metadata.ClassifyReassignedVariables, LanguageNames.CSharp);
+            BindToOption(Underline_reassigned_variables, ClassificationOptionsStorage.ClassifyReassignedVariables, LanguageNames.CSharp);
             BindToOption(Enable_all_features_in_opened_files_from_source_generators, VisualStudioSyntaxTreeConfigurationService.OptionsMetadata.EnableOpeningSourceGeneratedFilesInWorkspace, () =>
-=======
-            BindToOption(Underline_reassigned_variables, ClassificationOptionsStorage.ClassifyReassignedVariables, LanguageNames.CSharp);
-            BindToOption(Enable_all_features_in_opened_files_from_source_generators, SourceGeneratedFileManager.Options.EnableOpeningInWorkspace, () =>
->>>>>>> 00987643
             {
                 // If the option has not been set by the user, check if the option is enabled from experimentation.
                 // If so, default to that.
