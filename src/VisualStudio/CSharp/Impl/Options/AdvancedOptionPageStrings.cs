﻿// Licensed to the .NET Foundation under one or more agreements.
// The .NET Foundation licenses this file to you under the MIT license.
// See the LICENSE file in the project root for more information.

#nullable disable

using Microsoft.CodeAnalysis.Editor.ColorSchemes;

namespace Microsoft.VisualStudio.LanguageServices.CSharp.Options
{
    internal static class AdvancedOptionPageStrings
    {
        public static string Option_Analysis
            => ServicesVSResources.Analysis;

        public static string Option_Background_analysis_scope
            => ServicesVSResources.Background_analysis_scope_colon;

        public static string Option_Background_Analysis_Scope_Active_File
            => ServicesVSResources.Current_document;

        public static string Option_Background_Analysis_Scope_Open_Files_And_Projects
            => ServicesVSResources.Open_documents;

        public static string Option_Background_Analysis_Scope_Full_Solution
            => ServicesVSResources.Entire_solution;

        public static string Option_Enable_navigation_to_decompiled_sources
            => ServicesVSResources.Enable_navigation_to_decompiled_sources;

        public static string Option_Enable_pull_diagnostics_experimental_requires_restart
            => ServicesVSResources.Enable_pull_diagnostics_experimental_requires_restart;

        public static string Option_Enable_Razor_pull_diagnostics_experimental_requires_restart
            => ServicesVSResources.Enable_Razor_pull_diagnostics_experimental_requires_restart;

        public static string Option_run_code_analysis_in_separate_process
            => ServicesVSResources.Run_code_analysis_in_separate_process_requires_restart;

        public static string Option_Inline_Hints
            => ServicesVSResources.Inline_Hints;

        public static string Option_Display_all_hints_while_pressing_Alt_F1
            => ServicesVSResources.Display_all_hints_while_pressing_Alt_F1;

        public static string Option_Color_hints
            => ServicesVSResources.Color_hints;

        public static string Option_Display_inline_parameter_name_hints
            => ServicesVSResources.Display_inline_parameter_name_hints;

        public static string Option_Show_hints_for_literals
            => ServicesVSResources.Show_hints_for_literals;

        public static string Option_Show_hints_for_new_expressions
            => CSharpVSResources.Show_hints_for_new_expressions;

        public static string Option_Show_hints_for_everything_else
            => ServicesVSResources.Show_hints_for_everything_else;

        public static string Option_Show_hints_for_indexers
            => ServicesVSResources.Show_hints_for_indexers;

        public static string Option_Suppress_hints_when_parameter_name_matches_the_method_s_intent
            => ServicesVSResources.Suppress_hints_when_parameter_name_matches_the_method_s_intent;

        public static string Option_Suppress_hints_when_parameter_names_differ_only_by_suffix
            => ServicesVSResources.Suppress_hints_when_parameter_names_differ_only_by_suffix;

        public static string Option_Suppress_hints_when_argument_matches_parameter_name
            => ServicesVSResources.Suppress_hints_when_argument_matches_parameter_name;

        public static string Option_Display_inline_type_hints
            => ServicesVSResources.Display_inline_type_hints;

        public static string Option_Show_hints_for_variables_with_inferred_types
            => ServicesVSResources.Show_hints_for_variables_with_inferred_types;

        public static string Option_Show_hints_for_lambda_parameter_types
            => ServicesVSResources.Show_hints_for_lambda_parameter_types;

        public static string Option_Show_hints_for_implicit_object_creation
            => ServicesVSResources.Show_hints_for_implicit_object_creation;

        public static string Option_Display_diagnostics_inline_experimental
            => ServicesVSResources.Display_diagnostics_inline_experimental;

        public static string Option_at_the_end_of_the_line_of_code
            => ServicesVSResources.at_the_end_of_the_line_of_code;

        public static string Option_on_the_right_edge_of_the_editor_window
            => ServicesVSResources.on_the_right_edge_of_the_editor_window;

        public static string Option_RenameTrackingPreview => CSharpVSResources.Show_preview_for_rename_tracking;
        public static string Option_Split_string_literals_on_enter => CSharpVSResources.Split_string_literals_on_enter;

        public static string Option_DisplayLineSeparators
            => CSharpVSResources.Show_procedure_line_separators;

        public static string Option_Underline_reassigned_variables
            => ServicesVSResources.Underline_reassigned_variables;

        public static string Option_DontPutOutOrRefOnStruct
            => CSharpVSResources.Don_t_put_ref_or_out_on_custom_struct;

        public static string Option_EditorHelp
            => CSharpVSResources.Editor_Help;

        public static string Option_EnableHighlightKeywords
        {
            get { return CSharpVSResources.Highlight_related_keywords_under_cursor; }
        }

        public static string Option_EnableHighlightReferences
        {
            get { return CSharpVSResources.Highlight_references_to_symbol_under_cursor; }
        }

        public static string Option_EnterOutliningMode
            => CSharpVSResources.Enter_outlining_mode_when_files_open;

        public static string Option_ExtractMethod
            => CSharpVSResources.Extract_Method;

        public static string Option_Implement_Interface_or_Abstract_Class
            => ServicesVSResources.Implement_Interface_or_Abstract_Class;

        public static string Option_When_inserting_properties_events_and_methods_place_them
            => ServicesVSResources.When_inserting_properties_events_and_methods_place_them;

        public static string Option_with_other_members_of_the_same_kind
            => ServicesVSResources.with_other_members_of_the_same_kind;

        public static string Option_at_the_end
            => ServicesVSResources.at_the_end;

        public static string Option_When_generating_properties
            => ServicesVSResources.When_generating_properties;

        public static string Option_prefer_auto_properties
            => ServicesVSResources.codegen_prefer_auto_properties;

        public static string Option_prefer_throwing_properties
            => ServicesVSResources.prefer_throwing_properties;

        public static string Option_Comments
            => ServicesVSResources.Comments;

        public static string Option_GenerateXmlDocCommentsForTripleSlash
            => CSharpVSResources.Generate_XML_documentation_comments_for;

        public static string Option_InsertSlashSlashAtTheStartOfNewLinesWhenWritingSingleLineComments
            => CSharpVSResources.Insert_slash_slash_at_the_start_of_new_lines_when_writing_slash_slash_comments;

        public static string Option_InsertAsteriskAtTheStartOfNewLinesWhenWritingBlockComments
            => CSharpVSResources.Insert_at_the_start_of_new_lines_when_writing_comments;

        public static string Option_ShowRemarksInQuickInfo
            => CSharpVSResources.Show_remarks_in_Quick_Info;

        public static string Option_Highlighting
        {
            get { return CSharpVSResources.Highlighting; }
        }

        public static string Option_OptimizeForSolutionSize
        {
            get { return CSharpVSResources.Optimize_for_solution_size; }
        }

        public static string Option_OptimizeForSolutionSize_Large
            => CSharpVSResources.Large;

        public static string Option_OptimizeForSolutionSize_Regular
            => CSharpVSResources.Regular;

        public static string Option_OptimizeForSolutionSize_Small
            => CSharpVSResources.Small;

        public static string Option_Quick_Actions
            => ServicesVSResources.Quick_Actions;

        public static string Option_Compute_Quick_Actions_asynchronously_experimental
            => ServicesVSResources.Compute_Quick_Actions_asynchronously_experimental;

        public static string Option_Outlining
            => ServicesVSResources.Outlining;

        public static string Option_Show_outlining_for_declaration_level_constructs
            => ServicesVSResources.Show_outlining_for_declaration_level_constructs;

        public static string Option_Show_outlining_for_code_level_constructs
            => ServicesVSResources.Show_outlining_for_code_level_constructs;

        public static string Option_Show_outlining_for_comments_and_preprocessor_regions
            => ServicesVSResources.Show_outlining_for_comments_and_preprocessor_regions;

        public static string Option_Collapse_regions_when_collapsing_to_definitions
            => ServicesVSResources.Collapse_regions_when_collapsing_to_definitions;

        public static string Option_Block_Structure_Guides
            => ServicesVSResources.Block_Structure_Guides;

        public static string Option_Show_guides_for_declaration_level_constructs
            => ServicesVSResources.Show_guides_for_declaration_level_constructs;

        public static string Option_Show_guides_for_code_level_constructs
            => ServicesVSResources.Show_guides_for_code_level_constructs;

        public static string Option_Fading
            => ServicesVSResources.Fading;

        public static string Option_Fade_out_unused_usings
            => CSharpVSResources.Fade_out_unused_usings;

        public static string Option_Fade_out_unreachable_code
            => ServicesVSResources.Fade_out_unreachable_code;

        public static string Option_Performance
            => CSharpVSResources.Performance;

        public static string Option_PlaceSystemNamespaceFirst
            => CSharpVSResources.Place_System_directives_first_when_sorting_usings;

        public static string Option_SeparateImportGroups
            => CSharpVSResources.Separate_using_directive_groups;

        public static string Option_Using_Directives
            => CSharpVSResources.Using_Directives;

        public static string Option_Suggest_usings_for_types_in_reference_assemblies
            => CSharpVSResources.Suggest_usings_for_types_in_dotnet_framework_assemblies;

        public static string Option_Suggest_usings_for_types_in_NuGet_packages
            => CSharpVSResources.Suggest_usings_for_types_in_NuGet_packages;

        public static string Option_Add_missing_using_directives_on_paste
            => CSharpVSResources.Add_missing_using_directives_on_paste;

        public static string Option_Report_invalid_placeholders_in_string_dot_format_calls
            => CSharpVSResources.Report_invalid_placeholders_in_string_dot_format_calls;

        public static string Option_Regular_Expressions
            => ServicesVSResources.Regular_Expressions;

        public static string Option_Colorize_regular_expressions
            => ServicesVSResources.Colorize_regular_expressions;

        public static string Option_Report_invalid_regular_expressions
            => ServicesVSResources.Report_invalid_regular_expressions;

        public static string Option_Highlight_related_components_under_cursor
            => ServicesVSResources.Highlight_related_components_under_cursor;

        public static string Option_Show_completion_list
            => ServicesVSResources.Show_completion_list;

        public static string Option_Editor_Color_Scheme
            => ServicesVSResources.Editor_Color_Scheme;

        public static string Editor_color_scheme_options_are_only_available_when_using_a_color_theme_bundled_with_Visual_Studio_The_color_theme_can_be_configured_from_the_Environment_General_options_page
            => ServicesVSResources.Editor_color_scheme_options_are_only_available_when_using_a_color_theme_bundled_with_Visual_Studio_The_color_theme_can_be_configured_from_the_Environment_General_options_page;

        public static string Some_color_scheme_colors_are_being_overridden_by_changes_made_in_the_Environment_Fonts_and_Colors_options_page_Choose_Use_Defaults_in_the_Fonts_and_Colors_page_to_revert_all_customizations
            => ServicesVSResources.Some_color_scheme_colors_are_being_overridden_by_changes_made_in_the_Environment_Fonts_and_Colors_options_page_Choose_Use_Defaults_in_the_Fonts_and_Colors_page_to_revert_all_customizations;

        public static string Edit_color_scheme
            => ServicesVSResources.Editor_Color_Scheme;

        public static string Option_Color_Scheme_VisualStudio2019
            => ServicesVSResources.Visual_Studio_2019;

        public static string Option_Color_Scheme_VisualStudio2017
            => ServicesVSResources.Visual_Studio_2017;

        public static SchemeName Color_Scheme_VisualStudio2019_Tag
            => SchemeName.VisualStudio2019;

        public static SchemeName Color_Scheme_VisualStudio2017_Tag
            => SchemeName.VisualStudio2017;

        public static string Option_Show_Remove_Unused_References_command_in_Solution_Explorer_experimental
            => ServicesVSResources.Show_Remove_Unused_References_command_in_Solution_Explorer_experimental;

        public static string Enable_all_features_in_opened_files_from_source_generators_experimental
            => ServicesVSResources.Enable_all_features_in_opened_files_from_source_generators_experimental;

        public static string Option_Enable_file_logging_for_diagnostics
            => ServicesVSResources.Enable_file_logging_for_diagnostics;

        public static string Option_Skip_analyzers_for_implicitly_triggered_builds
            => ServicesVSResources.Skip_analyzers_for_implicitly_triggered_builds;

        public static string Show_inheritance_margin
            => ServicesVSResources.Show_inheritance_margin;

        public static string Combine_inheritance_margin_with_indicator_margin
            => ServicesVSResources.Combine_inheritance_margin_with_indicator_margin;

        public static string Inheritance_Margin
            => ServicesVSResources.Inheritance_Margin;
<<<<<<< HEAD
=======

        public static string Stack_Trace_Explorer
            => ServicesVSResources.Stack_Trace_Explorer;

        public static string Option_Automatically_open_stack_trace_explorer_on_focus
            => ServicesVSResources.Automatically_open_stack_trace_explorer_on_focus;
>>>>>>> 67d940c4
    }
}<|MERGE_RESOLUTION|>--- conflicted
+++ resolved
@@ -299,14 +299,11 @@
 
         public static string Inheritance_Margin
             => ServicesVSResources.Inheritance_Margin;
-<<<<<<< HEAD
-=======
 
         public static string Stack_Trace_Explorer
             => ServicesVSResources.Stack_Trace_Explorer;
 
         public static string Option_Automatically_open_stack_trace_explorer_on_focus
             => ServicesVSResources.Automatically_open_stack_trace_explorer_on_focus;
->>>>>>> 67d940c4
     }
 }