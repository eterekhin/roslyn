--- conflicted
+++ resolved
@@ -82,14 +82,9 @@
             if (canNavigate)
             {
                 var location = await definition.GetNavigableLocationAsync(
-<<<<<<< HEAD
-                    _workspace, new NavigationOptions(PreferProvisionalTab: true, ActivateTab: false), cancellationToken).ConfigureAwait(false);
-                await location.NavigateToAsync(_threadingContext, cancellationToken).ConfigureAwait(false);
-=======
                     _workspace, cancellationToken).ConfigureAwait(false);
-                if (location != null)
-                    await location.NavigateToAsync(new NavigationOptions(PreferProvisionalTab: true, ActivateTab: false), cancellationToken).ConfigureAwait(false);
->>>>>>> f67d2e53
+                await location.NavigateToAsync(
+                    _threadingContext, new NavigationOptions(PreferProvisionalTab: true, ActivateTab: false), cancellationToken).ConfigureAwait(false);
             }
         }
 
@@ -140,16 +135,8 @@
                     if (navigationService is null)
                         return;
 
-<<<<<<< HEAD
                     var location = await navigationService.TryNavigateToLineAndOffsetAsync(
                         _threadingContext, _workspace, document.Id, lineNumber - 1, offset: 0, options, cancellationToken).ConfigureAwait(false);
-=======
-                    await _threadingContext.JoinableTaskFactory.SwitchToMainThreadAsync(cancellationToken);
-                    var location = await navigationService.GetLocationForLineAndOffsetAsync(
-                        _workspace, document.Id, lineNumber - 1, offset: 0, cancellationToken).ConfigureAwait(false);
-                    if (location != null)
-                        await location.NavigateToAsync(options, cancellationToken).ConfigureAwait(false);
->>>>>>> f67d2e53
                 }
             }
             catch (Exception ex) when (FatalError.ReportAndCatchUnlessCanceled(ex, cancellationToken))
