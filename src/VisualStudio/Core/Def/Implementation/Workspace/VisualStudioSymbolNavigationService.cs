﻿// Licensed to the .NET Foundation under one or more agreements.
// The .NET Foundation licenses this file to you under the MIT license.
// See the LICENSE file in the project root for more information.

using System;
using System.Composition;
using System.Diagnostics.CodeAnalysis;
using System.Linq;
using System.Threading;
using Microsoft.CodeAnalysis;
using Microsoft.CodeAnalysis.DecompiledSource;
using Microsoft.CodeAnalysis.Editor;
using Microsoft.CodeAnalysis.Editor.FindUsages;
using Microsoft.CodeAnalysis.Editor.Shared.Options;
using Microsoft.CodeAnalysis.Editor.Shared.Utilities;
using Microsoft.CodeAnalysis.FindUsages;
using Microsoft.CodeAnalysis.Host.Mef;
using Microsoft.CodeAnalysis.MetadataAsSource;
using Microsoft.CodeAnalysis.Navigation;
using Microsoft.CodeAnalysis.Notification;
using Microsoft.CodeAnalysis.Options;
using Microsoft.CodeAnalysis.Shared.Extensions;
using Microsoft.CodeAnalysis.Text;
using Microsoft.VisualStudio.Editor;
using Microsoft.VisualStudio.LanguageServices.Implementation.Library;
using Microsoft.VisualStudio.LanguageServices.Implementation.ProjectSystem;
using Microsoft.VisualStudio.LanguageServices.Utilities;
using Microsoft.VisualStudio.Shell;
using Microsoft.VisualStudio.Shell.Interop;
using Microsoft.VisualStudio.TextManager.Interop;
using Roslyn.Utilities;

namespace Microsoft.VisualStudio.LanguageServices.Implementation
{
    [ExportWorkspaceService(typeof(ISymbolNavigationService), ServiceLayer.Host), Shared]
    internal partial class VisualStudioSymbolNavigationService : ForegroundThreadAffinitizedObject, ISymbolNavigationService
    {
        private readonly IServiceProvider _serviceProvider;
        private readonly IVsEditorAdaptersFactoryService _editorAdaptersFactory;
        private readonly IMetadataAsSourceFileService _metadataAsSourceFileService;

        [ImportingConstructor]
        [Obsolete(MefConstruction.ImportingConstructorMessage, error: true)]
        public VisualStudioSymbolNavigationService(
            SVsServiceProvider serviceProvider,
            IThreadingContext threadingContext,
            IVsEditorAdaptersFactoryService editorAdaptersFactory,
            IMetadataAsSourceFileService metadataAsSourceFileService)
            : base(threadingContext)
        {
            _serviceProvider = serviceProvider;
<<<<<<< HEAD

            var componentModel = IServiceProviderExtensions.GetService<SComponentModel, IComponentModel>(_serviceProvider);
            _editorAdaptersFactory = componentModel.GetService<IVsEditorAdaptersFactoryService>();
            _metadataAsSourceFileService = componentModel.GetService<IMetadataAsSourceFileService>();
=======
            _editorAdaptersFactory = editorAdaptersFactory;
            _metadataAsSourceFileService = metadataAsSourceFileService;
>>>>>>> f2d3bd1b
        }

        public bool TryNavigateToSymbol(ISymbol symbol, Project project, OptionSet options, CancellationToken cancellationToken)
        {
            if (project == null || symbol == null)
            {
                return false;
            }

            options ??= project.Solution.Workspace.Options;
            symbol = symbol.OriginalDefinition;

            // Prefer visible source locations if possible.
            var sourceLocations = symbol.Locations.Where(loc => loc.IsInSource);
            var visibleSourceLocations = sourceLocations.Where(loc => loc.IsVisibleSourceLocation());
            var sourceLocation = visibleSourceLocations.FirstOrDefault() ?? sourceLocations.FirstOrDefault();

            if (sourceLocation != null)
            {
                var targetDocument = project.Solution.GetDocument(sourceLocation.SourceTree);
                if (targetDocument != null)
                {
                    var editorWorkspace = targetDocument.Project.Solution.Workspace;
                    var navigationService = editorWorkspace.Services.GetRequiredService<IDocumentNavigationService>();
                    return navigationService.TryNavigateToSpan(editorWorkspace, targetDocument.Id, sourceLocation.SourceSpan, options, cancellationToken);
                }
            }

            // We don't have a source document, so show the Metadata as Source view in a preview tab.

            var metadataLocation = symbol.Locations.Where(loc => loc.IsInMetadata).FirstOrDefault();
            if (metadataLocation == null || !_metadataAsSourceFileService.IsNavigableMetadataSymbol(symbol))
            {
                return false;
            }

            // Should we prefer navigating to the Object Browser over metadata-as-source?
            if (options.GetOption(VisualStudioNavigationOptions.NavigateToObjectBrowser, project.Language))
            {
                var libraryService = project.LanguageServices.GetService<ILibraryService>();
                if (libraryService == null)
                {
                    return false;
                }

                var compilation = project.GetCompilationAsync(cancellationToken).WaitAndGetResult(cancellationToken);
                var navInfo = libraryService.NavInfoFactory.CreateForSymbol(symbol, project, compilation);
                if (navInfo == null)
                {
                    navInfo = libraryService.NavInfoFactory.CreateForProject(project);
                }

                if (navInfo != null)
                {
                    var navigationTool = IServiceProviderExtensions.GetService<SVsObjBrowser, IVsNavigationTool>(_serviceProvider);
                    return navigationTool.NavigateToNavInfo(navInfo) == VSConstants.S_OK;
                }

                // Note: we'll fallback to Metadata-As-Source if we fail to get IVsNavInfo, but that should never happen.
            }

            // Generate new source or retrieve existing source for the symbol in question
            var allowDecompilation = false;

            // Check whether decompilation is supported for the project. We currently only support this for C# projects.
            if (project.LanguageServices.GetService<IDecompiledSourceService>() != null)
            {
                var eulaService = project.Solution.Workspace.Services.GetRequiredService<IDecompilerEulaService>();
                allowDecompilation = project.Solution.Workspace.Options.GetOption(FeatureOnOffOptions.NavigateToDecompiledSources) && !symbol.IsFromSource();
                if (allowDecompilation && !ThreadingContext.JoinableTaskFactory.Run(() => eulaService.IsAcceptedAsync(cancellationToken)))
                {
                    var notificationService = project.Solution.Workspace.Services.GetRequiredService<INotificationService>();
                    allowDecompilation = notificationService.ConfirmMessageBox(ServicesVSResources.Decompiler_Legal_Notice_Message, ServicesVSResources.Decompiler_Legal_Notice_Title, NotificationSeverity.Warning);
                    if (allowDecompilation)
                    {
                        ThreadingContext.JoinableTaskFactory.Run(() => eulaService.MarkAcceptedAsync(cancellationToken));
                    }
                }
            }

            var result = _metadataAsSourceFileService.GetGeneratedFileAsync(project, symbol, allowDecompilation, cancellationToken).WaitAndGetResult(cancellationToken);

            var vsRunningDocumentTable4 = IServiceProviderExtensions.GetService<SVsRunningDocumentTable, IVsRunningDocumentTable4>(_serviceProvider);
            var fileAlreadyOpen = vsRunningDocumentTable4.IsMonikerValid(result.FilePath);

            var openDocumentService = IServiceProviderExtensions.GetService<SVsUIShellOpenDocument, IVsUIShellOpenDocument>(_serviceProvider);
            openDocumentService.OpenDocumentViaProject(result.FilePath, VSConstants.LOGVIEWID.TextView_guid, out var localServiceProvider, out var hierarchy, out var itemId, out var windowFrame);

            var documentCookie = vsRunningDocumentTable4.GetDocumentCookie(result.FilePath);

            // The cast from dynamic to object doesn't change semantics, but avoids loading the dynamic binder
            // which saves us JIT time in this method.
            var vsTextBuffer = (IVsTextBuffer)(object)vsRunningDocumentTable4.GetDocumentData(documentCookie);
            var textBuffer = _editorAdaptersFactory.GetDataBuffer(vsTextBuffer);

            if (!fileAlreadyOpen)
            {
                ErrorHandler.ThrowOnFailure(windowFrame.SetProperty((int)__VSFPROPID5.VSFPROPID_IsProvisional, true));
                ErrorHandler.ThrowOnFailure(windowFrame.SetProperty((int)__VSFPROPID5.VSFPROPID_OverrideCaption, result.DocumentTitle));
                ErrorHandler.ThrowOnFailure(windowFrame.SetProperty((int)__VSFPROPID5.VSFPROPID_OverrideToolTip, result.DocumentTooltip));
            }

            windowFrame.Show();

            var openedDocument = textBuffer?.AsTextContainer().GetRelatedDocuments().FirstOrDefault();
            if (openedDocument != null)
            {
                var editorWorkspace = openedDocument.Project.Solution.Workspace;
                var navigationService = editorWorkspace.Services.GetRequiredService<IDocumentNavigationService>();

                return navigationService.TryNavigateToSpan(
                    editorWorkspace,
                    openedDocument.Id,
                    result.IdentifierLocation.SourceSpan,
                    options.WithChangedOption(NavigationOptions.PreferProvisionalTab, true),
                    cancellationToken);
            }

            return true;
        }

        public bool TrySymbolNavigationNotify(ISymbol symbol, Project project, CancellationToken cancellationToken)
            => TryNotifyForSpecificSymbol(symbol, project.Solution, cancellationToken);

        private bool TryNotifyForSpecificSymbol(
            ISymbol symbol, Solution solution, CancellationToken cancellationToken)
        {
            AssertIsForeground();

            var definitionItem = symbol.ToNonClassifiedDefinitionItem(solution, includeHiddenLocations: true);
            definitionItem.Properties.TryGetValue(DefinitionItem.RQNameKey1, out var rqName);

            if (!TryGetNavigationAPIRequiredArguments(
                    definitionItem, rqName, cancellationToken,
                    out var hierarchy, out var itemID, out var navigationNotify))
            {
                return false;
            }

            var returnCode = navigationNotify.OnBeforeNavigateToSymbol(
                hierarchy,
                itemID,
                rqName,
                out var navigationHandled);

            return returnCode == VSConstants.S_OK && navigationHandled == 1;
        }

        public bool WouldNavigateToSymbol(
            DefinitionItem definitionItem, Solution solution, CancellationToken cancellationToken,
            [NotNullWhen(true)] out string? filePath, out int lineNumber, out int charOffset)
        {
            definitionItem.Properties.TryGetValue(DefinitionItem.RQNameKey1, out var rqName1);
            definitionItem.Properties.TryGetValue(DefinitionItem.RQNameKey2, out var rqName2);

            if (WouldNotifyToSpecificSymbol(definitionItem, rqName1, cancellationToken, out filePath, out lineNumber, out charOffset) ||
                WouldNotifyToSpecificSymbol(definitionItem, rqName2, cancellationToken, out filePath, out lineNumber, out charOffset))
            {
                return true;
            }

            filePath = null;
            lineNumber = 0;
            charOffset = 0;
            return false;
        }

        public bool WouldNotifyToSpecificSymbol(
            DefinitionItem definitionItem, string? rqName, CancellationToken cancellationToken,
            [NotNullWhen(true)] out string? filePath, out int lineNumber, out int charOffset)
        {
            AssertIsForeground();

            filePath = null;
            lineNumber = 0;
            charOffset = 0;

            if (rqName == null)
            {
                return false;
            }

            if (!TryGetNavigationAPIRequiredArguments(
                    definitionItem, rqName, cancellationToken,
                    out var hierarchy, out var itemID, out var navigationNotify))
            {
                return false;
            }

            var navigateToTextSpan = new Microsoft.VisualStudio.TextManager.Interop.TextSpan[1];

            var queryNavigateStatusCode = navigationNotify.QueryNavigateToSymbol(
                hierarchy,
                itemID,
                rqName,
                out var navigateToHierarchy,
                out var navigateToItem,
                navigateToTextSpan,
                out var wouldNavigate);

            if (queryNavigateStatusCode == VSConstants.S_OK && wouldNavigate == 1)
            {
                navigateToHierarchy.GetCanonicalName(navigateToItem, out filePath);
                lineNumber = navigateToTextSpan[0].iStartLine;
                charOffset = navigateToTextSpan[0].iStartIndex;
                return true;
            }

            return false;
        }

        private bool TryGetNavigationAPIRequiredArguments(
            DefinitionItem definitionItem,
            string? rqName,
            CancellationToken cancellationToken,
            [NotNullWhen(true)] out IVsHierarchy? hierarchy,
            out uint itemID,
            [NotNullWhen(true)] out IVsSymbolicNavigationNotify? navigationNotify)
        {
            AssertIsForeground();

            hierarchy = null;
            navigationNotify = null;
            itemID = (uint)VSConstants.VSITEMID.Nil;

            if (rqName == null)
            {
                return false;
            }

            var sourceLocations = definitionItem.SourceSpans;
            if (!sourceLocations.Any())
            {
                return false;
            }

            var documents = sourceLocations.SelectAsArray(loc => loc.Document);

            // We can only pass one itemid to IVsSymbolicNavigationNotify, so prefer itemids from
            // documents we consider to be "generated" to give external language services the best
            // chance of participating.

            var generatedDocuments = documents.WhereAsArray(d => d.IsGeneratedCode(cancellationToken));

            var documentToUse = generatedDocuments.FirstOrDefault() ?? documents.First();
            if (!TryGetVsHierarchyAndItemId(documentToUse, out hierarchy, out itemID))
            {
                return false;
            }

            navigationNotify = hierarchy as IVsSymbolicNavigationNotify;
            if (navigationNotify == null)
            {
                return false;
            }

            return true;
        }

        private bool TryGetVsHierarchyAndItemId(Document document, [NotNullWhen(true)] out IVsHierarchy? hierarchy, out uint itemID)
        {
            AssertIsForeground();

            if (document.Project.Solution.Workspace is VisualStudioWorkspace visualStudioWorkspace
                && document.FilePath is object)
            {
                hierarchy = visualStudioWorkspace.GetHierarchy(document.Project.Id);
                if (hierarchy is object)
                {
                    itemID = hierarchy.TryGetItemId(document.FilePath);
                    if (itemID != VSConstants.VSITEMID_NIL)
                    {
                        return true;
                    }
                }
            }

            hierarchy = null;
            itemID = (uint)VSConstants.VSITEMID.Nil;
            return false;
        }
    }
}<|MERGE_RESOLUTION|>--- conflicted
+++ resolved
@@ -49,15 +49,8 @@
             : base(threadingContext)
         {
             _serviceProvider = serviceProvider;
-<<<<<<< HEAD
-
-            var componentModel = IServiceProviderExtensions.GetService<SComponentModel, IComponentModel>(_serviceProvider);
-            _editorAdaptersFactory = componentModel.GetService<IVsEditorAdaptersFactoryService>();
-            _metadataAsSourceFileService = componentModel.GetService<IMetadataAsSourceFileService>();
-=======
             _editorAdaptersFactory = editorAdaptersFactory;
             _metadataAsSourceFileService = metadataAsSourceFileService;
->>>>>>> f2d3bd1b
         }
 
         public bool TryNavigateToSymbol(ISymbol symbol, Project project, OptionSet options, CancellationToken cancellationToken)
