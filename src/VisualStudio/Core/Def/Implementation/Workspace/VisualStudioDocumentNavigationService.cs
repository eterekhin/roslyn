--- conflicted
+++ resolved
@@ -194,21 +194,7 @@
             }
         }
 
-<<<<<<< HEAD
-<<<<<<< HEAD
-        public async Task<bool> TryNavigateToPositionAsync(Workspace workspace, DocumentId documentId, int position, int virtualSpace, NavigationOptions options, CancellationToken cancellationToken)
-        {
-            await _threadingContext.JoinableTaskFactory.SwitchToMainThreadAsync(cancellationToken);
-            return TryNavigateToPosition(workspace, documentId, position, virtualSpace, options, cancellationToken);
-        }
-
-        public bool TryNavigateToPosition(
-=======
-        public Task<INavigableDocumentLocation?> GetNavigableLocationForPositionAsync(
->>>>>>> asyncNavigation2
-=======
         public Task<INavigableLocation?> GetLocationForPositionAsync(
->>>>>>> asyncNavigation4
             Workspace workspace, DocumentId documentId, int position, int virtualSpace, NavigationOptions options, CancellationToken cancellationToken)
         {
             return GetNavigableLocationAsync(workspace,
@@ -247,15 +233,7 @@
             }
         }
 
-<<<<<<< HEAD
-<<<<<<< HEAD
-        private async Task<INavigationLocation?> TryGetNavigationLocationAsync(
-=======
-        private async Task<INavigableDocumentLocation?> GetNavigableLocationAsync(
->>>>>>> asyncNavigation2
-=======
         private async Task<INavigableLocation?> GetNavigableLocationAsync(
->>>>>>> asyncNavigation4
             Workspace workspace,
             DocumentId documentId,
             Func<Document, Task<TextSpan>> getTextSpanForMappingAsync,
@@ -263,17 +241,7 @@
             NavigationOptions options,
             CancellationToken cancellationToken)
         {
-<<<<<<< HEAD
-<<<<<<< HEAD
-            // Navigation should not change the context of linked files and Shared Projects.
-            await _threadingContext.JoinableTaskFactory.SwitchToMainThreadAsync(cancellationToken);
-            documentId = workspace.GetDocumentIdInCurrentContext(documentId);
-
-=======
-            var navigateTo = await GetNavigableLocationAsync(
-=======
             var callback = await GetNavigationCallbackAsync(
->>>>>>> asyncNavigation4
                 workspace, documentId, getTextSpanForMappingAsync, getVsTextSpan, cancellationToken).ConfigureAwait(true);
             if (callback == null)
                 return null;
@@ -288,7 +256,6 @@
                 }
             });
         }
->>>>>>> asyncNavigation2
 
         private async Task<Func<CancellationToken, Task<bool>>?> GetNavigationCallbackAsync(
             Workspace workspace,
