--- conflicted
+++ resolved
@@ -15,13 +15,8 @@
 using Microsoft.CodeAnalysis.CodeFixes.Suppression;
 using Microsoft.CodeAnalysis.Diagnostics;
 using Microsoft.CodeAnalysis.Editor;
-<<<<<<< HEAD
-using Microsoft.CodeAnalysis.Editor.Host;
-using Microsoft.CodeAnalysis.Editor.Implementation;
-=======
 using Microsoft.CodeAnalysis.Editor.Implementation;
 using Microsoft.CodeAnalysis.ErrorReporting;
->>>>>>> 67d940c4
 using Microsoft.CodeAnalysis.Host.Mef;
 using Microsoft.CodeAnalysis.Shared.Extensions;
 using Microsoft.CodeAnalysis.Shared.TestHooks;
@@ -183,28 +178,6 @@
 
             if (TryGetPathToAnalyzerConfigDoc(selectedDiagnostic, out var project, out _))
             {
-<<<<<<< HEAD
-                var result = _uiThreadOperationExecutor.Execute(
-                    title: ServicesVSResources.Updating_severity,
-                    defaultDescription: ServicesVSResources.Updating_severity,
-                    allowCancellation: true,
-                    showProgress: true,
-                    action: context =>
-                    {
-                        var newSolution = ConfigureSeverityAsync(context.UserCancellationToken).WaitAndGetResult(context.UserCancellationToken);
-                        var operations = ImmutableArray.Create<CodeActionOperation>(new ApplyChangesOperation(newSolution));
-                        var scope = context.AddScope(allowCancellation: true, ServicesVSResources.Updating_severity);
-                        _editHandlerService.Apply(
-                            _workspace,
-                            fromDocument: null,
-                            operations: operations,
-                            title: ServicesVSResources.Updating_severity,
-                            progressTracker: new UIThreadOperationContextProgressTracker(scope),
-                            cancellationToken: context.UserCancellationToken);
-                    });
-
-                if (result == UIThreadOperationStatus.Completed && selectedDiagnostic.DocumentId != null)
-=======
                 // Fire and forget.
                 _ = SetSeverityHandlerAsync(reportDiagnostic.Value, selectedDiagnostic, project);
             }
@@ -233,7 +206,6 @@
                     cancellationToken: context.UserCancellationToken).ConfigureAwait(false);
 
                 if (selectedDiagnostic.DocumentId != null)
->>>>>>> 67d940c4
                 {
                     // Kick off diagnostic re-analysis for affected document so that the configured diagnostic gets refreshed.
                     _ = Task.Run(() =>
@@ -255,11 +227,7 @@
             async System.Threading.Tasks.Task<Solution> ConfigureSeverityAsync(CancellationToken cancellationToken)
             {
                 var diagnostic = await selectedDiagnostic.ToDiagnosticAsync(project, cancellationToken).ConfigureAwait(false);
-<<<<<<< HEAD
-                return await ConfigurationUpdater.ConfigureSeverityAsync(reportDiagnostic.Value, diagnostic, project, cancellationToken).ConfigureAwait(false);
-=======
                 return await ConfigurationUpdater.ConfigureSeverityAsync(reportDiagnostic, diagnostic, project, cancellationToken).ConfigureAwait(false);
->>>>>>> 67d940c4
             }
         }
 
