--- conflicted
+++ resolved
@@ -22,12 +22,7 @@
         protected override Task ReportProjectRemovedAsync(ProjectId projectId, CancellationToken cancellationToken)
             => _listener.OnProjectRemovedAsync(projectId, cancellationToken);
 
-<<<<<<< HEAD
-        protected override ValueTask ReportDesignerAttributeDataAsync(ImmutableArray<DesignerAttributeData> data, CancellationToken cancellationToken)
+        protected override Task ReportDesignerAttributeDataAsync(ImmutableArray<DesignerAttributeData> data, CancellationToken cancellationToken)
             => _listener.ReportDesignerAttributeDataAsync(data, cancellationToken);
-=======
-        protected override Task ReportDesignerAttributeDataAsync(List<DesignerAttributeData> data, CancellationToken cancellationToken)
-            => _listener.ReportDesignerAttributeDataAsync(data.ToImmutableArray(), cancellationToken);
->>>>>>> 1e606ed0
     }
 }