﻿// Copyright (c) Microsoft.  All Rights Reserved.  Licensed under the Apache License, Version 2.0.  See License.txt in the project root for license information.

using System;
using System.Composition;
using System.Threading;
using System.Threading.Tasks;
using Microsoft.CodeAnalysis;
using Microsoft.CodeAnalysis.ChangeSignature;
using Microsoft.CodeAnalysis.Editor;
using Microsoft.CodeAnalysis.Editor.Shared.Utilities;
using Microsoft.CodeAnalysis.Host.Mef;
using Microsoft.CodeAnalysis.Notification;
using Microsoft.CodeAnalysis.Shared.Extensions;
using Microsoft.VisualStudio.LanguageServices.Implementation.IntellisenseControls;
using Microsoft.VisualStudio.Text.Classification;
using Microsoft.VisualStudio.Text.Editor;
using Microsoft.VisualStudio.Utilities;

namespace Microsoft.VisualStudio.LanguageServices.Implementation.ChangeSignature
{
    [ExportWorkspaceService(typeof(IChangeSignatureOptionsService), ServiceLayer.Host), Shared]
    internal class VisualStudioChangeSignatureOptionsService : IChangeSignatureOptionsService
    {
        public const string AddParameterTextViewRole = "AddParameter";
        public const string AddParameterTypeTextViewRole = "AddParameterType";
        public const string AddParameterNameTextViewRole = "AddParameterName";

        private readonly IClassificationFormatMap _classificationFormatMap;
        private readonly ClassificationTypeMap _classificationTypeMap;
        private readonly IContentType _contentType;
        private readonly IntellisenseTextBoxViewModelFactory _intellisenseTextBoxViewModelFactory;

        [ImportingConstructor]
        [Obsolete(MefConstruction.ImportingConstructorMessage, error: true)]
        public VisualStudioChangeSignatureOptionsService(
            IClassificationFormatMapService classificationFormatMapService,
            ClassificationTypeMap classificationTypeMap,
            IContentTypeRegistryService contentTypeRegistryService,
            IntellisenseTextBoxViewModelFactory intellisenseTextBoxViewModelFactory)
        {
            _classificationFormatMap = classificationFormatMapService.GetClassificationFormatMap("tooltip");
            _classificationTypeMap = classificationTypeMap;
            _contentType = contentTypeRegistryService.GetContentType(ContentTypeNames.CSharpContentType);
            _intellisenseTextBoxViewModelFactory = intellisenseTextBoxViewModelFactory;
        }

        public ChangeSignatureOptionsResult GetChangeSignatureOptions(
            ISymbol symbol,
            int insertPosition,
            ParameterConfiguration parameters,
            Document document)
        {
            var viewModel = new ChangeSignatureDialogViewModel(
                parameters,
                symbol,
                document,
                insertPosition,
                _classificationFormatMap,
                _classificationTypeMap);

            var dialog = new ChangeSignatureDialog(viewModel);
            var result = dialog.ShowModal();

            if (result.HasValue && result.Value)
            {
                return new ChangeSignatureOptionsResult { IsCancelled = false, UpdatedSignature = new SignatureChange(parameters, viewModel.GetParameterConfiguration()), PreviewChanges = viewModel.PreviewChanges };
            }

            return new ChangeSignatureOptionsResult { IsCancelled = true };
        }

        public AddedParameterResult GetAddedParameter(Document document, int insertPosition)
        {
            var dialog = CreateAddParameterDialogAsync(document, insertPosition, CancellationToken.None).Result;
            var result = dialog.ShowModal();

            if (result.HasValue && result.Value)
            {
                var viewModel = dialog.ViewModel;
                return new AddedParameterResult
                {
                    IsCancelled = false,
                    AddedParameter = new AddedParameter(
                        viewModel.TypeName,
                        viewModel.ParameterName,
<<<<<<< HEAD
                        viewModel.CallsiteValue)
=======
                        viewModel.CallSiteValue)
>>>>>>> e43efceb
                };
            }
            else
            {
                return new AddedParameterResult { IsCancelled = true };
            }
        }

        private async Task<AddParameterDialog> CreateAddParameterDialogAsync(
            Document document, int insertPosition, CancellationToken cancellationToken)
        {
            var syntaxTree = await document.GetSyntaxTreeAsync(cancellationToken).ConfigureAwait(false);
            var sourceText = await syntaxTree.GetTextAsync(cancellationToken).ConfigureAwait(false);
            var documentText = sourceText.ToString();

<<<<<<< HEAD
            var rolesCollectionType = new[] { PredefinedTextViewRoles.Editable, PredefinedTextViewRoles.Interactive,
=======
            var rolesCollectionForTypeTextBox = new[] { PredefinedTextViewRoles.Editable, PredefinedTextViewRoles.Interactive,
>>>>>>> e43efceb
                AddParameterTextViewRole, AddParameterTypeTextViewRole };
            var rolesCollectionName = new[] { PredefinedTextViewRoles.Editable, PredefinedTextViewRoles.Interactive,
                AddParameterTextViewRole, AddParameterNameTextViewRole };

<<<<<<< HEAD
            var languageService = document.GetLanguageService<IChangeSignatureLanguageService>();
            var viewModels = await languageService.CreateViewModelsAsync(
                rolesCollectionType,
=======
            var languageService = document.GetRequiredLanguageService<IChangeSignatureLanguageService>();
            var viewModels = await languageService.CreateViewModelsAsync(
                rolesCollectionForTypeTextBox,
>>>>>>> e43efceb
                rolesCollectionName,
                insertPosition,
                document,
                documentText,
                _contentType,
                _intellisenseTextBoxViewModelFactory,
                cancellationToken).ConfigureAwait(false);

            return new AddParameterDialog(viewModels[0], viewModels[1], document.Project.Solution.Workspace.Services.GetService<INotificationService>(), document);
        }
    }
}<|MERGE_RESOLUTION|>--- conflicted
+++ resolved
@@ -83,11 +83,7 @@
                     AddedParameter = new AddedParameter(
                         viewModel.TypeName,
                         viewModel.ParameterName,
-<<<<<<< HEAD
-                        viewModel.CallsiteValue)
-=======
                         viewModel.CallSiteValue)
->>>>>>> e43efceb
                 };
             }
             else
@@ -103,24 +99,14 @@
             var sourceText = await syntaxTree.GetTextAsync(cancellationToken).ConfigureAwait(false);
             var documentText = sourceText.ToString();
 
-<<<<<<< HEAD
-            var rolesCollectionType = new[] { PredefinedTextViewRoles.Editable, PredefinedTextViewRoles.Interactive,
-=======
             var rolesCollectionForTypeTextBox = new[] { PredefinedTextViewRoles.Editable, PredefinedTextViewRoles.Interactive,
->>>>>>> e43efceb
                 AddParameterTextViewRole, AddParameterTypeTextViewRole };
             var rolesCollectionName = new[] { PredefinedTextViewRoles.Editable, PredefinedTextViewRoles.Interactive,
                 AddParameterTextViewRole, AddParameterNameTextViewRole };
 
-<<<<<<< HEAD
-            var languageService = document.GetLanguageService<IChangeSignatureLanguageService>();
-            var viewModels = await languageService.CreateViewModelsAsync(
-                rolesCollectionType,
-=======
             var languageService = document.GetRequiredLanguageService<IChangeSignatureLanguageService>();
             var viewModels = await languageService.CreateViewModelsAsync(
                 rolesCollectionForTypeTextBox,
->>>>>>> e43efceb
                 rolesCollectionName,
                 insertPosition,
                 document,
