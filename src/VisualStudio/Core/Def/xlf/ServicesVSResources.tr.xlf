﻿<?xml version="1.0" encoding="utf-8"?>
<xliff xmlns="urn:oasis:names:tc:xliff:document:1.2" xmlns:xsi="http://www.w3.org/2001/XMLSchema-instance" version="1.2" xsi:schemaLocation="urn:oasis:names:tc:xliff:document:1.2 xliff-core-1.2-transitional.xsd">
  <file datatype="xml" source-language="en" target-language="tr" original="../ServicesVSResources.resx">
    <body>
      <trans-unit id="A_new_editorconfig_file_was_detected_at_the_root_of_your_solution_Would_you_like_to_make_it_a_solution_item">
        <source>A new .editorconfig file was detected at the root of your solution. Would you like to make it a solution item?</source>
        <target state="translated">Çözümünüzün kökünde yeni bir .editorconfig dosyası algılandı. Bunu bir çözüm öğesi yapmak istiyor musunuz?</target>
        <note />
      </trans-unit>
      <trans-unit id="A_new_namespace_will_be_created">
        <source>A new namespace will be created</source>
        <target state="translated">Yeni bir ad alanı oluşturulacak</target>
        <note />
      </trans-unit>
      <trans-unit id="A_type_and_name_must_be_provided">
        <source>A type and name must be provided.</source>
        <target state="translated">Bir tür ve ad verilmesi gerekiyor.</target>
        <note />
      </trans-unit>
      <trans-unit id="Action">
        <source>Action</source>
        <target state="new">Action</target>
        <note>Action to perform on an unused reference, such as remove or keep</note>
      </trans-unit>
      <trans-unit id="Add">
        <source>_Add</source>
        <target state="translated">_Ekle</target>
        <note>Adding an element to a list</note>
      </trans-unit>
      <trans-unit id="Add_Parameter">
        <source>Add Parameter</source>
        <target state="translated">Parametre Ekle</target>
        <note />
      </trans-unit>
      <trans-unit id="Add_to_current_file">
        <source>Add to _current file</source>
        <target state="translated">Geçerli _dosyaya ekle</target>
        <note />
      </trans-unit>
      <trans-unit id="Added_Parameter">
        <source>Added parameter.</source>
        <target state="translated">Parametre eklendi.</target>
        <note />
      </trans-unit>
      <trans-unit id="Additional_changes_are_needed_to_complete_the_refactoring_Review_changes_below">
        <source>Additional changes are needed to complete the refactoring. Review changes below.</source>
        <target state="translated">Yeniden düzenlemeyi tamamlamak için ek değişiklikler gerekli. Aşağıdaki değişiklikleri gözden geçirin.</target>
        <note />
      </trans-unit>
      <trans-unit id="All_methods">
        <source>All methods</source>
        <target state="translated">Tüm yöntemler</target>
        <note />
      </trans-unit>
      <trans-unit id="All_sources">
        <source>All sources</source>
        <target state="translated">Tüm kaynaklar</target>
        <note />
      </trans-unit>
      <trans-unit id="Allow_colon">
        <source>Allow:</source>
        <target state="translated">İzin ver:</target>
        <note />
      </trans-unit>
      <trans-unit id="Allow_multiple_blank_lines">
        <source>Allow multiple blank lines</source>
        <target state="new">Allow multiple blank lines</target>
        <note />
      </trans-unit>
      <trans-unit id="Allow_statement_immediately_after_block">
        <source>Allow statement immediately after block</source>
        <target state="new">Allow statement immediately after block</target>
        <note />
      </trans-unit>
      <trans-unit id="Always_for_clarity">
        <source>Always for clarity</source>
        <target state="translated">Açıklık sağlamak için her zaman</target>
        <note />
      </trans-unit>
      <trans-unit id="Analyzing_project_references">
        <source>Analyzing project references...</source>
        <target state="new">Analyzing project references...</target>
        <note />
      </trans-unit>
      <trans-unit id="Apply">
        <source>Apply</source>
        <target state="new">Apply</target>
        <note />
      </trans-unit>
      <trans-unit id="Apply_0_keymapping_scheme">
        <source>Apply '{0}' keymapping scheme</source>
        <target state="translated">'{0}' tuş eşlemesi düzenini uygula</target>
        <note />
      </trans-unit>
      <trans-unit id="Assemblies">
        <source>Assemblies</source>
        <target state="new">Assemblies</target>
        <note />
      </trans-unit>
      <trans-unit id="Avoid_expression_statements_that_implicitly_ignore_value">
        <source>Avoid expression statements that implicitly ignore value</source>
        <target state="translated">Değeri örtük olarak yok sayan ifade deyimlerini engelle</target>
        <note />
      </trans-unit>
      <trans-unit id="Avoid_unused_parameters">
        <source>Avoid unused parameters</source>
        <target state="translated">Kullanılmayan parametreleri engelle</target>
        <note />
      </trans-unit>
      <trans-unit id="Avoid_unused_value_assignments">
        <source>Avoid unused value assignments</source>
        <target state="translated">Kullanılmayan değer atamalarını engelle</target>
        <note />
      </trans-unit>
      <trans-unit id="Back">
        <source>Back</source>
        <target state="translated">Geri</target>
        <note />
      </trans-unit>
      <trans-unit id="Background_analysis_scope_colon">
        <source>Background analysis scope:</source>
        <target state="translated">Arka plan çözümleme kapsamı:</target>
        <note />
      </trans-unit>
      <trans-unit id="Bitness32">
        <source>32-bit</source>
        <target state="translated">32 bit</target>
        <note />
      </trans-unit>
      <trans-unit id="Bitness64">
        <source>64-bit</source>
        <target state="translated">64 bit</target>
        <note />
      </trans-unit>
      <trans-unit id="Build_plus_live_analysis_NuGet_package">
        <source>Build + live analysis (NuGet package)</source>
        <target state="translated">Derleme ve canlı analiz (NuGet paketi)</target>
        <note />
      </trans-unit>
      <trans-unit id="CSharp_Visual_Basic_Diagnostics_Language_Client">
        <source>C#/Visual Basic Diagnostics Language Client</source>
        <target state="translated">C#/Visual Basic Tanılama Dili İstemcisi</target>
        <note />
      </trans-unit>
      <trans-unit id="Calculating_dependents">
        <source>Calculating dependents...</source>
        <target state="translated">Bağımlılar hesaplanıyor...</target>
        <note />
      </trans-unit>
      <trans-unit id="Call_site_value">
        <source>Call site value:</source>
        <target state="translated">Çağrı konumu değeri:</target>
        <note />
      </trans-unit>
      <trans-unit id="Callsite">
        <source>Call site</source>
        <target state="translated">Çağrı konumu</target>
        <note />
      </trans-unit>
      <trans-unit id="Choose_which_action_you_would_like_to_perform_on_the_unused_references">
        <source>Choose which action you would like to perform on the unused references.</source>
        <target state="new">Choose which action you would like to perform on the unused references.</target>
        <note />
      </trans-unit>
      <trans-unit id="Code_analysis_completed_for_0">
        <source>Code analysis completed for '{0}'.</source>
        <target state="translated">'{0}' için kod analizi tamamlandı.</target>
        <note />
      </trans-unit>
      <trans-unit id="Code_analysis_completed_for_Solution">
        <source>Code analysis completed for Solution.</source>
        <target state="translated">Çözüm için kod analizi tamamlandı.</target>
        <note />
      </trans-unit>
      <trans-unit id="Code_analysis_terminated_before_completion_for_0">
        <source>Code analysis terminated before completion for '{0}'.</source>
        <target state="translated">Kod analizi, '{0}' için tamamlanmadan önce sonlandırıldı.</target>
        <note />
      </trans-unit>
      <trans-unit id="Code_analysis_terminated_before_completion_for_Solution">
        <source>Code analysis terminated before completion for Solution.</source>
        <target state="translated">Kod analizi, Çözüm için tamamlanmadan önce sonlandırıldı.</target>
        <note />
      </trans-unit>
      <trans-unit id="Color_hints">
        <source>Color hints</source>
        <target state="translated">Renk ipuçları</target>
        <note />
      </trans-unit>
      <trans-unit id="Colorize_regular_expressions">
        <source>Colorize regular expressions</source>
        <target state="translated">Normal ifadeleri renklendir</target>
        <note />
      </trans-unit>
      <trans-unit id="Comments">
        <source>Comments</source>
        <target state="translated">Açıklamalar</target>
        <note />
      </trans-unit>
      <trans-unit id="Containing_member">
        <source>Containing Member</source>
        <target state="translated">Kapsayan Üye</target>
        <note />
      </trans-unit>
      <trans-unit id="Containing_type">
        <source>Containing Type</source>
        <target state="translated">Kapsayan Tür</target>
        <note />
      </trans-unit>
      <trans-unit id="Current_document">
        <source>Current document</source>
        <target state="translated">Geçerli belge</target>
        <note />
      </trans-unit>
      <trans-unit id="Current_parameter">
        <source>Current parameter</source>
        <target state="translated">Geçerli parametre</target>
        <note />
      </trans-unit>
      <trans-unit id="Display_all_hints_while_pressing_Alt_F1">
        <source>Display all hints while pressing Alt+F1</source>
        <target state="translated">Alt+F1 tuşlarına basılırken tüm ipuçlarını görüntüle</target>
        <note />
      </trans-unit>
      <trans-unit id="Display_inline_parameter_name_hints">
        <source>Disp_lay inline parameter name hints</source>
        <target state="translated">Satır içi parametre adı ipuç_larını göster</target>
        <note />
      </trans-unit>
      <trans-unit id="Display_inline_type_hints">
        <source>Display inline type hints</source>
        <target state="translated">Satır içi tür ipuçlarını göster</target>
        <note />
      </trans-unit>
      <trans-unit id="Edit">
        <source>_Edit</source>
        <target state="translated">_Düzenle</target>
        <note />
      </trans-unit>
      <trans-unit id="Edit_0">
        <source>Edit {0}</source>
        <target state="translated">{0} öğesini düzenle</target>
        <note>{0} is a parameter description</note>
      </trans-unit>
      <trans-unit id="Editor_Color_Scheme">
        <source>Editor Color Scheme</source>
        <target state="translated">Düzenleyici Renk Düzeni</target>
        <note />
      </trans-unit>
      <trans-unit id="Editor_color_scheme_options_are_only_available_when_using_a_color_theme_bundled_with_Visual_Studio_The_color_theme_can_be_configured_from_the_Environment_General_options_page">
        <source>Editor color scheme options are only available when using a color theme bundled with Visual Studio. The color theme can be configured from the Environment &gt; General options page.</source>
        <target state="translated">Düzenleyici renk düzeni seçenekleri yalnızca Visual Studio ile paketlenmiş bir renk teması ile birlikte kullanılabilir. Renk teması, Ortam &gt; Genel seçenekler sayfasından yapılandırılabilir.</target>
        <note />
      </trans-unit>
      <trans-unit id="Element_is_not_valid">
        <source>Element is not valid.</source>
        <target state="translated">Öğe geçerli değil.</target>
        <note />
      </trans-unit>
      <trans-unit id="Enable_Razor_pull_diagnostics_experimental_requires_restart">
        <source>Enable Razor 'pull' diagnostics (experimental, requires restart)</source>
        <target state="translated">Razor 'pull' tanılamasını etkinleştir (deneysel, yeniden başlatma gerekir)</target>
        <note />
      </trans-unit>
      <trans-unit id="Enable_pull_diagnostics_experimental_requires_restart">
        <source>Enable 'pull' diagnostics (experimental, requires restart)</source>
        <target state="translated">'Pull' tanılamasını etkinleştir (deneysel, yeniden başlatma gerekir)</target>
        <note />
      </trans-unit>
      <trans-unit id="Enter_a_call_site_value_or_choose_a_different_value_injection_kind">
        <source>Enter a call site value or choose a different value injection kind</source>
        <target state="translated">Bir çağrı sitesi değeri girin veya farklı bir değer yerleştirme tipi seçin</target>
        <note />
      </trans-unit>
      <trans-unit id="Entire_repository">
        <source>Entire repository</source>
        <target state="translated">Tüm depo</target>
        <note />
      </trans-unit>
      <trans-unit id="Entire_solution">
        <source>Entire solution</source>
        <target state="translated">Tüm çözüm</target>
        <note />
      </trans-unit>
      <trans-unit id="Evaluating_0_tasks_in_queue">
        <source>Evaluating ({0} tasks in queue)</source>
        <target state="translated">Değerlendiriliyor (kuyrukta {0} görev var)</target>
        <note />
      </trans-unit>
      <trans-unit id="Extract_Base_Class">
        <source>Extract Base Class</source>
        <target state="translated">Temel Sınıfı Ayıkla</target>
        <note />
      </trans-unit>
      <trans-unit id="Finish">
        <source>Finish</source>
        <target state="translated">Son</target>
        <note />
      </trans-unit>
      <trans-unit id="Generate_dot_editorconfig_file_from_settings">
        <source>Generate .editorconfig file from settings</source>
        <target state="translated">Ayarlardan .editorconfig dosyası oluştur</target>
        <note />
      </trans-unit>
      <trans-unit id="Highlight_related_components_under_cursor">
        <source>Highlight related components under cursor</source>
        <target state="translated">İmlecin altında ilgili bileşenleri vurgula</target>
        <note />
      </trans-unit>
      <trans-unit id="In_other_operators">
        <source>In other operators</source>
        <target state="translated">Diğer işleçlerde</target>
        <note />
      </trans-unit>
      <trans-unit id="Index">
        <source>Index</source>
        <target state="translated">Dizin</target>
        <note>Index of parameter in original signature</note>
      </trans-unit>
      <trans-unit id="Infer_from_context">
        <source>Infer from context</source>
        <target state="translated">Bağlamdan çıkarsa</target>
        <note />
      </trans-unit>
      <trans-unit id="Indexed_in_organization">
        <source>Indexed in organization</source>
        <target state="translated">Kuruluş içinde dizini oluşturulmuş</target>
        <note />
      </trans-unit>
      <trans-unit id="Indexed_in_repo">
        <source>Indexed in repo</source>
        <target state="translated">Depo içinde dizini oluşturulmuş</target>
        <note />
      </trans-unit>
      <trans-unit id="Inline_Hints_experimental">
        <source>Inline Hints (experimental)</source>
        <target state="translated">Satır İçi İpuçları (deneysel)</target>
        <note />
      </trans-unit>
      <trans-unit id="Inserting_call_site_value_0">
        <source>Inserting call site value '{0}'</source>
        <target state="translated">Çağırma yeri değeri '{0}' ekleniyor</target>
        <note />
      </trans-unit>
      <trans-unit id="Install_Microsoft_recommended_Roslyn_analyzers_which_provide_additional_diagnostics_and_fixes_for_common_API_design_security_performance_and_reliability_issues">
        <source>Install Microsoft-recommended Roslyn analyzers, which provide additional diagnostics and fixes for common API design, security, performance, and reliability issues</source>
        <target state="translated">Microsoft'un önerdiği, genel API tasarımı, güvenlik, performans ve güvenilirlik sorunları için ek tanılama ve düzeltmeler sağlayan Roslyn çözümleyicilerini yükleyin</target>
        <note />
      </trans-unit>
      <trans-unit id="Interface_cannot_have_field">
        <source>Interface cannot have field.</source>
        <target state="translated">Arabirimde alan olamaz.</target>
        <note />
      </trans-unit>
      <trans-unit id="IntroduceUndefinedTodoVariables">
        <source>Introduce undefined TODO variables</source>
        <target state="translated">Tanımsız TODO değişkenlerini tanıtın</target>
        <note>"TODO" is an indicator that more work should be done at the location where the TODO is inserted</note>
      </trans-unit>
      <trans-unit id="Item_origin">
        <source>Item origin</source>
        <target state="translated">Öğe çıkış noktası</target>
        <note />
      </trans-unit>
      <trans-unit id="Keep">
        <source>Keep</source>
        <target state="new">Keep</target>
        <note />
      </trans-unit>
      <trans-unit id="Keep_all_parentheses_in_colon">
        <source>Keep all parentheses in:</source>
        <target state="translated">Şunun içindeki tüm parantezleri tut:</target>
        <note />
      </trans-unit>
      <trans-unit id="Kind">
        <source>Kind</source>
        <target state="translated">Tür</target>
        <note />
      </trans-unit>
      <trans-unit id="Live_analysis_VSIX_extension">
        <source>Live analysis (VSIX extension)</source>
        <target state="translated">Canlı analiz (VSIX uzantısı)</target>
        <note />
      </trans-unit>
      <trans-unit id="Loaded_items">
        <source>Loaded items</source>
        <target state="translated">Öğeler yüklendi</target>
        <note />
      </trans-unit>
      <trans-unit id="Loaded_solution">
        <source>Loaded solution</source>
        <target state="translated">Çözüm yüklendi</target>
        <note />
      </trans-unit>
      <trans-unit id="Local">
        <source>Local</source>
        <target state="translated">Yerel</target>
        <note />
      </trans-unit>
      <trans-unit id="Local_metadata">
        <source>Local metadata</source>
        <target state="translated">Yerel meta veriler</target>
        <note />
      </trans-unit>
      <trans-unit id="Make_0_abstract">
        <source>Make '{0}' abstract</source>
        <target state="translated">'{0}' değerini soyut yap</target>
        <note />
      </trans-unit>
      <trans-unit id="Make_abstract">
        <source>Make abstract</source>
        <target state="translated">Soyut yap</target>
        <note />
      </trans-unit>
      <trans-unit id="Members">
        <source>Members</source>
        <target state="translated">Üyeler</target>
        <note />
      </trans-unit>
      <trans-unit id="Modifier_preferences_colon">
        <source>Modifier preferences:</source>
        <target state="translated">Değiştirici tercihleri:</target>
        <note />
      </trans-unit>
      <trans-unit id="Move_to_namespace">
        <source>Move to Namespace</source>
        <target state="translated">Ad Alanına Taşı</target>
        <note />
      </trans-unit>
      <trans-unit id="Name_conflicts_with_an_existing_type_name">
        <source>Name conflicts with an existing type name.</source>
        <target state="translated">Ad, mevcut bir tür adıyla çakışıyor.</target>
        <note />
      </trans-unit>
      <trans-unit id="Name_is_not_a_valid_0_identifier">
        <source>Name is not a valid {0} identifier.</source>
        <target state="translated">Ad geçerli bir {0} tanımlayıcısı değil.</target>
        <note />
      </trans-unit>
      <trans-unit id="Namespace">
        <source>Namespace</source>
        <target state="translated">Ad alanı</target>
        <note />
      </trans-unit>
      <trans-unit id="Namespace_0">
        <source>Namespace: '{0}'</source>
        <target state="translated">Ad alanı: '{0}'</target>
        <note />
      </trans-unit>
      <trans-unit id="NamingSpecification_CSharp_Class">
        <source>class</source>
        <target state="new">class</target>
        <note>{Locked} This string can be found under "Tools | Options | Text Editor | C# | Code Style | Naming | Manage Specifications | + | Symbol kinds". All of the "NamingSpecification_CSharp_*" strings represent language constructs, and some of them are also actual keywords (including this one).</note>
      </trans-unit>
      <trans-unit id="NamingSpecification_CSharp_Delegate">
        <source>delegate</source>
        <target state="new">delegate</target>
        <note>{Locked} This string can be found under "Tools | Options | Text Editor | C# | Code Style | Naming | Manage Specifications | + | Symbol kinds". All of the "NamingSpecification_CSharp_*" strings represent language constructs, and some of them are also actual keywords (including this one).</note>
      </trans-unit>
      <trans-unit id="NamingSpecification_CSharp_Enum">
        <source>enum</source>
        <target state="new">enum</target>
        <note>{Locked} This string can be found under "Tools | Options | Text Editor | C# | Code Style | Naming | Manage Specifications | + | Symbol kinds". All of the "NamingSpecification_CSharp_*" strings represent language constructs, and some of them are also actual keywords (including this one).</note>
      </trans-unit>
      <trans-unit id="NamingSpecification_CSharp_Event">
        <source>event</source>
        <target state="new">event</target>
        <note>{Locked} This string can be found under "Tools | Options | Text Editor | C# | Code Style | Naming | Manage Specifications | + | Symbol kinds". All of the "NamingSpecification_CSharp_*" strings represent language constructs, and some of them are also actual keywords (including this one).</note>
      </trans-unit>
      <trans-unit id="NamingSpecification_CSharp_Field">
        <source>field</source>
        <target state="translated">alan</target>
        <note>This string can be found under "Tools | Options | Text Editor | C# | Code Style | Naming | Manage Specifications | + | Symbol kinds". All of the "NamingSpecification_CSharp_*" strings represent language constructs, and some of them are also actual keywords (NOT this one). Refers to the C# programming language concept of a "field" (which stores data).</note>
      </trans-unit>
      <trans-unit id="NamingSpecification_CSharp_Interface">
        <source>interface</source>
        <target state="new">interface</target>
        <note>{Locked} This string can be found under "Tools | Options | Text Editor | C# | Code Style | Naming | Manage Specifications | + | Symbol kinds". All of the "NamingSpecification_CSharp_*" strings represent language constructs, and some of them are also actual keywords (including this one).</note>
      </trans-unit>
      <trans-unit id="NamingSpecification_CSharp_Local">
        <source>local</source>
        <target state="translated">yerel</target>
        <note>This string can be found under "Tools | Options | Text Editor | C# | Code Style | Naming | Manage Specifications | + | Symbol kinds". All of the "NamingSpecification_CSharp_*" strings represent language constructs, and some of them are also actual keywords (NOT this one). Refers to the C# language concept of a "local variable".</note>
      </trans-unit>
      <trans-unit id="NamingSpecification_CSharp_LocalFunction">
        <source>local function</source>
        <target state="translated">yerel işlev</target>
        <note>This string can be found under "Tools | Options | Text Editor | C# | Code Style | Naming | Manage Specifications | + | Symbol kinds". All of the "NamingSpecification_CSharp_*" strings represent language constructs, and some of them are also actual keywords (NOT this one). Refers to the C# language concept of a "local function" that exists locally within another function.</note>
      </trans-unit>
      <trans-unit id="NamingSpecification_CSharp_Method">
        <source>method</source>
        <target state="translated">yöntem</target>
        <note>This string can be found under "Tools | Options | Text Editor | C# | Code Style | Naming | Manage Specifications | + | Symbol kinds". All of the "NamingSpecification_CSharp_*" strings represent language constructs, and some of them are also actual keywords (NOT this one). Refers to the C# language concept of a "method" that can be called by other code.</note>
      </trans-unit>
      <trans-unit id="NamingSpecification_CSharp_Namespace">
        <source>namespace</source>
        <target state="new">namespace</target>
        <note>{Locked} This string can be found under "Tools | Options | Text Editor | C# | Code Style | Naming | Manage Specifications | + | Symbol kinds". All of the "NamingSpecification_CSharp_*" strings represent language constructs, and some of them are also actual keywords (including this one).</note>
      </trans-unit>
      <trans-unit id="NamingSpecification_CSharp_Parameter">
        <source>parameter</source>
        <target state="translated">parametre</target>
        <note>This string can be found under "Tools | Options | Text Editor | C# | Code Style | Naming | Manage Specifications | + | Symbol kinds". All of the "NamingSpecification_CSharp_*" strings represent language constructs, and some of them are also actual keywords (NOT this one). Refers to the C# language concept of a "parameter" being passed to a method.</note>
      </trans-unit>
      <trans-unit id="NamingSpecification_CSharp_Property">
        <source>property</source>
        <target state="translated">özellik</target>
        <note>This string can be found under "Tools | Options | Text Editor | C# | Code Style | Naming | Manage Specifications | + | Symbol kinds". All of the "NamingSpecification_CSharp_*" strings represent language constructs, and some of them are also actual keywords (NOT this one). Refers to the C# language concept of a "property" (which allows for the retrieval of data).</note>
      </trans-unit>
      <trans-unit id="NamingSpecification_CSharp_Struct">
        <source>struct</source>
        <target state="new">struct</target>
        <note>{Locked} This string can be found under "Tools | Options | Text Editor | C# | Code Style | Naming | Manage Specifications | + | Symbol kinds". All of the "NamingSpecification_CSharp_*" strings represent language constructs, and some of them are also actual keywords (including this one).</note>
      </trans-unit>
      <trans-unit id="NamingSpecification_CSharp_TypeParameter">
        <source>type parameter</source>
        <target state="translated">tür parametresi</target>
        <note>This string can be found under "Tools | Options | Text Editor | C# | Code Style | Naming | Manage Specifications | + | Symbol kinds". All of the "NamingSpecification_CSharp_*" strings represent language constructs, and some of them are also actual keywords (NOT this one). Refers to the C# language concept of a "type parameter".</note>
      </trans-unit>
      <trans-unit id="NamingSpecification_VisualBasic_Class">
        <source>Class</source>
        <target state="new">Class</target>
        <note>{Locked} This string can be found under "Tools | Options | Text Editor | Basic | Code Style | Naming | Manage Specifications | + | Symbol kinds". All of the "NamingSpecification_VisualBasic_*" strings represent language constructs, and some of them are also actual keywords (including this one).</note>
      </trans-unit>
      <trans-unit id="NamingSpecification_VisualBasic_Delegate">
        <source>Delegate</source>
        <target state="new">Delegate</target>
        <note>{Locked} This string can be found under "Tools | Options | Text Editor | Basic | Code Style | Naming | Manage Specifications | + | Symbol kinds". All of the "NamingSpecification_VisualBasic_*" strings represent language constructs, and some of them are also actual keywords (including this one).</note>
      </trans-unit>
      <trans-unit id="NamingSpecification_VisualBasic_Enum">
        <source>Enum</source>
        <target state="new">Enum</target>
        <note>{Locked} This string can be found under "Tools | Options | Text Editor | Basic | Code Style | Naming | Manage Specifications | + | Symbol kinds". All of the "NamingSpecification_VisualBasic_*" strings represent language constructs, and some of them are also actual keywords (including this one).</note>
      </trans-unit>
      <trans-unit id="NamingSpecification_VisualBasic_Event">
        <source>Event</source>
        <target state="new">Event</target>
        <note>{Locked} This string can be found under "Tools | Options | Text Editor | Basic | Code Style | Naming | Manage Specifications | + | Symbol kinds". All of the "NamingSpecification_VisualBasic_*" strings represent language constructs, and some of them are also actual keywords (including this one).</note>
      </trans-unit>
      <trans-unit id="NamingSpecification_VisualBasic_Field">
        <source>Field</source>
        <target state="translated">Alan</target>
        <note>This string can be found under "Tools | Options | Text Editor | Basic | Code Style | Naming | Manage Specifications | + | Symbol kinds". All of the "NamingSpecification_VisualBasic_*" strings represent language constructs, and some of them are also actual keywords (NOT this one). Refers to the Visual Basic language concept of a "field" (which stores data).</note>
      </trans-unit>
      <trans-unit id="NamingSpecification_VisualBasic_Interface">
        <source>Interface</source>
        <target state="new">Interface</target>
        <note>{Locked} This string can be found under "Tools | Options | Text Editor | Basic | Code Style | Naming | Manage Specifications | + | Symbol kinds". All of the "NamingSpecification_VisualBasic_*" strings represent language constructs, and some of them are also actual keywords (including this one).</note>
      </trans-unit>
      <trans-unit id="NamingSpecification_VisualBasic_Local">
        <source>Local</source>
        <target state="translated">Yerel</target>
        <note>This string can be found under "Tools | Options | Text Editor | Basic | Code Style | Naming | Manage Specifications | + | Symbol kinds". All of the "NamingSpecification_VisualBasic_*" strings represent language constructs, and some of them are also actual keywords (NOT this one). Refers to the Visual Basic language concept of a "local variable".</note>
      </trans-unit>
      <trans-unit id="NamingSpecification_VisualBasic_Method">
        <source>Method</source>
        <target state="translated">yöntem</target>
        <note>This string can be found under "Tools | Options | Text Editor | Basic | Code Style | Naming | Manage Specifications | + | Symbol kinds". All of the "NamingSpecification_VisualBasic_*" strings represent language constructs, and some of them are also actual keywords (NOT this one). Refers to the Visual Basic language concept of a "method".</note>
      </trans-unit>
      <trans-unit id="NamingSpecification_VisualBasic_Module">
        <source>Module</source>
        <target state="new">Module</target>
        <note>{Locked} This string can be found under "Tools | Options | Text Editor | Basic | Code Style | Naming | Manage Specifications | + | Symbol kinds". All of the "NamingSpecification_VisualBasic_*" strings represent language constructs, and some of them are also actual keywords (including this one).</note>
      </trans-unit>
      <trans-unit id="NamingSpecification_VisualBasic_Namespace">
        <source>Namespace</source>
        <target state="new">Namespace</target>
        <note>{Locked} This string can be found under "Tools | Options | Text Editor | Basic | Code Style | Naming | Manage Specifications | + | Symbol kinds". All of the "NamingSpecification_VisualBasic_*" strings represent language constructs, and some of them are also actual keywords (including this one).</note>
      </trans-unit>
      <trans-unit id="NamingSpecification_VisualBasic_Parameter">
        <source>Parameter</source>
        <target state="translated">Parametre</target>
        <note>This string can be found under "Tools | Options | Text Editor | Basic | Code Style | Naming | Manage Specifications | + | Symbol kinds". All of the "NamingSpecification_VisualBasic_*" strings represent language constructs, and some of them are also actual keywords (NOT this one). Refers to the Visual Basic language concept of a "parameter" which can be passed to a method.</note>
      </trans-unit>
      <trans-unit id="NamingSpecification_VisualBasic_Property">
        <source>Property</source>
        <target state="new">Property</target>
        <note>{Locked} This string can be found under "Tools | Options | Text Editor | Basic | Code Style | Naming | Manage Specifications | + | Symbol kinds". All of the "NamingSpecification_VisualBasic_*" strings represent language constructs, and some of them are also actual keywords (including this one).</note>
      </trans-unit>
      <trans-unit id="NamingSpecification_VisualBasic_Structure">
        <source>Structure</source>
        <target state="new">Structure</target>
        <note>{Locked} This string can be found under "Tools | Options | Text Editor | Basic | Code Style | Naming | Manage Specifications | + | Symbol kinds". All of the "NamingSpecification_VisualBasic_*" strings represent language constructs, and some of them are also actual keywords (including this one).</note>
      </trans-unit>
      <trans-unit id="NamingSpecification_VisualBasic_TypeParameter">
        <source>Type Parameter</source>
        <target state="translated">Tür Parametresi</target>
        <note>This string can be found under "Tools | Options | Text Editor | Basic | Code Style | Naming | Manage Specifications | + | Symbol kinds". All of the "NamingSpecification_VisualBasic_*" strings represent language constructs, and some of them are also actual keywords (NOT this one). Refers to the Visual Basic language concept of a "type parameter".</note>
      </trans-unit>
      <trans-unit id="Naming_rules">
        <source>Naming rules</source>
        <target state="translated">Adlandırma kuralları</target>
        <note />
      </trans-unit>
      <trans-unit id="Never_if_unnecessary">
        <source>Never if unnecessary</source>
        <target state="translated">Gereksizse hiçbir zaman</target>
        <note />
      </trans-unit>
      <trans-unit id="New_Type_Name_colon">
        <source>New Type Name:</source>
        <target state="translated">Yeni Tür Adı:</target>
        <note />
      </trans-unit>
<<<<<<< HEAD
      <trans-unit id="No_unused_references_were_found">
        <source>No unused references were found.</source>
        <target state="new">No unused references were found.</target>
=======
      <trans-unit id="New_line_preferences_experimental_colon">
        <source>New line preferences (experimental):</source>
        <target state="new">New line preferences (experimental):</target>
>>>>>>> c59d44c2
        <note />
      </trans-unit>
      <trans-unit id="Non_public_methods">
        <source>Non-public methods</source>
        <target state="translated">Ortak olmayan yöntemler</target>
        <note />
      </trans-unit>
      <trans-unit id="None">
        <source>None</source>
        <target state="translated">yok</target>
        <note />
      </trans-unit>
      <trans-unit id="Omit_only_for_optional_parameters">
        <source>Omit (only for optional parameters)</source>
        <target state="translated">Atla (yalnızca isteğe bağlı parametreler için)</target>
        <note />
      </trans-unit>
      <trans-unit id="Open_documents">
        <source>Open documents</source>
        <target state="translated">Açık belgeler</target>
        <note />
      </trans-unit>
      <trans-unit id="Optional_parameters_must_provide_a_default_value">
        <source>Optional parameters must provide a default value</source>
        <target state="translated">İsteğe bağlı parametrelerde varsayılan değer sağlanmalıdır</target>
        <note />
      </trans-unit>
      <trans-unit id="Optional_with_default_value_colon">
        <source>Optional with default value:</source>
        <target state="translated">Varsayılan değerle isteğe bağlı:</target>
        <note />
      </trans-unit>
      <trans-unit id="Other">
        <source>Others</source>
        <target state="translated">Diğer</target>
        <note />
      </trans-unit>
      <trans-unit id="Packages">
        <source>Packages</source>
        <target state="new">Packages</target>
        <note />
      </trans-unit>
      <trans-unit id="Parameter_Details">
        <source>Parameter Details</source>
        <target state="translated">Parametre Ayrıntıları</target>
        <note />
      </trans-unit>
      <trans-unit id="Parameter_Name">
        <source>Parameter name:</source>
        <target state="translated">Parametre adı:</target>
        <note />
      </trans-unit>
      <trans-unit id="Parameter_information">
        <source>Parameter information</source>
        <target state="translated">Parametre bilgileri</target>
        <note />
      </trans-unit>
      <trans-unit id="Parameter_kind">
        <source>Parameter kind</source>
        <target state="translated">Parametre tipi</target>
        <note />
      </trans-unit>
      <trans-unit id="Parameter_name_contains_invalid_characters">
        <source>Parameter name contains invalid character(s).</source>
        <target state="translated">Parametre adı geçersiz karakterler içeriyor.</target>
        <note />
      </trans-unit>
      <trans-unit id="Parameter_preferences_colon">
        <source>Parameter preferences:</source>
        <target state="translated">Parametre tercihleri:</target>
        <note />
      </trans-unit>
      <trans-unit id="Parameter_type_contains_invalid_characters">
        <source>Parameter type contains invalid character(s).</source>
        <target state="translated">Parametre türü geçersiz karakterler içeriyor.</target>
        <note />
      </trans-unit>
      <trans-unit id="Parentheses_preferences_colon">
        <source>Parentheses preferences:</source>
        <target state="translated">Parantez tercihleri:</target>
        <note />
      </trans-unit>
      <trans-unit id="Paused_0_tasks_in_queue">
        <source>Paused ({0} tasks in queue)</source>
        <target state="translated">Duraklatıldı (kuyrukta {0} görev var)</target>
        <note />
      </trans-unit>
      <trans-unit id="Please_enter_a_type_name">
        <source>Please enter a type name</source>
        <target state="translated">Lütfen bir tür adı yazın</target>
        <note>"Type" is the programming language concept</note>
      </trans-unit>
      <trans-unit id="Prefer_System_HashCode_in_GetHashCode">
        <source>Prefer 'System.HashCode' in 'GetHashCode'</source>
        <target state="translated">'GetHashCode' içinde 'System.HashCode' tercih et</target>
        <note />
      </trans-unit>
      <trans-unit id="Prefer_compound_assignments">
        <source>Prefer compound assignments</source>
        <target state="translated">Bileşik atamaları tercih et</target>
        <note />
      </trans-unit>
      <trans-unit id="Prefer_index_operator">
        <source>Prefer index operator</source>
        <target state="translated">Dizin işlecini tercih et</target>
        <note />
      </trans-unit>
      <trans-unit id="Prefer_range_operator">
        <source>Prefer range operator</source>
        <target state="translated">Aralık işlecini tercih et</target>
        <note />
      </trans-unit>
      <trans-unit id="Prefer_readonly_fields">
        <source>Prefer readonly fields</source>
        <target state="translated">Saltokunur alanları tercih et</target>
        <note />
      </trans-unit>
      <trans-unit id="Prefer_simple_using_statement">
        <source>Prefer simple 'using' statement</source>
        <target state="translated">Basit 'using' deyimini tercih et</target>
        <note />
      </trans-unit>
      <trans-unit id="Prefer_simplified_boolean_expressions">
        <source>Prefer simplified boolean expressions</source>
        <target state="translated">Basitleştirilmiş boolean ifadelerini tercih edin</target>
        <note />
      </trans-unit>
      <trans-unit id="Prefer_static_local_functions">
        <source>Prefer static local functions</source>
        <target state="translated">Statik yerel işlevleri tercih et</target>
        <note />
      </trans-unit>
      <trans-unit id="Projects">
        <source>Projects</source>
        <target state="new">Projects</target>
        <note />
      </trans-unit>
      <trans-unit id="Pull_Members_Up">
        <source>Pull Members Up</source>
        <target state="translated">Üyeleri Yukarı Çek</target>
        <note />
      </trans-unit>
<<<<<<< HEAD
      <trans-unit id="Razor_CSharp_Language_Server_Client">
        <source>Razor C# Language Server Client</source>
        <target state="translated">Razor C# Dil Sunucusu İstemcisi</target>
        <note />
      </trans-unit>
      <trans-unit id="Reference">
        <source>Reference</source>
        <target state="new">Reference</target>
        <note />
      </trans-unit>
=======
>>>>>>> c59d44c2
      <trans-unit id="Regular_Expressions">
        <source>Regular Expressions</source>
        <target state="translated">Normal İfadeler</target>
        <note />
      </trans-unit>
      <trans-unit id="Remove_All">
        <source>Remove All</source>
        <target state="new">Remove All</target>
        <note />
      </trans-unit>
      <trans-unit id="Remove_Unused_References">
        <source>Remove Unused References</source>
        <target state="new">Remove Unused References</target>
        <note />
      </trans-unit>
      <trans-unit id="Rename_0_to_1">
        <source>Rename {0} to {1}</source>
        <target state="translated">{0} öğesini {1} olarak yeniden adlandır</target>
        <note />
      </trans-unit>
      <trans-unit id="Report_invalid_regular_expressions">
        <source>Report invalid regular expressions</source>
        <target state="translated">Geçersiz normal ifadeleri bildir</target>
        <note />
      </trans-unit>
      <trans-unit id="Repository">
        <source>Repository</source>
        <target state="translated">Depo</target>
        <note />
      </trans-unit>
      <trans-unit id="Require_colon">
        <source>Require:</source>
        <target state="new">Require:</target>
        <note />
      </trans-unit>
      <trans-unit id="Required">
        <source>Required</source>
        <target state="translated">Gerekli</target>
        <note />
      </trans-unit>
      <trans-unit id="Requires_System_HashCode_be_present_in_project">
        <source>Requires 'System.HashCode' be present in project</source>
        <target state="translated">Projede 'System.HashCode' bulunmasını gerektirir</target>
        <note />
      </trans-unit>
      <trans-unit id="Reset_Visual_Studio_default_keymapping">
        <source>Reset Visual Studio default keymapping</source>
        <target state="translated">Visual Studio varsayılan tuş eşlemesine sıfırla</target>
        <note />
      </trans-unit>
      <trans-unit id="Review_Changes">
        <source>Review Changes</source>
        <target state="translated">Değişiklikleri Gözden Geçir</target>
        <note />
      </trans-unit>
      <trans-unit id="Run_Code_Analysis_on_0">
        <source>Run Code Analysis on {0}</source>
        <target state="translated">{0} Öğesinde Code Analysis Çalıştır</target>
        <note />
      </trans-unit>
      <trans-unit id="Running_code_analysis_for_0">
        <source>Running code analysis for '{0}'...</source>
        <target state="translated">'{0}' için kod analizi çalıştırılıyor...</target>
        <note />
      </trans-unit>
      <trans-unit id="Running_code_analysis_for_Solution">
        <source>Running code analysis for Solution...</source>
        <target state="translated">Çözüm için kod analizi çalıştırılıyor...</target>
        <note />
      </trans-unit>
      <trans-unit id="Running_low_priority_background_processes">
        <source>Running low priority background processes</source>
        <target state="translated">Düşük öncelikli arka plan işlemleri çalıştırılıyor</target>
        <note />
      </trans-unit>
      <trans-unit id="Save_dot_editorconfig_file">
        <source>Save .editorconfig file</source>
        <target state="translated">.editorconfig dosyasını kaydet</target>
        <note />
      </trans-unit>
      <trans-unit id="Select_destination">
        <source>Select destination</source>
        <target state="translated">Hedef seçin</target>
        <note />
      </trans-unit>
      <trans-unit id="Select_Dependents">
        <source>Select _Dependents</source>
        <target state="translated">_Bağımlıları Seçin</target>
        <note />
      </trans-unit>
      <trans-unit id="Select_Public">
        <source>Select _Public</source>
        <target state="translated">_Geneli Seçin</target>
        <note />
      </trans-unit>
      <trans-unit id="Select_destination_and_members_to_pull_up">
        <source>Select destination and members to pull up.</source>
        <target state="translated">Hedef ve yukarı çekilecek üyeleri seçin.</target>
        <note />
      </trans-unit>
      <trans-unit id="Select_destination_colon">
        <source>Select destination:</source>
        <target state="translated">Hedef seçin:</target>
        <note />
      </trans-unit>
      <trans-unit id="Select_member">
        <source>Select member</source>
        <target state="translated">Üye seçin</target>
        <note />
      </trans-unit>
      <trans-unit id="Select_members_colon">
        <source>Select members:</source>
        <target state="translated">Üye seçin:</target>
        <note />
      </trans-unit>
      <trans-unit id="Show_Remove_Unused_References_command_in_Solution_Explorer_experimental">
        <source>Show "Remove Unused References" command in Solution Explorer (experimental)</source>
        <target state="new">Show "Remove Unused References" command in Solution Explorer (experimental)</target>
        <note />
      </trans-unit>
      <trans-unit id="Show_completion_list">
        <source>Show completion list</source>
        <target state="translated">Tamamlama listesini göster</target>
        <note />
      </trans-unit>
      <trans-unit id="Show_hints_for_everything_else">
        <source>Show hints for everything else</source>
        <target state="translated">Diğer her şey için ipuçlarını göster</target>
        <note />
      </trans-unit>
      <trans-unit id="Show_hints_for_implicit_object_creation">
        <source>Show hints for implicit object creation</source>
        <target state="new">Show hints for implicit object creation</target>
        <note />
      </trans-unit>
      <trans-unit id="Show_hints_for_lambda_parameter_types">
        <source>Show hints for lambda parameter types</source>
        <target state="translated">Lambda parametre türleri için ipuçlarını göster</target>
        <note />
      </trans-unit>
      <trans-unit id="Show_hints_for_literals">
        <source>Show hints for literals</source>
        <target state="translated">Sabit değerler için ipuçlarını göster</target>
        <note />
      </trans-unit>
      <trans-unit id="Show_hints_for_variables_with_inferred_types">
        <source>Show hints for variables with inferred types</source>
        <target state="translated">Çıkarsanan türlere sahip değişkenler için ipuçlarını göster</target>
        <note />
      </trans-unit>
      <trans-unit id="Some_color_scheme_colors_are_being_overridden_by_changes_made_in_the_Environment_Fonts_and_Colors_options_page_Choose_Use_Defaults_in_the_Fonts_and_Colors_page_to_revert_all_customizations">
        <source>Some color scheme colors are being overridden by changes made in the Environment &gt; Fonts and Colors options page. Choose `Use Defaults` in the Fonts and Colors page to revert all customizations.</source>
        <target state="translated">Bazı renk düzeni renkleri, Ortam &gt; Yazı Tipleri ve Renkler seçenek sayfasında yapılan değişiklikler tarafından geçersiz kılınıyor. Tüm özelleştirmeleri geri döndürmek için Yazı Tipleri ve Renkler sayfasında `Varsayılanları Kullan` seçeneğini belirleyin.</target>
        <note />
      </trans-unit>
      <trans-unit id="Suppress_hints_when_parameter_name_matches_the_method_s_intent">
        <source>Suppress hints when parameter name matches the method's intent</source>
        <target state="translated">Parametre adı metodun hedefi ile eşleştiğinde ipuçlarını gizle</target>
        <note />
      </trans-unit>
      <trans-unit id="Suppress_hints_when_parameter_names_differ_only_by_suffix">
        <source>Suppress hints when parameter names differ only by suffix</source>
        <target state="translated">Parametre adlarının yalnızca sonekleri farklı olduğunda ipuçlarını gizle</target>
        <note />
      </trans-unit>
      <trans-unit id="Symbols_without_references">
        <source>Symbols without references</source>
        <target state="new">Symbols without references</target>
        <note />
      </trans-unit>
      <trans-unit id="Target_Namespace_colon">
        <source>Target Namespace:</source>
        <target state="translated">Hedef Ad Alanı:</target>
        <note />
      </trans-unit>
      <trans-unit id="The_generator_0_that_generated_this_file_has_been_removed_from_the_project">
        <source>The generator '{0}' that generated this file has been removed from the project; this file is no longer being included in your project.</source>
        <target state="translated">Bu dosyayı oluşturan '{0}' oluşturucusu projeden kaldırıldı; bu dosya artık projenize dahil edilmiyor.</target>
        <note />
      </trans-unit>
      <trans-unit id="The_generator_0_that_generated_this_file_has_stopped_generating_this_file">
        <source>The generator '{0}' that generated this file has stopped generating this file; this file is no longer being included in your project.</source>
        <target state="translated">Bu dosyayı oluşturan '{0}' oluşturucusu bu dosyayı oluşturmayı durdurdu; bu dosya artık projenize dahil edilmiyor.</target>
        <note />
      </trans-unit>
      <trans-unit id="This_action_cannot_be_undone_Do_you_wish_to_continue">
        <source>This action cannot be undone. Do you wish to continue?</source>
        <target state="new">This action cannot be undone. Do you wish to continue?</target>
        <note />
      </trans-unit>
      <trans-unit id="This_file_is_autogenerated_by_0_and_cannot_be_edited">
        <source>This file is auto-generated by the generator '{0}' and cannot be edited.</source>
        <target state="translated">Bu dosya, '{0}' oluşturucusu tarafından otomatik olarak oluşturuldu ve düzenlenemez.</target>
        <note />
      </trans-unit>
      <trans-unit id="This_is_an_invalid_namespace">
        <source>This is an invalid namespace</source>
        <target state="translated">Bu geçersiz bir ad alanı</target>
        <note />
      </trans-unit>
      <trans-unit id="Type_Name">
        <source>Type name:</source>
        <target state="translated">Tür adı:</target>
        <note />
      </trans-unit>
      <trans-unit id="Type_name_has_a_syntax_error">
        <source>Type name has a syntax error</source>
        <target state="translated">Tür adında söz dizimi hatası var</target>
        <note>"Type" is the programming language concept</note>
      </trans-unit>
      <trans-unit id="Type_name_is_not_recognized">
        <source>Type name is not recognized</source>
        <target state="translated">Tür adı tanınmıyor</target>
        <note>"Type" is the programming language concept</note>
      </trans-unit>
      <trans-unit id="Type_name_is_recognized">
        <source>Type name is recognized</source>
        <target state="translated">Tür adı tanınıyor</target>
        <note>"Type" is the programming language concept</note>
      </trans-unit>
      <trans-unit id="Unused_value_is_explicitly_assigned_to_an_unused_local">
        <source>Unused value is explicitly assigned to an unused local</source>
        <target state="translated">Kullanılmayan değer açıkça kullanılmayan bir yerele atandı</target>
        <note />
      </trans-unit>
      <trans-unit id="Unused_value_is_explicitly_assigned_to_discard">
        <source>Unused value is explicitly assigned to discard</source>
        <target state="translated">Kullanılmayan değer açıkça atılmak üzere atandı</target>
        <note />
      </trans-unit>
      <trans-unit id="Updating_project_references">
        <source>Updating project references...</source>
        <target state="new">Updating project references...</target>
        <note />
      </trans-unit>
      <trans-unit id="Updating_severity">
        <source>Updating severity</source>
        <target state="translated">Önem derecesi güncelleştiriliyor</target>
        <note />
      </trans-unit>
      <trans-unit id="Use_64_bit_process_for_code_analysis_requires_restart">
        <source>Use 64-bit process for code analysis (requires restart)</source>
        <target state="translated">Kod analizi için 64 bit işlemi kullanın (yeniden başlatma gerekir)</target>
        <note />
      </trans-unit>
      <trans-unit id="Use_expression_body_for_lambdas">
        <source>Use expression body for lambdas</source>
        <target state="translated">Lambdalar için ifade gövdesi kullan</target>
        <note />
      </trans-unit>
      <trans-unit id="Use_expression_body_for_local_functions">
        <source>Use expression body for local functions</source>
        <target state="translated">Yerel işlevler için ifade gövdesi kullan</target>
        <note />
      </trans-unit>
      <trans-unit id="Use_named_argument">
        <source>Use named argument</source>
        <target state="translated">Adlandırılmış bağımsız değişken kullan</target>
        <note>"argument" is a programming term for a value passed to a function</note>
      </trans-unit>
      <trans-unit id="Value_assigned_here_is_never_used">
        <source>Value assigned here is never used</source>
        <target state="translated">Burada atanan değer hiçbir zaman kullanılmadı</target>
        <note />
      </trans-unit>
      <trans-unit id="Value_colon">
        <source>Value:</source>
        <target state="translated">Değer:</target>
        <note />
      </trans-unit>
      <trans-unit id="Value_returned_by_invocation_is_implicitly_ignored">
        <source>Value returned by invocation is implicitly ignored</source>
        <target state="translated">Çağrı ile döndürülen değer örtük olarak yok sayıldı</target>
        <note />
      </trans-unit>
      <trans-unit id="Value_to_inject_at_call_sites">
        <source>Value to inject at call sites</source>
        <target state="translated">Çağrı sitelerinde eklenecek değer</target>
        <note />
      </trans-unit>
      <trans-unit id="Visual_Studio_2017">
        <source>Visual Studio 2017</source>
        <target state="translated">Visual Studio 2017</target>
        <note />
      </trans-unit>
      <trans-unit id="Visual_Studio_2019">
        <source>Visual Studio 2019</source>
        <target state="translated">Visual Studio 2019</target>
        <note />
      </trans-unit>
      <trans-unit id="Warning_colon_duplicate_parameter_name">
        <source>Warning: duplicate parameter name</source>
        <target state="translated">Uyarı: Yinelenen parametre adı</target>
        <note />
      </trans-unit>
      <trans-unit id="Warning_colon_type_does_not_bind">
        <source>Warning: type does not bind</source>
        <target state="translated">Uyarı: Tür bağlamıyor</target>
        <note />
      </trans-unit>
      <trans-unit id="We_notice_you_suspended_0_Reset_keymappings_to_continue_to_navigate_and_refactor">
        <source>We notice you suspended '{0}'. Reset keymappings to continue to navigate and refactor.</source>
        <target state="translated">'{0}' öğesini askıya aldığınızı fark ettik. Gezintiye ve yeniden düzenlemeye devam etmek için tuş eşlemelerini sıfırlayın.</target>
        <note />
      </trans-unit>
      <trans-unit id="This_workspace_does_not_support_updating_Visual_Basic_compilation_options">
        <source>This workspace does not support updating Visual Basic compilation options.</source>
        <target state="translated">Bu çalışma alanı Visual Basic derleme seçeneklerinin güncelleştirilmesini desteklemiyor.</target>
        <note />
      </trans-unit>
      <trans-unit id="You_must_change_the_signature">
        <source>You must change the signature</source>
        <target state="translated">İmzayı değiştirmelisiniz</target>
        <note>"signature" here means the definition of a method</note>
      </trans-unit>
      <trans-unit id="You_must_select_at_least_one_member">
        <source>You must select at least one member.</source>
        <target state="translated">En az bir üye seçmelisiniz.</target>
        <note />
      </trans-unit>
      <trans-unit id="Illegal_characters_in_path">
        <source>Illegal characters in path.</source>
        <target state="translated">Yolda geçersiz karakterler var.</target>
        <note />
      </trans-unit>
      <trans-unit id="File_name_must_have_the_0_extension">
        <source>File name must have the "{0}" extension.</source>
        <target state="translated">Dosya adı "{0}" uzantısını içermelidir.</target>
        <note />
      </trans-unit>
      <trans-unit id="Debugger">
        <source>Debugger</source>
        <target state="translated">Hata Ayıklayıcı</target>
        <note />
      </trans-unit>
      <trans-unit id="Determining_breakpoint_location">
        <source>Determining breakpoint location...</source>
        <target state="translated">Kesme noktası konumu belirleniyor...</target>
        <note />
      </trans-unit>
      <trans-unit id="Determining_autos">
        <source>Determining autos...</source>
        <target state="translated">İfade ve değişkenler belirleniyor...</target>
        <note />
      </trans-unit>
      <trans-unit id="Resolving_breakpoint_location">
        <source>Resolving breakpoint location...</source>
        <target state="translated">Kesme noktası konumu çözümleniyor...</target>
        <note />
      </trans-unit>
      <trans-unit id="Validating_breakpoint_location">
        <source>Validating breakpoint location...</source>
        <target state="translated">Kesme noktası konumu doğrulanıyor...</target>
        <note />
      </trans-unit>
      <trans-unit id="Getting_DataTip_text">
        <source>Getting DataTip text...</source>
        <target state="translated">DataTip metni alınıyor...</target>
        <note />
      </trans-unit>
      <trans-unit id="Preview_unavailable">
        <source>Preview unavailable</source>
        <target state="translated">Önizleme kullanılamıyor</target>
        <note />
      </trans-unit>
      <trans-unit id="Overrides_">
        <source>Overrides</source>
        <target state="translated">Geçersiz Kılan</target>
        <note />
      </trans-unit>
      <trans-unit id="Overridden_By">
        <source>Overridden By</source>
        <target state="translated">Geçersiz Kılınan</target>
        <note />
      </trans-unit>
      <trans-unit id="Inherits_">
        <source>Inherits</source>
        <target state="translated">Devralınan</target>
        <note />
      </trans-unit>
      <trans-unit id="Inherited_By">
        <source>Inherited By</source>
        <target state="translated">Devralan</target>
        <note />
      </trans-unit>
      <trans-unit id="Implements_">
        <source>Implements</source>
        <target state="translated">Uygulanan</target>
        <note />
      </trans-unit>
      <trans-unit id="Implemented_By">
        <source>Implemented By</source>
        <target state="translated">Uygulayan</target>
        <note />
      </trans-unit>
      <trans-unit id="Maximum_number_of_documents_are_open">
        <source>Maximum number of documents are open.</source>
        <target state="translated">Açılabilecek en fazla belge sayısına ulaşıldı.</target>
        <note />
      </trans-unit>
      <trans-unit id="Failed_to_create_document_in_miscellaneous_files_project">
        <source>Failed to create document in miscellaneous files project.</source>
        <target state="translated">Diğer Dosyalar projesinde belge oluşturulamadı.</target>
        <note />
      </trans-unit>
      <trans-unit id="Invalid_access">
        <source>Invalid access.</source>
        <target state="translated">Geçersiz erişim.</target>
        <note />
      </trans-unit>
      <trans-unit id="The_following_references_were_not_found_0_Please_locate_and_add_them_manually">
        <source>The following references were not found. {0}Please locate and add them manually.</source>
        <target state="translated">Aşağıdaki başvurular bulunamadı. {0}Lütfen bu başvuruları el ile bulun ve ekleyin.</target>
        <note />
      </trans-unit>
      <trans-unit id="End_position_must_be_start_position">
        <source>End position must be &gt;= start position</source>
        <target state="translated">Bitiş konumu, başlangıç konumuna eşit veya bundan sonra olmalıdır</target>
        <note />
      </trans-unit>
      <trans-unit id="Not_a_valid_value">
        <source>Not a valid value</source>
        <target state="translated">Geçerli bir değer değil</target>
        <note />
      </trans-unit>
      <trans-unit id="_0_will_be_changed_to_abstract">
        <source>'{0}' will be changed to abstract.</source>
        <target state="translated">'{0}' soyut olacak şekilde değiştirildi.</target>
        <note />
      </trans-unit>
      <trans-unit id="_0_will_be_changed_to_non_static">
        <source>'{0}' will be changed to non-static.</source>
        <target state="translated">'{0}' statik olmayacak şekilde değiştirildi.</target>
        <note />
      </trans-unit>
      <trans-unit id="_0_will_be_changed_to_public">
        <source>'{0}' will be changed to public.</source>
        <target state="translated">'{0}' ortak olacak şekilde değiştirildi.</target>
        <note />
      </trans-unit>
      <trans-unit id="generated_by_0_suffix">
        <source>[generated by {0}]</source>
        <target state="translated">[{0} tarafından oluşturuldu]</target>
        <note>{0} is the name of a generator.</note>
      </trans-unit>
      <trans-unit id="generated_suffix">
        <source>[generated]</source>
        <target state="translated">[oluşturuldu]</target>
        <note />
      </trans-unit>
      <trans-unit id="given_workspace_doesn_t_support_undo">
        <source>given workspace doesn't support undo</source>
        <target state="translated">sağlanan çalışma alanı, geri almayı desteklemiyor</target>
        <note />
      </trans-unit>
      <trans-unit id="Add_a_reference_to_0">
        <source>Add a reference to '{0}'</source>
        <target state="translated">'{0}' öğesine başvuru ekleyin</target>
        <note />
      </trans-unit>
      <trans-unit id="Event_type_is_invalid">
        <source>Event type is invalid</source>
        <target state="translated">Olay türü geçersiz</target>
        <note />
      </trans-unit>
      <trans-unit id="Can_t_find_where_to_insert_member">
        <source>Can't find where to insert member</source>
        <target state="translated">Üyenin ekleneceği konum bulunamıyor</target>
        <note />
      </trans-unit>
      <trans-unit id="Can_t_rename_other_elements">
        <source>Can't rename 'other' elements</source>
        <target state="translated">other' öğeleri yeniden adlandırılamıyor</target>
        <note />
      </trans-unit>
      <trans-unit id="Unknown_rename_type">
        <source>Unknown rename type</source>
        <target state="translated">Bilinmeyen yeniden adlandırma türü</target>
        <note />
      </trans-unit>
      <trans-unit id="IDs_are_not_supported_for_this_symbol_type">
        <source>IDs are not supported for this symbol type.</source>
        <target state="translated">Bu sembol türü için kimlikler desteklenmiyor.</target>
        <note />
      </trans-unit>
      <trans-unit id="Can_t_create_a_node_id_for_this_symbol_kind_colon_0">
        <source>Can't create a node id for this symbol kind: '{0}'</source>
        <target state="translated">'{0}' sembol türü için düğüm kimliği oluşturulamıyor</target>
        <note />
      </trans-unit>
      <trans-unit id="Project_References">
        <source>Project References</source>
        <target state="translated">Proje Başvuruları</target>
        <note />
      </trans-unit>
      <trans-unit id="Base_Types">
        <source>Base Types</source>
        <target state="translated">Temel Türler</target>
        <note />
      </trans-unit>
      <trans-unit id="Miscellaneous_Files">
        <source>Miscellaneous Files</source>
        <target state="translated">Diğer Dosyalar</target>
        <note />
      </trans-unit>
      <trans-unit id="Could_not_find_project_0">
        <source>Could not find project '{0}'</source>
        <target state="translated">'{0}' adlı proje bulunamadı</target>
        <note />
      </trans-unit>
      <trans-unit id="Could_not_find_location_of_folder_on_disk">
        <source>Could not find location of folder on disk</source>
        <target state="translated">Diskte klasörün konumu bulunamadı</target>
        <note />
      </trans-unit>
      <trans-unit id="Assembly">
        <source>Assembly </source>
        <target state="translated">Bütünleştirilmiş Kod </target>
        <note />
      </trans-unit>
      <trans-unit id="Exceptions_colon">
        <source>Exceptions:</source>
        <target state="translated">Özel Durumlar:</target>
        <note />
      </trans-unit>
      <trans-unit id="Member_of_0">
        <source>Member of {0}</source>
        <target state="translated">{0} üyesi</target>
        <note />
      </trans-unit>
      <trans-unit id="Parameters_colon1">
        <source>Parameters:</source>
        <target state="translated">Parametreler:</target>
        <note />
      </trans-unit>
      <trans-unit id="Project">
        <source>Project </source>
        <target state="translated">Proje </target>
        <note />
      </trans-unit>
      <trans-unit id="Remarks_colon">
        <source>Remarks:</source>
        <target state="translated">Açıklamalar:</target>
        <note />
      </trans-unit>
      <trans-unit id="Returns_colon">
        <source>Returns:</source>
        <target state="translated">Döndürülenler:</target>
        <note />
      </trans-unit>
      <trans-unit id="Summary_colon">
        <source>Summary:</source>
        <target state="translated">Özet:</target>
        <note />
      </trans-unit>
      <trans-unit id="Type_Parameters_colon">
        <source>Type Parameters:</source>
        <target state="translated">Tür Parametreleri:</target>
        <note />
      </trans-unit>
      <trans-unit id="File_already_exists">
        <source>File already exists</source>
        <target state="translated">Dosya zaten var</target>
        <note />
      </trans-unit>
      <trans-unit id="File_path_cannot_use_reserved_keywords">
        <source>File path cannot use reserved keywords</source>
        <target state="translated">Dosya yolunda ayrılmış anahtar sözcükler kullanılamaz</target>
        <note />
      </trans-unit>
      <trans-unit id="DocumentPath_is_illegal">
        <source>DocumentPath is illegal</source>
        <target state="translated">DocumentPath geçersiz</target>
        <note />
      </trans-unit>
      <trans-unit id="Project_Path_is_illegal">
        <source>Project Path is illegal</source>
        <target state="translated">Proje Yolu geçersiz</target>
        <note />
      </trans-unit>
      <trans-unit id="Path_cannot_have_empty_filename">
        <source>Path cannot have empty filename</source>
        <target state="translated">Yoldaki dosya adı boş olamaz</target>
        <note />
      </trans-unit>
      <trans-unit id="The_given_DocumentId_did_not_come_from_the_Visual_Studio_workspace">
        <source>The given DocumentId did not come from the Visual Studio workspace.</source>
        <target state="translated">Sağlanan DocumentId değeri, Visual Studio çalışma alanında bulunmuyor.</target>
        <note />
      </trans-unit>
      <trans-unit id="Project_colon_0_1_Use_the_dropdown_to_view_and_switch_to_other_projects_this_file_may_belong_to">
        <source>Project: {0} ({1})

Use the dropdown to view and switch to other projects this file may belong to.</source>
        <target state="translated">Proje: {0} ({1})

Bu dosyanın ait olabileceği diğer projeleri görüntülemek ve bunlara geçiş yapmak için açılan menüyü kullanın.</target>
        <note />
      </trans-unit>
      <trans-unit id="_0_Use_the_dropdown_to_view_and_navigate_to_other_items_in_this_file">
        <source>{0}

Use the dropdown to view and navigate to other items in this file.</source>
        <target state="translated">{0}

Bu dosyadaki diğer öğeleri görüntülemek ve bu öğelere gitmek için açılan menüyü kullanın.</target>
        <note />
      </trans-unit>
      <trans-unit id="Project_colon_0_Use_the_dropdown_to_view_and_switch_to_other_projects_this_file_may_belong_to">
        <source>Project: {0}

Use the dropdown to view and switch to other projects this file may belong to.</source>
        <target state="translated">Proje: {0}

Bu dosyanın ait olabileceği diğer projeleri görüntülemek ve bunlara geçiş yapmak için açılan menüyü kullanın.</target>
        <note />
      </trans-unit>
      <trans-unit id="AnalyzerChangedOnDisk">
        <source>AnalyzerChangedOnDisk</source>
        <target state="translated">AnalyzerChangedOnDisk</target>
        <note />
      </trans-unit>
      <trans-unit id="The_analyzer_assembly_0_has_changed_Diagnostics_may_be_incorrect_until_Visual_Studio_is_restarted">
        <source>The analyzer assembly '{0}' has changed. Diagnostics may be incorrect until Visual Studio is restarted.</source>
        <target state="translated">Çözümleyici bütünleştirilmiş kodu '{0}' değiştirildi. Visual Studio yeniden başlatılmazsa tanılama yanlış olabilir.</target>
        <note />
      </trans-unit>
      <trans-unit id="CSharp_VB_Diagnostics_Table_Data_Source">
        <source>C#/VB Diagnostics Table Data Source</source>
        <target state="translated">C#/VB Tanılama Tablosu Veri Kaynağı</target>
        <note />
      </trans-unit>
      <trans-unit id="CSharp_VB_Todo_List_Table_Data_Source">
        <source>C#/VB Todo List Table Data Source</source>
        <target state="translated">C#/VB Yapılacaklar Listesi Tablosu Veri Kaynağı</target>
        <note />
      </trans-unit>
      <trans-unit id="Cancel">
        <source>Cancel</source>
        <target state="translated">İptal</target>
        <note />
      </trans-unit>
      <trans-unit id="Deselect_All">
        <source>_Deselect All</source>
        <target state="translated">_Tüm Seçimleri Kaldır</target>
        <note />
      </trans-unit>
      <trans-unit id="Extract_Interface">
        <source>Extract Interface</source>
        <target state="translated">Arabirimi Ayıkla</target>
        <note />
      </trans-unit>
      <trans-unit id="Generated_name_colon">
        <source>Generated name:</source>
        <target state="translated">Oluşturulan ad:</target>
        <note />
      </trans-unit>
      <trans-unit id="New_file_name_colon">
        <source>New _file name:</source>
        <target state="translated">Yeni _dosya adı:</target>
        <note />
      </trans-unit>
      <trans-unit id="New_interface_name_colon">
        <source>New _interface name:</source>
        <target state="translated">Yeni _arabirim adı:</target>
        <note />
      </trans-unit>
      <trans-unit id="OK">
        <source>OK</source>
        <target state="translated">Tamam</target>
        <note />
      </trans-unit>
      <trans-unit id="Select_All">
        <source>_Select All</source>
        <target state="translated">_Tümünü Seç</target>
        <note />
      </trans-unit>
      <trans-unit id="Select_public_members_to_form_interface">
        <source>Select public _members to form interface</source>
        <target state="translated">Arabirim oluşturmak için ortak _üyeleri seçin</target>
        <note />
      </trans-unit>
      <trans-unit id="Access_colon">
        <source>_Access:</source>
        <target state="translated">_Erişim:</target>
        <note />
      </trans-unit>
      <trans-unit id="Add_to_existing_file">
        <source>Add to _existing file</source>
        <target state="translated">_Mevcut dosyaya ekle</target>
        <note />
      </trans-unit>
      <trans-unit id="Change_Signature">
        <source>Change Signature</source>
        <target state="translated">İmzayı Değiştir</target>
        <note />
      </trans-unit>
      <trans-unit id="Create_new_file">
        <source>_Create new file</source>
        <target state="translated">Yeni dosya _oluştur</target>
        <note />
      </trans-unit>
      <trans-unit id="Default_">
        <source>Default</source>
        <target state="translated">Varsayılan</target>
        <note />
      </trans-unit>
      <trans-unit id="File_Name_colon">
        <source>File Name:</source>
        <target state="translated">Dosya Adı:</target>
        <note />
      </trans-unit>
      <trans-unit id="Generate_Type">
        <source>Generate Type</source>
        <target state="translated">Tür Oluştur</target>
        <note />
      </trans-unit>
      <trans-unit id="Kind_colon">
        <source>_Kind:</source>
        <target state="translated">_Tür:</target>
        <note />
      </trans-unit>
      <trans-unit id="Location_colon">
        <source>Location:</source>
        <target state="translated">Konum:</target>
        <note />
      </trans-unit>
      <trans-unit id="Modifier">
        <source>Modifier</source>
        <target state="translated">Değiştirici</target>
        <note />
      </trans-unit>
      <trans-unit id="Name_colon1">
        <source>Name:</source>
        <target state="translated">Ad:</target>
        <note />
      </trans-unit>
      <trans-unit id="Parameter">
        <source>Parameter</source>
        <target state="translated">Parametre</target>
        <note />
      </trans-unit>
      <trans-unit id="Parameters_colon2">
        <source>Parameters:</source>
        <target state="translated">Parametreler:</target>
        <note />
      </trans-unit>
      <trans-unit id="Preview_method_signature_colon">
        <source>Preview method signature:</source>
        <target state="translated">Metot imzasını önizle:</target>
        <note />
      </trans-unit>
      <trans-unit id="Preview_reference_changes">
        <source>Preview reference changes</source>
        <target state="translated">Başvuru değişikliklerini önizle</target>
        <note />
      </trans-unit>
      <trans-unit id="Project_colon">
        <source>_Project:</source>
        <target state="translated">_Proje:</target>
        <note />
      </trans-unit>
      <trans-unit id="Type">
        <source>Type</source>
        <target state="translated">Tür</target>
        <note />
      </trans-unit>
      <trans-unit id="Type_Details_colon">
        <source>Type Details:</source>
        <target state="translated">Tür Ayrıntıları:</target>
        <note />
      </trans-unit>
      <trans-unit id="Re_move">
        <source>Re_move</source>
        <target state="translated">_Kaldır</target>
        <note />
      </trans-unit>
      <trans-unit id="Restore">
        <source>_Restore</source>
        <target state="translated">_Geri yükle</target>
        <note />
      </trans-unit>
      <trans-unit id="More_about_0">
        <source>More about {0}</source>
        <target state="translated">{0} hakkında daha fazla bilgi</target>
        <note />
      </trans-unit>
      <trans-unit id="Navigation_must_be_performed_on_the_foreground_thread">
        <source>Navigation must be performed on the foreground thread.</source>
        <target state="translated">Gezintinin, ön plan iş parçacığında gerçekleştirilmesi gerekir.</target>
        <note />
      </trans-unit>
      <trans-unit id="bracket_plus_bracket">
        <source>[+] </source>
        <target state="translated">[+] </target>
        <note />
      </trans-unit>
      <trans-unit id="bracket_bracket">
        <source>[-] </source>
        <target state="translated">[-] </target>
        <note />
      </trans-unit>
      <trans-unit id="Reference_to_0_in_project_1">
        <source>Reference to '{0}' in project '{1}'</source>
        <target state="translated">'{1}' adlı projedeki '{0}' öğesine yönelik başvuru</target>
        <note />
      </trans-unit>
      <trans-unit id="Unknown1">
        <source>&lt;Unknown&gt;</source>
        <target state="translated">&lt;Bilinmiyor&gt;</target>
        <note />
      </trans-unit>
      <trans-unit id="Analyzer_reference_to_0_in_project_1">
        <source>Analyzer reference to '{0}' in project '{1}'</source>
        <target state="translated">'{1}' projesindeki '{0}' öğesine yönelik çözümleyici başvurusu</target>
        <note />
      </trans-unit>
      <trans-unit id="Project_reference_to_0_in_project_1">
        <source>Project reference to '{0}' in project '{1}'</source>
        <target state="translated">'{1}' adlı projedeki '{0}' öğesine yönelik proje başvurusu</target>
        <note />
      </trans-unit>
      <trans-unit id="AnalyzerDependencyConflict">
        <source>AnalyzerDependencyConflict</source>
        <target state="translated">AnalyzerDependencyConflict</target>
        <note />
      </trans-unit>
      <trans-unit id="Analyzer_assemblies_0_and_1_both_have_identity_2_but_different_contents_Only_one_will_be_loaded_and_analyzers_using_these_assemblies_may_not_run_correctly">
        <source>Analyzer assemblies '{0}' and '{1}' both have identity '{2}' but different contents. Only one will be loaded and analyzers using these assemblies may not run correctly.</source>
        <target state="translated">'{0}' ve '{1}' çözümleyici bütünleştirilmiş kodlarının ikisi de '{2}' kimliğine sahip, ancak içerikleri farklı. Yalnızca biri yüklenecek; bu bütünleştirilmiş kodları kullanan çözümleyiciler düzgün şekilde çalışmayabilir.</target>
        <note />
      </trans-unit>
      <trans-unit id="_0_references">
        <source>{0} references</source>
        <target state="translated">{0} başvuru</target>
        <note />
      </trans-unit>
      <trans-unit id="_1_reference">
        <source>1 reference</source>
        <target state="translated">1 başvuru</target>
        <note />
      </trans-unit>
      <trans-unit id="_0_encountered_an_error_and_has_been_disabled">
        <source>'{0}' encountered an error and has been disabled.</source>
        <target state="translated">'{0}' bir hatayla karşılaştı ve devre dışı bırakıldı.</target>
        <note />
      </trans-unit>
      <trans-unit id="Enable">
        <source>Enable</source>
        <target state="translated">Etkinleştir</target>
        <note />
      </trans-unit>
      <trans-unit id="Enable_and_ignore_future_errors">
        <source>Enable and ignore future errors</source>
        <target state="translated">Etkinleştir ve gelecekteki hataları yoksay</target>
        <note />
      </trans-unit>
      <trans-unit id="No_Changes">
        <source>No Changes</source>
        <target state="translated">Değişiklik Yok</target>
        <note />
      </trans-unit>
      <trans-unit id="Current_block">
        <source>Current block</source>
        <target state="translated">Geçerli blok</target>
        <note />
      </trans-unit>
      <trans-unit id="Determining_current_block">
        <source>Determining current block.</source>
        <target state="translated">Geçerli blok belirleniyor.</target>
        <note />
      </trans-unit>
      <trans-unit id="IntelliSense">
        <source>IntelliSense</source>
        <target state="translated">IntelliSense</target>
        <note />
      </trans-unit>
      <trans-unit id="CSharp_VB_Build_Table_Data_Source">
        <source>C#/VB Build Table Data Source</source>
        <target state="translated">C#/VB Derleme Tablosu Veri Kaynağı</target>
        <note />
      </trans-unit>
      <trans-unit id="MissingAnalyzerReference">
        <source>MissingAnalyzerReference</source>
        <target state="translated">MissingAnalyzerReference</target>
        <note />
      </trans-unit>
      <trans-unit id="Analyzer_assembly_0_depends_on_1_but_it_was_not_found_Analyzers_may_not_run_correctly_unless_the_missing_assembly_is_added_as_an_analyzer_reference_as_well">
        <source>Analyzer assembly '{0}' depends on '{1}' but it was not found. Analyzers may not run correctly unless the missing assembly is added as an analyzer reference as well.</source>
        <target state="translated">Çözümleyici bütünleştirilmiş kodu '{0}', '{1}' öğesine bağımlı ancak bu öğe bulunamadı. Eksik bütünleştirilmiş kod da çözümleyici başvurusu olarak eklenmeden, çözümleyiciler düzgün şekilde çalışmayabilir.</target>
        <note />
      </trans-unit>
      <trans-unit id="Suppress_diagnostics">
        <source>Suppress diagnostics</source>
        <target state="translated">Tanılamayı gizle</target>
        <note />
      </trans-unit>
      <trans-unit id="Computing_suppressions_fix">
        <source>Computing suppressions fix...</source>
        <target state="translated">Gizlemeler düzeltmesi hesaplanıyor...</target>
        <note />
      </trans-unit>
      <trans-unit id="Applying_suppressions_fix">
        <source>Applying suppressions fix...</source>
        <target state="translated">Gizlemeler düzeltmesi uygulanıyor...</target>
        <note />
      </trans-unit>
      <trans-unit id="Remove_suppressions">
        <source>Remove suppressions</source>
        <target state="translated">Gizlemeleri kaldır</target>
        <note />
      </trans-unit>
      <trans-unit id="Computing_remove_suppressions_fix">
        <source>Computing remove suppressions fix...</source>
        <target state="translated">Gizlemeleri kaldırma düzeltmesi hesaplanıyor...</target>
        <note />
      </trans-unit>
      <trans-unit id="Applying_remove_suppressions_fix">
        <source>Applying remove suppressions fix...</source>
        <target state="translated">Gizlemeleri kaldırma düzeltmesi uygulanıyor...</target>
        <note />
      </trans-unit>
      <trans-unit id="This_workspace_only_supports_opening_documents_on_the_UI_thread">
        <source>This workspace only supports opening documents on the UI thread.</source>
        <target state="translated">Bu çalışma alanı, belgelerin yalnızca kullanıcı arabirimi iş parçacığında açılmasını destekler.</target>
        <note />
      </trans-unit>
      <trans-unit id="This_workspace_does_not_support_updating_Visual_Basic_parse_options">
        <source>This workspace does not support updating Visual Basic parse options.</source>
        <target state="translated">Bu çalışma alanı Visual Basic ayrıştırma seçeneklerinin güncelleştirilmesini desteklemiyor.</target>
        <note />
      </trans-unit>
      <trans-unit id="Synchronize_0">
        <source>Synchronize {0}</source>
        <target state="translated">{0} ile eşitle</target>
        <note />
      </trans-unit>
      <trans-unit id="Synchronizing_with_0">
        <source>Synchronizing with {0}...</source>
        <target state="translated">{0} ile eşitleniyor...</target>
        <note />
      </trans-unit>
      <trans-unit id="Visual_Studio_has_suspended_some_advanced_features_to_improve_performance">
        <source>Visual Studio has suspended some advanced features to improve performance.</source>
        <target state="translated">Visual Studio, performansı artırmak için bazı gelişmiş özellikleri askıya aldı.</target>
        <note />
      </trans-unit>
      <trans-unit id="Installing_0">
        <source>Installing '{0}'</source>
        <target state="translated">'{0}' yükleniyor</target>
        <note />
      </trans-unit>
      <trans-unit id="Installing_0_completed">
        <source>Installing '{0}' completed</source>
        <target state="translated">'{0}' yüklendi</target>
        <note />
      </trans-unit>
      <trans-unit id="Package_install_failed_colon_0">
        <source>Package install failed: {0}</source>
        <target state="translated">Paket yüklenemedi: {0}</target>
        <note />
      </trans-unit>
      <trans-unit id="Unknown2">
        <source>&lt;Unknown&gt;</source>
        <target state="translated">&lt;Bilinmiyor&gt;</target>
        <note />
      </trans-unit>
      <trans-unit id="No">
        <source>No</source>
        <target state="translated">Hayır</target>
        <note />
      </trans-unit>
      <trans-unit id="Yes">
        <source>Yes</source>
        <target state="translated">Evet</target>
        <note />
      </trans-unit>
      <trans-unit id="Choose_a_Symbol_Specification_and_a_Naming_Style">
        <source>Choose a Symbol Specification and a Naming Style.</source>
        <target state="translated">Sembol Belirtimi ve Adlandırma Stili seçin.</target>
        <note />
      </trans-unit>
      <trans-unit id="Enter_a_title_for_this_Naming_Rule">
        <source>Enter a title for this Naming Rule.</source>
        <target state="translated">Bu Adlandırma Kuralı için bir başlık girin.</target>
        <note />
      </trans-unit>
      <trans-unit id="Enter_a_title_for_this_Naming_Style">
        <source>Enter a title for this Naming Style.</source>
        <target state="translated">Bu Adlandırma Stili için bir başlık girin.</target>
        <note />
      </trans-unit>
      <trans-unit id="Enter_a_title_for_this_Symbol_Specification">
        <source>Enter a title for this Symbol Specification.</source>
        <target state="translated">Bu Sembol Belirtimi için bir başlık girin.</target>
        <note />
      </trans-unit>
      <trans-unit id="Accessibilities_can_match_any">
        <source>Accessibilities (can match any)</source>
        <target state="translated">Erişim düzeyleri (herhangi biriyle eşleşebilir)</target>
        <note />
      </trans-unit>
      <trans-unit id="Capitalization_colon">
        <source>Capitalization:</source>
        <target state="translated">Büyük Harfe Çevirme:</target>
        <note />
      </trans-unit>
      <trans-unit id="all_lower">
        <source>all lower</source>
        <target state="translated">tümü küçük harf</target>
        <note />
      </trans-unit>
      <trans-unit id="ALL_UPPER">
        <source>ALL UPPER</source>
        <target state="translated">TÜMÜ BÜYÜK HARF</target>
        <note />
      </trans-unit>
      <trans-unit id="camel_Case_Name">
        <source>camel Case Name</source>
        <target state="translated">orta Harfleri Büyük Ad</target>
        <note />
      </trans-unit>
      <trans-unit id="First_word_upper">
        <source>First word upper</source>
        <target state="translated">İlk sözcük büyük harfle</target>
        <note />
      </trans-unit>
      <trans-unit id="Pascal_Case_Name">
        <source>Pascal Case Name</source>
        <target state="translated">Baş Harfleri Büyük Ad</target>
        <note />
      </trans-unit>
      <trans-unit id="Severity_colon">
        <source>Severity:</source>
        <target state="translated">Önem Derecesi:</target>
        <note />
      </trans-unit>
      <trans-unit id="Modifiers_must_match_all">
        <source>Modifiers (must match all)</source>
        <target state="translated">Değiştiriciler (tümüyle eşleşmelidir)</target>
        <note />
      </trans-unit>
      <trans-unit id="Name_colon2">
        <source>Name:</source>
        <target state="translated">Ad:</target>
        <note />
      </trans-unit>
      <trans-unit id="Naming_Rule">
        <source>Naming Rule</source>
        <target state="translated">Adlandırma Kuralı</target>
        <note />
      </trans-unit>
      <trans-unit id="Naming_Style">
        <source>Naming Style</source>
        <target state="translated">Adlandırma Stili</target>
        <note />
      </trans-unit>
      <trans-unit id="Naming_Style_colon">
        <source>Naming Style:</source>
        <target state="translated">Adlandırma Stili:</target>
        <note />
      </trans-unit>
      <trans-unit id="Naming_Rules_allow_you_to_define_how_particular_sets_of_symbols_should_be_named_and_how_incorrectly_named_symbols_should_be_handled">
        <source>Naming Rules allow you to define how particular sets of symbols should be named and how incorrectly-named symbols should be handled.</source>
        <target state="translated">Adlandırma Kuralları, belirli sembol kümelerinin nasıl adlandırılması gerektiğini ve yanlış adlandırılan sembollerin nasıl işlenmesi gerektiğini tanımlamanızı sağlar.</target>
        <note />
      </trans-unit>
      <trans-unit id="The_first_matching_top_level_Naming_Rule_is_used_by_default_when_naming_a_symbol_while_any_special_cases_are_handled_by_a_matching_child_rule">
        <source>The first matching top-level Naming Rule is used by default when naming a symbol, while any special cases are handled by a matching child rule.</source>
        <target state="translated">Sembol adlandırılırken varsayılan olarak, eşleşen ilk üst düzey Adlandırma Kuralı kullanılır. Özel durumlar ise eşleşen bir alt kural tarafından işlenir.</target>
        <note />
      </trans-unit>
      <trans-unit id="Naming_Style_Title_colon">
        <source>Naming Style Title:</source>
        <target state="translated">Adlandırma Stili Başlığı:</target>
        <note />
      </trans-unit>
      <trans-unit id="Parent_Rule_colon">
        <source>Parent Rule:</source>
        <target state="translated">Üst Kural:</target>
        <note />
      </trans-unit>
      <trans-unit id="Required_Prefix_colon">
        <source>Required Prefix:</source>
        <target state="translated">Gerekli Ön Ek:</target>
        <note />
      </trans-unit>
      <trans-unit id="Required_Suffix_colon">
        <source>Required Suffix:</source>
        <target state="translated">Gerekli Sonek:</target>
        <note />
      </trans-unit>
      <trans-unit id="Sample_Identifier_colon">
        <source>Sample Identifier:</source>
        <target state="translated">Örnek Tanımlayıcı:</target>
        <note />
      </trans-unit>
      <trans-unit id="Symbol_Kinds_can_match_any">
        <source>Symbol Kinds (can match any)</source>
        <target state="translated">Sembol Türleri (tümüyle eşleşebilir)</target>
        <note />
      </trans-unit>
      <trans-unit id="Symbol_Specification">
        <source>Symbol Specification</source>
        <target state="translated">Sembol Belirtimi</target>
        <note />
      </trans-unit>
      <trans-unit id="Symbol_Specification_colon">
        <source>Symbol Specification:</source>
        <target state="translated">Sembol Belirtimi:</target>
        <note />
      </trans-unit>
      <trans-unit id="Symbol_Specification_Title_colon">
        <source>Symbol Specification Title:</source>
        <target state="translated">Sembol Belirtimi Başlığı:</target>
        <note />
      </trans-unit>
      <trans-unit id="Word_Separator_colon">
        <source>Word Separator:</source>
        <target state="translated">Sözcük Ayırıcı:</target>
        <note />
      </trans-unit>
      <trans-unit id="example">
        <source>example</source>
        <target state="translated">örnek</target>
        <note>IdentifierWord_Example and IdentifierWord_Identifier are combined (with prefixes, suffixes, and word separators) into an example identifier name in the NamingStyle UI.</note>
      </trans-unit>
      <trans-unit id="identifier">
        <source>identifier</source>
        <target state="translated">tanımlayıcı</target>
        <note>IdentifierWord_Example and IdentifierWord_Identifier are combined (with prefixes, suffixes, and word separators) into an example identifier name in the NamingStyle UI.</note>
      </trans-unit>
      <trans-unit id="Install_0">
        <source>Install '{0}'</source>
        <target state="translated">'{0}' öğesini yükle</target>
        <note />
      </trans-unit>
      <trans-unit id="Uninstalling_0">
        <source>Uninstalling '{0}'</source>
        <target state="translated">'{0}' kaldırılıyor</target>
        <note />
      </trans-unit>
      <trans-unit id="Uninstalling_0_completed">
        <source>Uninstalling '{0}' completed</source>
        <target state="translated">'{0}' kaldırıldı</target>
        <note />
      </trans-unit>
      <trans-unit id="Uninstall_0">
        <source>Uninstall '{0}'</source>
        <target state="translated">'{0}' öğesini kaldır</target>
        <note />
      </trans-unit>
      <trans-unit id="Package_uninstall_failed_colon_0">
        <source>Package uninstall failed: {0}</source>
        <target state="translated">Paket kaldırılamadı: {0}</target>
        <note />
      </trans-unit>
      <trans-unit id="Error_encountered_while_loading_the_project_Some_project_features_such_as_full_solution_analysis_for_the_failed_project_and_projects_that_depend_on_it_have_been_disabled">
        <source>Error encountered while loading the project. Some project features, such as full solution analysis for the failed project and projects that depend on it, have been disabled.</source>
        <target state="translated">Proje yüklenirken hatayla karşılaşıldı. Başarısız olan proje ve buna bağımlı projeler için, tam çözüm denetimi gibi bazı proje özellikleri devre dışı bırakıldı.</target>
        <note />
      </trans-unit>
      <trans-unit id="Project_loading_failed">
        <source>Project loading failed.</source>
        <target state="translated">Proje yüklenemedi.</target>
        <note />
      </trans-unit>
      <trans-unit id="To_see_what_caused_the_issue_please_try_below_1_Close_Visual_Studio_long_paragraph_follows">
        <source>To see what caused the issue, please try below.

1. Close Visual Studio
2. Open a Visual Studio Developer Command Prompt
3. Set environment variable “TraceDesignTime” to true (set TraceDesignTime=true)
4. Delete .vs directory/.suo file
5. Restart VS from the command prompt you set the environment variable (devenv)
6. Open the solution
7. Check '{0}' and look for the failed tasks (FAILED)</source>
        <target state="translated">Sorunun neden kaynaklandığını görmek için lütfen aşağıdaki çözümleri deneyin.

1. Visual Studio'yu kapatın
2. Visual Studio Geliştirici Komut İstemi'ni açın
3. “TraceDesignTime” ortam değişkenini true olarak ayarlayın (set TraceDesignTime=true)
4. .vs dizini/.suo dosyasını silin
5. Visual Studio'yu, ortam değişkenini ayarladığınız komut isteminden yeniden başlatın (devenv)
6. Çözümü açın
7. '{0}' konumuna giderek başarısız olan görevlere bakın (FAILED)</target>
        <note />
      </trans-unit>
      <trans-unit id="Additional_information_colon">
        <source>Additional information:</source>
        <target state="translated">Ek bilgi:</target>
        <note />
      </trans-unit>
      <trans-unit id="Installing_0_failed_Additional_information_colon_1">
        <source>Installing '{0}' failed.

Additional information: {1}</source>
        <target state="translated">'{0}' yüklenemedi.

Ek bilgiler: {1}</target>
        <note />
      </trans-unit>
      <trans-unit id="Uninstalling_0_failed_Additional_information_colon_1">
        <source>Uninstalling '{0}' failed.

Additional information: {1}</source>
        <target state="translated">'{0}' kaldırılamadı.

Ek bilgiler: {1}</target>
        <note />
      </trans-unit>
      <trans-unit id="Move_0_below_1">
        <source>Move {0} below {1}</source>
        <target state="translated">{0} öğesini {1} öğesinin altına taşı</target>
        <note>{0} and {1} are parameter descriptions</note>
      </trans-unit>
      <trans-unit id="Move_0_above_1">
        <source>Move {0} above {1}</source>
        <target state="translated">{0} öğesini {1} öğesinin üstüne taşı</target>
        <note>{0} and {1} are parameter descriptions</note>
      </trans-unit>
      <trans-unit id="Remove_0">
        <source>Remove {0}</source>
        <target state="translated">{0} öğesini kaldır</target>
        <note>{0} is a parameter description</note>
      </trans-unit>
      <trans-unit id="Restore_0">
        <source>Restore {0}</source>
        <target state="translated">{0} öğesini geri yükle</target>
        <note>{0} is a parameter description</note>
      </trans-unit>
      <trans-unit id="Re_enable">
        <source>Re-enable</source>
        <target state="translated">Yeniden etkinleştir</target>
        <note />
      </trans-unit>
      <trans-unit id="Learn_more">
        <source>Learn more</source>
        <target state="translated">Daha fazla bilgi</target>
        <note />
      </trans-unit>
      <trans-unit id="Prefer_framework_type">
        <source>Prefer framework type</source>
        <target state="translated">Çerçeve türünü tercih et</target>
        <note />
      </trans-unit>
      <trans-unit id="Prefer_predefined_type">
        <source>Prefer predefined type</source>
        <target state="translated">Önceden tanımlanmış türü tercih et</target>
        <note />
      </trans-unit>
      <trans-unit id="Copy_to_Clipboard">
        <source>Copy to Clipboard</source>
        <target state="translated">Panoya Kopyala</target>
        <note />
      </trans-unit>
      <trans-unit id="Close">
        <source>Close</source>
        <target state="translated">Kapat</target>
        <note />
      </trans-unit>
      <trans-unit id="Unknown_parameters">
        <source>&lt;Unknown Parameters&gt;</source>
        <target state="translated">&lt;Bilinmeyen Parametreler&gt;</target>
        <note />
      </trans-unit>
      <trans-unit id="End_of_inner_exception_stack">
        <source>--- End of inner exception stack trace ---</source>
        <target state="translated">--- İç özel durum yığın izlemesi sonu ---</target>
        <note />
      </trans-unit>
      <trans-unit id="For_locals_parameters_and_members">
        <source>For locals, parameters and members</source>
        <target state="translated">Yerel öğeler, parametreler ve üyeler için</target>
        <note />
      </trans-unit>
      <trans-unit id="For_member_access_expressions">
        <source>For member access expressions</source>
        <target state="translated">Üye erişimi ifadeleri için</target>
        <note />
      </trans-unit>
      <trans-unit id="Prefer_object_initializer">
        <source>Prefer object initializer</source>
        <target state="translated">Nesne başlatıcısını tercih et</target>
        <note />
      </trans-unit>
      <trans-unit id="Expression_preferences_colon">
        <source>Expression preferences:</source>
        <target state="translated">İfade tercihleri:</target>
        <note />
      </trans-unit>
      <trans-unit id="Block_Structure_Guides">
        <source>Block Structure Guides</source>
        <target state="translated">Blok Yapısı Kılavuzları</target>
        <note />
      </trans-unit>
      <trans-unit id="Outlining">
        <source>Outlining</source>
        <target state="translated">Ana Hat</target>
        <note />
      </trans-unit>
      <trans-unit id="Show_guides_for_code_level_constructs">
        <source>Show guides for code level constructs</source>
        <target state="translated">Kod düzeyinde yapılar için kılavuzları göster</target>
        <note />
      </trans-unit>
      <trans-unit id="Show_guides_for_comments_and_preprocessor_regions">
        <source>Show guides for comments and preprocessor regions</source>
        <target state="translated">Açıklamalar ve ön işlemci bölgeleri için kılavuzları göster</target>
        <note />
      </trans-unit>
      <trans-unit id="Show_guides_for_declaration_level_constructs">
        <source>Show guides for declaration level constructs</source>
        <target state="translated">Bildirim düzeyinde yapılar için kılavuzları göster</target>
        <note />
      </trans-unit>
      <trans-unit id="Show_outlining_for_code_level_constructs">
        <source>Show outlining for code level constructs</source>
        <target state="translated">Kod düzeyinde yapılar için ana hattı göster</target>
        <note />
      </trans-unit>
      <trans-unit id="Show_outlining_for_comments_and_preprocessor_regions">
        <source>Show outlining for comments and preprocessor regions</source>
        <target state="translated">Açıklamalar ve ön işlemci bölgeleri için ana hattı göster</target>
        <note />
      </trans-unit>
      <trans-unit id="Show_outlining_for_declaration_level_constructs">
        <source>Show outlining for declaration level constructs</source>
        <target state="translated">Bildirim düzeyinde yapılar için ana hattı göster</target>
        <note />
      </trans-unit>
      <trans-unit id="Variable_preferences_colon">
        <source>Variable preferences:</source>
        <target state="translated">Değişken tercihleri:</target>
        <note />
      </trans-unit>
      <trans-unit id="Prefer_inlined_variable_declaration">
        <source>Prefer inlined variable declaration</source>
        <target state="translated">Satır içine alınmış değişken bildirimini tercih et</target>
        <note />
      </trans-unit>
      <trans-unit id="Use_expression_body_for_methods">
        <source>Use expression body for methods</source>
        <target state="translated">Metotlar için ifade gövdesi kullan</target>
        <note />
      </trans-unit>
      <trans-unit id="Code_block_preferences_colon">
        <source>Code block preferences:</source>
        <target state="translated">Kod bloğu tercihleri:</target>
        <note />
      </trans-unit>
      <trans-unit id="Use_expression_body_for_accessors">
        <source>Use expression body for accessors</source>
        <target state="translated">Erişimciler için ifade gövdesi kullan</target>
        <note />
      </trans-unit>
      <trans-unit id="Use_expression_body_for_constructors">
        <source>Use expression body for constructors</source>
        <target state="translated">Oluşturucular için ifade gövdesi kullan</target>
        <note />
      </trans-unit>
      <trans-unit id="Use_expression_body_for_indexers">
        <source>Use expression body for indexers</source>
        <target state="translated">Dizin oluşturucular için ifade gövdesi kullan</target>
        <note />
      </trans-unit>
      <trans-unit id="Use_expression_body_for_operators">
        <source>Use expression body for operators</source>
        <target state="translated">İşleçler için ifade gövdesi kullan</target>
        <note />
      </trans-unit>
      <trans-unit id="Use_expression_body_for_properties">
        <source>Use expression body for properties</source>
        <target state="translated">Özellikler için ifade gövdesi kullan</target>
        <note />
      </trans-unit>
      <trans-unit id="Some_naming_rules_are_incomplete_Please_complete_or_remove_them">
        <source>Some naming rules are incomplete. Please complete or remove them.</source>
        <target state="translated">Bazı adlandırma kuralları eksik. Lütfen bunları tamamlayın veya kaldırın.</target>
        <note />
      </trans-unit>
      <trans-unit id="Manage_specifications">
        <source>Manage specifications</source>
        <target state="translated">Belirtimleri yönet</target>
        <note />
      </trans-unit>
      <trans-unit id="Reorder">
        <source>Reorder</source>
        <target state="translated">Yeniden sırala</target>
        <note />
      </trans-unit>
      <trans-unit id="Severity">
        <source>Severity</source>
        <target state="translated">Önem Derecesi</target>
        <note />
      </trans-unit>
      <trans-unit id="Specification">
        <source>Specification</source>
        <target state="translated">Belirtim</target>
        <note />
      </trans-unit>
      <trans-unit id="Required_Style">
        <source>Required Style</source>
        <target state="translated">Gerekli Stil</target>
        <note />
      </trans-unit>
      <trans-unit id="This_item_cannot_be_deleted_because_it_is_used_by_an_existing_Naming_Rule">
        <source>This item cannot be deleted because it is used by an existing Naming Rule.</source>
        <target state="translated">Öğe, mevcut bir Adlandırma Kuralı tarafından kullanıldığından silinemiyor.</target>
        <note />
      </trans-unit>
      <trans-unit id="Prefer_collection_initializer">
        <source>Prefer collection initializer</source>
        <target state="translated">Koleksiyon başlatıcısını tercih et</target>
        <note />
      </trans-unit>
      <trans-unit id="Prefer_coalesce_expression">
        <source>Prefer coalesce expression</source>
        <target state="translated">Birleştirme ifadesini tercih et</target>
        <note />
      </trans-unit>
      <trans-unit id="Collapse_regions_when_collapsing_to_definitions">
        <source>Collapse #regions when collapsing to definitions</source>
        <target state="translated">Tanımlara daraltırken #region öğelerini daralt</target>
        <note />
      </trans-unit>
      <trans-unit id="Prefer_null_propagation">
        <source>Prefer null propagation</source>
        <target state="translated">Null yaymayı tercih et</target>
        <note />
      </trans-unit>
      <trans-unit id="Prefer_explicit_tuple_name">
        <source>Prefer explicit tuple name</source>
        <target state="translated">Açık demet adını tercih et</target>
        <note />
      </trans-unit>
      <trans-unit id="Description">
        <source>Description</source>
        <target state="translated">Açıklama</target>
        <note />
      </trans-unit>
      <trans-unit id="Preference">
        <source>Preference</source>
        <target state="translated">Tercih</target>
        <note />
      </trans-unit>
      <trans-unit id="Implement_Interface_or_Abstract_Class">
        <source>Implement Interface or Abstract Class</source>
        <target state="translated">Interface veya Abstract Sınıfı Uygula</target>
        <note />
      </trans-unit>
      <trans-unit id="For_a_given_symbol_only_the_topmost_rule_with_a_matching_Specification_will_be_applied_Violation_of_that_rules_Required_Style_will_be_reported_at_the_chosen_Severity_level">
        <source>For a given symbol, only the topmost rule with a matching 'Specification' will be applied. Violation of that rule's 'Required Style' will be reported at the chosen 'Severity' level.</source>
        <target state="translated">Sağlanan bir sembolde yalnızca, eşleşen bir 'Belirtim' içeren kurallardan en üstte bulunanı uygulanır. Bu kural için 'Gerekli Stil' ihlal edilirse, bu durum seçilen 'Önem Derecesi' düzeyinde bildirilir.</target>
        <note />
      </trans-unit>
      <trans-unit id="at_the_end">
        <source>at the end</source>
        <target state="translated">sonda</target>
        <note />
      </trans-unit>
      <trans-unit id="When_inserting_properties_events_and_methods_place_them">
        <source>When inserting properties, events and methods, place them:</source>
        <target state="translated">Özellik, olay ve metot eklerken, bunları şuraya yerleştir:</target>
        <note />
      </trans-unit>
      <trans-unit id="with_other_members_of_the_same_kind">
        <source>with other members of the same kind</source>
        <target state="translated">aynı türden başka üyelerle birlikte</target>
        <note />
      </trans-unit>
      <trans-unit id="Prefer_braces">
        <source>Prefer braces</source>
        <target state="translated">Küme ayraçlarını tercih et</target>
        <note />
      </trans-unit>
      <trans-unit id="Over_colon">
        <source>Over:</source>
        <target state="translated">Bunun yerine:</target>
        <note />
      </trans-unit>
      <trans-unit id="Prefer_colon">
        <source>Prefer:</source>
        <target state="translated">Tercih edilen:</target>
        <note />
      </trans-unit>
      <trans-unit id="or">
        <source>or</source>
        <target state="translated">veya</target>
        <note />
      </trans-unit>
      <trans-unit id="built_in_types">
        <source>built-in types</source>
        <target state="translated">yerleşik türler</target>
        <note />
      </trans-unit>
      <trans-unit id="everywhere_else">
        <source>everywhere else</source>
        <target state="translated">diğer yerlerde</target>
        <note />
      </trans-unit>
      <trans-unit id="type_is_apparent_from_assignment_expression">
        <source>type is apparent from assignment expression</source>
        <target state="translated">tür, atama ifadesinden görünür</target>
        <note />
      </trans-unit>
      <trans-unit id="Move_down">
        <source>Move down</source>
        <target state="translated">Aşağı taşı</target>
        <note />
      </trans-unit>
      <trans-unit id="Move_up">
        <source>Move up</source>
        <target state="translated">Yukarı taşı</target>
        <note />
      </trans-unit>
      <trans-unit id="Remove">
        <source>Remove</source>
        <target state="translated">Kaldır</target>
        <note />
      </trans-unit>
      <trans-unit id="Pick_members">
        <source>Pick members</source>
        <target state="translated">Üyeleri seçin</target>
        <note />
      </trans-unit>
      <trans-unit id="Unfortunately_a_process_used_by_Visual_Studio_has_encountered_an_unrecoverable_error_We_recommend_saving_your_work_and_then_closing_and_restarting_Visual_Studio">
        <source>Unfortunately, a process used by Visual Studio has encountered an unrecoverable error.  We recommend saving your work, and then closing and restarting Visual Studio.</source>
        <target state="translated">Visual Studio tarafından kullanılan bir işlemde, kurtarılamayan bir hatayla karşılaşıldı. Çalışmanızı kaydettikten sonra Visual Studio'yu kapatıp yeniden başlatmanız önerilir.</target>
        <note />
      </trans-unit>
      <trans-unit id="Add_a_symbol_specification">
        <source>Add a symbol specification</source>
        <target state="translated">Sembol belirtimi ekle</target>
        <note />
      </trans-unit>
      <trans-unit id="Remove_symbol_specification">
        <source>Remove symbol specification</source>
        <target state="translated">Sembol belirtimini kaldır</target>
        <note />
      </trans-unit>
      <trans-unit id="Add_item">
        <source>Add item</source>
        <target state="translated">Öğe ekle</target>
        <note />
      </trans-unit>
      <trans-unit id="Edit_item">
        <source>Edit item</source>
        <target state="translated">Öğeyi düzenle</target>
        <note />
      </trans-unit>
      <trans-unit id="Remove_item">
        <source>Remove item</source>
        <target state="translated">Öğeyi kaldır</target>
        <note />
      </trans-unit>
      <trans-unit id="Add_a_naming_rule">
        <source>Add a naming rule</source>
        <target state="translated">Adlandırma kuralı ekle</target>
        <note />
      </trans-unit>
      <trans-unit id="Remove_naming_rule">
        <source>Remove naming rule</source>
        <target state="translated">Adlandırma kuralını kaldır</target>
        <note />
      </trans-unit>
      <trans-unit id="VisualStudioWorkspace_TryApplyChanges_cannot_be_called_from_a_background_thread">
        <source>VisualStudioWorkspace.TryApplyChanges cannot be called from a background thread.</source>
        <target state="translated">VisualStudioWorkspace.TryApplyChanges bir arka plan iş parçacığından çağırılamaz.</target>
        <note />
      </trans-unit>
      <trans-unit id="prefer_throwing_properties">
        <source>prefer throwing properties</source>
        <target state="translated">özel durum oluşturan özellikleri tercih et</target>
        <note />
      </trans-unit>
      <trans-unit id="When_generating_properties">
        <source>When generating properties:</source>
        <target state="translated">Özellikler oluşturulurken:</target>
        <note />
      </trans-unit>
      <trans-unit id="Options">
        <source>Options</source>
        <target state="translated">Seçenekler</target>
        <note />
      </trans-unit>
      <trans-unit id="Never_show_this_again">
        <source>Never show this again</source>
        <target state="translated">Bunu bir daha gösterme</target>
        <note />
      </trans-unit>
      <trans-unit id="Prefer_simple_default_expression">
        <source>Prefer simple 'default' expression</source>
        <target state="translated">Basit 'default' ifadesini tercih et</target>
        <note />
      </trans-unit>
      <trans-unit id="Prefer_inferred_tuple_names">
        <source>Prefer inferred tuple element names</source>
        <target state="translated">Gösterilen demet öğesi adlarını tercih et</target>
        <note />
      </trans-unit>
      <trans-unit id="Prefer_inferred_anonymous_type_member_names">
        <source>Prefer inferred anonymous type member names</source>
        <target state="translated">Gösterilen anonim tip üye adlarını tercih et</target>
        <note />
      </trans-unit>
      <trans-unit id="Preview_pane">
        <source>Preview pane</source>
        <target state="translated">Önizleme bölmesi</target>
        <note />
      </trans-unit>
      <trans-unit id="Analysis">
        <source>Analysis</source>
        <target state="translated">Analiz</target>
        <note />
      </trans-unit>
      <trans-unit id="Fade_out_unreachable_code">
        <source>Fade out unreachable code</source>
        <target state="translated">Erişilemeyen kodu soluklaştır</target>
        <note />
      </trans-unit>
      <trans-unit id="Fading">
        <source>Fading</source>
        <target state="translated">Soluklaştırılıyor</target>
        <note />
      </trans-unit>
      <trans-unit id="Prefer_local_function_over_anonymous_function">
        <source>Prefer local function over anonymous function</source>
        <target state="translated">Anonim işlevler yerine yerel işlevleri tercih et</target>
        <note />
      </trans-unit>
      <trans-unit id="Prefer_deconstructed_variable_declaration">
        <source>Prefer deconstructed variable declaration</source>
        <target state="translated">Ayrıştırılmış değişken bildirimini tercih et</target>
        <note />
      </trans-unit>
      <trans-unit id="External_reference_found">
        <source>External reference found</source>
        <target state="translated">Dış başvuru bulundu</target>
        <note />
      </trans-unit>
      <trans-unit id="No_references_found_to_0">
        <source>No references found to '{0}'</source>
        <target state="translated">'{0}' için başvuru bulunamadı</target>
        <note />
      </trans-unit>
      <trans-unit id="Search_found_no_results">
        <source>Search found no results</source>
        <target state="translated">Aramada sonuç bulunamadı</target>
        <note />
      </trans-unit>
      <trans-unit id="analyzer_Prefer_auto_properties">
        <source>Prefer auto properties</source>
        <target state="translated">Otomatik özellikleri tercih et</target>
        <note />
      </trans-unit>
      <trans-unit id="codegen_prefer_auto_properties">
        <source>prefer auto properties</source>
        <target state="translated">otomatik özellikleri tercih et</target>
        <note />
      </trans-unit>
      <trans-unit id="ModuleHasBeenUnloaded">
        <source>Module has been unloaded.</source>
        <target state="translated">Modül kaldırıldı.</target>
        <note />
      </trans-unit>
      <trans-unit id="Enable_navigation_to_decompiled_sources">
        <source>Enable navigation to decompiled sources (experimental)</source>
        <target state="translated">Derlemesi ayrılan kaynaklar için gezintiyi etkinleştirme (deneysel)</target>
        <note />
      </trans-unit>
      <trans-unit id="Decompiler_Legal_Notice_Message">
        <source>IMPORTANT: Visual Studio includes decompiling functionality (“Decompiler”) that enables reproducing source code from binary code. By accessing and using the Decompiler, you agree to the Visual Studio license terms and the terms for the Decompiler below. If you do not agree with these combined terms, do not access or use the Decompiler.

You acknowledge that binary code and source code might be protected by copyright and trademark laws.  Before using the Decompiler on any binary code, you need to first:
(i) confirm that the license terms governing your use of the binary code do not contain a provision which prohibits you from decompiling the software; or
(ii) obtain permission to decompile the binary code from the owner of the software.

Your use of the Decompiler is optional.  Microsoft is not responsible and disclaims all liability for your use of the Decompiler that violates any laws or any software license terms which prohibit decompiling of the software.

I agree to all of the foregoing:</source>
        <target state="translated">ÖNEMLİ: Visual Studio ikili koddan kaynak kodu yeniden üretmeyi sağlayan kaynak koda dönüştürme (“Kaynak Koda Dönüştürücü”) işlevini içerir. Kaynak Koda Dönüştürücü’ye erişerek ve kullanarak, Visual Studio lisans koşullarını ve aşağıdaki Kaynak Koda Dönüştürücü koşullarını kabul etmiş olursunuz. Bu birleşik koşulları kabul etmiyorsanız, Kaynak Koda Dönüştürücü’ye erişmeyin veya kullanmayın.

İkili kodun ve kaynak kodun telif hakkı ve ticari marka yasaları tarafından korunuyor olabileceğini kabul etmiş olursunuz. Kaynak Koda Dönüştürücü’yü herhangi bir ikili kod üzerinde kullanmadan önce:
(i) ikili kodu kullanımınızı yöneten yasaların yazılımı kaynak koda dönüştürmeyi yasaklayan bir madde içermediğinden emin olmanız; veya
(ii) yazılım sahibinden ikili kodu kaynak koda dönüştürmek için izin almanız gerekir.

Kaynak Koda Dönüştürücü’yü kullanmak isteğe bağlıdır. Microsoft, yazılımın kaynak koda dönüştürülmesini yasaklayan herhangi bir yasayı veya yazılım lisansı koşulunu ihlal eden kullanımlardan sorumlu değildir ve tüm sorumluluğu reddeder.

Aşağıdakilerin tümünü onaylıyorum:</target>
        <note />
      </trans-unit>
      <trans-unit id="Decompiler_Legal_Notice_Title">
        <source>Decompiler Legal Notice</source>
        <target state="translated">Derleme Ayırıcı Yasal Bildirim</target>
        <note />
      </trans-unit>
      <trans-unit id="Code_style_header_use_editor_config">
        <source>Your .editorconfig file might override the local settings configured on this page which only apply to your machine. To configure these settings to travel with your solution use EditorConfig files. More info</source>
        <target state="translated">.editorconfig dosyanız, bu sayfada yapılandırılan ve yalnızca makinenizde uygulanan yerel ayarları geçersiz kılabilir. Bu ayarları çözümünüzle birlikte hareket etmek üzere yapılandırmak için EditorConfig dosyalarını kullanın. Daha fazla bilgi</target>
        <note />
      </trans-unit>
      <trans-unit id="Sync_Class_View">
        <source>Sync Class View</source>
        <target state="translated">Sınıf Görünümünü Eşitle</target>
        <note />
      </trans-unit>
      <trans-unit id="Analyzing_0">
        <source>Analyzing '{0}'</source>
        <target state="translated">'{0}' Analiz Ediliyor</target>
        <note />
      </trans-unit>
      <trans-unit id="Manage_naming_styles">
        <source>Manage naming styles</source>
        <target state="translated">Adlandırma stillerini yönetme</target>
        <note />
      </trans-unit>
      <trans-unit id="Prefer_conditional_expression_over_if_with_assignments">
        <source>Prefer conditional expression over 'if' with assignments</source>
        <target state="translated">Atamalarda 'if' yerine koşullu deyim tercih et</target>
        <note />
      </trans-unit>
      <trans-unit id="Prefer_conditional_expression_over_if_with_returns">
        <source>Prefer conditional expression over 'if' with returns</source>
        <target state="translated">Dönüşlerde 'if' yerine koşullu deyim tercih et</target>
        <note />
      </trans-unit>
    </body>
  </file>
</xliff><|MERGE_RESOLUTION|>--- conflicted
+++ resolved
@@ -602,15 +602,14 @@
         <target state="translated">Yeni Tür Adı:</target>
         <note />
       </trans-unit>
-<<<<<<< HEAD
+      <trans-unit id="New_line_preferences_experimental_colon">
+        <source>New line preferences (experimental):</source>
+        <target state="new">New line preferences (experimental):</target>
+        <note />
+      </trans-unit>
       <trans-unit id="No_unused_references_were_found">
         <source>No unused references were found.</source>
         <target state="new">No unused references were found.</target>
-=======
-      <trans-unit id="New_line_preferences_experimental_colon">
-        <source>New line preferences (experimental):</source>
-        <target state="new">New line preferences (experimental):</target>
->>>>>>> c59d44c2
         <note />
       </trans-unit>
       <trans-unit id="Non_public_methods">
@@ -753,19 +752,11 @@
         <target state="translated">Üyeleri Yukarı Çek</target>
         <note />
       </trans-unit>
-<<<<<<< HEAD
-      <trans-unit id="Razor_CSharp_Language_Server_Client">
-        <source>Razor C# Language Server Client</source>
-        <target state="translated">Razor C# Dil Sunucusu İstemcisi</target>
-        <note />
-      </trans-unit>
       <trans-unit id="Reference">
         <source>Reference</source>
         <target state="new">Reference</target>
         <note />
       </trans-unit>
-=======
->>>>>>> c59d44c2
       <trans-unit id="Regular_Expressions">
         <source>Regular Expressions</source>
         <target state="translated">Normal İfadeler</target>
