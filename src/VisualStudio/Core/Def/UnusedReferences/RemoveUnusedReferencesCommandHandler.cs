﻿// Licensed to the .NET Foundation under one or more agreements.
// The .NET Foundation licenses this file to you under the MIT license.
// See the LICENSE file in the project root for more information.

using System;
using System.Collections.Immutable;
using System.ComponentModel.Design;
using System.Composition;
using System.Diagnostics.CodeAnalysis;
using System.Linq;
using System.Threading;
using System.Threading.Tasks;
using Microsoft.CodeAnalysis;
using Microsoft.CodeAnalysis.Editor.Shared.Options;
using Microsoft.CodeAnalysis.Editor.Shared.Utilities;
using Microsoft.CodeAnalysis.Host.Mef;
using Microsoft.CodeAnalysis.Options;
using Microsoft.CodeAnalysis.UnusedReferences;
using Microsoft.VisualStudio.LanguageServices.Implementation.ProjectSystem;
using Microsoft.VisualStudio.LanguageServices.Implementation.UnusedReferences.Dialog;
using Microsoft.VisualStudio.LanguageServices.Implementation.Utilities;
using Microsoft.VisualStudio.PlatformUI;
using Microsoft.VisualStudio.Shell;
using Microsoft.VisualStudio.Shell.Interop;
using Microsoft.VisualStudio.Threading;
using Microsoft.VisualStudio.Utilities;
using Roslyn.Utilities;

namespace Microsoft.VisualStudio.LanguageServices.Implementation.UnusedReferences
{
    [Export(typeof(RemoveUnusedReferencesCommandHandler)), Shared]
    internal sealed class RemoveUnusedReferencesCommandHandler
    {
        private const string ProjectAssetsFilePropertyName = "ProjectAssetsFile";
        private readonly IThreadingContext _threadingContext;
        private readonly RemoveUnusedReferencesDialogProvider _unusedReferenceDialogProvider;
        private readonly VisualStudioWorkspace _workspace;
        private readonly IGlobalOptionService _globalOptions;
        private readonly IThreadingContext _threadingContext;
        private readonly IUIThreadOperationExecutor _threadOperationExecutor;
        private IServiceProvider? _serviceProvider;

        private IReferenceCleanupService ReferenceCleanupService
            => _workspace.Services.GetRequiredService<IReferenceCleanupService>();

        [ImportingConstructor]
        [Obsolete(MefConstruction.ImportingConstructorMessage, error: true)]
        public RemoveUnusedReferencesCommandHandler(
            IThreadingContext threadingContext,
            RemoveUnusedReferencesDialogProvider unusedReferenceDialogProvider,
            IUIThreadOperationExecutor threadOperationExecutor,
            VisualStudioWorkspace workspace,
            IGlobalOptionService globalOptions,
            IThreadingContext threadingContext)
        {
            _threadingContext = threadingContext;
            _unusedReferenceDialogProvider = unusedReferenceDialogProvider;
            _threadOperationExecutor = threadOperationExecutor;
            _workspace = workspace;
            _globalOptions = globalOptions;
<<<<<<< HEAD
=======
            _threadingContext = threadingContext;

            _lazyReferenceCleanupService = new(() => workspace.Services.GetRequiredService<IReferenceCleanupService>());
>>>>>>> 798da18a
        }

        public async Task InitializeAsync(IAsyncServiceProvider serviceProvider, CancellationToken cancellationToken)
        {
            Contract.ThrowIfNull(serviceProvider);

            _serviceProvider = (IServiceProvider)serviceProvider;

            // Hook up the "Remove Unused References" menu command for CPS based managed projects.
            var menuCommandService = await serviceProvider.GetServiceAsync<IMenuCommandService, IMenuCommandService>().ConfigureAwait(false);
            if (menuCommandService != null)
            {
                await _threadingContext.JoinableTaskFactory.SwitchToMainThreadAsync(cancellationToken);
                VisualStudioCommandHandlerHelpers.AddCommand(menuCommandService, ID.RoslynCommands.RemoveUnusedReferences, Guids.RoslynGroupId, OnRemoveUnusedReferencesForSelectedProject, OnRemoveUnusedReferencesForSelectedProjectStatus);
            }
        }

        private void OnRemoveUnusedReferencesForSelectedProjectStatus(object sender, EventArgs e)
        {
            var command = (OleMenuCommand)sender;

            // If the option hasn't been expicitly set then fallback to whether this is enabled as part of an experiment.
            var isOptionEnabled = _globalOptions.GetOption(FeatureOnOffOptions.OfferRemoveUnusedReferences)
                ?? _globalOptions.GetOption(FeatureOnOffOptions.OfferRemoveUnusedReferencesFeatureFlag);

            var isDotNetCpsProject = VisualStudioCommandHandlerHelpers.TryGetSelectedProjectHierarchy(_serviceProvider, out var hierarchy) &&
                hierarchy.IsCapabilityMatch("CPS") &&
                hierarchy.IsCapabilityMatch(".NET");

            // Only show the "Remove Unused Reference" menu commands for CPS based managed projects.
            var visible = isOptionEnabled && isDotNetCpsProject;
            var enabled = false;

            if (visible)
            {
                enabled = !VisualStudioCommandHandlerHelpers.IsBuildActive();
            }

            if (command.Visible != visible)
            {
                command.Visible = visible;
            }

            if (command.Enabled != enabled)
            {
                command.Enabled = enabled;
            }
        }

        private void OnRemoveUnusedReferencesForSelectedProject(object sender, EventArgs args)
        {
            if (VisualStudioCommandHandlerHelpers.TryGetSelectedProjectHierarchy(_serviceProvider, out var hierarchy))
            {
                Solution? solution = null;
                string? projectFilePath = null;
                ImmutableArray<ReferenceUpdate> referenceUpdates = default;
                var status = _threadOperationExecutor.Execute(ServicesVSResources.Remove_Unused_References, ServicesVSResources.Analyzing_project_references, allowCancellation: true, showProgress: true, (operationContext) =>
                {
                    (solution, projectFilePath, referenceUpdates) = GetUnusedReferencesForProjectHierarchy(hierarchy, operationContext.UserCancellationToken);
                });

                if (status == UIThreadOperationStatus.Canceled)
                {
                    return;
                }

                if (solution is null ||
                    projectFilePath is not string { Length: > 0 } ||
                    referenceUpdates.IsEmpty)
                {
                    MessageDialog.Show(ServicesVSResources.Remove_Unused_References, ServicesVSResources.No_unused_references_were_found, MessageDialogCommandSet.Ok);
                    return;
                }

                var dialog = _unusedReferenceDialogProvider.CreateDialog();
                if (dialog.ShowModal(_threadingContext.JoinableTaskFactory, solution, projectFilePath, referenceUpdates) == false)
                {
                    return;
                }

                // If we are removing, then that is a change or if we are newly marking a reference as TreatAsUsed,
                // then that is a change.
                var referenceChanges = referenceUpdates
                    .Where(update => update.Action != UpdateAction.TreatAsUsed || !update.ReferenceInfo.TreatAsUsed)
                    .ToImmutableArray();

                // If there are no changes, then we can return
                if (referenceChanges.IsEmpty)
                {
                    return;
                }

                // Since undo/redo is not supported, get confirmation that we should apply these changes.
                var result = MessageDialog.Show(ServicesVSResources.Remove_Unused_References, ServicesVSResources.This_action_cannot_be_undone_Do_you_wish_to_continue, MessageDialogCommandSet.YesNo);
                if (result == MessageDialogCommand.No)
                {
                    return;
                }

                _threadOperationExecutor.Execute(ServicesVSResources.Remove_Unused_References, ServicesVSResources.Updating_project_references, allowCancellation: false, showProgress: true, (operationContext) =>
                {
                    ApplyUnusedReferenceUpdates(_threadingContext.JoinableTaskFactory, solution, projectFilePath, referenceChanges, CancellationToken.None);
                });
            }

            return;
        }

        private (Solution?, string?, ImmutableArray<ReferenceUpdate>) GetUnusedReferencesForProjectHierarchy(
            IVsHierarchy projectHierarchy,
            CancellationToken cancellationToken)
        {
            if (!TryGetPropertyValue(projectHierarchy, ProjectAssetsFilePropertyName, out var projectAssetsFile))
            {
                return (null, null, ImmutableArray<ReferenceUpdate>.Empty);
            }

            var projectFilePath = projectHierarchy.TryGetProjectFilePath();
            if (string.IsNullOrEmpty(projectFilePath))
            {
                return (null, null, ImmutableArray<ReferenceUpdate>.Empty);
            }

            var solution = _workspace.CurrentSolution;

            var unusedReferences = GetUnusedReferencesForProject(solution, projectFilePath!, projectAssetsFile, cancellationToken);

            return (solution, projectFilePath, unusedReferences);
        }

        private ImmutableArray<ReferenceUpdate> GetUnusedReferencesForProject(Solution solution, string projectFilePath, string projectAssetsFile, CancellationToken cancellationToken)
        {
            var unusedReferences = _threadingContext.JoinableTaskFactory.Run(async () =>
            {
                var projectReferences = await this.ReferenceCleanupService.GetProjectReferencesAsync(projectFilePath, cancellationToken).ConfigureAwait(true);
                var unusedReferenceAnalysisService = solution.Workspace.Services.GetRequiredService<IUnusedReferenceAnalysisService>();
                return await unusedReferenceAnalysisService.GetUnusedReferencesAsync(solution, projectFilePath, projectAssetsFile, projectReferences, cancellationToken).ConfigureAwait(true);
            });

            var referenceUpdates = unusedReferences
                .Select(reference => new ReferenceUpdate(reference.TreatAsUsed ? UpdateAction.TreatAsUsed : UpdateAction.Remove, reference))
                .ToImmutableArray();

            return referenceUpdates;
        }

        private static void ApplyUnusedReferenceUpdates(JoinableTaskFactory joinableTaskFactory, Solution solution, string projectFilePath, ImmutableArray<ReferenceUpdate> referenceUpdates, CancellationToken cancellationToken)
        {
            joinableTaskFactory.Run(
                () => UnusedReferencesRemover.UpdateReferencesAsync(solution, projectFilePath, referenceUpdates, cancellationToken));
        }

        private static bool TryGetPropertyValue(IVsHierarchy hierarchy, string propertyName, [NotNullWhen(returnValue: true)] out string? propertyValue)
        {
            if (hierarchy is not IVsBuildPropertyStorage storage)
            {
                propertyValue = null;
                return false;
            }

            return ErrorHandler.Succeeded(storage.GetPropertyValue(propertyName, null, (uint)_PersistStorageType.PST_PROJECT_FILE, out propertyValue));
        }
    }
}<|MERGE_RESOLUTION|>--- conflicted
+++ resolved
@@ -36,7 +36,6 @@
         private readonly RemoveUnusedReferencesDialogProvider _unusedReferenceDialogProvider;
         private readonly VisualStudioWorkspace _workspace;
         private readonly IGlobalOptionService _globalOptions;
-        private readonly IThreadingContext _threadingContext;
         private readonly IUIThreadOperationExecutor _threadOperationExecutor;
         private IServiceProvider? _serviceProvider;
 
@@ -50,20 +49,13 @@
             RemoveUnusedReferencesDialogProvider unusedReferenceDialogProvider,
             IUIThreadOperationExecutor threadOperationExecutor,
             VisualStudioWorkspace workspace,
-            IGlobalOptionService globalOptions,
-            IThreadingContext threadingContext)
+            IGlobalOptionService globalOptions)
         {
             _threadingContext = threadingContext;
             _unusedReferenceDialogProvider = unusedReferenceDialogProvider;
             _threadOperationExecutor = threadOperationExecutor;
             _workspace = workspace;
             _globalOptions = globalOptions;
-<<<<<<< HEAD
-=======
-            _threadingContext = threadingContext;
-
-            _lazyReferenceCleanupService = new(() => workspace.Services.GetRequiredService<IReferenceCleanupService>());
->>>>>>> 798da18a
         }
 
         public async Task InitializeAsync(IAsyncServiceProvider serviceProvider, CancellationToken cancellationToken)
