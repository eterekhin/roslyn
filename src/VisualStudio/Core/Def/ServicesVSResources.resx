--- conflicted
+++ resolved
@@ -1066,15 +1066,13 @@
   <data name="Use_expression_body_for_lambdas" xml:space="preserve">
     <value>Use expression body for lambdas</value>
   </data>
-<<<<<<< HEAD
   <data name="Prefer_compound_assignments" xml:space="preserve">
     <value>Prefer compound assignments</value>
-=======
+  </data>
   <data name="Generate_dot_editorconfig_file_from_settings" xml:space="preserve">
     <value>Generate .editorconfig file from settings</value>
   </data>
   <data name="Save_dot_editorconfig_file" xml:space="preserve">
     <value>Save .editorconfig file</value>
->>>>>>> a367474d
   </data>
 </root>