--- conflicted
+++ resolved
@@ -1719,10 +1719,9 @@
   <data name="Error_updating_suppressions_0" xml:space="preserve">
     <value>Error updating suppressions: {0}</value>
   </data>
-<<<<<<< HEAD
   <data name="This_rule_is_not_configurable" xml:space="preserve">
     <value>This rule is not configurable</value>
-=======
+  </data>
   <data name="Multiple_members_are_inherited" xml:space="preserve">
     <value>Multiple members are inherited</value>
   </data>
@@ -1747,6 +1746,5 @@
   </data>
   <data name="Overridden_members" xml:space="preserve">
     <value>Overridden members</value>
->>>>>>> 1e267540
   </data>
 </root>