--- conflicted
+++ resolved
@@ -5,6 +5,7 @@
 Imports System.IO
 Imports System.Xml
 Imports Microsoft.CodeAnalysis
+Imports Moq
 Imports Roslyn.Utilities
 
 Namespace Microsoft.VisualStudio.LanguageServices.UnitTests.Diagnostics
@@ -23,18 +24,16 @@
             Return _locations
         End Function
 
-        Public Iterator Function GetEnabledExtensions(contentTypeName As String) As IEnumerable(Of MockInstalledExtension)
+        Public Iterator Function GetEnabledExtensions(contentTypeName As String) As IEnumerable(Of Object)
             Assert.Equal(_contentType, contentTypeName)
 
             For Each location In _locations
-<<<<<<< HEAD
-                Yield New MockInstalledExtension(_contentType, location)
-=======
-                Dim installedExtensionMock As New Mock(Of IInstalledExtension)(MockBehavior.Strict)
+                Dim installedExtensionMock As New Mock(Of IMockInstalledExtension)(MockBehavior.Strict)
 
                 Dim contentMock = New MockContent(_contentType, location)
                 installedExtensionMock.SetupGet(Function(m) m.Content).Returns(
-                    SpecializedCollections.SingletonEnumerable(Of IExtensionContent)(contentMock))
+                    SpecializedCollections.SingletonEnumerable(Of MockContent)(contentMock))
+
                 installedExtensionMock.Setup(Function(m) m.GetContentLocation(contentMock)).Returns(Function()
                                                                                                         If contentMock.RelativePath.IndexOf("$RootFolder$") >= 0 Then
                                                                                                             Return contentMock.RelativePath.Replace("$RootFolder$", "ResolvedRootFolder")
@@ -45,18 +44,26 @@
                                                                                                         End If
                                                                                                     End Function)
 
-                Dim headerMock As New Mock(Of IExtensionHeader)(MockBehavior.Strict)
+                Dim headerMock As New Mock(Of IMockHeader)(MockBehavior.Strict)
                 headerMock.SetupGet(Function(h) h.LocalizedName).Returns("Vsix")
 
                 installedExtensionMock.SetupGet(Function(m) m.Header).Returns(headerMock.Object)
 
                 Yield installedExtensionMock.Object
->>>>>>> 760e1204
             Next
         End Function
 
-        Friend Class MockInstalledExtension
+        Friend Interface IMockInstalledExtension
+            ReadOnly Property Content As IEnumerable(Of MockContent)
+            Function GetContentLocation(content As MockContent) As String
+            ReadOnly Property Header As IMockHeader
+        End Interface
 
+        Friend Interface IMockHeader
+            ReadOnly Property LocalizedName As String
+        End Interface
+
+        Friend Class MockContent
             Private ReadOnly _contentType As String
             Private ReadOnly _location As String
 
@@ -65,65 +72,17 @@
                 _location = location
             End Sub
 
-            Public ReadOnly Property Content As IEnumerable(Of MockContent)
+            Public ReadOnly Property ContentTypeName As String
                 Get
-                    Return SpecializedCollections.SingletonEnumerable(Of MockContent)(New MockContent(_contentType, _location))
+                    Return _contentType
                 End Get
             End Property
 
-            Public ReadOnly Property Header As MockHeader
+            Public ReadOnly Property RelativePath As String
                 Get
-                    Return New MockHeader("Vsix")
+                    Return _location
                 End Get
             End Property
-
-            Public ReadOnly Property InstallPath As String
-                Get
-                    Return "\InstallPath"
-                End Get
-            End Property
-
-            Friend Class MockContent
-
-                Private ReadOnly _contentType As String
-                Private ReadOnly _location As String
-
-                Public Sub New(contentType As String, location As String)
-                    _contentType = contentType
-                    _location = location
-                End Sub
-
-                Public ReadOnly Property ContentTypeName As String
-                    Get
-                        Return _contentType
-                    End Get
-                End Property
-
-                Public ReadOnly Property RelativePath As String
-                    Get
-                        Return _location
-                    End Get
-                End Property
-
-            End Class
-
-            Friend Class MockHeader
-
-                Private ReadOnly _name As String
-
-                Public Sub New(name As String)
-                    _name = name
-                End Sub
-
-                Public ReadOnly Property LocalizedName As String
-                    Get
-                        Return _name
-                    End Get
-                End Property
-
-            End Class
-
         End Class
-
     End Class
 End Namespace