﻿// Copyright (c) Microsoft.  All Rights Reserved.  Licensed under the Apache License, Version 2.0.  See License.txt in the project root for license information.

<<<<<<< HEAD
using Microsoft.CodeAnalysis.CodeGen;
using Microsoft.CodeAnalysis.CSharp.Emit;
using Microsoft.CodeAnalysis.CSharp.Symbols;
using Microsoft.CodeAnalysis.CSharp.Symbols.Metadata.PE;
using Microsoft.CodeAnalysis.CSharp.UnitTests;
using Microsoft.CodeAnalysis.Emit;
using Microsoft.CodeAnalysis.Operations;
using Microsoft.CodeAnalysis.Test.Utilities;
using Microsoft.CodeAnalysis.Text;
using Microsoft.Metadata.Tools;
using Roslyn.Test.Utilities;
using Roslyn.Utilities;
=======
>>>>>>> 37e71921
using System;
using System.Collections.Generic;
using System.Collections.Immutable;
using System.Diagnostics;
using System.Globalization;
using System.IO;
using System.Linq;
using System.Reflection.Emit;
using System.Reflection.Metadata;
using System.Reflection.Metadata.Ecma335;
using System.Text;
using System.Threading;
using Microsoft.CodeAnalysis.CodeGen;
using Microsoft.CodeAnalysis.CSharp.Symbols;
using Microsoft.CodeAnalysis.CSharp.Symbols.Metadata.PE;
using Microsoft.CodeAnalysis.Emit;
using Microsoft.CodeAnalysis.Test.Utilities;
using Microsoft.CodeAnalysis.Text;
using Microsoft.Metadata.Tools;
using Roslyn.Test.Utilities;
using Roslyn.Utilities;
using Xunit;

namespace Microsoft.CodeAnalysis.CSharp.Test.Utilities
{
    public abstract class CSharpTestBase : CommonTestBase
    {
        internal CompilationVerifier CompileAndVerifyWithMscorlib40(
            CSharpTestSource source,
            IEnumerable<MetadataReference> references = null,
            IEnumerable<ResourceDescription> manifestResources = null,
            IEnumerable<ModuleData> dependencies = null,
            Action<ModuleSymbol> sourceSymbolValidator = null,
            Action<PEAssembly> assemblyValidator = null,
            Action<ModuleSymbol> symbolValidator = null,
            SignatureDescription[] expectedSignatures = null,
            string expectedOutput = null,
            int? expectedReturnCode = null,
            string[] args = null,
            CSharpCompilationOptions options = null,
            CSharpParseOptions parseOptions = null,
            EmitOptions emitOptions = null,
            Verification verify = Verification.Passes) => 
            CompileAndVerify(
                source,
                references,
                manifestResources,
                dependencies,
                sourceSymbolValidator,
                assemblyValidator,
                symbolValidator,
                expectedSignatures,
                expectedOutput,
                expectedReturnCode,
                args,
                options,
                parseOptions,
                emitOptions,
                TargetFramework.Mscorlib40,
                verify);

        internal CompilationVerifier CompileAndVerifyWithMscorlib46(
            CSharpTestSource source,
            IEnumerable<MetadataReference> references = null,
            IEnumerable<ResourceDescription> manifestResources = null,
            IEnumerable<ModuleData> dependencies = null,
            Action<ModuleSymbol> sourceSymbolValidator = null,
            Action<PEAssembly> assemblyValidator = null,
            Action<ModuleSymbol> symbolValidator = null,
            SignatureDescription[] expectedSignatures = null,
            string expectedOutput = null,
            int? expectedReturnCode = null,
            string[] args = null,
            CSharpCompilationOptions options = null,
            CSharpParseOptions parseOptions = null,
            EmitOptions emitOptions = null,
            Verification verify = Verification.Passes) => 
            CompileAndVerify(
                source,
                references,
                manifestResources,
                dependencies,
                sourceSymbolValidator,
                assemblyValidator,
                symbolValidator,
                expectedSignatures,
                expectedOutput,
                expectedReturnCode,
                args,
                options,
                parseOptions,
                emitOptions,
                TargetFramework.Mscorlib46,
                verify);

        internal CompilationVerifier CompileAndVerifyWithWinRt(
            CSharpTestSource source,
            IEnumerable<MetadataReference> references = null,
            IEnumerable<ResourceDescription> manifestResources = null,
            IEnumerable<ModuleData> dependencies = null,
            Action<ModuleSymbol> sourceSymbolValidator = null,
            Action<PEAssembly> assemblyValidator = null,
            Action<ModuleSymbol> symbolValidator = null,
            SignatureDescription[] expectedSignatures = null,
            string expectedOutput = null,
            int? expectedReturnCode = null,
            string[] args = null,
            CSharpCompilationOptions options = null,
            CSharpParseOptions parseOptions = null,
            EmitOptions emitOptions = null,
            Verification verify = Verification.Passes) => 
            CompileAndVerify(
                source,
                references,
                manifestResources,
                dependencies,
                sourceSymbolValidator,
                assemblyValidator,
                symbolValidator,
                expectedSignatures,
                expectedOutput,
                expectedReturnCode,
                args,
                options,
                parseOptions,
                emitOptions,
                TargetFramework.WinRT,
                verify);

        internal CompilationVerifier CompileAndVerify(
            CSharpTestSource source,
            IEnumerable<MetadataReference> references = null,
            IEnumerable<ResourceDescription> manifestResources = null,
            IEnumerable<ModuleData> dependencies = null,
            Action<ModuleSymbol> sourceSymbolValidator = null,
            Action<PEAssembly> assemblyValidator = null,
            Action<ModuleSymbol> symbolValidator = null,
            SignatureDescription[] expectedSignatures = null,
            string expectedOutput = null,
            int? expectedReturnCode = null,
            string[] args = null,
            CSharpCompilationOptions options = null,
            CSharpParseOptions parseOptions = null,
            EmitOptions emitOptions = null,
            TargetFramework targetFramework = TargetFramework.Standard,
            Verification verify = Verification.Passes)
        {
            options = options ?? TestOptions.ReleaseDll.WithOutputKind((expectedOutput != null) ? OutputKind.ConsoleApplication : OutputKind.DynamicallyLinkedLibrary);
            var compilation = CreateCompilation(source, references, options, parseOptions, targetFramework, assemblyName: GetUniqueName());
            return CompileAndVerify(
                compilation,
                manifestResources,
                dependencies,
                sourceSymbolValidator,
                assemblyValidator,
                symbolValidator,
                expectedSignatures,
                expectedOutput,
                expectedReturnCode,
                args,
                emitOptions,
                verify);
        }

        internal CompilationVerifier CompileAndVerify(
            Compilation compilation,
            IEnumerable<ResourceDescription> manifestResources = null,
            IEnumerable<ModuleData> dependencies = null,
            Action<ModuleSymbol> sourceSymbolValidator = null,
            Action<PEAssembly> validator = null,
            Action<ModuleSymbol> symbolValidator = null,
            SignatureDescription[] expectedSignatures = null,
            string expectedOutput = null,
            int? expectedReturnCode = null,
            string[] args = null,
            EmitOptions emitOptions = null,
            Verification verify = Verification.Passes)
        {
            Action<IModuleSymbol> translate(Action<ModuleSymbol> action)
            {
                if (action != null)
                {
                    return (m) => action((ModuleSymbol)m);
                }
                else
                {
                    return null;
                }
            }

            return CompileAndVerifyCommon(
                compilation,
                manifestResources,
                dependencies,
                translate(sourceSymbolValidator),
                validator,
                translate(symbolValidator),
                expectedSignatures,
                expectedOutput,
                expectedReturnCode,
                args,
                emitOptions,
                verify);
        }

        protected override CompilationOptions CompilationOptionsReleaseDll
        {
            get { return TestOptions.ReleaseDll; }
        }

        #region SyntaxTree Factories

        public static SyntaxTree Parse(string text, string filename = "", CSharpParseOptions options = null)
        {
            if ((object)options == null)
            {
                options = TestOptions.Regular;
            }

            var stringText = StringText.From(text, Encoding.UTF8);
            return CheckSerializable(SyntaxFactory.ParseSyntaxTree(stringText, options, filename));
        }

        private static SyntaxTree CheckSerializable(SyntaxTree tree)
        {
            var stream = new MemoryStream();
            var root = tree.GetRoot();
            root.SerializeTo(stream);
            stream.Position = 0;
            var deserializedRoot = CSharpSyntaxNode.DeserializeFrom(stream);
            return tree;
        }

        public static SyntaxTree[] Parse(IEnumerable<string> sources, CSharpParseOptions options = null)
        {
            if (sources == null || !sources.Any())
            {
                return new SyntaxTree[] { };
            }

            return Parse(options, sources.ToArray());
        }

        public static SyntaxTree[] Parse(CSharpParseOptions options = null, params string[] sources)
        {
            if (sources == null || (sources.Length == 1 && null == sources[0]))
            {
                return new SyntaxTree[] { };
            }

            return sources.Select(src => Parse(src, options: options)).ToArray();
        }

        public static SyntaxTree ParseWithRoundTripCheck(string text, CSharpParseOptions options = null)
        {
            var tree = Parse(text, options: options);
            var parsedText = tree.GetRoot();
            // we validate the text roundtrips
            Assert.Equal(text, parsedText.ToFullString());
            return tree;
        }

        #endregion

        #region Compilation Factories

        public static CSharpCompilation CreateCompilationWithIL(
            CSharpTestSource source,
            string ilSource,
            IEnumerable<MetadataReference> references = null,
            CSharpCompilationOptions options = null,
            bool appendDefaultHeader = true) => CreateCompilationWithILAndMscorlib40(source, ilSource, TargetFramework.Standard, references, options, appendDefaultHeader);

        public static CSharpCompilation CreateCompilationWithILAndMscorlib40(
            CSharpTestSource source,
            string ilSource,
            TargetFramework targetFramework = TargetFramework.Mscorlib40,
            IEnumerable<MetadataReference> references = null,
            CSharpCompilationOptions options = null,
            bool appendDefaultHeader = true)
        {
            MetadataReference ilReference = CompileIL(ilSource, appendDefaultHeader);
            var allReferences = TargetFrameworkUtil.GetReferences(targetFramework, references).Add(ilReference);
            return CreateEmptyCompilation(source, allReferences, options);
        }

        public static CSharpCompilation CreateCompilationWithMscorlib40(
            CSharpTestSource source,
            IEnumerable<MetadataReference> references = null,
            CSharpCompilationOptions options = null,
            CSharpParseOptions parseOptions = null,
            string assemblyName = "",
            string sourceFileName = "") => CreateCompilation(source, references, options, parseOptions, TargetFramework.Mscorlib40, assemblyName, sourceFileName);

        public static CSharpCompilation CreateCompilationWithMscorlib45(
            CSharpTestSource source,
            IEnumerable<MetadataReference> references = null,
            CSharpCompilationOptions options = null,
            CSharpParseOptions parseOptions = null,
            string assemblyName = "",
            string sourceFileName = "") => CreateCompilation(source, references, options, parseOptions, TargetFramework.Mscorlib45, assemblyName, sourceFileName);

        public static CSharpCompilation CreateCompilationWithMscorlib46(
            CSharpTestSource source,
            IEnumerable<MetadataReference> references = null,
            CSharpCompilationOptions options = null,
            CSharpParseOptions parseOptions = null,
            string assemblyName = "",
            string sourceFileName = "") => CreateCompilation(source, references, options, parseOptions, TargetFramework.Mscorlib46, assemblyName, sourceFileName);

        public static CSharpCompilation CreateCompilationWithWinRT(
            CSharpTestSource source,
            IEnumerable<MetadataReference> references = null,
            CSharpCompilationOptions options = null,
            CSharpParseOptions parseOptions = null,
            string assemblyName = "",
            string sourceFileName = "") => CreateCompilation(source, references, options, parseOptions, TargetFramework.WinRT, assemblyName, sourceFileName);

        public static CSharpCompilation CreateCompilationWithMscorlib45AndCSharp(
            CSharpTestSource source,
            IEnumerable<MetadataReference> references = null,
            CSharpCompilationOptions options = null,
            CSharpParseOptions parseOptions = null,
            string assemblyName = "",
            string sourceFileName = "") => CreateCompilation(source, references, options, parseOptions, TargetFramework.Mscorlib45AndCSharp, assemblyName, sourceFileName);

        public static CSharpCompilation CreateCompilationWithMscorlib40AndSystemCore(
            CSharpTestSource source,
            IEnumerable<MetadataReference> references = null,
            CSharpCompilationOptions options = null,
            CSharpParseOptions parseOptions = null,
            string assemblyName = "",
            string sourceFileName = "") => CreateCompilation(source, references, options, parseOptions, TargetFramework.Mscorlib40AndSystemCore, assemblyName, sourceFileName);

        public static CSharpCompilation CreateCompilationWithMscorlib40AndDocumentationComments(
            CSharpTestSource source,
            IEnumerable<MetadataReference> references = null,
            CSharpCompilationOptions options = null,
            CSharpParseOptions parseOptions = null,
            string assemblyName = "",
            string sourceFileName = "")
        {
            parseOptions = parseOptions != null ? parseOptions.WithDocumentationMode(DocumentationMode.Diagnose) : TestOptions.RegularWithDocumentationComments;
            options = (options ?? TestOptions.ReleaseDll).WithXmlReferenceResolver(XmlFileResolver.Default);
            return CreateCompilation(source, references, options, parseOptions, TargetFramework.Mscorlib40, assemblyName, sourceFileName);
        }

        public static CSharpCompilation CreateCompilation(
            CSharpTestSource source,
            IEnumerable<MetadataReference> references = null,
            CSharpCompilationOptions options = null,
            CSharpParseOptions parseOptions = null,
            TargetFramework targetFramework = TargetFramework.Standard,
            string assemblyName = "",
            string sourceFileName = "") => CreateEmptyCompilation(source, TargetFrameworkUtil.GetReferences(targetFramework, references), options, parseOptions, assemblyName, sourceFileName);

        public static CSharpCompilation CreateEmptyCompilation(
            CSharpTestSource source,
            IEnumerable<MetadataReference> references = null,
            CSharpCompilationOptions options = null,
            CSharpParseOptions parseOptions = null,
            string assemblyName = "",
            string sourceFileName = "")
        {
            if (options == null)
            {
                options = TestOptions.ReleaseDll;
            }

            // Using single-threaded build if debugger attached, to simplify debugging.
            if (Debugger.IsAttached)
            {
                options = options.WithConcurrentBuild(false);
            }

            Func<CSharpCompilation> createCompilationLambda = () => CSharpCompilation.Create(
                assemblyName == "" ? GetUniqueName() : assemblyName,
                source.GetSyntaxTrees(parseOptions, sourceFileName),
                references,
                options);
            CompilationExtensions.ValidateIOperations(createCompilationLambda);
            return createCompilationLambda();
        }

        public static CSharpCompilation CreateCompilation(
            AssemblyIdentity identity,
            string[] source,
            MetadataReference[] references,
            CSharpCompilationOptions options = null,
            CSharpParseOptions parseOptions = null)
        {
            var trees = (source == null) ? null : source.Select(s => Parse(s, options: parseOptions)).ToArray();
            Func<CSharpCompilation> createCompilationLambda = () => CSharpCompilation.Create(identity.Name, options: options ?? TestOptions.ReleaseDll, references: references, syntaxTrees: trees);

            CompilationExtensions.ValidateIOperations(createCompilationLambda);
            var c = createCompilationLambda();
            Assert.NotNull(c.Assembly); // force creation of SourceAssemblySymbol

            ((SourceAssemblySymbol)c.Assembly).lazyAssemblyIdentity = identity;
            return c;
        }

        public static CSharpCompilation CreateSubmissionWithExactReferences(
           string source,
           IEnumerable<MetadataReference> references = null,
           CSharpCompilationOptions options = null,
           CSharpParseOptions parseOptions = null,
           CSharpCompilation previous = null,
           Type returnType = null,
           Type hostObjectType = null)
        {
            Func<CSharpCompilation> createCompilationLambda = () => CSharpCompilation.CreateScriptCompilation(
                GetUniqueName(),
                references: references,
                options: options,
                syntaxTree: Parse(source, options: parseOptions ?? TestOptions.Script),
                previousScriptCompilation: previous,
                returnType: returnType,
                globalsType: hostObjectType);
            CompilationExtensions.ValidateIOperations(createCompilationLambda);
            return createCompilationLambda();
        }

        private static ImmutableArray<MetadataReference> s_scriptRefs = ImmutableArray.Create(MscorlibRef_v4_0_30316_17626);

        public static CSharpCompilation CreateSubmission(
           string code,
           IEnumerable<MetadataReference> references = null,
           CSharpCompilationOptions options = null,
           CSharpParseOptions parseOptions = null,
           CSharpCompilation previous = null,
           Type returnType = null,
           Type hostObjectType = null)
        {
            Func<CSharpCompilation> createCompilationLambda = () => CSharpCompilation.CreateScriptCompilation(
                GetUniqueName(),
                references: (references != null) ? s_scriptRefs.Concat(references) : s_scriptRefs,
                options: options,
                syntaxTree: Parse(code, options: parseOptions ?? TestOptions.Script),
                previousScriptCompilation: previous,
                returnType: returnType,
                globalsType: hostObjectType);
            CompilationExtensions.ValidateIOperations(createCompilationLambda);
            return createCompilationLambda();
        }

        public CompilationVerifier CompileWithCustomILSource(string cSharpSource, string ilSource, Action<CSharpCompilation> compilationVerifier = null, bool importInternals = true, string expectedOutput = null, TargetFramework targetFramework = TargetFramework.Standard)
        {
            var compilationOptions = (expectedOutput != null) ? TestOptions.ReleaseExe : TestOptions.ReleaseDll;

            if (importInternals)
            {
                compilationOptions = compilationOptions.WithMetadataImportOptions(MetadataImportOptions.Internal);
            }

            if (ilSource == null)
            {
                var c = CreateCompilation(cSharpSource, options: compilationOptions, targetFramework: targetFramework);
                return CompileAndVerify(c, expectedOutput: expectedOutput);
            }

            MetadataReference reference = CreateMetadataReferenceFromIlSource(ilSource);

            var compilation = CreateCompilation(cSharpSource, new[] { reference }, compilationOptions, targetFramework: targetFramework);
            compilationVerifier?.Invoke(compilation);

            return CompileAndVerify(compilation, expectedOutput: expectedOutput);
        }

        public static MetadataReference CreateMetadataReferenceFromIlSource(string ilSource)
        {
            using (var tempAssembly = IlasmUtilities.CreateTempAssembly(ilSource))
            {
                return MetadataReference.CreateFromImage(ReadFromFile(tempAssembly.Path));
            }
        }

        protected override Compilation GetCompilationForEmit(
            IEnumerable<string> source,
            IEnumerable<MetadataReference> references,
            CompilationOptions options,
            ParseOptions parseOptions)
        {
            var single = new[] { MscorlibRef };
            references = references != null ? single.Concat(references) : single;
            return CreateEmptyCompilation(
                source.ToArray(),
                references: (IEnumerable<MetadataReference>)references,
                options: (CSharpCompilationOptions)options,
                parseOptions: (CSharpParseOptions)parseOptions,
                assemblyName: GetUniqueName());
        }

        /// <summary>
        /// Like CompileAndVerify, but confirms that execution raises an exception.
        /// </summary>
        /// <typeparam name="T">Expected type of the exception.</typeparam>
        /// <param name="source">Program to compile and execute.</param>
        /// <param name="expectedMessage">Ignored if null.</param>
        internal CompilationVerifier CompileAndVerifyException<T>(string source, string expectedMessage = null, bool allowUnsafe = false, Verification verify = Verification.Passes) where T : Exception
        {
            var comp = CreateCompilation(source, options: TestOptions.ReleaseExe.WithAllowUnsafe(allowUnsafe));
            return CompileAndVerifyException<T>(comp, expectedMessage, verify);
        }

        internal CompilationVerifier CompileAndVerifyException<T>(CSharpCompilation comp, string expectedMessage = null, Verification verify = Verification.Passes) where T : Exception
        {
            try
            {
                CompileAndVerify(comp, expectedOutput: "", verify: verify); //need expected output to force execution
                Assert.False(true, string.Format("Expected exception {0}({1})", typeof(T).Name, expectedMessage));
            }
            catch (ExecutionException x)
            {
                var e = x.InnerException;
                Assert.IsType<T>(e);
                if (expectedMessage != null)
                {
                    Assert.Equal(expectedMessage, e.Message);
                }
            }

            return CompileAndVerify(comp, verify: verify);
        }

        protected static List<SyntaxNode> GetSyntaxNodeList(SyntaxTree syntaxTree)
        {
            return GetSyntaxNodeList(syntaxTree.GetRoot(), null);
        }

        protected static List<SyntaxNode> GetSyntaxNodeList(SyntaxNode node, List<SyntaxNode> synList)
        {
            if (synList == null)
                synList = new List<SyntaxNode>();

            synList.Add(node);

            foreach (var child in node.ChildNodesAndTokens())
            {
                if (child.IsNode)
                    synList = GetSyntaxNodeList(child.AsNode(), synList);
            }

            return synList;
        }

        protected static SyntaxNode GetSyntaxNodeForBinding(List<SyntaxNode> synList)
        {
            return GetSyntaxNodeOfTypeForBinding<SyntaxNode>(synList);
        }

        protected const string StartString = "/*<bind>*/";
        protected const string EndString = "/*</bind>*/";

        protected static TNode GetSyntaxNodeOfTypeForBinding<TNode>(List<SyntaxNode> synList) where TNode : SyntaxNode
        {
            foreach (var node in synList.OfType<TNode>())
            {
                string exprFullText = node.ToFullString();
                exprFullText = exprFullText.Trim();

                if (exprFullText.StartsWith(StartString, StringComparison.Ordinal))
                {
                    if (exprFullText.Contains(EndString))
                    {
                        if (exprFullText.EndsWith(EndString, StringComparison.Ordinal))
                        {
                            return node;
                        }
                        else
                        {
                            continue;
                        }
                    }
                    else
                    {
                        return node;
                    }
                }

                if (exprFullText.EndsWith(EndString, StringComparison.Ordinal))
                {
                    if (exprFullText.Contains(StartString))
                    {
                        if (exprFullText.StartsWith(StartString, StringComparison.Ordinal))
                        {
                            return node;
                        }
                        else
                        {
                            continue;
                        }
                    }
                    else
                    {
                        return node;
                    }
                }
            }

            return null;
        }

        #endregion

        #region Semantic Model Helpers

        public Tuple<TNode, SemanticModel> GetBindingNodeAndModel<TNode>(CSharpCompilation compilation, int treeIndex = 0) where TNode : SyntaxNode
        {
            var node = GetBindingNode<TNode>(compilation, treeIndex);
            return new Tuple<TNode, SemanticModel>(node, compilation.GetSemanticModel(compilation.SyntaxTrees[treeIndex]));
        }

        public Tuple<IList<TNode>, SemanticModel> GetBindingNodesAndModel<TNode>(CSharpCompilation compilation, int treeIndex = 0, int which = -1) where TNode : SyntaxNode
        {
            var nodes = GetBindingNodes<TNode>(compilation, treeIndex, which);
            return new Tuple<IList<TNode>, SemanticModel>(nodes, compilation.GetSemanticModel(compilation.SyntaxTrees[treeIndex]));
        }

        /// <summary>
        /// This method handles one binding text with strong SyntaxNode type
        /// </summary>
        public TNode GetBindingNode<TNode>(CSharpCompilation compilation, int treeIndex = 0) where TNode : SyntaxNode
        {
            Assert.True(compilation.SyntaxTrees.Length > treeIndex, "Compilation has enough trees");
            var tree = compilation.SyntaxTrees[treeIndex];

            const string bindStart = "/*<bind>*/";
            const string bindEnd = "/*</bind>*/";
            return FindBindingNode<TNode>(tree, bindStart, bindEnd);
        }

        /// <summary>
        /// Find multiple binding nodes by looking for pair /*&lt;bind#&gt;*/ &amp; /*&lt;/bind#&gt;*/ in source text
        /// </summary>
        /// <param name="compilation"></param>
        /// <param name="treeIndex">which tree</param>
        /// <param name="which">
        ///     * if which &lt; 0, find ALL wrapped nodes
        ///     * if which &gt;=0, find a specific binding node wrapped by /*&lt;bind#&gt;*/ &amp; /*&lt;/bind#&gt;*/
        ///       e.g. if which = 1, find node wrapped by /*&lt;bind1&gt;*/ &amp; /*&lt;/bind1&gt;*/
        /// </param>
        /// <returns></returns>
        public IList<TNode> GetBindingNodes<TNode>(CSharpCompilation compilation, int treeIndex = 0, int which = -1) where TNode : SyntaxNode
        {
            Assert.True(compilation.SyntaxTrees.Length > treeIndex, "Compilation has enough trees");
            var tree = compilation.SyntaxTrees[treeIndex];

            var nodeList = new List<TNode>();
            string text = tree.GetRoot().ToFullString();

            const string bindStartFmt = "/*<bind{0}>*/";
            const string bindEndFmt = "/*</bind{0}>*/";
            // find all
            if (which < 0)
            {
                // assume tags with number are in increasing order, no jump
                for (byte i = 0; i < 255; i++)
                {
                    var start = String.Format(bindStartFmt, i);
                    var end = String.Format(bindEndFmt, i);

                    var bindNode = FindBindingNode<TNode>(tree, start, end);
                    // done
                    if (bindNode == null)
                        break;

                    nodeList.Add(bindNode);
                }
            }
            else
            {
                var start2 = String.Format(bindStartFmt, which);
                var end2 = String.Format(bindEndFmt, which);

                var bindNode = FindBindingNode<TNode>(tree, start2, end2);
                // done
                if (bindNode != null)
                    nodeList.Add(bindNode);
            }

            return nodeList;
        }

        private static TNode FindBindingNode<TNode>(SyntaxTree tree, string startTag, string endTag) where TNode : SyntaxNode
        {
            // =================
            // Get Binding Text
            string text = tree.GetRoot().ToFullString();
            int start = text.IndexOf(startTag, StringComparison.Ordinal);
            if (start < 0)
                return null;

            start += startTag.Length;
            int end = text.IndexOf(endTag, StringComparison.Ordinal);
            Assert.True(end > start, "Bind Pos: end > start");
            // get rid of white spaces if any
            var bindText = text.Substring(start, end - start).Trim();
            if (String.IsNullOrWhiteSpace(bindText))
                return null;

            // =================
            // Get Binding Node
            var node = tree.GetRoot().FindToken(start).Parent;
            while ((node != null && node.ToString() != bindText))
            {
                node = node.Parent;
            }
            // =================
            // Get Binding Node with match node type
            if (node != null)
            {
                while ((node as TNode) == null)
                {
                    if (node.Parent != null && node.Parent.ToString() == bindText)
                    {
                        node = node.Parent;
                    }
                    else
                    {
                        break;
                    }
                }
            }

            Assert.NotNull(node); // If this trips, then node  wasn't found
            Assert.IsAssignableFrom(typeof(TNode), node);
            Assert.Equal(bindText, node.ToString());
            return ((TNode)node);
        }
        #endregion

        #region Attributes

        internal IEnumerable<string> GetAttributeNames(ImmutableArray<SynthesizedAttributeData> attributes)
        {
            return attributes.Select(a => a.AttributeClass.Name);
        }

        internal IEnumerable<string> GetAttributeNames(ImmutableArray<CSharpAttributeData> attributes)
        {
            return attributes.Select(a => a.AttributeClass.Name);
        }

        internal IEnumerable<string> GetAttributeStrings(ImmutableArray<CSharpAttributeData> attributes)
        {
            return attributes.Select(a => a.ToString());
        }

        #endregion

        #region Documentation Comments

        internal static string GetDocumentationCommentText(CSharpCompilation compilation, params DiagnosticDescription[] expectedDiagnostics)
        {
            return GetDocumentationCommentText(compilation, outputName: null, filterTree: null, ensureEnglishUICulture: false, expectedDiagnostics: expectedDiagnostics);
        }

        internal static string GetDocumentationCommentText(CSharpCompilation compilation, bool ensureEnglishUICulture, params DiagnosticDescription[] expectedDiagnostics)
        {
            return GetDocumentationCommentText(compilation, outputName: null, filterTree: null, ensureEnglishUICulture: ensureEnglishUICulture, expectedDiagnostics: expectedDiagnostics);
        }

        internal static string GetDocumentationCommentText(CSharpCompilation compilation, string outputName = null, SyntaxTree filterTree = null, TextSpan? filterSpanWithinTree = null, bool ensureEnglishUICulture = false, params DiagnosticDescription[] expectedDiagnostics)
        {
            using (MemoryStream stream = new MemoryStream())
            {
                DiagnosticBag diagnostics = DiagnosticBag.GetInstance();
                CultureInfo saveUICulture = null;

                if (ensureEnglishUICulture)
                {
                    var preferred = EnsureEnglishUICulture.PreferredOrNull;

                    if (preferred == null)
                    {
                        ensureEnglishUICulture = false;
                    }
                    else
                    {
                        saveUICulture = CultureInfo.CurrentUICulture;
                        CultureInfo.CurrentUICulture = preferred;
                    }
                }

                try
                {
                    DocumentationCommentCompiler.WriteDocumentationCommentXml(compilation, outputName, stream, diagnostics, default(CancellationToken), filterTree, filterSpanWithinTree);
                }
                finally
                {
                    if (ensureEnglishUICulture)
                    {
                        CultureInfo.CurrentUICulture = saveUICulture;
                    }
                }

                if (expectedDiagnostics != null)
                {
                    diagnostics.Verify(expectedDiagnostics);
                }
                diagnostics.Free();

                string text = Encoding.UTF8.GetString(stream.ToArray());
                int length = text.IndexOf('\0');
                if (length >= 0)
                {
                    text = text.Substring(0, length);
                }
                return text.Trim();
            }
        }

        #endregion

        #region IL Validation

        internal override string VisualizeRealIL(IModuleSymbol peModule, CompilationTestData.MethodData methodData, IReadOnlyDictionary<int, string> markers)
        {
            return VisualizeRealIL((PEModuleSymbol)peModule, methodData, markers);
        }

        /// <summary>
        /// Returns a string representation of IL read from metadata.
        /// </summary>
        /// <remarks>
        /// Currently unsupported IL decoding:
        /// - multidimensional arrays
        /// - vararg calls
        /// - winmd
        /// - global methods
        /// </remarks>
        internal unsafe static string VisualizeRealIL(PEModuleSymbol peModule, CompilationTestData.MethodData methodData, IReadOnlyDictionary<int, string> markers)
        {
            var typeName = GetContainingTypeMetadataName(methodData.Method);
            // TODO (tomat): global methods (typeName == null)

            var type = peModule.ContainingAssembly.GetTypeByMetadataName(typeName);

            // TODO (tomat): overloaded methods
            var method = (PEMethodSymbol)type.GetMembers(methodData.Method.MetadataName).Single();

            var bodyBlock = peModule.Module.GetMethodBodyOrThrow(method.Handle);
            Assert.NotNull(bodyBlock);

            var moduleDecoder = new MetadataDecoder(peModule);
            var peMethod = (PEMethodSymbol)moduleDecoder.GetSymbolForILToken(method.Handle);

            StringBuilder sb = new StringBuilder();
            var ilBytes = bodyBlock.GetILContent();

            var ehHandlerRegions = ILVisualizer.GetHandlerSpans(bodyBlock.ExceptionRegions);

            var methodDecoder = new MetadataDecoder(peModule, peMethod);

            ImmutableArray<ILVisualizer.LocalInfo> localDefinitions;
            if (!bodyBlock.LocalSignature.IsNil)
            {
                var signature = peModule.Module.MetadataReader.GetStandaloneSignature(bodyBlock.LocalSignature).Signature;
                var signatureReader = peModule.Module.GetMemoryReaderOrThrow(signature);
                var localInfos = methodDecoder.DecodeLocalSignatureOrThrow(ref signatureReader);
                localDefinitions = ToLocalDefinitions(localInfos, methodData.ILBuilder);
            }
            else
            {
                localDefinitions = ImmutableArray.Create<ILVisualizer.LocalInfo>();
            }

            // TODO (tomat): the .maxstack in IL can't be less than 8, but many tests expect .maxstack < 8
            int maxStack = (bodyBlock.MaxStack == 8 && methodData.ILBuilder.MaxStack < 8) ? methodData.ILBuilder.MaxStack : bodyBlock.MaxStack;

            var visualizer = new Visualizer(new MetadataDecoder(peModule, peMethod));

            visualizer.DumpMethod(sb, maxStack, ilBytes, localDefinitions, ehHandlerRegions, markers);

            return sb.ToString();
        }

        private static string GetContainingTypeMetadataName(IMethodSymbol method)
        {
            var type = method.ContainingType;
            if (type == null)
            {
                return null;
            }

            string ns = type.ContainingNamespace.MetadataName;
            var result = type.MetadataName;

            while ((type = type.ContainingType) != null)
            {
                result = type.MetadataName + "+" + result;
            }

            return (ns.Length > 0) ? ns + "." + result : result;
        }

        private static ImmutableArray<ILVisualizer.LocalInfo> ToLocalDefinitions(ImmutableArray<LocalInfo<TypeSymbol>> localInfos, ILBuilder builder)
        {
            if (localInfos.IsEmpty)
            {
                return ImmutableArray.Create<ILVisualizer.LocalInfo>();
            }

            var result = new ILVisualizer.LocalInfo[localInfos.Length];
            for (int i = 0; i < result.Length; i++)
            {
                var typeRef = localInfos[i].Type;
                var builderLocal = builder.LocalSlotManager.LocalsInOrder()[i];
                result[i] = new ILVisualizer.LocalInfo(builderLocal.Name, typeRef, localInfos[i].IsPinned, localInfos[i].IsByRef);
            }

            return result.AsImmutableOrNull();
        }

        private sealed class Visualizer : ILVisualizer
        {
            private readonly MetadataDecoder _decoder;

            public Visualizer(MetadataDecoder decoder)
            {
                _decoder = decoder;
            }

            public override string VisualizeUserString(uint token)
            {
                var reader = _decoder.Module.GetMetadataReader();
                return "\"" + reader.GetUserString((UserStringHandle)MetadataTokens.Handle((int)token)) + "\"";
            }

            public override string VisualizeSymbol(uint token, OperandType operandType)
            {
                Cci.IReference reference = _decoder.GetSymbolForILToken(MetadataTokens.EntityHandle((int)token));
                return string.Format("\"{0}\"", (reference is ISymbol symbol) ? symbol.ToDisplayString(SymbolDisplayFormat.ILVisualizationFormat) : (object)reference);
            }

            public override string VisualizeLocalType(object type)
            {
                if (type is int)
                {
                    type = _decoder.GetSymbolForILToken(MetadataTokens.EntityHandle((int)type));
                }

                return (type is ISymbol symbol) ? symbol.ToDisplayString(SymbolDisplayFormat.ILVisualizationFormat) : type.ToString();
            }
        }

        #endregion

        #region IOperation tree validation

        protected static (IOperation operation, SyntaxNode node) GetOperationAndSyntaxForTest<TSyntaxNode>(CSharpCompilation compilation)
            where TSyntaxNode : SyntaxNode
        {
            var tree = compilation.SyntaxTrees[0];
            var model = compilation.GetSemanticModel(tree);
            SyntaxNode syntaxNode = GetSyntaxNodeOfTypeForBinding<TSyntaxNode>(GetSyntaxNodeList(tree));
            if (syntaxNode == null)
            {
                return (null, null);
            }

            return (model.GetOperation(syntaxNode), syntaxNode);
        }

        protected static string GetOperationTreeForTest<TSyntaxNode>(CSharpCompilation compilation)
            where TSyntaxNode : SyntaxNode
        {
            var (operation, syntax) = GetOperationAndSyntaxForTest<TSyntaxNode>(compilation);
            return operation != null ? OperationTreeVerifier.GetOperationTree(compilation, operation) : null;
        }

        protected static string GetOperationTreeForTest(CSharpCompilation compilation, IOperation operation)
        {
            return operation != null ? OperationTreeVerifier.GetOperationTree(compilation, operation) : null;
        }

        protected static string GetOperationTreeForTest<TSyntaxNode>(
            string testSrc,
            CSharpCompilationOptions compilationOptions = null,
            CSharpParseOptions parseOptions = null,
            bool useLatestFrameworkReferences = false)
            where TSyntaxNode : SyntaxNode
        {
            var targetFramework = useLatestFrameworkReferences ? TargetFramework.Mscorlib46Extended : TargetFramework.Standard;
            var compilation = CreateCompilation(testSrc, targetFramework: targetFramework, options: compilationOptions ?? TestOptions.ReleaseDll, parseOptions: parseOptions);
            return GetOperationTreeForTest<TSyntaxNode>(compilation);
        }

        protected static void VerifyOperationTreeForTest<TSyntaxNode>(CSharpCompilation compilation, string expectedOperationTree, Action<IOperation, Compilation, SyntaxNode> additionalOperationTreeVerifier = null)
            where TSyntaxNode : SyntaxNode
        {
            var (actualOperation, syntaxNode) = GetOperationAndSyntaxForTest<TSyntaxNode>(compilation);
            var actualOperationTree = GetOperationTreeForTest(compilation, actualOperation);
            OperationTreeVerifier.Verify(expectedOperationTree, actualOperationTree);
            additionalOperationTreeVerifier?.Invoke(actualOperation, compilation, syntaxNode);
        }

        protected static void VerifyFlowGraphForTest<TSyntaxNode>(CSharpCompilation compilation, string expectedFlowGraph)
            where TSyntaxNode : SyntaxNode
        {
            var tree = compilation.SyntaxTrees[0];
            var model = compilation.GetSemanticModel(tree);
            SyntaxNode syntaxNode = GetSyntaxNodeOfTypeForBinding<TSyntaxNode>(GetSyntaxNodeList(tree));

            Operations.ControlFlowGraph graph = SemanticModel.GetControlFlowGraph((Operations.IBlockOperation)model.GetOperation(syntaxNode));
            ControlFlowGraphVerifier.VerifyGraph(compilation, expectedFlowGraph, graph);
        }

        protected static void VerifyOperationTreeForTest<TSyntaxNode>(
            string testSrc,
            string expectedOperationTree,
            CSharpCompilationOptions compilationOptions = null,
            CSharpParseOptions parseOptions = null,
            bool useLatestFrameworkReferences = false)
            where TSyntaxNode : SyntaxNode
        {
            var actualOperationTree = GetOperationTreeForTest<TSyntaxNode>(testSrc, compilationOptions, parseOptions, useLatestFrameworkReferences);
            OperationTreeVerifier.Verify(expectedOperationTree, actualOperationTree);
        }

        protected static void VerifyOperationTreeAndDiagnosticsForTest<TSyntaxNode>(
            CSharpCompilation compilation,
            string expectedOperationTree,
            DiagnosticDescription[] expectedDiagnostics,
            Action<IOperation, Compilation, SyntaxNode> additionalOperationTreeVerifier = null)
            where TSyntaxNode : SyntaxNode
        {
            var actualDiagnostics = compilation.GetDiagnostics().Where(d => d.Severity != DiagnosticSeverity.Hidden);
            actualDiagnostics.Verify(expectedDiagnostics);
            VerifyOperationTreeForTest<TSyntaxNode>(compilation, expectedOperationTree, additionalOperationTreeVerifier);
        }

<<<<<<< HEAD
        protected static void VerifyFlowGraphAndDiagnosticsForTest<TSyntaxNode>(
            CSharpCompilation compilation,
            string expectedFlowGraph,
            DiagnosticDescription[] expectedDiagnostics)
            where TSyntaxNode : SyntaxNode
        {
            var actualDiagnostics = compilation.GetDiagnostics().Where(d => d.Severity != DiagnosticSeverity.Hidden);
            actualDiagnostics.Verify(expectedDiagnostics);
            VerifyFlowGraphForTest<TSyntaxNode>(compilation, expectedFlowGraph);
        }

        private static readonly MetadataReference[] s_defaultOperationReferences = new[] { SystemRef, SystemCoreRef, ValueTupleRef, SystemRuntimeFacadeRef };
        private static readonly MetadataReference[] s_latestOperationReferences = new[] { SystemRef, SystemCoreRef, ValueTupleRef, SystemRuntimeFacadeRef, MscorlibRef_v46 };

=======
>>>>>>> 37e71921
        protected static void VerifyOperationTreeAndDiagnosticsForTest<TSyntaxNode>(
            string testSrc,
            string expectedOperationTree,
            DiagnosticDescription[] expectedDiagnostics,
            CSharpCompilationOptions compilationOptions = null,
            CSharpParseOptions parseOptions = null,
            MetadataReference[] references = null,
            Action<IOperation, Compilation, SyntaxNode> additionalOperationTreeVerifier = null,
            bool useLatestFrameworkReferences = false)
            where TSyntaxNode : SyntaxNode =>
            VerifyOperationTreeAndDiagnosticsForTest<TSyntaxNode>(
                testSrc,
                expectedOperationTree,
                useLatestFrameworkReferences ? TargetFramework.Mscorlib46Extended : TargetFramework.Standard,
                expectedDiagnostics,
                compilationOptions,
                parseOptions,
                references,
                additionalOperationTreeVerifier);

        protected static void VerifyOperationTreeAndDiagnosticsForTest<TSyntaxNode>(
            string testSrc,
            string expectedOperationTree,
            TargetFramework targetFramework,
            DiagnosticDescription[] expectedDiagnostics,
            CSharpCompilationOptions compilationOptions = null,
            CSharpParseOptions parseOptions = null,
            MetadataReference[] references = null,
            Action<IOperation, Compilation, SyntaxNode> additionalOperationTreeVerifier = null)
            where TSyntaxNode : SyntaxNode
        {
            var compilation = CreateCompilation(
                new[] { Parse(testSrc, filename: "file.cs", options: parseOptions) },
                references,
                options: compilationOptions ?? TestOptions.ReleaseDll,
                targetFramework: targetFramework);
            VerifyOperationTreeAndDiagnosticsForTest<TSyntaxNode>(compilation, expectedOperationTree, expectedDiagnostics, additionalOperationTreeVerifier);
        }

        protected static void VerifyFlowGraphAndDiagnosticsForTest<TSyntaxNode>(
            string testSrc,
            string expectedFlowGraph,
            DiagnosticDescription[] expectedDiagnostics,
            CSharpCompilationOptions compilationOptions = null,
            CSharpParseOptions parseOptions = null,
            MetadataReference[] additionalReferences = null,
            bool useLatestFrameworkReferences = false)
            where TSyntaxNode : SyntaxNode
        {
            var defaultRefs = useLatestFrameworkReferences ? s_latestOperationReferences : s_defaultOperationReferences;
            var references = additionalReferences == null ? defaultRefs : additionalReferences.Concat(defaultRefs);
            parseOptions = parseOptions?.WithFlowAnalysisFeature() ?? TestOptions.RegularWithFlowAnalysisFeature;
            var compilation = CreateStandardCompilation(testSrc, references, sourceFileName: "file.cs", options: compilationOptions ?? TestOptions.ReleaseDll, parseOptions: parseOptions);
            VerifyFlowGraphAndDiagnosticsForTest<TSyntaxNode>(compilation, expectedFlowGraph, expectedDiagnostics);
        }

        protected static MetadataReference VerifyOperationTreeAndDiagnosticsForTestWithIL<TSyntaxNode>(string testSrc,
            string ilSource,
            string expectedOperationTree,
            DiagnosticDescription[] expectedDiagnostics,
            CSharpCompilationOptions compilationOptions = null,
            CSharpParseOptions parseOptions = null,
            MetadataReference[] references = null,
            Action<IOperation, Compilation, SyntaxNode> additionalOperationTreeVerifier = null,
            bool useLatestFrameworkReferences = false)
            where TSyntaxNode : SyntaxNode
        {
            var ilReference = CreateMetadataReferenceFromIlSource(ilSource);
            VerifyOperationTreeAndDiagnosticsForTest<TSyntaxNode>(testSrc, expectedOperationTree, expectedDiagnostics, compilationOptions, parseOptions, new[] { ilReference }, additionalOperationTreeVerifier, useLatestFrameworkReferences);
            return ilReference;
        }

        #endregion

        #region Span

        protected static CSharpCompilation CreateCompilationWithMscorlibAndSpan(string text, CSharpCompilationOptions options = null, CSharpParseOptions parseOptions = null)
        {
            var reference = CreateEmptyCompilation(
                spanSource,
                references: new List<MetadataReference>() { MscorlibRef_v4_0_30316_17626, SystemCoreRef, CSharpRef },
                options: TestOptions.UnsafeReleaseDll);

            reference.VerifyDiagnostics();

            var comp = CreateEmptyCompilation(
                text,
                references: new List<MetadataReference>() { MscorlibRef_v4_0_30316_17626, SystemCoreRef, CSharpRef, reference.EmitToImageReference() },
                options: options,
                parseOptions: parseOptions);


            return comp;
        }

        protected static CSharpCompilation CreateCompilationWithMscorlibAndSpanSrc(string text, CSharpCompilationOptions options = null, CSharpParseOptions parseOptions = null)
        {
            var textWitSpan = new string[] { text, spanSource };
            var comp = CreateEmptyCompilation(
                textWitSpan,
                references: new List<MetadataReference>() { MscorlibRef_v4_0_30316_17626, SystemCoreRef, CSharpRef },
                options: options ?? TestOptions.UnsafeReleaseDll,
                parseOptions: parseOptions);

            return comp;
        }

        private static string spanSource = @"
namespace System
    {
        public readonly ref struct Span<T>
        {
            private readonly T[] arr;

            public ref T this[int i] => ref arr[i];
            public override int GetHashCode() => 1;
            public int Length { get; }

            unsafe public Span(void* pointer, int length)
            {
                this.arr = null;
                this.Length = length;
            }

            public Span(T[] arr)
            {
                this.arr = arr;
                this.Length = arr.Length;
            }

            public void CopyTo(Span<T> other) { }

            /// <summary>Gets an enumerator for this span.</summary>
            public Enumerator GetEnumerator() => new Enumerator(this);

            /// <summary>Enumerates the elements of a <see cref=""Span{T}""/>.</summary>
            public ref struct Enumerator
            {
                /// <summary>The span being enumerated.</summary>
                private readonly Span<T> _span;
                /// <summary>The next index to yield.</summary>
                private int _index;

                /// <summary>Initialize the enumerator.</summary>
                /// <param name=""span"">The span to enumerate.</param>
                internal Enumerator(Span<T> span)
                {
                    _span = span;
                    _index = -1;
                }

                /// <summary>Advances the enumerator to the next element of the span.</summary>
                public bool MoveNext()
                {
                    int index = _index + 1;
                    if (index < _span.Length)
                    {
                        _index = index;
                        return true;
                    }

                    return false;
                }

                /// <summary>Gets the element at the current position of the enumerator.</summary>
                public ref T Current
                {
                    get => ref _span[_index];
                }
            }
        }

        public readonly ref struct ReadOnlySpan<T>
        {
            private readonly T[] arr;

            public ref readonly T this[int i] => ref arr[i];
            public override int GetHashCode() => 2;
            public int Length { get; }

            public ReadOnlySpan(T[] arr)
            {
                this.arr = arr;
                this.Length = arr.Length;
            }

            public void CopyTo(Span<T> other) { }

            /// <summary>Gets an enumerator for this span.</summary>
            public Enumerator GetEnumerator() => new Enumerator(this);

            /// <summary>Enumerates the elements of a <see cref=""Span{T}""/>.</summary>
            public ref struct Enumerator
            {
                /// <summary>The span being enumerated.</summary>
                private readonly ReadOnlySpan<T> _span;
                /// <summary>The next index to yield.</summary>
                private int _index;

                /// <summary>Initialize the enumerator.</summary>
                /// <param name=""span"">The span to enumerate.</param>
                internal Enumerator(ReadOnlySpan<T> span)
                {
                    _span = span;
                    _index = -1;
                }

                /// <summary>Advances the enumerator to the next element of the span.</summary>
                public bool MoveNext()
                {
                    int index = _index + 1;
                    if (index < _span.Length)
                    {
                        _index = index;
                        return true;
                    }

                    return false;
                }

                /// <summary>Gets the element at the current position of the enumerator.</summary>
                public ref readonly T Current
                {
                    get => ref _span[_index];
                }
            }
        }

        public readonly ref struct SpanLike<T>
        {
            public readonly Span<T> field;
        }
    }";
        #endregion
    }
}<|MERGE_RESOLUTION|>--- conflicted
+++ resolved
@@ -1,20 +1,5 @@
 ﻿// Copyright (c) Microsoft.  All Rights Reserved.  Licensed under the Apache License, Version 2.0.  See License.txt in the project root for license information.
 
-<<<<<<< HEAD
-using Microsoft.CodeAnalysis.CodeGen;
-using Microsoft.CodeAnalysis.CSharp.Emit;
-using Microsoft.CodeAnalysis.CSharp.Symbols;
-using Microsoft.CodeAnalysis.CSharp.Symbols.Metadata.PE;
-using Microsoft.CodeAnalysis.CSharp.UnitTests;
-using Microsoft.CodeAnalysis.Emit;
-using Microsoft.CodeAnalysis.Operations;
-using Microsoft.CodeAnalysis.Test.Utilities;
-using Microsoft.CodeAnalysis.Text;
-using Microsoft.Metadata.Tools;
-using Roslyn.Test.Utilities;
-using Roslyn.Utilities;
-=======
->>>>>>> 37e71921
 using System;
 using System.Collections.Generic;
 using System.Collections.Immutable;
@@ -31,6 +16,7 @@
 using Microsoft.CodeAnalysis.CSharp.Symbols;
 using Microsoft.CodeAnalysis.CSharp.Symbols.Metadata.PE;
 using Microsoft.CodeAnalysis.Emit;
+using Microsoft.CodeAnalysis.Operations;
 using Microsoft.CodeAnalysis.Test.Utilities;
 using Microsoft.CodeAnalysis.Text;
 using Microsoft.Metadata.Tools;
@@ -1048,7 +1034,6 @@
             VerifyOperationTreeForTest<TSyntaxNode>(compilation, expectedOperationTree, additionalOperationTreeVerifier);
         }
 
-<<<<<<< HEAD
         protected static void VerifyFlowGraphAndDiagnosticsForTest<TSyntaxNode>(
             CSharpCompilation compilation,
             string expectedFlowGraph,
@@ -1060,11 +1045,6 @@
             VerifyFlowGraphForTest<TSyntaxNode>(compilation, expectedFlowGraph);
         }
 
-        private static readonly MetadataReference[] s_defaultOperationReferences = new[] { SystemRef, SystemCoreRef, ValueTupleRef, SystemRuntimeFacadeRef };
-        private static readonly MetadataReference[] s_latestOperationReferences = new[] { SystemRef, SystemCoreRef, ValueTupleRef, SystemRuntimeFacadeRef, MscorlibRef_v46 };
-
-=======
->>>>>>> 37e71921
         protected static void VerifyOperationTreeAndDiagnosticsForTest<TSyntaxNode>(
             string testSrc,
             string expectedOperationTree,
@@ -1110,14 +1090,16 @@
             DiagnosticDescription[] expectedDiagnostics,
             CSharpCompilationOptions compilationOptions = null,
             CSharpParseOptions parseOptions = null,
-            MetadataReference[] additionalReferences = null,
+            MetadataReference[] references = null,
             bool useLatestFrameworkReferences = false)
             where TSyntaxNode : SyntaxNode
         {
-            var defaultRefs = useLatestFrameworkReferences ? s_latestOperationReferences : s_defaultOperationReferences;
-            var references = additionalReferences == null ? defaultRefs : additionalReferences.Concat(defaultRefs);
             parseOptions = parseOptions?.WithFlowAnalysisFeature() ?? TestOptions.RegularWithFlowAnalysisFeature;
-            var compilation = CreateStandardCompilation(testSrc, references, sourceFileName: "file.cs", options: compilationOptions ?? TestOptions.ReleaseDll, parseOptions: parseOptions);
+            var compilation = CreateCompilation(
+                new[] { Parse(testSrc, filename: "file.cs", options: parseOptions) },
+                references,
+                options: compilationOptions ?? TestOptions.ReleaseDll,
+                targetFramework: useLatestFrameworkReferences ? TargetFramework.Mscorlib46Extended : TargetFramework.Standard);
             VerifyFlowGraphAndDiagnosticsForTest<TSyntaxNode>(compilation, expectedFlowGraph, expectedDiagnostics);
         }
 
