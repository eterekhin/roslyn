--- conflicted
+++ resolved
@@ -762,23 +762,8 @@
                     break;
 
                 case '@':
-<<<<<<< HEAD
-                    if (TextWindow.PeekChar(1) == '"')
-                    {
-                        var errorCode = this.ScanVerbatimStringLiteral(ref info);
-                        if (errorCode is ErrorCode code)
-                            this.AddError(code);
-                    }
-                    else if (TextWindow.PeekChar(1) == '$' && TextWindow.PeekChar(2) == '"')
-                    {
-                        this.ScanInterpolatedStringLiteral(ref info);
-                        break;
-                    }
-                    else if (!this.ScanIdentifierOrKeyword(ref info))
-=======
                     if (!this.TryScanAtStringToken(ref info) &&
                         !this.ScanIdentifierOrKeyword(ref info))
->>>>>>> 45e8b75a
                     {
                         TextWindow.AdvanceChar();
                         info.Text = TextWindow.GetText(intern: true);
@@ -953,7 +938,7 @@
             }
             else if (TextWindow.PeekChar(1) == '$' && TextWindow.PeekChar(2) == '"')
             {
-                this.ScanInterpolatedStringLiteral(isVerbatim: true, ref info);
+                this.ScanInterpolatedStringLiteral(ref info);
                 return true;
             }
 
