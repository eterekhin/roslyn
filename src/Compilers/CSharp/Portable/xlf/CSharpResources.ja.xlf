﻿<?xml version="1.0" encoding="utf-8"?>
<xliff xmlns="urn:oasis:names:tc:xliff:document:1.2" xmlns:xsi="http://www.w3.org/2001/XMLSchema-instance" version="1.2" xsi:schemaLocation="urn:oasis:names:tc:xliff:document:1.2 xliff-core-1.2-transitional.xsd">
  <file datatype="xml" source-language="en" target-language="ja" original="../CSharpResources.resx">
    <body>
      <trans-unit id="IDS_NULL">
        <source>&lt;null&gt;</source>
        <target state="translated">&lt;null&gt;</target>
        <note />
      </trans-unit>
      <trans-unit id="IDS_ThrowExpression">
        <source>&lt;throw expression&gt;</source>
        <target state="translated">&lt;スロー式&gt;</target>
        <note />
      </trans-unit>
      <trans-unit id="IDS_RELATEDERROR">
        <source>(Location of symbol related to previous error)</source>
        <target state="translated">(以前のエラーに関連するシンボルの位置)</target>
        <note />
      </trans-unit>
      <trans-unit id="IDS_RELATEDWARNING">
        <source>(Location of symbol related to previous warning)</source>
        <target state="translated">(以前のエラーに関連する警告の位置)</target>
        <note />
      </trans-unit>
      <trans-unit id="IDS_XMLIGNORED">
        <source>&lt;!-- Badly formed XML comment ignored for member "{0}" --&gt;</source>
        <target state="translated">&lt;!-- 正しくない形式の XML コメントがメンバー "{0}" で無視されました --&gt;</target>
        <note />
      </trans-unit>
      <trans-unit id="IDS_XMLIGNORED2">
        <source> Badly formed XML file "{0}" cannot be included </source>
        <target state="translated">XML ファイル "{0}" の形式が正しくないため、含めることができません。</target>
        <note />
      </trans-unit>
      <trans-unit id="IDS_XMLFAILEDINCLUDE">
        <source> Failed to insert some or all of included XML </source>
        <target state="translated"> 含められている XML のいくつか、またはすべてを挿入できませんでした。</target>
        <note />
      </trans-unit>
      <trans-unit id="IDS_XMLBADINCLUDE">
        <source> Include tag is invalid </source>
        <target state="translated"> インクルード タグが無効です。</target>
        <note />
      </trans-unit>
      <trans-unit id="IDS_XMLNOINCLUDE">
        <source> No matching elements were found for the following include tag </source>
        <target state="translated"> 次のインクルード タグで一致する要素が見つかりませんでした。</target>
        <note />
      </trans-unit>
      <trans-unit id="IDS_XMLMISSINGINCLUDEFILE">
        <source>Missing file attribute</source>
        <target state="translated">ファイル属性がありません。</target>
        <note />
      </trans-unit>
      <trans-unit id="IDS_XMLMISSINGINCLUDEPATH">
        <source>Missing path attribute</source>
        <target state="translated">パス属性がありません。</target>
        <note />
      </trans-unit>
      <trans-unit id="IDS_GlobalNamespace">
        <source>&lt;global namespace&gt;</source>
        <target state="translated">&lt;グローバル名前空間&gt;</target>
        <note />
      </trans-unit>
      <trans-unit id="IDS_FeatureGenerics">
        <source>generics</source>
        <target state="translated">ジェネリック</target>
        <note />
      </trans-unit>
      <trans-unit id="IDS_FeatureAnonDelegates">
        <source>anonymous methods</source>
        <target state="translated">匿名メソッド</target>
        <note />
      </trans-unit>
      <trans-unit id="IDS_FeatureModuleAttrLoc">
        <source>module as an attribute target specifier</source>
        <target state="translated">属性ターゲット指定子としてのモジュール</target>
        <note />
      </trans-unit>
      <trans-unit id="IDS_FeatureGlobalNamespace">
        <source>namespace alias qualifier</source>
        <target state="translated">名前空間のエイリアス修飾子</target>
        <note />
      </trans-unit>
      <trans-unit id="IDS_FeatureFixedBuffer">
        <source>fixed size buffers</source>
        <target state="translated">固定サイズ バッファー</target>
        <note />
      </trans-unit>
      <trans-unit id="IDS_FeaturePragma">
        <source>#pragma</source>
        <target state="translated">#pragma</target>
        <note />
      </trans-unit>
      <trans-unit id="IDS_FeatureStaticClasses">
        <source>static classes</source>
        <target state="translated">静的クラス</target>
        <note />
      </trans-unit>
      <trans-unit id="IDS_FeatureReadOnlyStructs">
        <source>readonly structs</source>
        <target state="translated">読み取り専用の構造体</target>
        <note />
      </trans-unit>
      <trans-unit id="IDS_FeaturePartialTypes">
        <source>partial types</source>
        <target state="translated">partial 型</target>
        <note />
      </trans-unit>
      <trans-unit id="IDS_FeatureAsync">
        <source>async function</source>
        <target state="translated">非同期関数</target>
        <note />
      </trans-unit>
      <trans-unit id="IDS_FeatureSwitchOnBool">
        <source>switch on boolean type</source>
        <target state="translated">ブール型の switch</target>
        <note />
      </trans-unit>
      <trans-unit id="IDS_MethodGroup">
        <source>method group</source>
        <target state="translated">メソッド グループ</target>
        <note />
      </trans-unit>
      <trans-unit id="IDS_AnonMethod">
        <source>anonymous method</source>
        <target state="translated">匿名メソッド</target>
        <note />
      </trans-unit>
      <trans-unit id="IDS_Lambda">
        <source>lambda expression</source>
        <target state="translated">ラムダ式</target>
        <note />
      </trans-unit>
      <trans-unit id="IDS_Collection">
        <source>collection</source>
        <target state="translated">(コレクション)</target>
        <note />
      </trans-unit>
      <trans-unit id="IDS_FeaturePropertyAccessorMods">
        <source>access modifiers on properties</source>
        <target state="translated">プロパティのアクセス修飾子</target>
        <note />
      </trans-unit>
      <trans-unit id="IDS_FeatureExternAlias">
        <source>extern alias</source>
        <target state="translated">extern エイリアス</target>
        <note />
      </trans-unit>
      <trans-unit id="IDS_FeatureIterators">
        <source>iterators</source>
        <target state="translated">反復子</target>
        <note />
      </trans-unit>
      <trans-unit id="IDS_FeatureDefault">
        <source>default operator</source>
        <target state="translated">既定の演算子</target>
        <note />
      </trans-unit>
      <trans-unit id="IDS_FeatureDefaultLiteral">
        <source>default literal</source>
        <target state="translated">既定のリテラル</target>
        <note />
      </trans-unit>
      <trans-unit id="IDS_FeaturePrivateProtected">
        <source>private protected</source>
        <target state="translated">private protected</target>
        <note />
      </trans-unit>
      <trans-unit id="IDS_FeatureNullable">
        <source>nullable types</source>
        <target state="translated">Null 許容型</target>
        <note />
      </trans-unit>
      <trans-unit id="IDS_FeaturePatternMatching">
        <source>pattern matching</source>
        <target state="translated">パターン マッチング</target>
        <note />
      </trans-unit>
      <trans-unit id="IDS_FeatureExpressionBodiedAccessor">
        <source>expression body property accessor</source>
        <target state="translated">式本体のプロパティ アクセサー</target>
        <note />
      </trans-unit>
      <trans-unit id="IDS_FeatureExpressionBodiedDeOrConstructor">
        <source>expression body constructor and destructor</source>
        <target state="translated">式本体のコンストラクターとデストラクター</target>
        <note />
      </trans-unit>
      <trans-unit id="IDS_FeatureThrowExpression">
        <source>throw expression</source>
        <target state="translated">スロー式</target>
        <note />
      </trans-unit>
      <trans-unit id="IDS_FeatureImplicitArray">
        <source>implicitly typed array</source>
        <target state="translated">暗黙的に型指定された配列</target>
        <note />
      </trans-unit>
      <trans-unit id="IDS_FeatureImplicitLocal">
        <source>implicitly typed local variable</source>
        <target state="translated">暗黙的に型指定されたローカル変数</target>
        <note />
      </trans-unit>
      <trans-unit id="IDS_FeatureAnonymousTypes">
        <source>anonymous types</source>
        <target state="translated">匿名型</target>
        <note />
      </trans-unit>
      <trans-unit id="IDS_FeatureAutoImplementedProperties">
        <source>automatically implemented properties</source>
        <target state="translated">自動的に実装されたプロパティ</target>
        <note />
      </trans-unit>
      <trans-unit id="IDS_FeatureReadonlyAutoImplementedProperties">
        <source>readonly automatically implemented properties</source>
        <target state="translated">読み取り専用の自動実装プロパティ</target>
        <note />
      </trans-unit>
      <trans-unit id="IDS_FeatureObjectInitializer">
        <source>object initializer</source>
        <target state="translated">オブジェクト初期化子</target>
        <note />
      </trans-unit>
      <trans-unit id="IDS_FeatureCollectionInitializer">
        <source>collection initializer</source>
        <target state="translated">コレクション初期化子</target>
        <note />
      </trans-unit>
      <trans-unit id="IDS_FeatureQueryExpression">
        <source>query expression</source>
        <target state="translated">クエリ式</target>
        <note />
      </trans-unit>
      <trans-unit id="IDS_FeatureExtensionMethod">
        <source>extension method</source>
        <target state="translated">拡張メソッド</target>
        <note />
      </trans-unit>
      <trans-unit id="IDS_FeaturePartialMethod">
        <source>partial method</source>
        <target state="translated">部分メソッド</target>
        <note />
      </trans-unit>
      <trans-unit id="IDS_SK_METHOD">
        <source>method</source>
        <target state="translated">メソッド</target>
        <note />
      </trans-unit>
      <trans-unit id="IDS_SK_TYPE">
        <source>type</source>
        <target state="translated">種類</target>
        <note />
      </trans-unit>
      <trans-unit id="IDS_SK_NAMESPACE">
        <source>namespace</source>
        <target state="translated">名前空間</target>
        <note />
      </trans-unit>
      <trans-unit id="IDS_SK_FIELD">
        <source>field</source>
        <target state="translated">フィールド</target>
        <note />
      </trans-unit>
      <trans-unit id="IDS_SK_PROPERTY">
        <source>property</source>
        <target state="translated">プロパティ</target>
        <note />
      </trans-unit>
      <trans-unit id="IDS_SK_UNKNOWN">
        <source>element</source>
        <target state="translated">要素</target>
        <note />
      </trans-unit>
      <trans-unit id="IDS_SK_VARIABLE">
        <source>variable</source>
        <target state="translated">変数</target>
        <note />
      </trans-unit>
      <trans-unit id="IDS_SK_LABEL">
        <source>label</source>
        <target state="translated">ラベル</target>
        <note />
      </trans-unit>
      <trans-unit id="IDS_SK_EVENT">
        <source>event</source>
        <target state="translated">イベント</target>
        <note />
      </trans-unit>
      <trans-unit id="IDS_SK_TYVAR">
        <source>type parameter</source>
        <target state="translated">型パラメーター</target>
        <note />
      </trans-unit>
      <trans-unit id="IDS_SK_ALIAS">
        <source>using alias</source>
        <target state="translated">using エイリアス</target>
        <note />
      </trans-unit>
      <trans-unit id="IDS_SK_EXTERNALIAS">
        <source>extern alias</source>
        <target state="translated">extern エイリアス</target>
        <note />
      </trans-unit>
      <trans-unit id="IDS_SK_CONSTRUCTOR">
        <source>constructor</source>
        <target state="translated">コンストラクター</target>
        <note />
      </trans-unit>
      <trans-unit id="IDS_FOREACHLOCAL">
        <source>foreach iteration variable</source>
        <target state="translated">foreach 繰り返し変数</target>
        <note />
      </trans-unit>
      <trans-unit id="IDS_FIXEDLOCAL">
        <source>fixed variable</source>
        <target state="translated">固定変数</target>
        <note />
      </trans-unit>
      <trans-unit id="IDS_USINGLOCAL">
        <source>using variable</source>
        <target state="translated">using 変数</target>
        <note />
      </trans-unit>
      <trans-unit id="IDS_Contravariant">
        <source>contravariant</source>
        <target state="translated">反変</target>
        <note />
      </trans-unit>
      <trans-unit id="IDS_Contravariantly">
        <source>contravariantly</source>
        <target state="translated">反変</target>
        <note />
      </trans-unit>
      <trans-unit id="IDS_Covariant">
        <source>covariant</source>
        <target state="translated">共変</target>
        <note />
      </trans-unit>
      <trans-unit id="IDS_Covariantly">
        <source>covariantly</source>
        <target state="translated">共変</target>
        <note />
      </trans-unit>
      <trans-unit id="IDS_Invariantly">
        <source>invariantly</source>
        <target state="translated">不変</target>
        <note />
      </trans-unit>
      <trans-unit id="IDS_FeatureDynamic">
        <source>dynamic</source>
        <target state="translated">ダイナミック</target>
        <note />
      </trans-unit>
      <trans-unit id="IDS_FeatureNamedArgument">
        <source>named argument</source>
        <target state="translated">名前付き引数</target>
        <note />
      </trans-unit>
      <trans-unit id="IDS_FeatureOptionalParameter">
        <source>optional parameter</source>
        <target state="translated">省略可能なパラメーター</target>
        <note />
      </trans-unit>
      <trans-unit id="IDS_FeatureExceptionFilter">
        <source>exception filter</source>
        <target state="translated">例外フィルター</target>
        <note />
      </trans-unit>
      <trans-unit id="IDS_FeatureTypeVariance">
        <source>type variance</source>
        <target state="translated">型分散</target>
        <note />
      </trans-unit>
      <trans-unit id="XML_InvalidToken">
        <source>The character(s) '{0}' cannot be used at this location.</source>
        <target state="translated">文字 '{0}' はこの位置では使用できません。</target>
        <note />
      </trans-unit>
      <trans-unit id="XML_IncorrectComment">
        <source>Incorrect syntax was used in a comment.</source>
        <target state="translated">コメントで正しくない構文が使用されました。</target>
        <note />
      </trans-unit>
      <trans-unit id="XML_InvalidCharEntity">
        <source>An invalid character was found inside an entity reference.</source>
        <target state="translated">エンティティ参照内に無効な文字が見つかりました。</target>
        <note />
      </trans-unit>
      <trans-unit id="XML_ExpectedEndOfTag">
        <source>Expected '&gt;' or '/&gt;' to close tag '{0}'.</source>
        <target state="translated">タグ '{0}' を閉じるには、'&gt;' または '/&gt;' が必要です。</target>
        <note />
      </trans-unit>
      <trans-unit id="XML_ExpectedIdentifier">
        <source>An identifier was expected.</source>
        <target state="translated">識別子が必要でした。</target>
        <note />
      </trans-unit>
      <trans-unit id="XML_InvalidUnicodeChar">
        <source>Invalid unicode character.</source>
        <target state="translated">無効な Unicode 文字です。</target>
        <note />
      </trans-unit>
      <trans-unit id="XML_InvalidWhitespace">
        <source>Whitespace is not allowed at this location.</source>
        <target state="translated">この位置では空白は許可されていません。</target>
        <note />
      </trans-unit>
      <trans-unit id="XML_LessThanInAttributeValue">
        <source>The character '&lt;' cannot be used in an attribute value.</source>
        <target state="translated">属性値に文字 '&lt;' は使用できません。</target>
        <note />
      </trans-unit>
      <trans-unit id="XML_MissingEqualsAttribute">
        <source>Missing equals sign between attribute and attribute value.</source>
        <target state="translated">属性と属性値の間に等号がありません。</target>
        <note />
      </trans-unit>
      <trans-unit id="XML_RefUndefinedEntity_1">
        <source>Reference to undefined entity '{0}'.</source>
        <target state="translated">未定義のエンティティ '{0}' への参照です。</target>
        <note />
      </trans-unit>
      <trans-unit id="XML_StringLiteralNoStartQuote">
        <source>A string literal was expected, but no opening quotation mark was found.</source>
        <target state="translated">文字列リテラルが必要でしたが、始まりの引用符が見つかりませんでした。</target>
        <note />
      </trans-unit>
      <trans-unit id="XML_StringLiteralNoEndQuote">
        <source>Missing closing quotation mark for string literal.</source>
        <target state="translated">文字列リテラルに終わりの引用符がありません。</target>
        <note />
      </trans-unit>
      <trans-unit id="XML_StringLiteralNonAsciiQuote">
        <source>Non-ASCII quotations marks may not be used around string literals.</source>
        <target state="translated">ASCII 以外の引用符は、文字列リテラルを囲むために使用できません。</target>
        <note />
      </trans-unit>
      <trans-unit id="XML_EndTagNotExpected">
        <source>End tag was not expected at this location.</source>
        <target state="translated">この位置では、終了タグは不要でした。</target>
        <note />
      </trans-unit>
      <trans-unit id="XML_ElementTypeMatch">
        <source>End tag '{0}' does not match the start tag '{1}'.</source>
        <target state="translated">終了タグ '{0}' が開始タグ '{1}' と一致しません。</target>
        <note />
      </trans-unit>
      <trans-unit id="XML_EndTagExpected">
        <source>Expected an end tag for element '{0}'.</source>
        <target state="translated">要素 '{0}' に終了タグが必要です。</target>
        <note />
      </trans-unit>
      <trans-unit id="XML_WhitespaceMissing">
        <source>Required white space was missing.</source>
        <target state="translated">必要な空白がありませんでした。</target>
        <note />
      </trans-unit>
      <trans-unit id="XML_ExpectedEndOfXml">
        <source>Unexpected character at this location.</source>
        <target state="translated">この位置には予期しない文字です。</target>
        <note />
      </trans-unit>
      <trans-unit id="XML_CDataEndTagNotAllowed">
        <source>The literal string ']]&gt;' is not allowed in element content.</source>
        <target state="translated">リテラル文字列 ']]&gt;' は要素コンテンツでは許可されていません。</target>
        <note />
      </trans-unit>
      <trans-unit id="XML_DuplicateAttribute">
        <source>Duplicate '{0}' attribute</source>
        <target state="translated">{0}' 属性が重複しています。</target>
        <note />
      </trans-unit>
      <trans-unit id="ERR_NoMetadataFile">
        <source>Metadata file '{0}' could not be found</source>
        <target state="translated">メタデータ ファイル '{0}' が見つかりませんでした。</target>
        <note />
      </trans-unit>
      <trans-unit id="ERR_MetadataReferencesNotSupported">
        <source>Metadata references are not supported.</source>
        <target state="translated">メタデータ参照はサポートされていません。</target>
        <note />
      </trans-unit>
      <trans-unit id="FTL_MetadataCantOpenFile">
        <source>Metadata file '{0}' could not be opened -- {1}</source>
        <target state="translated">メタデータ ファイル '{0}' を開けませんでした -- {1}</target>
        <note />
      </trans-unit>
      <trans-unit id="ERR_NoTypeDef">
        <source>The type '{0}' is defined in an assembly that is not referenced. You must add a reference to assembly '{1}'.</source>
        <target state="translated">型 '{0}' は、参照されていないアセンブリに定義されています。アセンブリ '{1}' に参照を追加する必要があります。</target>
        <note />
      </trans-unit>
      <trans-unit id="ERR_NoTypeDefFromModule">
        <source>The type '{0}' is defined in a module that has not been added. You must add the module '{1}'.</source>
        <target state="translated">型 '{0}' は、追加されていないモジュールに定義されています。モジュール '{1}' を追加する必要があります。</target>
        <note />
      </trans-unit>
      <trans-unit id="ERR_OutputWriteFailed">
        <source>Could not write to output file '{0}' -- '{1}'</source>
        <target state="translated">出力ファイル '{0}' に書き込めませんでした -- '{1}'</target>
        <note />
      </trans-unit>
      <trans-unit id="ERR_MultipleEntryPoints">
        <source>Program has more than one entry point defined. Compile with /main to specify the type that contains the entry point.</source>
        <target state="translated">プログラムで複数のエントリ ポイントが定義されています。エントリ ポイントを含む型を指定するには、/main でコンパイルしてください。</target>
        <note />
      </trans-unit>
      <trans-unit id="ERR_BadBinaryOps">
        <source>Operator '{0}' cannot be applied to operands of type '{1}' and '{2}'</source>
        <target state="translated">演算子 '{0}' を '{1}' と '{2}' 型のオペランドに適用することはできません</target>
        <note />
      </trans-unit>
      <trans-unit id="ERR_IntDivByZero">
        <source>Division by constant zero</source>
        <target state="translated">定数 0 による除算です。</target>
        <note />
      </trans-unit>
      <trans-unit id="ERR_BadIndexLHS">
        <source>Cannot apply indexing with [] to an expression of type '{0}'</source>
        <target state="translated">角かっこ [] 付きインデックスを '{0}' 型の式に適用することはできません</target>
        <note />
      </trans-unit>
      <trans-unit id="ERR_BadIndexCount">
        <source>Wrong number of indices inside []; expected {0}</source>
        <target state="translated">角かっこ [] 内のインデックス数が正しくありません。正しい数は {0} です。</target>
        <note />
      </trans-unit>
      <trans-unit id="ERR_BadUnaryOp">
        <source>Operator '{0}' cannot be applied to operand of type '{1}'</source>
        <target state="translated">演算子 '{0}' は '{1}' 型のオペランドに適用できません</target>
        <note />
      </trans-unit>
      <trans-unit id="ERR_BadOpOnNullOrDefault">
        <source>Operator '{0}' cannot be applied to operand '{1}'</source>
        <target state="translated">演算子 '{0}' はオペランド '{1}' に適用できません</target>
        <note />
      </trans-unit>
      <trans-unit id="ERR_ThisInStaticMeth">
        <source>Keyword 'this' is not valid in a static property, static method, or static field initializer</source>
        <target state="translated">キーワード 'this' は、静的プロパティ、静的メソッド、または静的フィールド初期化子では無効です</target>
        <note />
      </trans-unit>
      <trans-unit id="ERR_ThisInBadContext">
        <source>Keyword 'this' is not available in the current context</source>
        <target state="translated">キーワード 'this' は現在のコンテキストでは使用できません。</target>
        <note />
      </trans-unit>
      <trans-unit id="WRN_InvalidMainSig">
        <source>'{0}' has the wrong signature to be an entry point</source>
        <target state="translated">'{0}' で間違った認証が使われています。エントリ ポイントとして使用することはできません。</target>
        <note />
      </trans-unit>
      <trans-unit id="WRN_InvalidMainSig_Title">
        <source>Method has the wrong signature to be an entry point</source>
        <target state="translated">メソッドに、エントリ ポイントになる不適切な署名があります</target>
        <note />
      </trans-unit>
      <trans-unit id="ERR_NoImplicitConv">
        <source>Cannot implicitly convert type '{0}' to '{1}'</source>
        <target state="translated">型 '{0}' を '{1}' に暗黙的に変換できません</target>
        <note />
      </trans-unit>
      <trans-unit id="ERR_NoExplicitConv">
        <source>Cannot convert type '{0}' to '{1}'</source>
        <target state="translated">型 '{0}' を '{1}' に変換できません</target>
        <note />
      </trans-unit>
      <trans-unit id="ERR_ConstOutOfRange">
        <source>Constant value '{0}' cannot be converted to a '{1}'</source>
        <target state="translated">定数値 '{0}' を '{1}' に変換できません</target>
        <note />
      </trans-unit>
      <trans-unit id="ERR_AmbigBinaryOps">
        <source>Operator '{0}' is ambiguous on operands of type '{1}' and '{2}'</source>
        <target state="translated">型 '{1}' および '{2}' のオペランドの演算子 '{0}' があいまいです</target>
        <note />
      </trans-unit>
      <trans-unit id="ERR_AmbigBinaryOpsOnDefault">
        <source>Operator '{0}' is ambiguous on operands 'default' and 'default'</source>
        <target state="translated">演算子 '{0}' は、オペランド 'default' および 'default' であいまいです</target>
        <note />
      </trans-unit>
      <trans-unit id="ERR_AmbigUnaryOp">
        <source>Operator '{0}' is ambiguous on an operand of type '{1}'</source>
        <target state="translated">演算子 '{0}' は型 '{1}' のオペランドに対してあいまいです</target>
        <note />
      </trans-unit>
      <trans-unit id="ERR_InAttrOnOutParam">
        <source>An out parameter cannot have the In attribute</source>
        <target state="translated">out パラメーターに in 属性を指定することはできません。</target>
        <note />
      </trans-unit>
      <trans-unit id="ERR_ValueCantBeNull">
        <source>Cannot convert null to '{0}' because it is a non-nullable value type</source>
        <target state="translated">Null 非許容の値型であるため、Null を '{0}' に変換できません</target>
        <note />
      </trans-unit>
      <trans-unit id="ERR_NoExplicitBuiltinConv">
        <source>Cannot convert type '{0}' to '{1}' via a reference conversion, boxing conversion, unboxing conversion, wrapping conversion, or null type conversion</source>
        <target state="translated">参照の変換、ボックス変換、アンボックス変換、折り返しの変換、または null 型の変換で、型 '{0}' を '{1}' に変換できません。</target>
        <note />
      </trans-unit>
      <trans-unit id="FTL_DebugEmitFailure">
        <source>Unexpected error writing debug information -- '{0}'</source>
        <target state="translated">デバッグ情報の書き込み中に予期しないエラーが発生しました -- '{0}'</target>
        <note />
      </trans-unit>
      <trans-unit id="ERR_BadVisReturnType">
        <source>Inconsistent accessibility: return type '{1}' is less accessible than method '{0}'</source>
        <target state="translated">アクセシビリティに一貫性がありません。戻り値の型 '{1}' のアクセシビリティはメソッド '{0}' よりも低く設定されています。</target>
        <note />
      </trans-unit>
      <trans-unit id="ERR_BadVisParamType">
        <source>Inconsistent accessibility: parameter type '{1}' is less accessible than method '{0}'</source>
        <target state="translated">アクセシビリティに一貫性がありません。パラメーター型 '{1}' のアクセシビリティはメソッド '{0}' よりも低く設定されています。</target>
        <note />
      </trans-unit>
      <trans-unit id="ERR_BadVisFieldType">
        <source>Inconsistent accessibility: field type '{1}' is less accessible than field '{0}'</source>
        <target state="translated">アクセシビリティに一貫性がありません。フィールド型 '{1}' のアクセシビリティはフィールド '{0}' よりも低く設定されています。</target>
        <note />
      </trans-unit>
      <trans-unit id="ERR_BadVisPropertyType">
        <source>Inconsistent accessibility: property type '{1}' is less accessible than property '{0}'</source>
        <target state="translated">アクセシビリティに一貫性がありません。プロパティ型 '{1}' のアクセシビリティはプロパティ '{0}' よりも低く設定されています。</target>
        <note />
      </trans-unit>
      <trans-unit id="ERR_BadVisIndexerReturn">
        <source>Inconsistent accessibility: indexer return type '{1}' is less accessible than indexer '{0}'</source>
        <target state="translated">アクセシビリティに一貫性がありません。インデクサーの戻り値の型 '{1}' のアクセシビリティはインデクサー '{0}' よりも低く設定されています。</target>
        <note />
      </trans-unit>
      <trans-unit id="ERR_BadVisIndexerParam">
        <source>Inconsistent accessibility: parameter type '{1}' is less accessible than indexer '{0}'</source>
        <target state="translated">アクセシビリティに一貫性がありません。パラメーター型 '{1}' のアクセシビリティはインデクサー '{0}' よりも低く設定されています。</target>
        <note />
      </trans-unit>
      <trans-unit id="ERR_BadVisOpReturn">
        <source>Inconsistent accessibility: return type '{1}' is less accessible than operator '{0}'</source>
        <target state="translated">アクセシビリティに一貫性がありません。戻り値の型 '{1}' のアクセシビリティは演算子 '{0}' よりも低く設定されています。</target>
        <note />
      </trans-unit>
      <trans-unit id="ERR_BadVisOpParam">
        <source>Inconsistent accessibility: parameter type '{1}' is less accessible than operator '{0}'</source>
        <target state="translated">アクセシビリティに一貫性がありません。パラメーター型 '{1}' のアクセシビリティは演算子 '{0}' よりも低く設定されています。</target>
        <note />
      </trans-unit>
      <trans-unit id="ERR_BadVisDelegateReturn">
        <source>Inconsistent accessibility: return type '{1}' is less accessible than delegate '{0}'</source>
        <target state="translated">アクセシビリティに一貫性がありません。戻り値の型 '{1}' のアクセシビリティはデリゲート '{0}' よりも低く設定されています。</target>
        <note />
      </trans-unit>
      <trans-unit id="ERR_BadVisDelegateParam">
        <source>Inconsistent accessibility: parameter type '{1}' is less accessible than delegate '{0}'</source>
        <target state="translated">アクセシビリティに一貫性がありません。パラメーター型 '{1}' のアクセシビリティはデリゲート '{0}' よりも低く設定されています。</target>
        <note />
      </trans-unit>
      <trans-unit id="ERR_BadVisBaseClass">
        <source>Inconsistent accessibility: base class '{1}' is less accessible than class '{0}'</source>
        <target state="translated">アクセシビリティに一貫性がありません。基底クラス '{1}' のアクセシビリティはクラス '{0}' よりも低く設定されています。</target>
        <note />
      </trans-unit>
      <trans-unit id="ERR_BadVisBaseInterface">
        <source>Inconsistent accessibility: base interface '{1}' is less accessible than interface '{0}'</source>
        <target state="translated">アクセシビリティに一貫性がありません。基底インターフェイス '{1}' のアクセシビリティはインターフェイス '{0}' よりも低く設定されています</target>
        <note />
      </trans-unit>
      <trans-unit id="ERR_EventNeedsBothAccessors">
        <source>'{0}': event property must have both add and remove accessors</source>
        <target state="translated">'{0}': イベント プロパティには、add および remove アクセサーの両方を指定する必要があります。</target>
        <note />
      </trans-unit>
      <trans-unit id="ERR_EventNotDelegate">
        <source>'{0}': event must be of a delegate type</source>
        <target state="translated">'{0}': イベントはデリゲート型である必要があります。</target>
        <note />
      </trans-unit>
      <trans-unit id="WRN_UnreferencedEvent">
        <source>The event '{0}' is never used</source>
        <target state="translated">イベント '{0}' は使用されていません。</target>
        <note />
      </trans-unit>
      <trans-unit id="WRN_UnreferencedEvent_Title">
        <source>Event is never used</source>
        <target state="translated">イベントは使用されていません</target>
        <note />
      </trans-unit>
      <trans-unit id="ERR_InterfaceEventInitializer">
        <source>'{0}': event in interface cannot have initializer</source>
        <target state="translated">'{0}': インターフェイスのイベントは初期化子を持つことができません。</target>
        <note />
      </trans-unit>
      <trans-unit id="ERR_EventPropertyInInterface">
        <source>An event in an interface cannot have add or remove accessors</source>
        <target state="translated">インターフェイスのイベントに、add または remove アクセサーを指定することはできません。</target>
        <note />
      </trans-unit>
      <trans-unit id="ERR_BadEventUsage">
        <source>The event '{0}' can only appear on the left hand side of += or -= (except when used from within the type '{1}')</source>
        <target state="translated">イベント '{0}' は、+= または -= の左側にのみ表示されます (型 '{1}' 内で使用する場合を除きます)</target>
        <note />
      </trans-unit>
      <trans-unit id="ERR_ExplicitEventFieldImpl">
        <source>An explicit interface implementation of an event must use event accessor syntax</source>
        <target state="translated">イベントのインターフェイスを明示的に実装するには、イベント アクセサーの構文を使用する必要があります。</target>
        <note />
      </trans-unit>
      <trans-unit id="ERR_CantOverrideNonEvent">
        <source>'{0}': cannot override; '{1}' is not an event</source>
        <target state="translated">'{0}': '{1}' はイベントではないためオーバーライドできません。</target>
        <note />
      </trans-unit>
      <trans-unit id="ERR_AddRemoveMustHaveBody">
        <source>An add or remove accessor must have a body</source>
        <target state="translated">add または remove アクセサーには本体が必要です</target>
        <note />
      </trans-unit>
      <trans-unit id="ERR_AbstractEventInitializer">
        <source>'{0}': abstract event cannot have initializer</source>
        <target state="translated">'{0}': 抽象イベントは初期化子を持つことができません。</target>
        <note />
      </trans-unit>
      <trans-unit id="ERR_ReservedAssemblyName">
        <source>The assembly name '{0}' is reserved and cannot be used as a reference in an interactive session</source>
        <target state="translated">アセンブリ名 '{0}' は予約されており、対話形式のセッションで参照として使用することはできません。</target>
        <note />
      </trans-unit>
      <trans-unit id="ERR_ReservedEnumerator">
        <source>The enumerator name '{0}' is reserved and cannot be used</source>
        <target state="translated">列挙子名 '{0}' は予約されているため、使用できません。</target>
        <note />
      </trans-unit>
      <trans-unit id="ERR_AsMustHaveReferenceType">
        <source>The as operator must be used with a reference type or nullable type ('{0}' is a non-nullable value type)</source>
        <target state="translated">as 演算子は参照型または Null 許容型で使用してください ('{0}' は Null 非許容の値型です)</target>
        <note />
      </trans-unit>
      <trans-unit id="WRN_LowercaseEllSuffix">
        <source>The 'l' suffix is easily confused with the digit '1' -- use 'L' for clarity</source>
        <target state="translated">l' と 数字の '1' との混同を避けるため、'L' を使用してください。</target>
        <note />
      </trans-unit>
      <trans-unit id="WRN_LowercaseEllSuffix_Title">
        <source>The 'l' suffix is easily confused with the digit '1'</source>
        <target state="translated">l' という接尾辞は、数字の '1' と混同されることがあります</target>
        <note />
      </trans-unit>
      <trans-unit id="ERR_BadEventUsageNoField">
        <source>The event '{0}' can only appear on the left hand side of += or -=</source>
        <target state="translated">イベント '{0}' は += または -= の左側にのみ使用できます</target>
        <note />
      </trans-unit>
      <trans-unit id="ERR_ConstraintOnlyAllowedOnGenericDecl">
        <source>Constraints are not allowed on non-generic declarations</source>
        <target state="translated">制約は非ジェネリック宣言では許可されません。</target>
        <note />
      </trans-unit>
      <trans-unit id="ERR_TypeParamMustBeIdentifier">
        <source>Type parameter declaration must be an identifier not a type</source>
        <target state="translated">型パラメーターの宣言は型ではなく識別子でなければなりません。</target>
        <note />
      </trans-unit>
      <trans-unit id="ERR_MemberReserved">
        <source>Type '{1}' already reserves a member called '{0}' with the same parameter types</source>
        <target state="translated">型 '{1}' は、'{0}' と呼ばれるメンバーを同じパラメーターの型で既に予約しています。</target>
        <note />
      </trans-unit>
      <trans-unit id="ERR_DuplicateParamName">
        <source>The parameter name '{0}' is a duplicate</source>
        <target state="translated">パラメーター名 '{0}' が重複しています。</target>
        <note />
      </trans-unit>
      <trans-unit id="ERR_DuplicateNameInNS">
        <source>The namespace '{1}' already contains a definition for '{0}'</source>
        <target state="translated">名前空間 '{1}' は既に '{0}' の定義を含んでいます。</target>
        <note />
      </trans-unit>
      <trans-unit id="ERR_DuplicateNameInClass">
        <source>The type '{0}' already contains a definition for '{1}'</source>
        <target state="translated">型 '{0}' は既に '{1}' の定義を含んでいます。</target>
        <note />
      </trans-unit>
      <trans-unit id="ERR_NameNotInContext">
        <source>The name '{0}' does not exist in the current context</source>
        <target state="translated">現在のコンテキストに '{0}' という名前は存在しません。</target>
        <note />
      </trans-unit>
      <trans-unit id="ERR_NameNotInContextPossibleMissingReference">
        <source>The name '{0}' does not exist in the current context (are you missing a reference to assembly '{1}'?)</source>
        <target state="translated">現在のコンテキストに '{0}' という名前は存在しません (アセンブリ '{1}' に対する参照が指定されていることを確認してください)。</target>
        <note />
      </trans-unit>
      <trans-unit id="ERR_AmbigContext">
        <source>'{0}' is an ambiguous reference between '{1}' and '{2}'</source>
        <target state="translated">'{0}' は、'{1}' と '{2}' 間のあいまいな参照です。</target>
        <note />
      </trans-unit>
      <trans-unit id="WRN_DuplicateUsing">
        <source>The using directive for '{0}' appeared previously in this namespace</source>
        <target state="translated">{0}' の using ディレクティブは、この名前空間で既に使用されています。</target>
        <note />
      </trans-unit>
      <trans-unit id="WRN_DuplicateUsing_Title">
        <source>Using directive appeared previously in this namespace</source>
        <target state="translated">使用中のディレクティブは、以前この名前空間に使用されています</target>
        <note />
      </trans-unit>
      <trans-unit id="ERR_BadMemberFlag">
        <source>The modifier '{0}' is not valid for this item</source>
        <target state="translated">修飾子 '{0}' がこの項目に対して有効ではありません。</target>
        <note />
      </trans-unit>
      <trans-unit id="ERR_BadMemberProtection">
        <source>More than one protection modifier</source>
        <target state="translated">複数の保護修飾子があります。</target>
        <note />
      </trans-unit>
      <trans-unit id="WRN_NewRequired">
        <source>'{0}' hides inherited member '{1}'. Use the new keyword if hiding was intended.</source>
        <target state="translated">'{0}' は継承されたメンバー '{1}' を非表示にします。非表示にする場合は、キーワード new を使用してください。</target>
        <note />
      </trans-unit>
      <trans-unit id="WRN_NewRequired_Title">
        <source>Member hides inherited member; missing new keyword</source>
        <target state="translated">メンバーは継承されたメンバーを非表示にします。キーワード new がありません</target>
        <note />
      </trans-unit>
      <trans-unit id="WRN_NewRequired_Description">
        <source>A variable was declared with the same name as a variable in a base class. However, the new keyword was not used. This warning informs you that you should use new; the variable is declared as if new had been used in the declaration.</source>
        <target state="translated">変数は、基本クラスの変数と同じ名前で宣言されましたが、キーワード new は使用されませんでした。この警告は、new を使用することを通知するものです。変数は、あたかも宣言で new が使用されたかのように宣言されます。</target>
        <note />
      </trans-unit>
      <trans-unit id="WRN_NewNotRequired">
        <source>The member '{0}' does not hide an accessible member. The new keyword is not required.</source>
        <target state="translated">メンバー '{0}' はアクセス可能なメンバーを非表示にしません。新しいキーワードは不要です。</target>
        <note />
      </trans-unit>
      <trans-unit id="WRN_NewNotRequired_Title">
        <source>Member does not hide an inherited member; new keyword is not required</source>
        <target state="translated">メンバーは継承されたメンバーを非表示にしません。new キーワードは不要です</target>
        <note />
      </trans-unit>
      <trans-unit id="ERR_CircConstValue">
        <source>The evaluation of the constant value for '{0}' involves a circular definition</source>
        <target state="translated">{0}' の定数値の評価により、循環定義が発生します。</target>
        <note />
      </trans-unit>
      <trans-unit id="ERR_MemberAlreadyExists">
        <source>Type '{1}' already defines a member called '{0}' with the same parameter types</source>
        <target state="translated">型 '{1}' は、'{0}' と呼ばれるメンバーを同じパラメーターの型で既に定義しています。</target>
        <note />
      </trans-unit>
      <trans-unit id="ERR_StaticNotVirtual">
        <source>A static member '{0}' cannot be marked as override, virtual, or abstract</source>
        <target state="translated">静的メンバー '{0}' を override、virtual、または abstract とすることはできません。</target>
        <note />
      </trans-unit>
      <trans-unit id="ERR_OverrideNotNew">
        <source>A member '{0}' marked as override cannot be marked as new or virtual</source>
        <target state="translated">override 型のメンバー '{0}' を、new または virtual にすることはできません。</target>
        <note />
      </trans-unit>
      <trans-unit id="WRN_NewOrOverrideExpected">
        <source>'{0}' hides inherited member '{1}'. To make the current member override that implementation, add the override keyword. Otherwise add the new keyword.</source>
        <target state="translated">'{0}' は継承されたメンバー '{1}' を非表示にします。現在のメンバーでその実装をオーバーライドするには、override キーワードを追加してください。オーバーライドしない場合は、new キーワードを追加してください。</target>
        <note />
      </trans-unit>
      <trans-unit id="WRN_NewOrOverrideExpected_Title">
        <source>Member hides inherited member; missing override keyword</source>
        <target state="translated">メンバーは継承されたメンバーを非表示にします。override キーワードがありません</target>
        <note />
      </trans-unit>
      <trans-unit id="ERR_OverrideNotExpected">
        <source>'{0}': no suitable method found to override</source>
        <target state="translated">'{0}': オーバーライドする適切なメソッドが見つかりませんでした。</target>
        <note />
      </trans-unit>
      <trans-unit id="ERR_NamespaceUnexpected">
        <source>A namespace cannot directly contain members such as fields or methods</source>
        <target state="translated">名前空間にフィールドやメソッドのようなメンバーを直接含めることはできません</target>
        <note />
      </trans-unit>
      <trans-unit id="ERR_NoSuchMember">
        <source>'{0}' does not contain a definition for '{1}'</source>
        <target state="translated">'{0}' に '{1}' の定義がありません</target>
        <note />
      </trans-unit>
      <trans-unit id="ERR_BadSKknown">
        <source>'{0}' is a {1} but is used like a {2}</source>
        <target state="translated">'{0}' は {1} ですが、{2} のように使用されています。</target>
        <note />
      </trans-unit>
      <trans-unit id="ERR_BadSKunknown">
        <source>'{0}' is a {1}, which is not valid in the given context</source>
        <target state="translated">'{0}' は {1} です。これは特定のコンテンツでは無効になります。</target>
        <note />
      </trans-unit>
      <trans-unit id="ERR_ObjectRequired">
        <source>An object reference is required for the non-static field, method, or property '{0}'</source>
        <target state="translated">静的でないフィールド、メソッド、またはプロパティ '{0}' で、オブジェクト参照が必要です</target>
        <note />
      </trans-unit>
      <trans-unit id="ERR_AmbigCall">
        <source>The call is ambiguous between the following methods or properties: '{0}' and '{1}'</source>
        <target state="translated">次のメソッドまたはプロパティ間で呼び出しが不適切です: '{0}' と '{1}'</target>
        <note />
      </trans-unit>
      <trans-unit id="ERR_BadAccess">
        <source>'{0}' is inaccessible due to its protection level</source>
        <target state="translated">'{0}' はアクセスできない保護レベルになっています</target>
        <note />
      </trans-unit>
      <trans-unit id="ERR_MethDelegateMismatch">
        <source>No overload for '{0}' matches delegate '{1}'</source>
        <target state="translated">デリゲート '{1}' に一致する '{0}' のオーバーロードはありません</target>
        <note />
      </trans-unit>
      <trans-unit id="ERR_RetObjectRequired">
        <source>An object of a type convertible to '{0}' is required</source>
        <target state="translated">{0}' に変換可能な型のオブジェクトが必要です。</target>
        <note />
      </trans-unit>
      <trans-unit id="ERR_RetNoObjectRequired">
        <source>Since '{0}' returns void, a return keyword must not be followed by an object expression</source>
        <target state="translated">{0}' は void 型を返すため、キーワード return の後にオブジェクト式を指定することはできません。</target>
        <note />
      </trans-unit>
      <trans-unit id="ERR_LocalDuplicate">
        <source>A local variable or function named '{0}' is already defined in this scope</source>
        <target state="translated">{0}' という名前のローカル変数または関数はこのスコープで既に定義されています</target>
        <note />
      </trans-unit>
      <trans-unit id="ERR_AssgLvalueExpected">
        <source>The left-hand side of an assignment must be a variable, property or indexer</source>
        <target state="translated">代入式の左辺には変数、プロパティ、またはインデクサーを指定してください。</target>
        <note />
      </trans-unit>
      <trans-unit id="ERR_StaticConstParam">
        <source>'{0}': a static constructor must be parameterless</source>
        <target state="translated">'{0}': 静的コンストラクターにパラメーターがあってはなりません。</target>
        <note />
      </trans-unit>
      <trans-unit id="ERR_NotConstantExpression">
        <source>The expression being assigned to '{0}' must be constant</source>
        <target state="translated">{0}' に割り当てられた式は定数でなければなりません。</target>
        <note />
      </trans-unit>
      <trans-unit id="ERR_NotNullConstRefField">
        <source>'{0}' is of type '{1}'. A const field of a reference type other than string can only be initialized with null.</source>
        <target state="translated">'{0}' の型は '{1}' です。文字列以外の参照型の const フィールドは null でのみ初期化できます。</target>
        <note />
      </trans-unit>
      <trans-unit id="ERR_LocalIllegallyOverrides">
        <source>A local or parameter named '{0}' cannot be declared in this scope because that name is used in an enclosing local scope to define a local or parameter</source>
        <target state="translated">ローカルまたはパラメーター '{0}' は、その名前が外側のローカルのスコープでローカルやパラメーターの定義に使用されているため、このスコープでは宣言できません。</target>
        <note />
      </trans-unit>
      <trans-unit id="ERR_BadUsingNamespace">
        <source>A 'using namespace' directive can only be applied to namespaces; '{0}' is a type not a namespace. Consider a 'using static' directive instead</source>
        <target state="translated">using namespace' ディレクティブは名前空間に対してのみ適用できます。'{0}' は名前空間ではなく型です。代わりに 'using static' ディレクティブを使用することを検討してください。</target>
        <note />
      </trans-unit>
      <trans-unit id="ERR_BadUsingType">
        <source>A 'using static' directive can only be applied to types; '{0}' is a namespace not a type. Consider a 'using namespace' directive instead</source>
        <target state="translated">using static' ディレクティブは型に対してのみ適用できます。'{0}' は型ではなく名前空間です。代わりに 'using namespace' ディレクティブを使用することを検討してください。</target>
        <note />
      </trans-unit>
      <trans-unit id="ERR_NoAliasHere">
        <source>A 'using static' directive cannot be used to declare an alias</source>
        <target state="translated">using static' ディレクティブはエイリアスの宣言には使用できません</target>
        <note />
      </trans-unit>
      <trans-unit id="ERR_NoBreakOrCont">
        <source>No enclosing loop out of which to break or continue</source>
        <target state="translated">break または continue に対応するループがありません。</target>
        <note />
      </trans-unit>
      <trans-unit id="ERR_DuplicateLabel">
        <source>The label '{0}' is a duplicate</source>
        <target state="translated">ラベル '{0}' が重複しています。</target>
        <note />
      </trans-unit>
      <trans-unit id="ERR_NoConstructors">
        <source>The type '{0}' has no constructors defined</source>
        <target state="translated">型 '{0}' のコンストラクターが定義されていません</target>
        <note />
      </trans-unit>
      <trans-unit id="ERR_NoNewAbstract">
        <source>Cannot create an instance of the abstract class or interface '{0}'</source>
        <target state="translated">抽象クラスまたはインターフェイス '{0}' のインスタンスを作成できません。</target>
        <note />
      </trans-unit>
      <trans-unit id="ERR_ConstValueRequired">
        <source>A const field requires a value to be provided</source>
        <target state="translated">const フィールドに値を指定する必要があります。</target>
        <note />
      </trans-unit>
      <trans-unit id="ERR_CircularBase">
        <source>Circular base class dependency involving '{0}' and '{1}'</source>
        <target state="translated">{0}' と '{1}' を含む、循環する基底クラスの依存関係です。</target>
        <note />
      </trans-unit>
      <trans-unit id="ERR_BadDelegateConstructor">
        <source>The delegate '{0}' does not have a valid constructor</source>
        <target state="translated">デリゲート '{0}' には有効なコンストラクターがありません</target>
        <note />
      </trans-unit>
      <trans-unit id="ERR_MethodNameExpected">
        <source>Method name expected</source>
        <target state="translated">メソッド名が必要です。</target>
        <note />
      </trans-unit>
      <trans-unit id="ERR_ConstantExpected">
        <source>A constant value is expected</source>
        <target state="translated">定数値が必要です。</target>
        <note />
      </trans-unit>
      <trans-unit id="ERR_V6SwitchGoverningTypeValueExpected">
        <source>A switch expression or case label must be a bool, char, string, integral, enum, or corresponding nullable type in C# 6 and earlier.</source>
        <target state="translated">C# 6 以前のものにおいて、switch 式または case ラベルには、bool、char、string、integral、enum、または対応する null 許容型を使用する必要があります。</target>
        <note />
      </trans-unit>
      <trans-unit id="ERR_IntegralTypeValueExpected">
        <source>A value of an integral type expected</source>
        <target state="translated">整数型の値が必要です。</target>
        <note />
      </trans-unit>
      <trans-unit id="ERR_DuplicateCaseLabel">
        <source>The switch statement contains multiple cases with the label value '{0}'</source>
        <target state="translated">switch ステートメントに、ラベル値が '{0}' の case が複数含まれています。</target>
        <note />
      </trans-unit>
      <trans-unit id="ERR_InvalidGotoCase">
        <source>A goto case is only valid inside a switch statement</source>
        <target state="translated">goto は switch ステートメント内でのみ有効です。</target>
        <note />
      </trans-unit>
      <trans-unit id="ERR_PropertyLacksGet">
        <source>The property or indexer '{0}' cannot be used in this context because it lacks the get accessor</source>
        <target state="translated">get アクセサーがないため、プロパティまたはインデクサー '{0}' をこのコンテキストで使用することはできません</target>
        <note />
      </trans-unit>
      <trans-unit id="ERR_BadExceptionType">
        <source>The type caught or thrown must be derived from System.Exception</source>
        <target state="translated">キャッチ、または スローされた型は System.Exception から派生したものでなければなりません。</target>
        <note />
      </trans-unit>
      <trans-unit id="ERR_BadEmptyThrow">
        <source>A throw statement with no arguments is not allowed outside of a catch clause</source>
        <target state="translated">引数なしの throw ステートメントは catch 句以外では使えません。</target>
        <note />
      </trans-unit>
      <trans-unit id="ERR_BadFinallyLeave">
        <source>Control cannot leave the body of a finally clause</source>
        <target state="translated">コントロールが finally 句の本体から出られません。</target>
        <note />
      </trans-unit>
      <trans-unit id="ERR_LabelShadow">
        <source>The label '{0}' shadows another label by the same name in a contained scope</source>
        <target state="translated">スコープ内に、ラベル '{0}' と同じ名前のラベルが存在しますが、無視されます。</target>
        <note />
      </trans-unit>
      <trans-unit id="ERR_LabelNotFound">
        <source>No such label '{0}' within the scope of the goto statement</source>
        <target state="translated">goto ステートメントのスコープに '{0}' というラベルはありません。</target>
        <note />
      </trans-unit>
      <trans-unit id="ERR_UnreachableCatch">
        <source>A previous catch clause already catches all exceptions of this or of a super type ('{0}')</source>
        <target state="translated">前の catch 句はこれ、またはスーパー型 ('{0}') の例外のすべてを既にキャッチしました。</target>
        <note />
      </trans-unit>
      <trans-unit id="WRN_FilterIsConstantTrue">
        <source>Filter expression is a constant 'true', consider removing the filter</source>
        <target state="translated">フィルター式は定数 'true' です。フィルターの削除を検討してください</target>
        <note />
      </trans-unit>
      <trans-unit id="WRN_FilterIsConstantTrue_Title">
        <source>Filter expression is a constant 'true'</source>
        <target state="translated">フィルター式は定数 'true' です</target>
        <note />
      </trans-unit>
      <trans-unit id="ERR_ReturnExpected">
        <source>'{0}': not all code paths return a value</source>
        <target state="translated">'{0}': 値を返さないコード パスがあります。</target>
        <note />
      </trans-unit>
      <trans-unit id="WRN_UnreachableCode">
        <source>Unreachable code detected</source>
        <target state="translated">到達できないコードが検出されました</target>
        <note />
      </trans-unit>
      <trans-unit id="WRN_UnreachableCode_Title">
        <source>Unreachable code detected</source>
        <target state="translated">到達できないコードが検出されました</target>
        <note />
      </trans-unit>
      <trans-unit id="ERR_SwitchFallThrough">
        <source>Control cannot fall through from one case label ('{0}') to another</source>
        <target state="translated">コントロールはひとつの case ラベル ('{0}') から別のラベルへ流れ落ちることはできません。</target>
        <note />
      </trans-unit>
      <trans-unit id="WRN_UnreferencedLabel">
        <source>This label has not been referenced</source>
        <target state="translated">このラベルは参照されていません</target>
        <note />
      </trans-unit>
      <trans-unit id="WRN_UnreferencedLabel_Title">
        <source>This label has not been referenced</source>
        <target state="translated">このラベルは参照されていません</target>
        <note />
      </trans-unit>
      <trans-unit id="ERR_UseDefViolation">
        <source>Use of unassigned local variable '{0}'</source>
        <target state="translated">未割り当てのローカル変数 '{0}' が使用されました。</target>
        <note />
      </trans-unit>
      <trans-unit id="WRN_UnreferencedVar">
        <source>The variable '{0}' is declared but never used</source>
        <target state="translated">変数 '{0}' は宣言されていますが、使用されていません。</target>
        <note />
      </trans-unit>
      <trans-unit id="WRN_UnreferencedVar_Title">
        <source>Variable is declared but never used</source>
        <target state="translated">変数は宣言されていますが、使用されていません</target>
        <note />
      </trans-unit>
      <trans-unit id="WRN_UnreferencedField">
        <source>The field '{0}' is never used</source>
        <target state="translated">フィールド '{0}' は使用されていません。</target>
        <note />
      </trans-unit>
      <trans-unit id="WRN_UnreferencedField_Title">
        <source>Field is never used</source>
        <target state="translated">フィールドは使用されていません</target>
        <note />
      </trans-unit>
      <trans-unit id="ERR_UseDefViolationField">
        <source>Use of possibly unassigned field '{0}'</source>
        <target state="translated">フィールド '{0}' は、割り当てられていない可能性があります。</target>
        <note />
      </trans-unit>
      <trans-unit id="ERR_UseDefViolationProperty">
        <source>Use of possibly unassigned auto-implemented property '{0}'</source>
        <target state="translated">割り当てられていない可能性のある自動実装プロパティ '{0}' の使用</target>
        <note />
      </trans-unit>
      <trans-unit id="ERR_UnassignedThis">
        <source>Field '{0}' must be fully assigned before control is returned to the caller</source>
        <target state="translated">フィールド '{0}' は、コントロールが呼び出し元に返される前に割り当てられている必要があります。</target>
        <note />
      </trans-unit>
      <trans-unit id="ERR_AmbigQM">
        <source>Type of conditional expression cannot be determined because '{0}' and '{1}' implicitly convert to one another</source>
        <target state="translated">{0}' と '{1}' が暗黙的に変換し合うため、条件式の型がわかりません。</target>
        <note />
      </trans-unit>
      <trans-unit id="ERR_InvalidQM">
        <source>Type of conditional expression cannot be determined because there is no implicit conversion between '{0}' and '{1}'</source>
        <target state="translated">{0}' と '{1}' の間に暗黙的な変換がないため、条件式の型がわかりません。</target>
        <note />
      </trans-unit>
      <trans-unit id="ERR_NoBaseClass">
        <source>A base class is required for a 'base' reference</source>
        <target state="translated">base' 参照には基底クラスが必要です。</target>
        <note />
      </trans-unit>
      <trans-unit id="ERR_BaseIllegal">
        <source>Use of keyword 'base' is not valid in this context</source>
        <target state="translated">キーワード 'base' の使用はこのコンテキストでは有効ではありません。</target>
        <note />
      </trans-unit>
      <trans-unit id="ERR_ObjectProhibited">
        <source>Member '{0}' cannot be accessed with an instance reference; qualify it with a type name instead</source>
        <target state="translated">インスタンス参照でメンバー '{0}' にアクセスできません。代わりに型名を使用してください</target>
        <note />
      </trans-unit>
      <trans-unit id="ERR_ParamUnassigned">
        <source>The out parameter '{0}' must be assigned to before control leaves the current method</source>
        <target state="translated">out パラメーター '{0}' はコントロールが現在のメソッドを抜ける前に割り当てられる必要があります。</target>
        <note />
      </trans-unit>
      <trans-unit id="ERR_InvalidArray">
        <source>Invalid rank specifier: expected ',' or ']'</source>
        <target state="translated">無効な次元指定子です: ',' または ']' を指定してください</target>
        <note />
      </trans-unit>
      <trans-unit id="ERR_ExternHasBody">
        <source>'{0}' cannot be extern and declare a body</source>
        <target state="translated">'{0}' を extern にして、本体を宣言することはできません。</target>
        <note />
      </trans-unit>
      <trans-unit id="ERR_ExternHasConstructorInitializer">
        <source>'{0}' cannot be extern and have a constructor initializer</source>
        <target state="translated">'{0}' を extern にして、コンストラクター初期化子を含めることはできません</target>
        <note />
      </trans-unit>
      <trans-unit id="ERR_AbstractAndExtern">
        <source>'{0}' cannot be both extern and abstract</source>
        <target state="translated">'{0}' に extern と abstract の両方を指定することはできません。</target>
        <note />
      </trans-unit>
      <trans-unit id="ERR_BadAttributeParamType">
        <source>Attribute constructor parameter '{0}' has type '{1}', which is not a valid attribute parameter type</source>
        <target state="translated">属性コンストラクターのパラメーター '{0}' には型 '{1}' がありますが、これは無効な属性パラメーター型です。</target>
        <note />
      </trans-unit>
      <trans-unit id="ERR_BadAttributeArgument">
        <source>An attribute argument must be a constant expression, typeof expression or array creation expression of an attribute parameter type</source>
        <target state="translated">属性引数は、定数式、typeof 式、または属性パラメーター型の配列の作成式でなければなりません。</target>
        <note />
      </trans-unit>
      <trans-unit id="ERR_BadAttributeParamDefaultArgument">
        <source>Attribute constructor parameter '{0}' is optional, but no default parameter value was specified.</source>
        <target state="translated">属性コンストラクターのパラメーター '{0}' は省略可能ですが、既定のパラメーター値が指定されていませんでした。</target>
        <note />
      </trans-unit>
      <trans-unit id="WRN_IsAlwaysTrue">
        <source>The given expression is always of the provided ('{0}') type</source>
        <target state="translated">式は常に指定された型 ('{0}') です。</target>
        <note />
      </trans-unit>
      <trans-unit id="WRN_IsAlwaysTrue_Title">
        <source>'is' expression's given expression is always of the provided type</source>
        <target state="translated">'is' 式の指定された式は常に指定された型です</target>
        <note />
      </trans-unit>
      <trans-unit id="WRN_IsAlwaysFalse">
        <source>The given expression is never of the provided ('{0}') type</source>
        <target state="translated">式は指定された型 ('{0}') ではありません。</target>
        <note />
      </trans-unit>
      <trans-unit id="WRN_IsAlwaysFalse_Title">
        <source>'is' expression's given expression is never of the provided type</source>
        <target state="translated">'is' 式の指定された式は指定された型ではありません</target>
        <note />
      </trans-unit>
      <trans-unit id="ERR_LockNeedsReference">
        <source>'{0}' is not a reference type as required by the lock statement</source>
        <target state="translated">'{0}' は lock ステートメントによって要求された参照型ではありません。</target>
        <note />
      </trans-unit>
      <trans-unit id="ERR_NullNotValid">
        <source>Use of null is not valid in this context</source>
        <target state="translated">null はこのコンテキストでは使用できません。</target>
        <note />
      </trans-unit>
      <trans-unit id="ERR_DefaultLiteralNotValid">
        <source>Use of default literal is not valid in this context</source>
        <target state="translated">このコンテキストでの既定のリテラルの使用は無効です</target>
        <note />
      </trans-unit>
      <trans-unit id="ERR_UseDefViolationThis">
        <source>The 'this' object cannot be used before all of its fields are assigned to</source>
        <target state="translated">すべてのフィールドが割り当てられるまでは、'this' オブジェクトは使用できません。</target>
        <note />
      </trans-unit>
      <trans-unit id="ERR_ArgsInvalid">
        <source>The __arglist construct is valid only within a variable argument method</source>
        <target state="translated">__arglist 構文は可変個の引数メソッド内でのみ有効です。</target>
        <note />
      </trans-unit>
      <trans-unit id="ERR_PtrExpected">
        <source>The * or -&gt; operator must be applied to a pointer</source>
        <target state="translated">* または -&gt; 演算子はポインターに対して使用してください。</target>
        <note />
      </trans-unit>
      <trans-unit id="ERR_PtrIndexSingle">
        <source>A pointer must be indexed by only one value</source>
        <target state="translated">ポインターのインデックスを複数指定しないでください。</target>
        <note />
      </trans-unit>
      <trans-unit id="WRN_ByRefNonAgileField">
        <source>Using '{0}' as a ref or out value or taking its address may cause a runtime exception because it is a field of a marshal-by-reference class</source>
        <target state="translated">参照マーシャリング クラスのフィールドであるため、'{0}' を ref 値または out 値として使用したり、そのアドレスを取得したりすると、ランタイム例外が発生する可能性があります</target>
        <note />
      </trans-unit>
      <trans-unit id="WRN_ByRefNonAgileField_Title">
        <source>Using a field of a marshal-by-reference class as a ref or out value or taking its address may cause a runtime exception</source>
        <target state="translated">参照マーシャリング クラスのフィールドを ref 値または out 値として使用するか、そのフィールドのアドレスを取得すると、ランタイム例外が発生する可能性があります</target>
        <note />
      </trans-unit>
      <trans-unit id="ERR_AssgReadonlyStatic">
        <source>A static readonly field cannot be assigned to (except in a static constructor or a variable initializer)</source>
        <target state="translated">静的読み取り専用フィールドへの割り当てはできません (静的コンストラクターまたは変数初期化子では可)。</target>
        <note />
      </trans-unit>
      <trans-unit id="ERR_RefReadonlyStatic">
        <source>A static readonly field cannot be used as a ref or out value (except in a static constructor)</source>
        <target state="translated">静的な読み取り専用フィールドを ref 値または out 値として使用することはできません (静的コンストラクターでは可)</target>
        <note />
      </trans-unit>
      <trans-unit id="ERR_AssgReadonlyProp">
        <source>Property or indexer '{0}' cannot be assigned to -- it is read only</source>
        <target state="translated">プロパティまたはインデクサー '{0}' は読み取り専用であるため、割り当てることはできません</target>
        <note />
      </trans-unit>
      <trans-unit id="ERR_IllegalStatement">
        <source>Only assignment, call, increment, decrement, and new object expressions can be used as a statement</source>
        <target state="translated">割り当て、呼び出し、インクリメント、デクリメント、新しいオブジェクトの式のみがステートメントとして使用できます。</target>
        <note />
      </trans-unit>
      <trans-unit id="ERR_BadGetEnumerator">
        <source>foreach requires that the return type '{0}' of '{1}' must have a suitable public MoveNext method and public Current property</source>
        <target state="translated">foreach では、戻り値の型 '{1}' の '{0}' に適切なパブリック MoveNext メソッドおよびパブリック Current プロパティが含まれている必要があります。</target>
        <note />
      </trans-unit>
      <trans-unit id="ERR_TooManyLocals">
        <source>Only 65534 locals, including those generated by the compiler, are allowed</source>
        <target state="translated">コンパイラが生成するものを含む 65534 のローカルのみが許可されています。</target>
        <note />
      </trans-unit>
      <trans-unit id="ERR_AbstractBaseCall">
        <source>Cannot call an abstract base member: '{0}'</source>
        <target state="translated">抽象基本メンバーを呼び出すことはできません:'{0}'</target>
        <note />
      </trans-unit>
      <trans-unit id="ERR_RefProperty">
        <source>A property or indexer may not be passed as an out or ref parameter</source>
        <target state="translated">プロパティまたはインデクサーを out か ref のパラメーターとして渡すことはできません。</target>
        <note />
      </trans-unit>
      <trans-unit id="ERR_ManagedAddr">
        <source>Cannot take the address of, get the size of, or declare a pointer to a managed type ('{0}')</source>
        <target state="translated">マネージ型 ('{0}') のアドレスの取得、サイズの取得、またはそのマネージ型へのポインターの宣言が実行できません</target>
        <note />
      </trans-unit>
      <trans-unit id="ERR_BadFixedInitType">
        <source>The type of a local declared in a fixed statement must be a pointer type</source>
        <target state="translated">fixed ステートメントで宣言されたローカルの型は、ポインター型でなければなりません</target>
        <note />
      </trans-unit>
      <trans-unit id="ERR_FixedMustInit">
        <source>You must provide an initializer in a fixed or using statement declaration</source>
        <target state="translated">fixed または using ステートメントの宣言の中に、初期化子を指定してください。</target>
        <note />
      </trans-unit>
      <trans-unit id="ERR_InvalidAddrOp">
        <source>Cannot take the address of the given expression</source>
        <target state="translated">式のアドレスを取得できません。</target>
        <note />
      </trans-unit>
      <trans-unit id="ERR_FixedNeeded">
        <source>You can only take the address of an unfixed expression inside of a fixed statement initializer</source>
        <target state="translated">fixed ステートメントの初期化子内の fixed でない式のアドレスのみを取得できます。</target>
        <note />
      </trans-unit>
      <trans-unit id="ERR_FixedNotNeeded">
        <source>You cannot use the fixed statement to take the address of an already fixed expression</source>
        <target state="translated">既に fixed が使用されている式のアドレスを取得するために、fixed ステートメントを使用することはできません。</target>
        <note />
      </trans-unit>
      <trans-unit id="ERR_UnsafeNeeded">
        <source>Pointers and fixed size buffers may only be used in an unsafe context</source>
        <target state="translated">ポインターおよび固定サイズ バッファーは、unsafe コンテキストでのみ使用することができます。</target>
        <note />
      </trans-unit>
      <trans-unit id="ERR_OpTFRetType">
        <source>The return type of operator True or False must be bool</source>
        <target state="translated">演算子 true または false の戻り値の型はブール型でなければなりません</target>
        <note />
      </trans-unit>
      <trans-unit id="ERR_OperatorNeedsMatch">
        <source>The operator '{0}' requires a matching operator '{1}' to also be defined</source>
        <target state="translated">演算子 '{0}' を定義するには、合致する演算子 '{1}' が必要です。</target>
        <note />
      </trans-unit>
      <trans-unit id="ERR_BadBoolOp">
        <source>In order to be applicable as a short circuit operator a user-defined logical operator ('{0}') must have the same return type and parameter types</source>
        <target state="translated">short circuit 演算子として適用するためには、ユーザー定義の論理演算子 ('{0}') が同じ戻り値の型とパラメーター型を持つ必要があります。</target>
        <note />
      </trans-unit>
      <trans-unit id="ERR_MustHaveOpTF">
        <source>In order for '{0}' to be applicable as a short circuit operator, its declaring type '{1}' must define operator true and operator false</source>
        <target state="translated">{0}' が short circuit 演算子として適用されるためには、宣言する型 '{1}' で true 演算子と false 演算子を定義する必要があります</target>
        <note />
      </trans-unit>
      <trans-unit id="WRN_UnreferencedVarAssg">
        <source>The variable '{0}' is assigned but its value is never used</source>
        <target state="translated">変数 '{0}' は割り当てられていますが、その値は使用されていません。</target>
        <note />
      </trans-unit>
      <trans-unit id="WRN_UnreferencedVarAssg_Title">
        <source>Variable is assigned but its value is never used</source>
        <target state="translated">変数は割り当てられていますが、その値は使用されていません</target>
        <note />
      </trans-unit>
      <trans-unit id="ERR_CheckedOverflow">
        <source>The operation overflows at compile time in checked mode</source>
        <target state="translated">この操作はチェック モードでコンパイルしたときにオーバーフローします。</target>
        <note />
      </trans-unit>
      <trans-unit id="ERR_ConstOutOfRangeChecked">
        <source>Constant value '{0}' cannot be converted to a '{1}' (use 'unchecked' syntax to override)</source>
        <target state="translated">定数値 '{0}' は '{1}' に変換できません (unchecked 構文を使ってオーバーライドしてください)</target>
        <note />
      </trans-unit>
      <trans-unit id="ERR_BadVarargs">
        <source>A method with vararg cannot be generic, be in a generic type, or have a params parameter</source>
        <target state="translated">vararg を使用するメソッドは、ジェネリックにしたり、ジェネリック型に含めたりできません。また、params パラメーターを持つこともできません。</target>
        <note />
      </trans-unit>
      <trans-unit id="ERR_ParamsMustBeArray">
        <source>The params parameter must be a single dimensional array</source>
        <target state="translated">params パラメーターは 1 次元配列でなければなりません。</target>
        <note />
      </trans-unit>
      <trans-unit id="ERR_IllegalArglist">
        <source>An __arglist expression may only appear inside of a call or new expression</source>
        <target state="translated">__arglist 式は呼び出し、または new 式の中でのみ有効です。</target>
        <note />
      </trans-unit>
      <trans-unit id="ERR_IllegalUnsafe">
        <source>Unsafe code may only appear if compiling with /unsafe</source>
        <target state="translated">アンセーフ コードは /unsafe でコンパイルした場合のみ有効です。</target>
        <note />
      </trans-unit>
      <trans-unit id="ERR_AmbigMember">
        <source>Ambiguity between '{0}' and '{1}'</source>
        <target state="translated">{0}' と '{1}' 間があいまいです</target>
        <note />
      </trans-unit>
      <trans-unit id="ERR_BadForeachDecl">
        <source>Type and identifier are both required in a foreach statement</source>
        <target state="translated">foreach ステートメントには、型と識別子の両方が必要です。</target>
        <note />
      </trans-unit>
      <trans-unit id="ERR_ParamsLast">
        <source>A params parameter must be the last parameter in a formal parameter list</source>
        <target state="translated">params パラメーターは、仮パラメーター リストの最後のパラメーターでなければなりません。</target>
        <note />
      </trans-unit>
      <trans-unit id="ERR_SizeofUnsafe">
        <source>'{0}' does not have a predefined size, therefore sizeof can only be used in an unsafe context (consider using System.Runtime.InteropServices.Marshal.SizeOf)</source>
        <target state="translated">'{0}' には定義済みのサイズが指定されていないため、sizeof は unsafe コンテキストでのみ使用できます (System.Runtime.InteropServices.Marshal.SizeOf の使用をお勧めします)</target>
        <note />
      </trans-unit>
      <trans-unit id="ERR_DottedTypeNameNotFoundInNS">
        <source>The type or namespace name '{0}' does not exist in the namespace '{1}' (are you missing an assembly reference?)</source>
        <target state="translated">型または名前空間の名前 '{0}' が名前空間 '{1}' に存在しません (アセンブリ参照があることを確認してください)。</target>
        <note />
      </trans-unit>
      <trans-unit id="ERR_FieldInitRefNonstatic">
        <source>A field initializer cannot reference the non-static field, method, or property '{0}'</source>
        <target state="translated">フィールド初期化子は、静的でないフィールド、メソッド、またはプロパティ '{0}' を参照できません</target>
        <note />
      </trans-unit>
      <trans-unit id="ERR_SealedNonOverride">
        <source>'{0}' cannot be sealed because it is not an override</source>
        <target state="translated">'override ではないため、'{0}' をシールドにすることはできません。</target>
        <note />
      </trans-unit>
      <trans-unit id="ERR_CantOverrideSealed">
        <source>'{0}': cannot override inherited member '{1}' because it is sealed</source>
        <target state="translated">'{0}': 継承されたメンバー '{1}' はシールドであるため、オーバーライドできません。</target>
        <note />
      </trans-unit>
      <trans-unit id="ERR_VoidError">
        <source>The operation in question is undefined on void pointers</source>
        <target state="translated">問題の操作は void ポインターで定義されていません。</target>
        <note />
      </trans-unit>
      <trans-unit id="ERR_ConditionalOnOverride">
        <source>The Conditional attribute is not valid on '{0}' because it is an override method</source>
        <target state="translated">条件付き属性はオーバーライド メソッドであるため、 '{0}' では無効です</target>
        <note />
      </trans-unit>
      <trans-unit id="ERR_PointerInAsOrIs">
        <source>Neither 'is' nor 'as' is valid on pointer types</source>
        <target state="translated">is' と 'as' のどちらもポインター型では無効です</target>
        <note />
      </trans-unit>
      <trans-unit id="ERR_CallingFinalizeDeprecated">
        <source>Destructors and object.Finalize cannot be called directly. Consider calling IDisposable.Dispose if available.</source>
        <target state="translated">デストラクター と object.Finalize を直接呼び出すことはできません。使用可能であれば IDisposable.Dispose を呼び出してください。</target>
        <note />
      </trans-unit>
      <trans-unit id="ERR_SingleTypeNameNotFound">
        <source>The type or namespace name '{0}' could not be found (are you missing a using directive or an assembly reference?)</source>
        <target state="translated">型または名前空間の名前 '{0}' が見つかりませんでした (using ディレクティブまたはアセンブリ参照が指定されていることを確認してください)。</target>
        <note />
      </trans-unit>
      <trans-unit id="ERR_NegativeStackAllocSize">
        <source>Cannot use a negative size with stackalloc</source>
        <target state="translated">stackalloc で負のサイズを使うことはできません。</target>
        <note />
      </trans-unit>
      <trans-unit id="ERR_NegativeArraySize">
        <source>Cannot create an array with a negative size</source>
        <target state="translated">負のサイズで配列を作成することはできません。</target>
        <note />
      </trans-unit>
      <trans-unit id="ERR_OverrideFinalizeDeprecated">
        <source>Do not override object.Finalize. Instead, provide a destructor.</source>
        <target state="translated">object.Finalize をオーバーライドしないでください。代わりにデストラクターを提供してください。</target>
        <note />
      </trans-unit>
      <trans-unit id="ERR_CallingBaseFinalizeDeprecated">
        <source>Do not directly call your base class Finalize method. It is called automatically from your destructor.</source>
        <target state="translated">基底クラスの Finalize メソッドを直接呼び出さないでください。デストラクターから自動的に呼び出されます。</target>
        <note />
      </trans-unit>
      <trans-unit id="WRN_NegativeArrayIndex">
        <source>Indexing an array with a negative index (array indices always start at zero)</source>
        <target state="translated">負のインデックスで配列します。配列は常にゼロからの開始を示します。</target>
        <note />
      </trans-unit>
      <trans-unit id="WRN_NegativeArrayIndex_Title">
        <source>Indexing an array with a negative index</source>
        <target state="translated">負のインデックスで配列をインデックス付けしています</target>
        <note />
      </trans-unit>
      <trans-unit id="WRN_BadRefCompareLeft">
        <source>Possible unintended reference comparison; to get a value comparison, cast the left hand side to type '{0}'</source>
        <target state="translated">予期しない参照比較です。比較値を取得するには型 '{0}' に左辺をキャストしてください。</target>
        <note />
      </trans-unit>
      <trans-unit id="WRN_BadRefCompareLeft_Title">
        <source>Possible unintended reference comparison; left hand side needs cast</source>
        <target state="translated">予期しない参照比較です。左辺をキャストする必要があります</target>
        <note />
      </trans-unit>
      <trans-unit id="WRN_BadRefCompareRight">
        <source>Possible unintended reference comparison; to get a value comparison, cast the right hand side to type '{0}'</source>
        <target state="translated">予期しない参照比較です。比較値を取得するには型 '{0}' に右辺をキャストしてください。</target>
        <note />
      </trans-unit>
      <trans-unit id="WRN_BadRefCompareRight_Title">
        <source>Possible unintended reference comparison; right hand side needs cast</source>
        <target state="translated">予期しない参照比較です。右辺をキャストする必要があります</target>
        <note />
      </trans-unit>
      <trans-unit id="ERR_BadCastInFixed">
        <source>The right hand side of a fixed statement assignment may not be a cast expression</source>
        <target state="translated">固定ステートメントの代入式の右辺はキャスト式ではない可能性があります。</target>
        <note />
      </trans-unit>
      <trans-unit id="ERR_StackallocInCatchFinally">
        <source>stackalloc may not be used in a catch or finally block</source>
        <target state="translated">stackalloc は catch または finally ブロックで使用されない可能性があります。</target>
        <note />
      </trans-unit>
      <trans-unit id="ERR_VarargsLast">
        <source>An __arglist parameter must be the last parameter in a formal parameter list</source>
        <target state="translated">__arglist パラメーターは、仮パラメーター リストの最後のパラメーターでなければなりません</target>
        <note />
      </trans-unit>
      <trans-unit id="ERR_MissingPartial">
        <source>Missing partial modifier on declaration of type '{0}'; another partial declaration of this type exists</source>
        <target state="translated">partial 識別子が型 '{0}' にありません。この型の別の部分宣言が存在します。</target>
        <note />
      </trans-unit>
      <trans-unit id="ERR_PartialTypeKindConflict">
        <source>Partial declarations of '{0}' must be all classes, all structs, or all interfaces</source>
        <target state="translated">{0}' の partial 宣言は、すべてのクラス、すべての構造体、またはすべてのインターフェイスにする必要があります。</target>
        <note />
      </trans-unit>
      <trans-unit id="ERR_PartialModifierConflict">
        <source>Partial declarations of '{0}' have conflicting accessibility modifiers</source>
        <target state="translated">{0}' の partial 宣言には競合するアクセシビリティ修飾子が含まれています。</target>
        <note />
      </trans-unit>
      <trans-unit id="ERR_PartialMultipleBases">
        <source>Partial declarations of '{0}' must not specify different base classes</source>
        <target state="translated">{0}' の partial 宣言では、異なる基底クラスを指定してはいけません。</target>
        <note />
      </trans-unit>
      <trans-unit id="ERR_PartialWrongTypeParams">
        <source>Partial declarations of '{0}' must have the same type parameter names in the same order</source>
        <target state="translated">{0}' の partial 宣言では、同じ型パラメーター名を同じ順序で指定しなければなりません。</target>
        <note />
      </trans-unit>
      <trans-unit id="ERR_PartialWrongConstraints">
        <source>Partial declarations of '{0}' have inconsistent constraints for type parameter '{1}'</source>
        <target state="translated">{0}' の partial 宣言には、型パラメーター '{1}' に対して矛盾する制約が含まれています。</target>
        <note />
      </trans-unit>
      <trans-unit id="ERR_NoImplicitConvCast">
        <source>Cannot implicitly convert type '{0}' to '{1}'. An explicit conversion exists (are you missing a cast?)</source>
        <target state="translated">型 '{0}' を '{1}' に暗黙的に変換できません。明示的な変換が存在します (cast が不足していないかどうかを確認してください)</target>
        <note />
      </trans-unit>
      <trans-unit id="ERR_PartialMisplaced">
        <source>The 'partial' modifier can only appear immediately before 'class', 'struct', 'interface', or 'void'</source>
        <target state="translated">partial' 識別子は、'class'、'struct'、'interface'、または 'void' の直前にのみ指定できます</target>
        <note />
      </trans-unit>
      <trans-unit id="ERR_ImportedCircularBase">
        <source>Imported type '{0}' is invalid. It contains a circular base class dependency.</source>
        <target state="translated">インポートされた型 '{0}' は無効です。この型には循環する基底クラスの依存関係が含まれています。</target>
        <note />
      </trans-unit>
      <trans-unit id="ERR_UseDefViolationOut">
        <source>Use of unassigned out parameter '{0}'</source>
        <target state="translated">未割り当ての out パラメーター '{0}' が使用されました。</target>
        <note />
      </trans-unit>
      <trans-unit id="ERR_ArraySizeInDeclaration">
        <source>Array size cannot be specified in a variable declaration (try initializing with a 'new' expression)</source>
        <target state="translated">配列のサイズは変数宣言の中で指定できません ('new' を使用して初期化してください)</target>
        <note />
      </trans-unit>
      <trans-unit id="ERR_InaccessibleGetter">
        <source>The property or indexer '{0}' cannot be used in this context because the get accessor is inaccessible</source>
        <target state="translated">get アクセサーにアクセスできないため、プロパティまたはインデクサー '{0}' はこのコンテキストでは使用できません。</target>
        <note />
      </trans-unit>
      <trans-unit id="ERR_InaccessibleSetter">
        <source>The property or indexer '{0}' cannot be used in this context because the set accessor is inaccessible</source>
        <target state="translated">set アクセサーにアクセスできないため、プロパティまたはインデクサー '{0}' はこのコンテキストでは使用できません。</target>
        <note />
      </trans-unit>
      <trans-unit id="ERR_InvalidPropertyAccessMod">
        <source>The accessibility modifier of the '{0}' accessor must be more restrictive than the property or indexer '{1}'</source>
        <target state="translated">{0}' アクセサーのアクセシビリティ修飾子は、プロパティまたはインデクサー '{1}' よりも制限されていなければなりません。</target>
        <note />
      </trans-unit>
      <trans-unit id="ERR_DuplicatePropertyAccessMods">
        <source>Cannot specify accessibility modifiers for both accessors of the property or indexer '{0}'</source>
        <target state="translated">アクセシビリティ修飾子は、プロパティまたはインデクサー '{0}' の両方のアクセサーに指定できません。</target>
        <note />
      </trans-unit>
      <trans-unit id="ERR_PropertyAccessModInInterface">
        <source>'{0}': accessibility modifiers may not be used on accessors in an interface</source>
        <target state="translated">'{0}': アクセシビリティ修飾子をインターフェイスのアクセサーで使用することはできません。</target>
        <note />
      </trans-unit>
      <trans-unit id="ERR_AccessModMissingAccessor">
        <source>'{0}': accessibility modifiers on accessors may only be used if the property or indexer has both a get and a set accessor</source>
        <target state="translated">'{0}': アクセサーのアクセシビリティ修飾子は、プロパティまたはインデクサーが get アクセサーおよび set アクセサーの両方を含む場合にのみ、使用されます。</target>
        <note />
      </trans-unit>
      <trans-unit id="ERR_UnimplementedInterfaceAccessor">
        <source>'{0}' does not implement interface member '{1}'. '{2}' is not public.</source>
        <target state="translated">'{0}' はインターフェイス メンバー '{1}' を実装しません。'{2}' は public ではありません。</target>
        <note />
      </trans-unit>
      <trans-unit id="WRN_PatternIsAmbiguous">
        <source>'{0}' does not implement the '{1}' pattern. '{2}' is ambiguous with '{3}'.</source>
        <target state="translated">'{0}' は、パターン '{1}' を実装しません。'{2}' は、'{3}' で不適切です。</target>
        <note />
      </trans-unit>
      <trans-unit id="WRN_PatternIsAmbiguous_Title">
        <source>Type does not implement the collection pattern; members are ambiguous</source>
        <target state="translated">型は、コレクション パターンを実装しません。メンバーがあいまいです</target>
        <note />
      </trans-unit>
      <trans-unit id="WRN_PatternStaticOrInaccessible">
        <source>'{0}' does not implement the '{1}' pattern. '{2}' is either static or not public.</source>
        <target state="translated">'{0}' は、パターン '{1}' を実装しません。'{2}' は、スタティックであるか、またはパブリックではありません。</target>
        <note />
      </trans-unit>
      <trans-unit id="WRN_PatternStaticOrInaccessible_Title">
        <source>Type does not implement the collection pattern; member is either static or not public</source>
        <target state="translated">型は、コレクション パターンを実装しません。メンバーは、スタティックであるか、またはパブリックではありません</target>
        <note />
      </trans-unit>
      <trans-unit id="WRN_PatternBadSignature">
        <source>'{0}' does not implement the '{1}' pattern. '{2}' has the wrong signature.</source>
        <target state="translated">'{0}' は、パターン '{1}' を実装しません。'{2}' には正しくないシグネチャが含まれます。</target>
        <note />
      </trans-unit>
      <trans-unit id="WRN_PatternBadSignature_Title">
        <source>Type does not implement the collection pattern; member has the wrong signature</source>
        <target state="translated">型は、コレクション パターンを実装しません。メンバーには正しくないシグネチャが含まれます</target>
        <note />
      </trans-unit>
      <trans-unit id="ERR_FriendRefNotEqualToThis">
        <source>Friend access was granted by '{0}', but the public key of the output assembly does not match that specified by the attribute in the granting assembly.</source>
        <target state="translated">フレンド アクセスのアクセス権は '{0}' によって付与されますが、出力アセンブリの公開キーは、付与するアセンブリで属性によって指定される公開キーと一致しません。</target>
        <note />
      </trans-unit>
      <trans-unit id="ERR_FriendRefSigningMismatch">
        <source>Friend access was granted by '{0}', but the strong name signing state of the output assembly does not match that of the granting assembly.</source>
        <target state="translated">フレンド アクセスのアクセス権は '{0}' によって付与されますが、出力アセンブリにおける厳密な名前の署名の状態が付与するアセンブリと一致しません。</target>
        <note />
      </trans-unit>
      <trans-unit id="WRN_SequentialOnPartialClass">
        <source>There is no defined ordering between fields in multiple declarations of partial struct '{0}'. To specify an ordering, all instance fields must be in the same declaration.</source>
        <target state="translated">部分的な構造体 '{0}' の複数の宣言内にあるフィールド間に、定義された順序がありません。順序を指定するには、すべてのインスタンス フィールドが同じ宣言内になければなりません。</target>
        <note />
      </trans-unit>
      <trans-unit id="WRN_SequentialOnPartialClass_Title">
        <source>There is no defined ordering between fields in multiple declarations of partial struct</source>
        <target state="translated">部分的な構造体の複数の宣言内にあるフィールド間に定義された順序がありません</target>
        <note />
      </trans-unit>
      <trans-unit id="ERR_BadConstType">
        <source>The type '{0}' cannot be declared const</source>
        <target state="translated">型 '{0}' を const 宣言することはできません。</target>
        <note />
      </trans-unit>
      <trans-unit id="ERR_NoNewTyvar">
        <source>Cannot create an instance of the variable type '{0}' because it does not have the new() constraint</source>
        <target state="translated">変数型 '{0}' のインスタンスは、new() 制約を含まないため、作成できません。</target>
        <note />
      </trans-unit>
      <trans-unit id="ERR_BadArity">
        <source>Using the generic {1} '{0}' requires {2} type arguments</source>
        <target state="translated">ジェネリック {1} '{0}' を使用するには、{2} 型引数が必要です。</target>
        <note />
      </trans-unit>
      <trans-unit id="ERR_BadTypeArgument">
        <source>The type '{0}' may not be used as a type argument</source>
        <target state="translated">型 '{0}' は型引数として使用できません</target>
        <note />
      </trans-unit>
      <trans-unit id="ERR_TypeArgsNotAllowed">
        <source>The {1} '{0}' cannot be used with type arguments</source>
        <target state="translated">{1} '{0}' は型引数と一緒には使用できません</target>
        <note />
      </trans-unit>
      <trans-unit id="ERR_HasNoTypeVars">
        <source>The non-generic {1} '{0}' cannot be used with type arguments</source>
        <target state="translated">非ジェネリック {1} '{0}' は型引数と一緒には使用できません。</target>
        <note />
      </trans-unit>
      <trans-unit id="ERR_NewConstraintNotSatisfied">
        <source>'{2}' must be a non-abstract type with a public parameterless constructor in order to use it as parameter '{1}' in the generic type or method '{0}'</source>
        <target state="translated">'{2}' は、ジェネリック型またはメソッド '{0}' 内でパラメーター '{1}' として使用するために、パブリック パラメーターなしのコンストラクターを持つ非抽象型でなければなりません</target>
        <note />
      </trans-unit>
      <trans-unit id="ERR_GenericConstraintNotSatisfiedRefType">
        <source>The type '{3}' cannot be used as type parameter '{2}' in the generic type or method '{0}'. There is no implicit reference conversion from '{3}' to '{1}'.</source>
        <target state="translated">型 '{3}' はジェネリック型またはメソッド '{0}' 内で型パラメーター '{2}' として使用できません。'{3}' から '{1}' への暗黙的な参照変換がありません。</target>
        <note />
      </trans-unit>
      <trans-unit id="ERR_GenericConstraintNotSatisfiedNullableEnum">
        <source>The type '{3}' cannot be used as type parameter '{2}' in the generic type or method '{0}'. The nullable type '{3}' does not satisfy the constraint of '{1}'.</source>
        <target state="translated">型 '{3}' はジェネリック型またはメソッド '{0}' 内で型パラメーター '{2}' として使用できません。Null 許容型 '{3}' は、'{1}' の制約を満たしていません。</target>
        <note />
      </trans-unit>
      <trans-unit id="ERR_GenericConstraintNotSatisfiedNullableInterface">
        <source>The type '{3}' cannot be used as type parameter '{2}' in the generic type or method '{0}'. The nullable type '{3}' does not satisfy the constraint of '{1}'. Nullable types can not satisfy any interface constraints.</source>
        <target state="translated">型 '{3}' はジェネリック型またはメソッド '{0}' 内で型パラメーター '{2}' として使用できません。Null 許容型 '{3}' は、'{1}' の制約を満たしていません。Null 許容型はインターフェイス制約を満たすことはできません。</target>
        <note />
      </trans-unit>
      <trans-unit id="ERR_GenericConstraintNotSatisfiedTyVar">
        <source>The type '{3}' cannot be used as type parameter '{2}' in the generic type or method '{0}'. There is no boxing conversion or type parameter conversion from '{3}' to '{1}'.</source>
        <target state="translated">型 '{3}' はジェネリック型またはメソッド '{0}' 内で型パラメーター '{2}' として使用できません。'{3}' から '{1}' へのボックス変換または型パラメーター変換がありません。</target>
        <note />
      </trans-unit>
      <trans-unit id="ERR_GenericConstraintNotSatisfiedValType">
        <source>The type '{3}' cannot be used as type parameter '{2}' in the generic type or method '{0}'. There is no boxing conversion from '{3}' to '{1}'.</source>
        <target state="translated">型 '{3}' はジェネリック型またはメソッド '{0}' 内で型パラメーター '{2}' として使用できません。'{3}' から '{1}' へのボックス変換がありません。</target>
        <note />
      </trans-unit>
      <trans-unit id="ERR_DuplicateGeneratedName">
        <source>The parameter name '{0}' conflicts with an automatically-generated parameter name</source>
        <target state="translated">パラメーター名 '{0}' が自動生成されたパラメーター名と競合しています。</target>
        <note />
      </trans-unit>
      <trans-unit id="ERR_GlobalSingleTypeNameNotFound">
        <source>The type or namespace name '{0}' could not be found in the global namespace (are you missing an assembly reference?)</source>
        <target state="translated">型名または名前空間名 '{0}' がグローバル名前空間に見つかりませんでした (アセンブリ参照が存在することを確認してください)。</target>
        <note />
      </trans-unit>
      <trans-unit id="ERR_NewBoundMustBeLast">
        <source>The new() constraint must be the last constraint specified</source>
        <target state="translated">new() 制約は最後に指定する制約でなければなりません。</target>
        <note />
      </trans-unit>
      <trans-unit id="WRN_MainCantBeGeneric">
        <source>'{0}': an entry point cannot be generic or in a generic type</source>
        <target state="translated">'{0}': エントリ ポイントがジェネリックになったり、ジェネリック型の中に存在したりすることはできません。</target>
        <note />
      </trans-unit>
      <trans-unit id="WRN_MainCantBeGeneric_Title">
        <source>An entry point cannot be generic or in a generic type</source>
        <target state="translated">エントリ ポイントがジェネリックになったり、ジェネリック型の中に存在したりすることはできません</target>
        <note />
      </trans-unit>
      <trans-unit id="ERR_TypeVarCantBeNull">
        <source>Cannot convert null to type parameter '{0}' because it could be a non-nullable value type. Consider using 'default({0})' instead.</source>
        <target state="translated">Null 非許容の値型である可能性があるため、Null を型パラメーター '{0}' に変換できません。'default({0})' を使用してください。</target>
        <note />
      </trans-unit>
      <trans-unit id="ERR_AttributeCantBeGeneric">
        <source>Cannot apply attribute class '{0}' because it is generic</source>
        <target state="translated">ジェネリックであるため属性クラス '{0}' を適用できません</target>
        <note />
      </trans-unit>
      <trans-unit id="ERR_DuplicateBound">
        <source>Duplicate constraint '{0}' for type parameter '{1}'</source>
        <target state="translated">型パラメーター '{1}' に対する制約 '{0}' が重複しています。</target>
        <note />
      </trans-unit>
      <trans-unit id="ERR_ClassBoundNotFirst">
        <source>The class type constraint '{0}' must come before any other constraints</source>
        <target state="translated">クラス型制約 '{0}' は、他の制約の前に指定されなければなりません。</target>
        <note />
      </trans-unit>
      <trans-unit id="ERR_BadRetType">
        <source>'{1} {0}' has the wrong return type</source>
        <target state="translated">'{1} {0}' には、不適切な戻り値の型が指定されています</target>
        <note />
      </trans-unit>
      <trans-unit id="ERR_DelegateRefMismatch">
        <source>Ref mismatch between '{0}' and delegate '{1}'</source>
        <target state="translated">{0}' とデリゲート '{1}' で参照が一致しません</target>
        <note />
      </trans-unit>
      <trans-unit id="ERR_DuplicateConstraintClause">
        <source>A constraint clause has already been specified for type parameter '{0}'. All of the constraints for a type parameter must be specified in a single where clause.</source>
        <target state="translated">制約句が、型パラメーター '{0}' に既に指定されています。型パラメーターの制約のすべてが、単一の WHERE 句で指定されなければなりません。</target>
        <note />
      </trans-unit>
      <trans-unit id="ERR_CantInferMethTypeArgs">
        <source>The type arguments for method '{0}' cannot be inferred from the usage. Try specifying the type arguments explicitly.</source>
        <target state="translated">メソッド '{0}' の型引数を使い方から推論することはできません。型引数を明示的に指定してください。</target>
        <note />
      </trans-unit>
      <trans-unit id="ERR_LocalSameNameAsTypeParam">
        <source>'{0}': a parameter, local variable, or local function cannot have the same name as a method type parameter</source>
        <target state="translated">'{0}': パラメーター、ローカル変数またはローカル関数は、メソッド型のパラメーターと同じ名前を持つことができません</target>
        <note />
      </trans-unit>
      <trans-unit id="ERR_AsWithTypeVar">
        <source>The type parameter '{0}' cannot be used with the 'as' operator because it does not have a class type constraint nor a 'class' constraint</source>
        <target state="translated">型パラメーター '{0}' にはクラス型制約も 'class' 制約も含まれないため、'as' 演算子で使用できません</target>
        <note />
      </trans-unit>
      <trans-unit id="WRN_UnreferencedFieldAssg">
        <source>The field '{0}' is assigned but its value is never used</source>
        <target state="translated">フィールド '{0}' が割り当てられていますが、値は使用されていません。</target>
        <note />
      </trans-unit>
      <trans-unit id="WRN_UnreferencedFieldAssg_Title">
        <source>Field is assigned but its value is never used</source>
        <target state="translated">フィールドが割り当てられていますが、値は使用されていません</target>
        <note />
      </trans-unit>
      <trans-unit id="ERR_BadIndexerNameAttr">
        <source>The '{0}' attribute is valid only on an indexer that is not an explicit interface member declaration</source>
        <target state="translated">{0}' 属性は、明示的なインターフェイス メンバー宣言ではないインデクサー上でのみ有効です。</target>
        <note />
      </trans-unit>
      <trans-unit id="ERR_AttrArgWithTypeVars">
        <source>'{0}': an attribute argument cannot use type parameters</source>
        <target state="translated">'{0}': 属性の引数は型パラメーターを使用することができません</target>
        <note />
      </trans-unit>
      <trans-unit id="ERR_NewTyvarWithArgs">
        <source>'{0}': cannot provide arguments when creating an instance of a variable type</source>
        <target state="translated">'{0}': 変数型のインスタンスを作成するときに、引数を指定することはできません</target>
        <note />
      </trans-unit>
      <trans-unit id="ERR_AbstractSealedStatic">
        <source>'{0}': an abstract class cannot be sealed or static</source>
        <target state="translated">'{0}': 抽象クラスを sealed または static に指定することはできません。</target>
        <note />
      </trans-unit>
      <trans-unit id="WRN_AmbiguousXMLReference">
        <source>Ambiguous reference in cref attribute: '{0}'. Assuming '{1}', but could have also matched other overloads including '{2}'.</source>
        <target state="translated">{0}' は cref 属性内のあいまいな参照です。'{1}' を仮定しますが、'{2}' を含む別のオーバーロードに一致した可能性もあります。</target>
        <note />
      </trans-unit>
      <trans-unit id="WRN_AmbiguousXMLReference_Title">
        <source>Ambiguous reference in cref attribute</source>
        <target state="translated">Cref 属性の参照があいまいです</target>
        <note />
      </trans-unit>
      <trans-unit id="WRN_VolatileByRef">
        <source>'{0}': a reference to a volatile field will not be treated as volatile</source>
        <target state="translated">'{0}': volatile フィールドへの参照は、volatile として扱われません。</target>
        <note />
      </trans-unit>
      <trans-unit id="WRN_VolatileByRef_Title">
        <source>A reference to a volatile field will not be treated as volatile</source>
        <target state="translated">volatile フィールドへの参照は、volatile として扱われません</target>
        <note />
      </trans-unit>
      <trans-unit id="WRN_VolatileByRef_Description">
        <source>A volatile field should not normally be used as a ref or out value, since it will not be treated as volatile. There are exceptions to this, such as when calling an interlocked API.</source>
        <target state="translated">volatile フィールドは、通常は ref 値または out 値として使用しないでください。このフィールドは、volatile として扱われないためです。ただしこれには、インタロック API の呼び出しのときなど、例外もあります。</target>
        <note />
      </trans-unit>
      <trans-unit id="ERR_ComImportWithImpl">
        <source>Since '{1}' has the ComImport attribute, '{0}' must be extern or abstract</source>
        <target state="translated">{1}' は ComImport 属性を含むため、'{0}' は extern または abstract にする必要があります。</target>
        <note />
      </trans-unit>
      <trans-unit id="ERR_ComImportWithBase">
        <source>'{0}': a class with the ComImport attribute cannot specify a base class</source>
        <target state="translated">'{0}': ComImport 属性を含むクラスは、基底クラスを指定できません。</target>
        <note />
      </trans-unit>
      <trans-unit id="ERR_ImplBadConstraints">
        <source>The constraints for type parameter '{0}' of method '{1}' must match the constraints for type parameter '{2}' of interface method '{3}'. Consider using an explicit interface implementation instead.</source>
        <target state="translated">メソッド '{1}' の型パラメーター '{0}' に対する制約は、インターフェイス メソッド '{3}' の型パラメーター '{2}' に対する制約と一致しなければなりません。明示的なインターフェイスの実装を使用することをお勧めします。</target>
        <note />
      </trans-unit>
      <trans-unit id="ERR_ImplBadTupleNames">
        <source>The tuple element names in the signature of method '{0}' must match the tuple element names of interface method '{1}' (including on the return type).</source>
        <target state="translated">メソッド '{0}' のシグネチャにあるタプル要素名は、インターフェイス メソッド '{1}' のタプル要素名と (戻り値の型を含めて) 一致している必要があります。</target>
        <note />
      </trans-unit>
      <trans-unit id="ERR_DottedTypeNameNotFoundInAgg">
        <source>The type name '{0}' does not exist in the type '{1}'</source>
        <target state="translated">型名 '{0}' が型 '{1}' に存在しません。</target>
        <note />
      </trans-unit>
      <trans-unit id="ERR_MethGrpToNonDel">
        <source>Cannot convert method group '{0}' to non-delegate type '{1}'. Did you intend to invoke the method?</source>
        <target state="translated">メソッド グループ '{0}' を非デリゲート型 '{1}' に変換することはできません。このメソッドを呼び出しますか?</target>
        <note />
      </trans-unit>
      <trans-unit id="ERR_BadExternAlias">
        <source>The extern alias '{0}' was not specified in a /reference option</source>
        <target state="translated">extern エイリアス '{0}' は、/reference オプションで指定されませんでした。</target>
        <note />
      </trans-unit>
      <trans-unit id="ERR_ColColWithTypeAlias">
        <source>Cannot use alias '{0}' with '::' since the alias references a type. Use '.' instead.</source>
        <target state="translated">エイリアスが型を参照しているため、エイリアス '{0}' を '::' と使用できません。'.' を使用してください。</target>
        <note />
      </trans-unit>
      <trans-unit id="ERR_AliasNotFound">
        <source>Alias '{0}' not found</source>
        <target state="translated">エイリアス '{0}' が見つかりません。</target>
        <note />
      </trans-unit>
      <trans-unit id="ERR_SameFullNameAggAgg">
        <source>The type '{1}' exists in both '{0}' and '{2}'</source>
        <target state="translated">型 '{1}' が '{0}' と '{2}' の両方に存在します。</target>
        <note />
      </trans-unit>
      <trans-unit id="ERR_SameFullNameNsAgg">
        <source>The namespace '{1}' in '{0}' conflicts with the type '{3}' in '{2}'</source>
        <target state="translated">{0}' の名前空間 '{1}' が '{2}' の型 '{3}' と競合しています。</target>
        <note />
      </trans-unit>
      <trans-unit id="WRN_SameFullNameThisNsAgg">
        <source>The namespace '{1}' in '{0}' conflicts with the imported type '{3}' in '{2}'. Using the namespace defined in '{0}'.</source>
        <target state="translated">{0}' の名前空間 '{1}' は、'{2}' のインポートされた型 '{3}' と競合しています。'{0}' で定義された名前空間を使用しています。</target>
        <note />
      </trans-unit>
      <trans-unit id="WRN_SameFullNameThisNsAgg_Title">
        <source>Namespace conflicts with imported type</source>
        <target state="translated">名前空間がインポートされた型と競合しています</target>
        <note />
      </trans-unit>
      <trans-unit id="WRN_SameFullNameThisAggAgg">
        <source>The type '{1}' in '{0}' conflicts with the imported type '{3}' in '{2}'. Using the type defined in '{0}'.</source>
        <target state="translated">{0}' の型 '{1}' は、'{2}' のインポートされた型 '{3}' と競合しています。'{0}' で定義された型を使用しています。</target>
        <note />
      </trans-unit>
      <trans-unit id="WRN_SameFullNameThisAggAgg_Title">
        <source>Type conflicts with imported type</source>
        <target state="translated">型がインポートされた型と競合しています</target>
        <note />
      </trans-unit>
      <trans-unit id="WRN_SameFullNameThisAggNs">
        <source>The type '{1}' in '{0}' conflicts with the imported namespace '{3}' in '{2}'. Using the type defined in '{0}'.</source>
        <target state="translated">{0}' の型 '{1}' は、'{2}' のインポートされた名前空間 '{3}' と競合しています。'{0}' で定義された型を使用しています。</target>
        <note />
      </trans-unit>
      <trans-unit id="WRN_SameFullNameThisAggNs_Title">
        <source>Type conflicts with imported namespace</source>
        <target state="translated">型がインポートされた名前空間と競合しています</target>
        <note />
      </trans-unit>
      <trans-unit id="ERR_SameFullNameThisAggThisNs">
        <source>The type '{1}' in '{0}' conflicts with the namespace '{3}' in '{2}'</source>
        <target state="translated">{0}' の型 '{1}' が '{2}' の名前空間 '{3}' と競合しています。</target>
        <note />
      </trans-unit>
      <trans-unit id="ERR_ExternAfterElements">
        <source>An extern alias declaration must precede all other elements defined in the namespace</source>
        <target state="translated">extern エイリアス宣言は、名前空間で定義された他のすべての要素の前に指定しなければなりません。</target>
        <note />
      </trans-unit>
      <trans-unit id="WRN_GlobalAliasDefn">
        <source>Defining an alias named 'global' is ill-advised since 'global::' always references the global namespace and not an alias</source>
        <target state="translated">global::' はエイリアスではなく常にグローバル名前空間を参照するため、'global' という名前のエイリアスを定義することはお勧めしません。</target>
        <note />
      </trans-unit>
      <trans-unit id="WRN_GlobalAliasDefn_Title">
        <source>Defining an alias named 'global' is ill-advised</source>
        <target state="translated">global' という名前のエイリアスを定義することはお勧めしません</target>
        <note />
      </trans-unit>
      <trans-unit id="ERR_SealedStaticClass">
        <source>'{0}': a class cannot be both static and sealed</source>
        <target state="translated">'{0}': クラスに static と sealed の両方を指定することはできません。</target>
        <note />
      </trans-unit>
      <trans-unit id="ERR_PrivateAbstractAccessor">
        <source>'{0}': abstract properties cannot have private accessors</source>
        <target state="translated">'{0}': 抽象プロパティにプライベート アクセサーは指定できません。</target>
        <note />
      </trans-unit>
      <trans-unit id="ERR_ValueExpected">
        <source>Syntax error; value expected</source>
        <target state="translated">構文エラーです。値が必要です</target>
        <note />
      </trans-unit>
      <trans-unit id="ERR_UnboxNotLValue">
        <source>Cannot modify the result of an unboxing conversion</source>
        <target state="translated">アンボックス変換の結果を変更できません。</target>
        <note />
      </trans-unit>
      <trans-unit id="ERR_AnonMethGrpInForEach">
        <source>Foreach cannot operate on a '{0}'. Did you intend to invoke the '{0}'?</source>
        <target state="translated">Foreach は '{0}' 上で使用できません。'{0}' を呼び出しますか?</target>
        <note />
      </trans-unit>
      <trans-unit id="ERR_BadIncDecRetType">
        <source>The return type for ++ or -- operator must match the parameter type or be derived from the parameter type</source>
        <target state="translated">++ または -- 演算子の戻り値の型は、パラメーター型と一致するか、パラメーター型から派生する必要があります。</target>
        <note />
      </trans-unit>
      <trans-unit id="ERR_RefValBoundMustBeFirst">
        <source>The 'class' or 'struct' constraint must come before any other constraints</source>
        <target state="translated">class' または 'struct' 制約は、他の制約の前に指定されなければなりません。</target>
        <note />
      </trans-unit>
      <trans-unit id="ERR_RefValBoundWithClass">
        <source>'{0}': cannot specify both a constraint class and the 'class' or 'struct' constraint</source>
        <target state="translated">'{0}': 制約クラスと 'class' または 'struct' 制約の両方を指定することはできません。</target>
        <note />
      </trans-unit>
      <trans-unit id="ERR_NewBoundWithVal">
        <source>The 'new()' constraint cannot be used with the 'struct' constraint</source>
        <target state="translated">new()' 制約は 'struct' 制約と一緒には使用できません。</target>
        <note />
      </trans-unit>
      <trans-unit id="ERR_RefConstraintNotSatisfied">
        <source>The type '{2}' must be a reference type in order to use it as parameter '{1}' in the generic type or method '{0}'</source>
        <target state="translated">型 '{2}' は、ジェネリック型のパラメーター '{1}'、またはメソッド '{0}' として使用するために、参照型でなければなりません</target>
        <note />
      </trans-unit>
      <trans-unit id="ERR_ValConstraintNotSatisfied">
        <source>The type '{2}' must be a non-nullable value type in order to use it as parameter '{1}' in the generic type or method '{0}'</source>
        <target state="translated">型 '{2}' は、ジェネリック型のパラメーター '{1}'、またはメソッド '{0}' として使用するために、Null 非許容の値型でなければなりません</target>
        <note />
      </trans-unit>
      <trans-unit id="ERR_CircularConstraint">
        <source>Circular constraint dependency involving '{0}' and '{1}'</source>
        <target state="translated">{0}' と '{1}' を含む、循環制約の依存関係です。</target>
        <note />
      </trans-unit>
      <trans-unit id="ERR_BaseConstraintConflict">
        <source>Type parameter '{0}' inherits conflicting constraints '{1}' and '{2}'</source>
        <target state="translated">型パラメーター '{0}' は、競合する制約 '{1}' および '{2}' を継承します</target>
        <note />
      </trans-unit>
      <trans-unit id="ERR_ConWithValCon">
        <source>Type parameter '{1}' has the 'struct' constraint so '{1}' cannot be used as a constraint for '{0}'</source>
        <target state="translated">型パラメーター '{1}' は 'struct' 制約を含むので、'{0}' の制約として '{1}' を使用することはできません</target>
        <note />
      </trans-unit>
      <trans-unit id="ERR_AmbigUDConv">
        <source>Ambiguous user defined conversions '{0}' and '{1}' when converting from '{2}' to '{3}'</source>
        <target state="translated">{2}' から '{3}' へ変換するときの、あいまいなユーザー定義の変換 '{0}' および '{1}' です</target>
        <note />
      </trans-unit>
      <trans-unit id="WRN_AlwaysNull">
        <source>The result of the expression is always 'null' of type '{0}'</source>
        <target state="translated">式の結果は常に型 '{0}' の 'null' になります。</target>
        <note />
      </trans-unit>
      <trans-unit id="WRN_AlwaysNull_Title">
        <source>The result of the expression is always 'null'</source>
        <target state="translated">式の結果が常に 'null' です</target>
        <note />
      </trans-unit>
      <trans-unit id="ERR_RefReturnThis">
        <source>Cannot return 'this' by reference.</source>
        <target state="translated">参照渡しで 'this' を返すことはできません。</target>
        <note />
      </trans-unit>
      <trans-unit id="ERR_AttributeCtorInParameter">
        <source>Cannot use attribute constructor '{0}' because it is has 'in' parameters.</source>
        <target state="translated">'in' パラメーターがあるため、属性のコンストラクター '{0}' を使用できません。</target>
        <note />
      </trans-unit>
      <trans-unit id="ERR_OverrideWithConstraints">
        <source>Constraints for override and explicit interface implementation methods are inherited from the base method, so they cannot be specified directly</source>
        <target state="translated">オーバーライドおよび明示的なインターフェイスの実装メソッドの制約は、基本メソッドから継承されるので、直接指定できません</target>
        <note />
      </trans-unit>
      <trans-unit id="ERR_AmbigOverride">
        <source>The inherited members '{0}' and '{1}' have the same signature in type '{2}', so they cannot be overridden</source>
        <target state="translated">継承したメンバー '{0}' と '{1}' に '{2}' 型の同じ署名があるためオーバーライドできません。</target>
        <note />
      </trans-unit>
      <trans-unit id="ERR_DecConstError">
        <source>Evaluation of the decimal constant expression failed</source>
        <target state="translated">10 進数の定数式の評価に失敗しました。</target>
        <note />
      </trans-unit>
      <trans-unit id="WRN_CmpAlwaysFalse">
        <source>Comparing with null of type '{0}' always produces 'false'</source>
        <target state="translated">型 '{0}' の null と比較すると、いつも 'false' を生成します。</target>
        <note />
      </trans-unit>
      <trans-unit id="WRN_CmpAlwaysFalse_Title">
        <source>Comparing with null of struct type always produces 'false'</source>
        <target state="translated">構造体型の null と比較するといつも 'false' を生成します</target>
        <note />
      </trans-unit>
      <trans-unit id="WRN_FinalizeMethod">
        <source>Introducing a 'Finalize' method can interfere with destructor invocation. Did you intend to declare a destructor?</source>
        <target state="translated">Finalize' メソッドを導入すると、デストラクターの呼び出しに影響する可能性があります。デストラクターを宣言しようとしましたか?</target>
        <note />
      </trans-unit>
      <trans-unit id="WRN_FinalizeMethod_Title">
        <source>Introducing a 'Finalize' method can interfere with destructor invocation</source>
        <target state="translated">Finalize' メソッドを導入すると、デストラクターの呼び出しに影響する可能性があります</target>
        <note />
      </trans-unit>
      <trans-unit id="WRN_FinalizeMethod_Description">
        <source>This warning occurs when you create a class with a method whose signature is public virtual void Finalize.

If such a class is used as a base class and if the deriving class defines a destructor, the destructor will override the base class Finalize method, not Finalize.</source>
        <target state="translated">この警告は、シグネチャが public virtual void Finalize であるメソッドを持つクラスを作成したときに発生します。

このようなクラスが基本クラスとして使用され、派生クラスがデストラクターを定義している場合、デストラクターは Finalize ではなく、基本クラスの Finalize メソッドをオーバーライドします。</target>
        <note />
      </trans-unit>
      <trans-unit id="ERR_ExplicitImplParams">
        <source>'{0}' should not have a params parameter since '{1}' does not</source>
        <target state="translated">'{1}' には params パラメーターがないため、'{0}' は params パラメーターを持つことができません。</target>
        <note />
      </trans-unit>
      <trans-unit id="WRN_GotoCaseShouldConvert">
        <source>The 'goto case' value is not implicitly convertible to type '{0}'</source>
        <target state="translated">goto case' 値は型 '{0}' に暗黙的に変換できません。</target>
        <note />
      </trans-unit>
      <trans-unit id="WRN_GotoCaseShouldConvert_Title">
        <source>The 'goto case' value is not implicitly convertible to the switch type</source>
        <target state="translated">goto case' 値はスイッチ型に暗黙的に変換できません</target>
        <note />
      </trans-unit>
      <trans-unit id="ERR_MethodImplementingAccessor">
        <source>Method '{0}' cannot implement interface accessor '{1}' for type '{2}'. Use an explicit interface implementation.</source>
        <target state="translated">メソッド '{0}' は、型 '{2}' のインターフェイス アクセサー '{1}' を実装できません。明示的なインターフェイス実装を使用してください。</target>
        <note />
      </trans-unit>
      <trans-unit id="WRN_NubExprIsConstBool">
        <source>The result of the expression is always '{0}' since a value of type '{1}' is never equal to 'null' of type '{2}'</source>
        <target state="translated">型 '{1}' の値が型 '{2}' の 'null' に等しくなることはないので、式の結果は常に '{0}' になります。</target>
        <note />
      </trans-unit>
      <trans-unit id="WRN_NubExprIsConstBool_Title">
        <source>The result of the expression is always the same since a value of this type is never equal to 'null'</source>
        <target state="translated">この型の値が 'null' に等しくなることはないので、式の結果は常に同じです</target>
        <note />
      </trans-unit>
      <trans-unit id="WRN_NubExprIsConstBool2">
        <source>The result of the expression is always '{0}' since a value of type '{1}' is never equal to 'null' of type '{2}'</source>
        <target state="translated">型 '{1}' の値が型 '{2}' の 'null' に等しくなることはないので、式の結果は常に '{0}' になります。</target>
        <note />
      </trans-unit>
      <trans-unit id="WRN_NubExprIsConstBool2_Title">
        <source>The result of the expression is always the same since a value of this type is never equal to 'null'</source>
        <target state="translated">この型の値が 'null' に等しくなることはないので、式の結果は常に同じです</target>
        <note />
      </trans-unit>
      <trans-unit id="WRN_ExplicitImplCollision">
        <source>Explicit interface implementation '{0}' matches more than one interface member. Which interface member is actually chosen is implementation-dependent. Consider using a non-explicit implementation instead.</source>
        <target state="translated">明示的なインターフェイスの実装 '{0}' に一致するインターフェイス メンバーが 2 つ以上あります。どのインターフェイスが実際選択されるかは実装に依存しています。代わりに、明示的ではない実装の使用をお勧めします。</target>
        <note />
      </trans-unit>
      <trans-unit id="WRN_ExplicitImplCollision_Title">
        <source>Explicit interface implementation matches more than one interface member</source>
        <target state="translated">明示的なインターフェイスの実装に一致するインターフェイス メンバーが複数あります</target>
        <note />
      </trans-unit>
      <trans-unit id="ERR_AbstractHasBody">
        <source>'{0}' cannot declare a body because it is marked abstract</source>
        <target state="translated">'{0}' は abstract に指定されているため本体を宣言できません。</target>
        <note />
      </trans-unit>
      <trans-unit id="ERR_ConcreteMissingBody">
        <source>'{0}' must declare a body because it is not marked abstract, extern, or partial</source>
        <target state="translated">'{0}' は abstract、extern、または partial に指定されていないため、本体を宣言する必要があります。</target>
        <note />
      </trans-unit>
      <trans-unit id="ERR_AbstractAndSealed">
        <source>'{0}' cannot be both abstract and sealed</source>
        <target state="translated">'{0}' を abstract および sealed に同時に指定することはできません。</target>
        <note />
      </trans-unit>
      <trans-unit id="ERR_AbstractNotVirtual">
        <source>The abstract {0} '{1}' cannot be marked virtual</source>
        <target state="translated">抽象 {0} '{1}' を virtual に指定することはできません</target>
        <note />
      </trans-unit>
      <trans-unit id="ERR_StaticConstant">
        <source>The constant '{0}' cannot be marked static</source>
        <target state="translated">定数 '{0}' を static に設定することはできません。</target>
        <note />
      </trans-unit>
      <trans-unit id="ERR_CantOverrideNonFunction">
        <source>'{0}': cannot override because '{1}' is not a function</source>
        <target state="translated">'{0}': '{1}' は関数ではないためオーバーライドできません。</target>
        <note />
      </trans-unit>
      <trans-unit id="ERR_CantOverrideNonVirtual">
        <source>'{0}': cannot override inherited member '{1}' because it is not marked virtual, abstract, or override</source>
        <target state="translated">'{0}': 継承されたメンバー '{1}' は virtual、abstract または override に設定されていないためオーバーライドできません。</target>
        <note />
      </trans-unit>
      <trans-unit id="ERR_CantChangeAccessOnOverride">
        <source>'{0}': cannot change access modifiers when overriding '{1}' inherited member '{2}'</source>
        <target state="translated">'{0}': '{1}' の継承メンバー '{2}' をオーバーライドするときに、アクセス修飾子を変更できません。</target>
        <note />
      </trans-unit>
      <trans-unit id="ERR_CantChangeTupleNamesOnOverride">
        <source>'{0}': cannot change tuple element names when overriding inherited member '{1}'</source>
        <target state="translated">'{0}': 継承されたメンバー '{1}' を上書きするときにタプル要素名を変更することはできません</target>
        <note />
      </trans-unit>
      <trans-unit id="ERR_CantChangeReturnTypeOnOverride">
        <source>'{0}': return type must be '{2}' to match overridden member '{1}'</source>
        <target state="translated">'{0}': オーバーライドされたメンバー '{1}' に対応するために戻り値の型は '{2}' でなければなりません。</target>
        <note />
      </trans-unit>
      <trans-unit id="ERR_CantDeriveFromSealedType">
        <source>'{0}': cannot derive from sealed type '{1}'</source>
        <target state="translated">'{0}': シールド型 '{1}' から派生することはできません。</target>
        <note />
      </trans-unit>
      <trans-unit id="ERR_AbstractInConcreteClass">
        <source>'{0}' is abstract but it is contained in non-abstract class '{1}'</source>
        <target state="translated">'{0}' は抽象ですが、非抽象クラスの '{1}' に含まれています。</target>
        <note />
      </trans-unit>
      <trans-unit id="ERR_StaticConstructorWithExplicitConstructorCall">
        <source>'{0}': static constructor cannot have an explicit 'this' or 'base' constructor call</source>
        <target state="translated">'{0}': 静的コンストラクターは、明示的な 'this' または 'base' コンストラクターの呼び出しを含むことはできません。</target>
        <note />
      </trans-unit>
      <trans-unit id="ERR_StaticConstructorWithAccessModifiers">
        <source>'{0}': access modifiers are not allowed on static constructors</source>
        <target state="translated">'{0}': アクセス修飾子は静的コンストラクターでは許可されていません。</target>
        <note />
      </trans-unit>
      <trans-unit id="ERR_RecursiveConstructorCall">
        <source>Constructor '{0}' cannot call itself</source>
        <target state="translated">コンストラクター '{0}' で、それ自体を呼び出すことはできません:</target>
        <note />
      </trans-unit>
      <trans-unit id="ERR_IndirectRecursiveConstructorCall">
        <source>Constructor '{0}' cannot call itself through another constructor</source>
        <target state="translated">コンストラクター '{0}' で、それ自体を別のコンストラクターを通して呼び出すことはできません</target>
        <note />
      </trans-unit>
      <trans-unit id="ERR_ObjectCallingBaseConstructor">
        <source>'{0}' has no base class and cannot call a base constructor</source>
        <target state="translated">'{0}' には基底クラスがないため、基底コンストラクターを呼び出せません。</target>
        <note />
      </trans-unit>
      <trans-unit id="ERR_PredefinedTypeNotFound">
        <source>Predefined type '{0}' is not defined or imported</source>
        <target state="translated">定義済みの型 '{0}' は定義、またはインポートされていません</target>
        <note />
      </trans-unit>
      <trans-unit id="ERR_PredefinedValueTupleTypeNotFound">
        <source>Predefined type '{0}' is not defined or imported</source>
        <target state="translated">定義済みの型 '{0}' は定義、またはインポートされていません</target>
        <note />
      </trans-unit>
      <trans-unit id="ERR_PredefinedValueTupleTypeAmbiguous3">
        <source>Predefined type '{0}' is declared in multiple referenced assemblies: '{1}' and '{2}'</source>
        <target state="translated">定義済みの型 '{0}' が複数の参照先アセンブリで宣言されています: '{1}' と '{2}'</target>
        <note />
      </trans-unit>
      <trans-unit id="ERR_StructWithBaseConstructorCall">
        <source>'{0}': structs cannot call base class constructors</source>
        <target state="translated">'{0}': 構造体は、基底クラスのコンストラクターを呼び出すことができません。</target>
        <note />
      </trans-unit>
      <trans-unit id="ERR_StructLayoutCycle">
        <source>Struct member '{0}' of type '{1}' causes a cycle in the struct layout</source>
        <target state="translated">型 '{1}' の構造体メンバー '{0}' により、構造体レイアウトで循環参照が発生します。</target>
        <note />
      </trans-unit>
      <trans-unit id="ERR_InterfacesCannotContainTypes">
        <source>'{0}': interfaces cannot declare types</source>
        <target state="translated">'{0}': インターフェイスは型を宣言できません。</target>
        <note />
      </trans-unit>
      <trans-unit id="ERR_InterfacesCantContainFields">
        <source>Interfaces cannot contain fields</source>
        <target state="translated">インターフェイスにフィールドを含めることはできません。</target>
        <note />
      </trans-unit>
      <trans-unit id="ERR_InterfacesCantContainConstructors">
        <source>Interfaces cannot contain constructors</source>
        <target state="translated">インターフェイスにコンストラクターを含めることはできません。</target>
        <note />
      </trans-unit>
      <trans-unit id="ERR_NonInterfaceInInterfaceList">
        <source>Type '{0}' in interface list is not an interface</source>
        <target state="translated">インターフェイス リストの型 '{0}' はインターフェイスではありません。</target>
        <note />
      </trans-unit>
      <trans-unit id="ERR_DuplicateInterfaceInBaseList">
        <source>'{0}' is already listed in interface list</source>
        <target state="translated">'{0}' は既にインターフェイス リストに存在します。</target>
        <note />
      </trans-unit>
      <trans-unit id="ERR_DuplicateInterfaceWithTupleNamesInBaseList">
        <source>'{0}' is already listed in the interface list on type '{2}' with different tuple element names, as '{1}'.</source>
        <target state="translated">'{0}' は、型 '{2}' のインターフェイス リストに、異なるタプル要素名 '{1}' として既に指定されています。</target>
        <note />
      </trans-unit>
      <trans-unit id="ERR_CycleInInterfaceInheritance">
        <source>Inherited interface '{1}' causes a cycle in the interface hierarchy of '{0}'</source>
        <target state="translated">継承インターフェイス '{1}' により、'{0}' のインターフェイス階層内で循環参照が発生します。</target>
        <note />
      </trans-unit>
      <trans-unit id="ERR_InterfaceMemberHasBody">
        <source>'{0}': interface members cannot have a definition</source>
        <target state="translated">'{0}': インターフェイス メンバーは定義を持つことができません。</target>
        <note />
      </trans-unit>
      <trans-unit id="ERR_HidingAbstractMethod">
        <source>'{0}' hides inherited abstract member '{1}'</source>
        <target state="translated">'{0}' は継承抽象メンバー '{1}' を隠します。</target>
        <note />
      </trans-unit>
      <trans-unit id="ERR_UnimplementedAbstractMethod">
        <source>'{0}' does not implement inherited abstract member '{1}'</source>
        <target state="translated">'{0}' は継承抽象メンバー '{1}' を実装しません。</target>
        <note />
      </trans-unit>
      <trans-unit id="ERR_UnimplementedInterfaceMember">
        <source>'{0}' does not implement interface member '{1}'</source>
        <target state="translated">'{0}' はインターフェイス メンバー '{1}' を実装しません。</target>
        <note />
      </trans-unit>
      <trans-unit id="ERR_ObjectCantHaveBases">
        <source>The class System.Object cannot have a base class or implement an interface</source>
        <target state="translated">クラス System.Object は基底クラスを含んだり、インターフェイスを実装したりできません。</target>
        <note />
      </trans-unit>
      <trans-unit id="ERR_ExplicitInterfaceImplementationNotInterface">
        <source>'{0}' in explicit interface declaration is not an interface</source>
        <target state="translated">'明示的インターフェイス宣言の中の '{0}' はインターフェイスではありません。</target>
        <note />
      </trans-unit>
      <trans-unit id="ERR_InterfaceMemberNotFound">
        <source>'{0}' in explicit interface declaration is not a member of interface</source>
        <target state="translated">'明示的インターフェイス宣言の中の '{0}' はインターフェイスのメンバーではありません。</target>
        <note />
      </trans-unit>
      <trans-unit id="ERR_ClassDoesntImplementInterface">
        <source>'{0}': containing type does not implement interface '{1}'</source>
        <target state="translated">'{0}': 含む型は、インターフェイス '{1}' を実装しません。</target>
        <note />
      </trans-unit>
      <trans-unit id="ERR_ExplicitInterfaceImplementationInNonClassOrStruct">
        <source>'{0}': explicit interface declaration can only be declared in a class or struct</source>
        <target state="translated">'{0}': 明示的インターフェイスはクラス、または構造体の中でのみ宣言できます。</target>
        <note />
      </trans-unit>
      <trans-unit id="ERR_MemberNameSameAsType">
        <source>'{0}': member names cannot be the same as their enclosing type</source>
        <target state="translated">'{0}': メンバー名をそれを囲む型の名前と同じにすることはできません。</target>
        <note />
      </trans-unit>
      <trans-unit id="ERR_EnumeratorOverflow">
        <source>'{0}': the enumerator value is too large to fit in its type</source>
        <target state="translated">'{0}': 列挙子の値は、型に対して大きすぎます。</target>
        <note />
      </trans-unit>
      <trans-unit id="ERR_CantOverrideNonProperty">
        <source>'{0}': cannot override because '{1}' is not a property</source>
        <target state="translated">'{0}': '{1}' はプロパティではないためオーバーライドできません。</target>
        <note />
      </trans-unit>
      <trans-unit id="ERR_NoGetToOverride">
        <source>'{0}': cannot override because '{1}' does not have an overridable get accessor</source>
        <target state="translated">'{0}': '{1}' に、オーバーライド可能な get アクセサーがないため、オーバーライドできません。</target>
        <note />
      </trans-unit>
      <trans-unit id="ERR_NoSetToOverride">
        <source>'{0}': cannot override because '{1}' does not have an overridable set accessor</source>
        <target state="translated">'{0}': '{1}' に、オーバーライド可能な set アクセサーがないため、オーバーライドできません。</target>
        <note />
      </trans-unit>
      <trans-unit id="ERR_PropertyCantHaveVoidType">
        <source>'{0}': property or indexer cannot have void type</source>
        <target state="translated">'{0}': プロパティまたはインデクサーに void 型を指定することはできません。</target>
        <note />
      </trans-unit>
      <trans-unit id="ERR_PropertyWithNoAccessors">
        <source>'{0}': property or indexer must have at least one accessor</source>
        <target state="translated">'{0}': プロパティまたはインデクサーには少なくとも 1 つのアクセサーを指定する必要があります。</target>
        <note />
      </trans-unit>
      <trans-unit id="ERR_NewVirtualInSealed">
        <source>'{0}' is a new virtual member in sealed class '{1}'</source>
        <target state="translated">'{0}' はシールド クラス '{1}' の新しい仮想メンバーです。</target>
        <note />
      </trans-unit>
      <trans-unit id="ERR_ExplicitPropertyAddingAccessor">
        <source>'{0}' adds an accessor not found in interface member '{1}'</source>
        <target state="translated">'{0}' はインターフェイス メンバー '{1}' にないアクセサーを追加します。</target>
        <note />
      </trans-unit>
      <trans-unit id="ERR_ExplicitPropertyMissingAccessor">
        <source>Explicit interface implementation '{0}' is missing accessor '{1}'</source>
        <target state="translated">明示的なインターフェイスの実装 '{0}' にアクセサー '{1}' はありません。</target>
        <note />
      </trans-unit>
      <trans-unit id="ERR_ConversionWithInterface">
        <source>'{0}': user-defined conversions to or from an interface are not allowed</source>
        <target state="translated">'{0}': インターフェイスとの間におけるユーザー定義の変換は許可されていません。</target>
        <note />
      </trans-unit>
      <trans-unit id="ERR_ConversionWithBase">
        <source>'{0}': user-defined conversions to or from a base class are not allowed</source>
        <target state="translated">'{0}': 基底クラスとの間におけるユーザー定義の変換は許可されていません。</target>
        <note />
      </trans-unit>
      <trans-unit id="ERR_ConversionWithDerived">
        <source>'{0}': user-defined conversions to or from a derived class are not allowed</source>
        <target state="translated">'{0}': 派生クラスとの間におけるユーザー定義の変換は許可されていません。</target>
        <note />
      </trans-unit>
      <trans-unit id="ERR_IdentityConversion">
        <source>User-defined operator cannot take an object of the enclosing type and convert to an object of the enclosing type</source>
        <target state="translated">ユーザー定義の演算子は、それを囲む型のオブジェクトの取得、およびそれを囲む型のオブジェクトへの変換を行えません。</target>
        <note />
      </trans-unit>
      <trans-unit id="ERR_ConversionNotInvolvingContainedType">
        <source>User-defined conversion must convert to or from the enclosing type</source>
        <target state="translated">ユーザー定義の変換では、それを囲む型に/から変換しなければなりません</target>
        <note />
      </trans-unit>
      <trans-unit id="ERR_DuplicateConversionInClass">
        <source>Duplicate user-defined conversion in type '{0}'</source>
        <target state="translated">型 '{0}' で重複するユーザー定義の変換です。</target>
        <note />
      </trans-unit>
      <trans-unit id="ERR_OperatorsMustBeStatic">
        <source>User-defined operator '{0}' must be declared static and public</source>
        <target state="translated">ユーザー定義の演算子 '{0}' は static および public として宣言されなければなりません。</target>
        <note />
      </trans-unit>
      <trans-unit id="ERR_BadIncDecSignature">
        <source>The parameter type for ++ or -- operator must be the containing type</source>
        <target state="translated">++ または -- 演算子のパラメーターの型は、それを含む型でなければなりません</target>
        <note />
      </trans-unit>
      <trans-unit id="ERR_BadUnaryOperatorSignature">
        <source>The parameter of a unary operator must be the containing type</source>
        <target state="translated">単項演算子のパラメーターは、それを含む型でなければなりません。</target>
        <note />
      </trans-unit>
      <trans-unit id="ERR_BadBinaryOperatorSignature">
        <source>One of the parameters of a binary operator must be the containing type</source>
        <target state="translated">バイナリ演算子のパラメーターの 1 つはそれを含む型でなければなりません。</target>
        <note />
      </trans-unit>
      <trans-unit id="ERR_BadShiftOperatorSignature">
        <source>The first operand of an overloaded shift operator must have the same type as the containing type, and the type of the second operand must be int</source>
        <target state="translated">オーバーロードされた shift 演算子の最初のオペランドはそれを含む型と同じ型、2 番目のオペランドの型は int でなければなりません</target>
        <note />
      </trans-unit>
      <trans-unit id="ERR_InterfacesCantContainOperators">
        <source>Interfaces cannot contain operators</source>
        <target state="translated">インターフェイスに演算子を含めることはできません。</target>
        <note />
      </trans-unit>
      <trans-unit id="ERR_StructsCantContainDefaultConstructor">
        <source>Structs cannot contain explicit parameterless constructors</source>
        <target state="translated">構造体に明示的なパラメーターのないコンストラクターを含めることはできません。</target>
        <note />
      </trans-unit>
      <trans-unit id="ERR_EnumsCantContainDefaultConstructor">
        <source>Enums cannot contain explicit parameterless constructors</source>
        <target state="translated">列挙型は明示的なパラメーターなしのコンストラクターを含めることはできません</target>
        <note />
      </trans-unit>
      <trans-unit id="ERR_CantOverrideBogusMethod">
        <source>'{0}': cannot override '{1}' because it is not supported by the language</source>
        <target state="translated">'{0}': '{1}' はこの言語でサポートされていないため、オーバーライドできません。</target>
        <note />
      </trans-unit>
      <trans-unit id="ERR_BindToBogus">
        <source>'{0}' is not supported by the language</source>
        <target state="translated">'{0}' はこの言語でサポートされていません</target>
        <note />
      </trans-unit>
      <trans-unit id="ERR_CantCallSpecialMethod">
        <source>'{0}': cannot explicitly call operator or accessor</source>
        <target state="translated">'{0}': 演算子またはアクセサーを明示的に呼び出すことはできません</target>
        <note />
      </trans-unit>
      <trans-unit id="ERR_BadTypeReference">
        <source>'{0}': cannot reference a type through an expression; try '{1}' instead</source>
        <target state="translated">'{0}': 式から型を参照することはできません。'{1}' を使用してください。</target>
        <note />
      </trans-unit>
      <trans-unit id="ERR_FieldInitializerInStruct">
        <source>'{0}': cannot have instance property or field initializers in structs</source>
        <target state="translated">'{0}': 構造体にインスタンス プロパティまたはフィールド初期化子を含めることはできません。</target>
        <note />
      </trans-unit>
      <trans-unit id="ERR_BadDestructorName">
        <source>Name of destructor must match name of class</source>
        <target state="translated">デストラクターの名前をクラスの名前と同じにしてください。</target>
        <note />
      </trans-unit>
      <trans-unit id="ERR_OnlyClassesCanContainDestructors">
        <source>Only class types can contain destructors</source>
        <target state="translated">クラスのみがデストラクターを含むことができます。</target>
        <note />
      </trans-unit>
      <trans-unit id="ERR_ConflictAliasAndMember">
        <source>Namespace '{1}' contains a definition conflicting with alias '{0}'</source>
        <target state="translated">名前空間 '{1}' は、エイリアス '{0}' と競合する定義を含んでいます。</target>
        <note />
      </trans-unit>
      <trans-unit id="ERR_ConflictingAliasAndDefinition">
        <source>Alias '{0}' conflicts with {1} definition</source>
        <target state="translated">エイリアス '{0}' は定義 {1} と競合しています。</target>
        <note />
      </trans-unit>
      <trans-unit id="ERR_ConditionalOnSpecialMethod">
        <source>The Conditional attribute is not valid on '{0}' because it is a constructor, destructor, operator, or explicit interface implementation</source>
        <target state="translated">条件付き属性は、コンストラクター、デストラクター、演算子または明示的インターフェイスの実装であるため、'{0}' では無効です。</target>
        <note />
      </trans-unit>
      <trans-unit id="ERR_ConditionalMustReturnVoid">
        <source>The Conditional attribute is not valid on '{0}' because its return type is not void</source>
        <target state="translated">戻り値の型が void でないため、条件付き属性は '{0}' では無効です。</target>
        <note />
      </trans-unit>
      <trans-unit id="ERR_DuplicateAttribute">
        <source>Duplicate '{0}' attribute</source>
        <target state="translated">{0}' 属性が重複しています。</target>
        <note />
      </trans-unit>
      <trans-unit id="ERR_DuplicateAttributeInNetModule">
        <source>Duplicate '{0}' attribute in '{1}'</source>
        <target state="translated">{0}' 属性が '{1}' で重複しています。</target>
        <note />
      </trans-unit>
      <trans-unit id="ERR_ConditionalOnInterfaceMethod">
        <source>The Conditional attribute is not valid on interface members</source>
        <target state="translated">インターフェイス メンバーに対して、条件付き属性は使用できません。</target>
        <note />
      </trans-unit>
      <trans-unit id="ERR_OperatorCantReturnVoid">
        <source>User-defined operators cannot return void</source>
        <target state="translated">ユーザー定義の演算子は void を返すことはできません。</target>
        <note />
      </trans-unit>
      <trans-unit id="ERR_BadDynamicConversion">
        <source>'{0}': user-defined conversions to or from the dynamic type are not allowed</source>
        <target state="translated">'{0}': 動的な型との間でユーザー定義の変換を行うことはできません。</target>
        <note />
      </trans-unit>
      <trans-unit id="ERR_InvalidAttributeArgument">
        <source>Invalid value for argument to '{0}' attribute</source>
        <target state="translated">{0}' 属性の引数の値が無効です。</target>
        <note />
      </trans-unit>
      <trans-unit id="ERR_ParameterNotValidForType">
        <source>Parameter not valid for the specified unmanaged type.</source>
        <target state="translated">パラメーターは指定されたアンマネージ型に対して無効です。</target>
        <note />
      </trans-unit>
      <trans-unit id="ERR_AttributeParameterRequired1">
        <source>Attribute parameter '{0}' must be specified.</source>
        <target state="translated">属性パラメーター '{0}' を指定する必要があります。</target>
        <note />
      </trans-unit>
      <trans-unit id="ERR_AttributeParameterRequired2">
        <source>Attribute parameter '{0}' or '{1}' must be specified.</source>
        <target state="translated">属性パラメーター '{0}' または '{1}' を指定する必要があります。</target>
        <note />
      </trans-unit>
      <trans-unit id="ERR_MarshalUnmanagedTypeNotValidForFields">
        <source>Unmanaged type '{0}' not valid for fields.</source>
        <target state="translated">アンマネージ型 '{0}' はフィールドに対して無効です。</target>
        <note />
      </trans-unit>
      <trans-unit id="ERR_MarshalUnmanagedTypeOnlyValidForFields">
        <source>Unmanaged type '{0}' is only valid for fields.</source>
        <target state="translated">アンマネージ型 '{0}' はフィールドに対してのみ有効です。</target>
        <note />
      </trans-unit>
      <trans-unit id="ERR_AttributeOnBadSymbolType">
        <source>Attribute '{0}' is not valid on this declaration type. It is only valid on '{1}' declarations.</source>
        <target state="translated">属性 '{0}' はこの宣言型では無効です。'{1}' 宣言でのみ有効です。</target>
        <note />
      </trans-unit>
      <trans-unit id="ERR_FloatOverflow">
        <source>Floating-point constant is outside the range of type '{0}'</source>
        <target state="translated">浮動小数点定数が型 '{0}' の範囲外です。</target>
        <note />
      </trans-unit>
      <trans-unit id="ERR_ComImportWithoutUuidAttribute">
        <source>The Guid attribute must be specified with the ComImport attribute</source>
        <target state="translated">Guid 属性は Comimport 属性を使って指定する必要があります。</target>
        <note />
      </trans-unit>
      <trans-unit id="ERR_InvalidNamedArgument">
        <source>Invalid value for named attribute argument '{0}'</source>
        <target state="translated">名前付き属性の引数 '{0}' の値が無効です。</target>
        <note />
      </trans-unit>
      <trans-unit id="ERR_DllImportOnInvalidMethod">
        <source>The DllImport attribute must be specified on a method marked 'static' and 'extern'</source>
        <target state="translated">static または extern に指定されているメソッドでは、DllImport 属性を指定する必要があります</target>
        <note />
      </trans-unit>
      <trans-unit id="ERR_EncUpdateFailedMissingAttribute">
        <source>Cannot update '{0}'; attribute '{1}' is missing.</source>
        <target state="translated">{0}' を更新できません。属性 '{1}' がありません。</target>
        <note />
      </trans-unit>
      <trans-unit id="ERR_DllImportOnGenericMethod">
        <source>The DllImport attribute cannot be applied to a method that is generic or contained in a generic type.</source>
        <target state="translated">DllImport 属性は、ジェネリックであるメソッド、またはジェネリック型に含まれるメソッドには適用できません。</target>
        <note />
      </trans-unit>
      <trans-unit id="ERR_FieldCantBeRefAny">
        <source>Field or property cannot be of type '{0}'</source>
        <target state="translated">フィールドまたはプロパティに型 '{0}' を指定することはできません。</target>
        <note />
      </trans-unit>
      <trans-unit id="ERR_FieldAutoPropCantBeByRefLike">
        <source>Field or auto-implemented property cannot be of type '{0}' unless it is an instance member of a ref struct.</source>
        <target state="translated">フィールドまたは自動実装プロパティは、それが ref 構造体のインスタンス メンバーである場合を除いて、型 '{0}' にすることができません。</target>
        <note />
      </trans-unit>
      <trans-unit id="ERR_ArrayElementCantBeRefAny">
        <source>Array elements cannot be of type '{0}'</source>
        <target state="translated">配列要素を '{0}' 型にすることはできません。</target>
        <note />
      </trans-unit>
      <trans-unit id="WRN_DeprecatedSymbol">
        <source>'{0}' is obsolete</source>
        <target state="translated">'{0}' は古い形式です。</target>
        <note />
      </trans-unit>
      <trans-unit id="WRN_DeprecatedSymbol_Title">
        <source>Type or member is obsolete</source>
        <target state="translated">型またはメンバーが旧型式です</target>
        <note />
      </trans-unit>
      <trans-unit id="ERR_NotAnAttributeClass">
        <source>'{0}' is not an attribute class</source>
        <target state="translated">'{0}' は属性クラスではありません。</target>
        <note />
      </trans-unit>
      <trans-unit id="ERR_BadNamedAttributeArgument">
        <source>'{0}' is not a valid named attribute argument. Named attribute arguments must be fields which are not readonly, static, or const, or read-write properties which are public and not static.</source>
        <target state="translated">'{0}' は有効な名前付き属性引数ではありません。名前付き属性引数は、読み取り専用、static、const、または公開され、静的でない読み書き可能なプロパティ以外のフィールドである必要があります。</target>
        <note />
      </trans-unit>
      <trans-unit id="WRN_DeprecatedSymbolStr">
        <source>'{0}' is obsolete: '{1}'</source>
        <target state="translated">'{0}' は旧形式です ('{1}')</target>
        <note />
      </trans-unit>
      <trans-unit id="WRN_DeprecatedSymbolStr_Title">
        <source>Type or member is obsolete</source>
        <target state="translated">型またはメンバーが旧型式です</target>
        <note />
      </trans-unit>
      <trans-unit id="ERR_DeprecatedSymbolStr">
        <source>'{0}' is obsolete: '{1}'</source>
        <target state="translated">'{0}' は旧形式です ('{1}')</target>
        <note />
      </trans-unit>
      <trans-unit id="ERR_IndexerCantHaveVoidType">
        <source>Indexers cannot have void type</source>
        <target state="translated">インデクサーに void 型を指定できません。</target>
        <note />
      </trans-unit>
      <trans-unit id="ERR_VirtualPrivate">
        <source>'{0}': virtual or abstract members cannot be private</source>
        <target state="translated">'{0}': 仮想または抽象メンバーには、private を指定できません。</target>
        <note />
      </trans-unit>
      <trans-unit id="ERR_ArrayInitToNonArrayType">
        <source>Can only use array initializer expressions to assign to array types. Try using a new expression instead.</source>
        <target state="translated">配列型を割り当てるには配列初期化子式だけを使用してください。new 式を使用してください。</target>
        <note />
      </trans-unit>
      <trans-unit id="ERR_ArrayInitInBadPlace">
        <source>Array initializers can only be used in a variable or field initializer. Try using a new expression instead.</source>
        <target state="translated">配列初期化子は変数かフィールド初期化子の中でのみ使用できます。new 式を使用してください。</target>
        <note />
      </trans-unit>
      <trans-unit id="ERR_MissingStructOffset">
        <source>'{0}': instance field in types marked with StructLayout(LayoutKind.Explicit) must have a FieldOffset attribute</source>
        <target state="translated">'{0}': StructLayout(LayoutKind.Explicit) でマークされた型のインスタンス フィールドには、FieldOffset 属性を指定する必要があります</target>
        <note />
      </trans-unit>
      <trans-unit id="WRN_ExternMethodNoImplementation">
        <source>Method, operator, or accessor '{0}' is marked external and has no attributes on it. Consider adding a DllImport attribute to specify the external implementation.</source>
        <target state="translated">メソッド、演算子、またはアクセサー '{0}' は external に設定されていて属性を持っていません。外部の実装を指定するには、DllImport 属性の追加を検討してください。</target>
        <note />
      </trans-unit>
      <trans-unit id="WRN_ExternMethodNoImplementation_Title">
        <source>Method, operator, or accessor is marked external and has no attributes on it</source>
        <target state="translated">メソッド、演算子、またはアクセサーは external に設定されていて属性を持っていません</target>
        <note />
      </trans-unit>
      <trans-unit id="WRN_ProtectedInSealed">
        <source>'{0}': new protected member declared in sealed class</source>
        <target state="translated">'{0}': 新規のプロテクト メンバーがシールド クラスで宣言されました。</target>
        <note />
      </trans-unit>
      <trans-unit id="WRN_ProtectedInSealed_Title">
        <source>New protected member declared in sealed class</source>
        <target state="translated">新規のプロテクト メンバーがシールド クラスで宣言されました</target>
        <note />
      </trans-unit>
      <trans-unit id="ERR_InterfaceImplementedByConditional">
        <source>Conditional member '{0}' cannot implement interface member '{1}' in type '{2}'</source>
        <target state="translated">条件付きメンバー '{0}' はインターフェイス メンバー '{1}' を型 '{2}' で実装できません。</target>
        <note />
      </trans-unit>
      <trans-unit id="ERR_IllegalRefParam">
        <source>ref and out are not valid in this context</source>
        <target state="translated">ref および out はこのコンテキストでは有効ではありません。</target>
        <note />
      </trans-unit>
      <trans-unit id="ERR_BadArgumentToAttribute">
        <source>The argument to the '{0}' attribute must be a valid identifier</source>
        <target state="translated">属性 '{0}' に対する引数は、有効な識別子である必要があります。</target>
        <note />
      </trans-unit>
      <trans-unit id="ERR_StructOffsetOnBadStruct">
        <source>The FieldOffset attribute can only be placed on members of types marked with the StructLayout(LayoutKind.Explicit)</source>
        <target state="translated">FieldOffset 属性は、StructLayout(LayoutKind.Explicit) でマークされた型のメンバーでのみ使用できます</target>
        <note />
      </trans-unit>
      <trans-unit id="ERR_StructOffsetOnBadField">
        <source>The FieldOffset attribute is not allowed on static or const fields</source>
        <target state="translated">FieldOffset 属性は、static または const フィールドで使用できません。</target>
        <note />
      </trans-unit>
      <trans-unit id="ERR_AttributeUsageOnNonAttributeClass">
        <source>Attribute '{0}' is only valid on classes derived from System.Attribute</source>
        <target state="translated">属性 '{0}' は、System.Attribute から派生したクラスでのみ有効です。</target>
        <note />
      </trans-unit>
      <trans-unit id="WRN_PossibleMistakenNullStatement">
        <source>Possible mistaken empty statement</source>
        <target state="translated">empty ステートメントが間違っている可能性があります</target>
        <note />
      </trans-unit>
      <trans-unit id="WRN_PossibleMistakenNullStatement_Title">
        <source>Possible mistaken empty statement</source>
        <target state="translated">empty ステートメントが間違っている可能性があります</target>
        <note />
      </trans-unit>
      <trans-unit id="ERR_DuplicateNamedAttributeArgument">
        <source>'{0}' duplicate named attribute argument</source>
        <target state="translated">'{0}' 属性引数の名前が重複しています。</target>
        <note />
      </trans-unit>
      <trans-unit id="ERR_DeriveFromEnumOrValueType">
        <source>'{0}' cannot derive from special class '{1}'</source>
        <target state="translated">'{0}' は特殊クラス '{1}' から派生することはできません。</target>
        <note />
      </trans-unit>
      <trans-unit id="ERR_DefaultMemberOnIndexedType">
        <source>Cannot specify the DefaultMember attribute on a type containing an indexer</source>
        <target state="translated">インデクサーを含む型に対して DefaultMember 属性を指定できません。</target>
        <note />
      </trans-unit>
      <trans-unit id="ERR_BogusType">
        <source>'{0}' is a type not supported by the language</source>
        <target state="translated">'{0}' はこの言語でサポートされていない型です</target>
        <note />
      </trans-unit>
      <trans-unit id="WRN_UnassignedInternalField">
        <source>Field '{0}' is never assigned to, and will always have its default value {1}</source>
        <target state="translated">フィールド '{0}' は割り当てられません。常に既定値 {1} を使用します。</target>
        <note />
      </trans-unit>
      <trans-unit id="WRN_UnassignedInternalField_Title">
        <source>Field is never assigned to, and will always have its default value</source>
        <target state="translated">フィールドは割り当てられません。常に既定値を使用します</target>
        <note />
      </trans-unit>
      <trans-unit id="ERR_CStyleArray">
        <source>Bad array declarator: To declare a managed array the rank specifier precedes the variable's identifier. To declare a fixed size buffer field, use the fixed keyword before the field type.</source>
        <target state="translated">不適切な配列の宣言子: マネージ配列を宣言するには、次元指定子を変数の識別子の前に指定します。固定サイズ バッファー フィールドを宣言するには、フィールド型の前に fixed キーワードを使用します。</target>
        <note />
      </trans-unit>
      <trans-unit id="WRN_VacuousIntegralComp">
        <source>Comparison to integral constant is useless; the constant is outside the range of type '{0}'</source>
        <target state="translated">整数定数への比較ができません。定数が型 '{0}' の範囲外です。</target>
        <note />
      </trans-unit>
      <trans-unit id="WRN_VacuousIntegralComp_Title">
        <source>Comparison to integral constant is useless; the constant is outside the range of the type</source>
        <target state="translated">整数定数への比較は無意味です。定数が型の範囲外です</target>
        <note />
      </trans-unit>
      <trans-unit id="ERR_AbstractAttributeClass">
        <source>Cannot apply attribute class '{0}' because it is abstract</source>
        <target state="translated">抽象であるため属性クラス '{0}' を適用できません。</target>
        <note />
      </trans-unit>
      <trans-unit id="ERR_BadNamedAttributeArgumentType">
        <source>'{0}' is not a valid named attribute argument because it is not a valid attribute parameter type</source>
        <target state="translated">'{0}' は有効な名前付き属性引数ではありません。属性パラメーター型が有効ではありません。</target>
        <note />
      </trans-unit>
      <trans-unit id="ERR_MissingPredefinedMember">
        <source>Missing compiler required member '{0}.{1}'</source>
        <target state="translated">コンパイラが必要とするメンバー '{0}.{1}' がありません</target>
        <note />
      </trans-unit>
      <trans-unit id="WRN_AttributeLocationOnBadDeclaration">
        <source>'{0}' is not a valid attribute location for this declaration. Valid attribute locations for this declaration are '{1}'. All attributes in this block will be ignored.</source>
        <target state="translated">'{0}' は、この宣言の有効な属性ではありません。宣言の有効な属性の場所は '{1}' です。このブロックの属性はすべて無視されます。</target>
        <note />
      </trans-unit>
      <trans-unit id="WRN_AttributeLocationOnBadDeclaration_Title">
        <source>Not a valid attribute location for this declaration</source>
        <target state="translated">属性の場所はこの宣言に対して無効です</target>
        <note />
      </trans-unit>
      <trans-unit id="WRN_InvalidAttributeLocation">
        <source>'{0}' is not a recognized attribute location. Valid attribute locations for this declaration are '{1}'. All attributes in this block will be ignored.</source>
        <target state="translated">'{0}' は認識できる属性の場所ではありません。この宣言の属性の場所として使用できるのは '{1}' です。このブロック内の属性はすべて無視されます。</target>
        <note />
      </trans-unit>
      <trans-unit id="WRN_InvalidAttributeLocation_Title">
        <source>Not a recognized attribute location</source>
        <target state="translated">認識できる属性の場所ではありません</target>
        <note />
      </trans-unit>
      <trans-unit id="WRN_EqualsWithoutGetHashCode">
        <source>'{0}' overrides Object.Equals(object o) but does not override Object.GetHashCode()</source>
        <target state="translated">'{0}' は Object.Equals(object o) をオーバーライドしますが、Object.GetHashCode() をオーバーライドしません。</target>
        <note />
      </trans-unit>
      <trans-unit id="WRN_EqualsWithoutGetHashCode_Title">
        <source>Type overrides Object.Equals(object o) but does not override Object.GetHashCode()</source>
        <target state="translated">型は Object.Equals(object o) をオーバーライドしますが、Object.GetHashCode() をオーバーライドしません</target>
        <note />
      </trans-unit>
      <trans-unit id="WRN_EqualityOpWithoutEquals">
        <source>'{0}' defines operator == or operator != but does not override Object.Equals(object o)</source>
        <target state="translated">'{0}' は演算子 == または演算子 != を定義しますが、Object.Equals(object o) をオーバーライドしません。</target>
        <note />
      </trans-unit>
      <trans-unit id="WRN_EqualityOpWithoutEquals_Title">
        <source>Type defines operator == or operator != but does not override Object.Equals(object o)</source>
        <target state="translated">型は演算子 == または演算子 != を定義しますが、Object.Equals(object o) をオーバーライドしません</target>
        <note />
      </trans-unit>
      <trans-unit id="WRN_EqualityOpWithoutGetHashCode">
        <source>'{0}' defines operator == or operator != but does not override Object.GetHashCode()</source>
        <target state="translated">'{0}' は演算子 == または演算子 != を定義しますが、Object.GetHashCode() をオーバーライドしません。</target>
        <note />
      </trans-unit>
      <trans-unit id="WRN_EqualityOpWithoutGetHashCode_Title">
        <source>Type defines operator == or operator != but does not override Object.GetHashCode()</source>
        <target state="translated">型は演算子 == または演算子 != を定義しますが、Object.GetHashCode() をオーバーライドしません</target>
        <note />
      </trans-unit>
      <trans-unit id="ERR_OutAttrOnRefParam">
        <source>Cannot specify the Out attribute on a ref parameter without also specifying the In attribute.</source>
        <target state="translated">ref パラメーターで Out 属性を指定するには、In 属性も指定する必要があります。</target>
        <note />
      </trans-unit>
      <trans-unit id="ERR_OverloadRefKind">
        <source>'{0}' cannot define an overloaded {1} that differs only on parameter modifiers '{2}' and '{3}'</source>
        <target state="translated">'{0}' は、パラメーター修飾子 '{2}' と '{3}' だけが異なるオーバーロードされた {1} を定義できません</target>
        <note />
      </trans-unit>
      <trans-unit id="ERR_LiteralDoubleCast">
        <source>Literal of type double cannot be implicitly converted to type '{1}'; use an '{0}' suffix to create a literal of this type</source>
        <target state="translated">型 double のリテラルを暗黙的に型 '{1}' に変換することはできません。'{0}' サフィックスを使用して、この型のリテラルを作成してください</target>
        <note />
      </trans-unit>
      <trans-unit id="WRN_IncorrectBooleanAssg">
        <source>Assignment in conditional expression is always constant; did you mean to use == instead of = ?</source>
        <target state="translated">条件式の割り当ては常に定数です。== を使用するつもりで = を使用しましたか?</target>
        <note />
      </trans-unit>
      <trans-unit id="WRN_IncorrectBooleanAssg_Title">
        <source>Assignment in conditional expression is always constant</source>
        <target state="translated">条件式の割り当ては常に定数です</target>
        <note />
      </trans-unit>
      <trans-unit id="ERR_ProtectedInStruct">
        <source>'{0}': new protected member declared in struct</source>
        <target state="translated">'{0}': 新規のプロテクト メンバーが構造体で宣言されました。</target>
        <note />
      </trans-unit>
      <trans-unit id="ERR_InconsistentIndexerNames">
        <source>Two indexers have different names; the IndexerName attribute must be used with the same name on every indexer within a type</source>
        <target state="translated">2 つのインデクサーの名前が違います。1 つの型の中のそれぞれのインデクサーの IndexerName 属性は、同じでなければなりません。</target>
        <note />
      </trans-unit>
      <trans-unit id="ERR_ComImportWithUserCtor">
        <source>A class with the ComImport attribute cannot have a user-defined constructor</source>
        <target state="translated">ComImport 属性を持つクラスはユーザー定義のコンストラクターを持てません。</target>
        <note />
      </trans-unit>
      <trans-unit id="ERR_FieldCantHaveVoidType">
        <source>Field cannot have void type</source>
        <target state="translated">フィールドは void 型を持てません。</target>
        <note />
      </trans-unit>
      <trans-unit id="WRN_NonObsoleteOverridingObsolete">
        <source>Member '{0}' overrides obsolete member '{1}'. Add the Obsolete attribute to '{0}'.</source>
        <target state="translated">メンバー '{0}' は古い形式のメンバー '{1}' をオーバーライドします。Obsolete 属性を '{0}' に追加してください。</target>
        <note />
      </trans-unit>
      <trans-unit id="WRN_NonObsoleteOverridingObsolete_Title">
        <source>Member overrides obsolete member</source>
        <target state="translated">メンバーは古い形式のメンバーをオーバーライドします</target>
        <note />
      </trans-unit>
      <trans-unit id="ERR_SystemVoid">
        <source>System.Void cannot be used from C# -- use typeof(void) to get the void type object</source>
        <target state="translated">System.Void は C# から使用できません。void 型オブジェクトを取得するには typeof(void) を使用してください</target>
        <note />
      </trans-unit>
      <trans-unit id="ERR_ExplicitParamArray">
        <source>Do not use 'System.ParamArrayAttribute'. Use the 'params' keyword instead.</source>
        <target state="translated">System.ParamArrayAttribute' を使用しないでください。代わりに 'params' キーワードを使用してください。</target>
        <note />
      </trans-unit>
      <trans-unit id="WRN_BitwiseOrSignExtend">
        <source>Bitwise-or operator used on a sign-extended operand; consider casting to a smaller unsigned type first</source>
        <target state="translated">Bitwise-or 演算子が sign-extended オペランドで使用されています。まず、小さい符号なしの型をキャストしてみてください。</target>
        <note />
      </trans-unit>
      <trans-unit id="WRN_BitwiseOrSignExtend_Title">
        <source>Bitwise-or operator used on a sign-extended operand</source>
        <target state="translated">符号拡張されたオペランドでビットごとの or 演算子が使用されました</target>
        <note />
      </trans-unit>
      <trans-unit id="WRN_BitwiseOrSignExtend_Description">
        <source>The compiler implicitly widened and sign-extended a variable, and then used the resulting value in a bitwise OR operation. This can result in unexpected behavior.</source>
        <target state="translated">コンパイラは、変数を暗黙に拡張し、符号拡張してから、ビットごとの OR 演算の結果の値を使用しました。これにより、予期しない動作が発生することがあります。</target>
        <note />
      </trans-unit>
      <trans-unit id="ERR_VolatileStruct">
        <source>'{0}': a volatile field cannot be of the type '{1}'</source>
        <target state="translated">'{0}': volatile フィールドの型を '{1}' にすることはできません。</target>
        <note />
      </trans-unit>
      <trans-unit id="ERR_VolatileAndReadonly">
        <source>'{0}': a field cannot be both volatile and readonly</source>
        <target state="translated">'{0}': フィールドに volatile と readonly の両方を指定することはできません。</target>
        <note />
      </trans-unit>
      <trans-unit id="ERR_AbstractField">
        <source>The modifier 'abstract' is not valid on fields. Try using a property instead.</source>
        <target state="translated">修飾子 'abstract' はフィールドで有効ではありません。プロパティを使用してください。</target>
        <note />
      </trans-unit>
      <trans-unit id="ERR_BogusExplicitImpl">
        <source>'{0}' cannot implement '{1}' because it is not supported by the language</source>
        <target state="translated">'{0}' はこの言語でサポートされていないため、'{1}' で実装できません。</target>
        <note />
      </trans-unit>
      <trans-unit id="ERR_ExplicitMethodImplAccessor">
        <source>'{0}' explicit method implementation cannot implement '{1}' because it is an accessor</source>
        <target state="translated">'{0}' 明示的なメソッドの実装で、アクセサーである '{1}' を実装することはできません。</target>
        <note />
      </trans-unit>
      <trans-unit id="WRN_CoClassWithoutComImport">
        <source>'{0}' interface marked with 'CoClassAttribute' not marked with 'ComImportAttribute'</source>
        <target state="translated">'{0}' インターフェイスは、'CoClassAttribute' でマークされていますが、'ComImportAttribute' ではマークされていません。</target>
        <note />
      </trans-unit>
      <trans-unit id="WRN_CoClassWithoutComImport_Title">
        <source>Interface marked with 'CoClassAttribute' not marked with 'ComImportAttribute'</source>
        <target state="translated">インターフェイスは、'ComImportAttribute' ではなく、'CoClassAttribute' に設定されました</target>
        <note />
      </trans-unit>
      <trans-unit id="ERR_ConditionalWithOutParam">
        <source>Conditional member '{0}' cannot have an out parameter</source>
        <target state="translated">条件付きメンバー '{0}' には out パラメーターを指定できません。</target>
        <note />
      </trans-unit>
      <trans-unit id="ERR_AccessorImplementingMethod">
        <source>Accessor '{0}' cannot implement interface member '{1}' for type '{2}'. Use an explicit interface implementation.</source>
        <target state="translated">アクセサー '{0}' は、インターフェイス メンバー '{1}' を型 '{2}' に対して実装できません。明示的なインターフェイスの実装を使用してください。</target>
        <note />
      </trans-unit>
      <trans-unit id="ERR_AliasQualAsExpression">
        <source>The namespace alias qualifier '::' always resolves to a type or namespace so is illegal here. Consider using '.' instead.</source>
        <target state="translated">名前空間エイリアス修飾子 '::' は、常に型または名前空間を解決するので、ここでは無効です。'.' を使用してください。</target>
        <note />
      </trans-unit>
      <trans-unit id="ERR_DerivingFromATyVar">
        <source>Cannot derive from '{0}' because it is a type parameter</source>
        <target state="translated">{0}' は型パラメーターであるため、派生させることはできません。</target>
        <note />
      </trans-unit>
      <trans-unit id="ERR_DuplicateTypeParameter">
        <source>Duplicate type parameter '{0}'</source>
        <target state="translated">型パラメーター '{0}' が重複しています。</target>
        <note />
      </trans-unit>
      <trans-unit id="WRN_TypeParameterSameAsOuterTypeParameter">
        <source>Type parameter '{0}' has the same name as the type parameter from outer type '{1}'</source>
        <target state="translated">型パラメーター '{0}' は、外の型からの型パラメーター '{1}' と同じ名前です。</target>
        <note />
      </trans-unit>
      <trans-unit id="WRN_TypeParameterSameAsOuterTypeParameter_Title">
        <source>Type parameter has the same name as the type parameter from outer type</source>
        <target state="translated">型パラメーターの名前は、外の型からの型パラメーターと同じ名前です</target>
        <note />
      </trans-unit>
      <trans-unit id="ERR_TypeVariableSameAsParent">
        <source>Type parameter '{0}' has the same name as the containing type, or method</source>
        <target state="translated">型のパラメーター '{0}' は、含む型またはメソッドと同じ名前を持っています。</target>
        <note />
      </trans-unit>
      <trans-unit id="ERR_UnifyingInterfaceInstantiations">
        <source>'{0}' cannot implement both '{1}' and '{2}' because they may unify for some type parameter substitutions</source>
        <target state="translated">'型パラメーターの代用に対して統合している可能性があるため、'{0}' は '{1}' と '{2}' の両方を実装することはできません</target>
        <note />
      </trans-unit>
      <trans-unit id="ERR_GenericDerivingFromAttribute">
        <source>A generic type cannot derive from '{0}' because it is an attribute class</source>
        <target state="translated">ジェネリック型は属性クラスであるため、 '{0}' から派生できません。</target>
        <note />
      </trans-unit>
      <trans-unit id="ERR_TyVarNotFoundInConstraint">
        <source>'{1}' does not define type parameter '{0}'</source>
        <target state="translated">'{1}' は、型のパラメーター '{0}' を定義しません。</target>
        <note />
      </trans-unit>
      <trans-unit id="ERR_BadBoundType">
        <source>'{0}' is not a valid constraint. A type used as a constraint must be an interface, a non-sealed class or a type parameter.</source>
        <target state="translated">'{0}' は有効な制約ではありません。制約として使用された型はインターフェイス、非シールド クラス、または型パラメーターでなければなりません。</target>
        <note />
      </trans-unit>
      <trans-unit id="ERR_SpecialTypeAsBound">
        <source>Constraint cannot be special class '{0}'</source>
        <target state="translated">制約は特殊クラス '{0}' にすることはできません。</target>
        <note />
      </trans-unit>
      <trans-unit id="ERR_BadVisBound">
        <source>Inconsistent accessibility: constraint type '{1}' is less accessible than '{0}'</source>
        <target state="translated">アクセシビリティに一貫性がありません。制約型 '{1}' のアクセシビリティは '{0}' よりも低く設定されています。</target>
        <note />
      </trans-unit>
      <trans-unit id="ERR_LookupInTypeVariable">
        <source>Cannot do member lookup in '{0}' because it is a type parameter</source>
        <target state="translated">型パラメーターであるため、'{0}' でメンバーの照合を行えません。</target>
        <note />
      </trans-unit>
      <trans-unit id="ERR_BadConstraintType">
        <source>Invalid constraint type. A type used as a constraint must be an interface, a non-sealed class or a type parameter.</source>
        <target state="translated">無効な制約型です。制約として使用された型はインターフェイス、非シールド クラス、または型パラメーターでなければなりません。</target>
        <note />
      </trans-unit>
      <trans-unit id="ERR_InstanceMemberInStaticClass">
        <source>'{0}': cannot declare instance members in a static class</source>
        <target state="translated">'{0}': 静的クラスでインスタンスのメンバーを宣言することはできません。</target>
        <note />
      </trans-unit>
      <trans-unit id="ERR_StaticBaseClass">
        <source>'{1}': cannot derive from static class '{0}'</source>
        <target state="translated">'{1}': 静的クラス '{0}' から派生することはできません。</target>
        <note />
      </trans-unit>
      <trans-unit id="ERR_ConstructorInStaticClass">
        <source>Static classes cannot have instance constructors</source>
        <target state="translated">静的クラスにはコンストラクターを指定できません。</target>
        <note />
      </trans-unit>
      <trans-unit id="ERR_DestructorInStaticClass">
        <source>Static classes cannot contain destructors</source>
        <target state="translated">静的クラスにデストラクターを含めることはできません。</target>
        <note />
      </trans-unit>
      <trans-unit id="ERR_InstantiatingStaticClass">
        <source>Cannot create an instance of the static class '{0}'</source>
        <target state="translated">静的クラス '{0}' のインスタンスを作成することはできません。</target>
        <note />
      </trans-unit>
      <trans-unit id="ERR_StaticDerivedFromNonObject">
        <source>Static class '{0}' cannot derive from type '{1}'. Static classes must derive from object.</source>
        <target state="translated">静的クラス '{0}' は型 '{1}' から派生することはできません。静的クラスはオブジェクトから派生する必要があります。</target>
        <note />
      </trans-unit>
      <trans-unit id="ERR_StaticClassInterfaceImpl">
        <source>'{0}': static classes cannot implement interfaces</source>
        <target state="translated">'{0}': 静的クラスはインターフェイスを実装することができません。</target>
        <note />
      </trans-unit>
      <trans-unit id="ERR_RefStructInterfaceImpl">
        <source>'{0}': ref structs cannot implement interfaces</source>
        <target state="translated">'{0}': ref 構造体はインターフェイスを実装できません</target>
        <note />
      </trans-unit>
      <trans-unit id="ERR_OperatorInStaticClass">
        <source>'{0}': static classes cannot contain user-defined operators</source>
        <target state="translated">'{0}': 静的クラスにユーザー定義の演算子を含めることはできません。</target>
        <note />
      </trans-unit>
      <trans-unit id="ERR_ConvertToStaticClass">
        <source>Cannot convert to static type '{0}'</source>
        <target state="translated">スタティック型 '{0}' へ変換できません</target>
        <note />
      </trans-unit>
      <trans-unit id="ERR_ConstraintIsStaticClass">
        <source>'{0}': static classes cannot be used as constraints</source>
        <target state="translated">'{0}': 静的クラスは、制約として使用することはできません</target>
        <note />
      </trans-unit>
      <trans-unit id="ERR_GenericArgIsStaticClass">
        <source>'{0}': static types cannot be used as type arguments</source>
        <target state="translated">'{0}': スタティック型を型引数として使用することはできません</target>
        <note />
      </trans-unit>
      <trans-unit id="ERR_ArrayOfStaticClass">
        <source>'{0}': array elements cannot be of static type</source>
        <target state="translated">'{0}': 配列要素をスタティック型にすることはできません。</target>
        <note />
      </trans-unit>
      <trans-unit id="ERR_IndexerInStaticClass">
        <source>'{0}': cannot declare indexers in a static class</source>
        <target state="translated">'{0}': 静的クラスでインデクサーを宣言することはできません。</target>
        <note />
      </trans-unit>
      <trans-unit id="ERR_ParameterIsStaticClass">
        <source>'{0}': static types cannot be used as parameters</source>
        <target state="translated">'{0}': スタティック型はパラメーターとして使用することはできません。</target>
        <note />
      </trans-unit>
      <trans-unit id="ERR_ReturnTypeIsStaticClass">
        <source>'{0}': static types cannot be used as return types</source>
        <target state="translated">'{0}': スタティック型を戻り値の型として使用することはできません。</target>
        <note />
      </trans-unit>
      <trans-unit id="ERR_VarDeclIsStaticClass">
        <source>Cannot declare a variable of static type '{0}'</source>
        <target state="translated">スタティック型 '{0}' の変数を宣言することはできません。</target>
        <note />
      </trans-unit>
      <trans-unit id="ERR_BadEmptyThrowInFinally">
        <source>A throw statement with no arguments is not allowed in a finally clause that is nested inside the nearest enclosing catch clause</source>
        <target state="translated">引数のない throw ステートメントは、すぐ外側にある catch 句の中に入れ子にされた finally 句の中で使用することはできません。</target>
        <note />
      </trans-unit>
      <trans-unit id="ERR_InvalidSpecifier">
        <source>'{0}' is not a valid format specifier</source>
        <target state="translated">'{0}' は有効な形式指定子ではありません。</target>
        <note />
      </trans-unit>
      <trans-unit id="WRN_AssignmentToLockOrDispose">
        <source>Possibly incorrect assignment to local '{0}' which is the argument to a using or lock statement. The Dispose call or unlocking will happen on the original value of the local.</source>
        <target state="translated">using または lock ステートメントの引数であるローカルの '{0}' への割り当てが間違っている可能性があります。Dispose の呼び出しまたはロック解除がローカルの元の値で実行されます。</target>
        <note />
      </trans-unit>
      <trans-unit id="WRN_AssignmentToLockOrDispose_Title">
        <source>Possibly incorrect assignment to local which is the argument to a using or lock statement</source>
        <target state="translated">using または lock ステートメントの引数であるローカルへの割り当てが正しくない可能性があります</target>
        <note />
      </trans-unit>
      <trans-unit id="ERR_ForwardedTypeInThisAssembly">
        <source>Type '{0}' is defined in this assembly, but a type forwarder is specified for it</source>
        <target state="translated">型 '{0}' はこのアセンブリ内で定義されていますが、これには型フォワーダーが指定されています。</target>
        <note />
      </trans-unit>
      <trans-unit id="ERR_ForwardedTypeIsNested">
        <source>Cannot forward type '{0}' because it is a nested type of '{1}'</source>
        <target state="translated">型 '{0}' は、'{1}' の入れ子にされた型なので、転送できません。</target>
        <note />
      </trans-unit>
      <trans-unit id="ERR_CycleInTypeForwarder">
        <source>The type forwarder for type '{0}' in assembly '{1}' causes a cycle</source>
        <target state="translated">アセンブリ '{1}' にある '{0}' の型フォワーダーで循環が発生します。</target>
        <note />
      </trans-unit>
      <trans-unit id="ERR_AssemblyNameOnNonModule">
        <source>The /moduleassemblyname option may only be specified when building a target type of 'module'</source>
        <target state="translated">/moduleassemblyname オプションは 'module' のターゲット型をビルドするときのみ指定できます。</target>
        <note />
      </trans-unit>
      <trans-unit id="ERR_InvalidAssemblyName">
        <source>Assembly reference '{0}' is invalid and cannot be resolved</source>
        <target state="translated">アセンブリ参照 '{0}' は無効であり、解決できません。</target>
        <note />
      </trans-unit>
      <trans-unit id="ERR_InvalidFwdType">
        <source>Invalid type specified as an argument for TypeForwardedTo attribute</source>
        <target state="translated">無効な型が TypeForwardedTo 属性の引数として指定されました。</target>
        <note />
      </trans-unit>
      <trans-unit id="ERR_CloseUnimplementedInterfaceMemberStatic">
        <source>'{0}' does not implement interface member '{1}'. '{2}' cannot implement an interface member because it is static.</source>
        <target state="translated">'{0}' は、インターフェイス メンバー '{1}' を実装していません。'{2}' は static のため、インターフェイス メンバーを実装できません。</target>
        <note />
      </trans-unit>
      <trans-unit id="ERR_CloseUnimplementedInterfaceMemberNotPublic">
        <source>'{0}' does not implement interface member '{1}'. '{2}' cannot implement an interface member because it is not public.</source>
        <target state="translated">'{0}' は、インターフェイス メンバー '{1}' を実装していません。'{2}' は public ではないため、インターフェイス メンバーを実装できません。</target>
        <note />
      </trans-unit>
      <trans-unit id="ERR_CloseUnimplementedInterfaceMemberWrongReturnType">
        <source>'{0}' does not implement interface member '{1}'. '{2}' cannot implement '{1}' because it does not have the matching return type of '{3}'.</source>
        <target state="translated">'{0}' は、インターフェイス メンバー '{1}' を実装していません。'{2}' は一致する '{3}' の戻り値の型を持たないため、'{1}' を実装できません。</target>
        <note />
      </trans-unit>
      <trans-unit id="ERR_DuplicateTypeForwarder">
        <source>'{0}' duplicate TypeForwardedToAttribute</source>
        <target state="translated">'{0}' TypeForwardedToAttribute が重複しています。</target>
        <note />
      </trans-unit>
      <trans-unit id="ERR_ExpectedSelectOrGroup">
        <source>A query body must end with a select clause or a group clause</source>
        <target state="translated">クエリ本体の後には select 句または group 句が必要です</target>
        <note />
      </trans-unit>
      <trans-unit id="ERR_ExpectedContextualKeywordOn">
        <source>Expected contextual keyword 'on'</source>
        <target state="translated">コンテキスト キーワード 'on' が必要です。</target>
        <note />
      </trans-unit>
      <trans-unit id="ERR_ExpectedContextualKeywordEquals">
        <source>Expected contextual keyword 'equals'</source>
        <target state="translated">コンテキスト キーワード 'equals' が必要です。</target>
        <note />
      </trans-unit>
      <trans-unit id="ERR_ExpectedContextualKeywordBy">
        <source>Expected contextual keyword 'by'</source>
        <target state="translated">コンテキスト キーワード 'by' が必要です。</target>
        <note />
      </trans-unit>
      <trans-unit id="ERR_InvalidAnonymousTypeMemberDeclarator">
        <source>Invalid anonymous type member declarator. Anonymous type members must be declared with a member assignment, simple name or member access.</source>
        <target state="translated">匿名型のメンバー宣言子が無効です。メンバー割り当て、簡易名、またはメンバー アクセスを使用して、匿名型メンバーを宣言する必要があります。</target>
        <note />
      </trans-unit>
      <trans-unit id="ERR_InvalidInitializerElementInitializer">
        <source>Invalid initializer member declarator</source>
        <target state="translated">初期化子のメンバー宣言子が無効です。</target>
        <note />
      </trans-unit>
      <trans-unit id="ERR_InconsistentLambdaParameterUsage">
        <source>Inconsistent lambda parameter usage; parameter types must be all explicit or all implicit</source>
        <target state="translated">ラムダ パラメーターの使用方法に一貫性がありません。パラメーター型はすべて明示的であるか、またはすべて暗黙的である必要があります</target>
        <note />
      </trans-unit>
      <trans-unit id="ERR_PartialMethodInvalidModifier">
        <source>A partial method cannot have access modifiers or the virtual, abstract, override, new, sealed, or extern modifiers</source>
        <target state="translated">部分メソッドには、アクセス修飾子、あるいは virtual、abstract、override、new、sealed、または extern 修飾子を指定できません</target>
        <note />
      </trans-unit>
      <trans-unit id="ERR_PartialMethodOnlyInPartialClass">
        <source>A partial method must be declared within a partial class or partial struct</source>
        <target state="translated">部分メソッドは、部分クラスまたは部分構造体内で宣言される必要があります</target>
        <note />
      </trans-unit>
      <trans-unit id="ERR_PartialMethodCannotHaveOutParameters">
        <source>A partial method cannot have out parameters</source>
        <target state="translated">部分メソッドは、out パラメーターを含むことはできません</target>
        <note />
      </trans-unit>
      <trans-unit id="ERR_PartialMethodNotExplicit">
        <source>A partial method may not explicitly implement an interface method</source>
        <target state="translated">部分メソッドは、インターフェイス メソッドを明示的に実装できないことがあります</target>
        <note />
      </trans-unit>
      <trans-unit id="ERR_PartialMethodExtensionDifference">
        <source>Both partial method declarations must be extension methods or neither may be an extension method</source>
        <target state="translated">部分メソッド宣言は、両方とも拡張メソッドであるか、両方とも拡張メソッドでないかのいずれかである必要があります</target>
        <note />
      </trans-unit>
      <trans-unit id="ERR_PartialMethodOnlyOneLatent">
        <source>A partial method may not have multiple defining declarations</source>
        <target state="translated">部分メソッドには、複数の定義宣言を指定することはできません</target>
        <note />
      </trans-unit>
      <trans-unit id="ERR_PartialMethodOnlyOneActual">
        <source>A partial method may not have multiple implementing declarations</source>
        <target state="translated">部分メソッドでは、複数の実装宣言を含むことができない場合があります</target>
        <note />
      </trans-unit>
      <trans-unit id="ERR_PartialMethodParamsDifference">
        <source>Both partial method declarations must use a params parameter or neither may use a params parameter</source>
        <target state="translated">部分メソッド宣言は、両方とも params パラメーターを使用するか、両方とも params パラメーターを使用しないかのいずれかである必要があります。</target>
        <note />
      </trans-unit>
      <trans-unit id="ERR_PartialMethodMustHaveLatent">
        <source>No defining declaration found for implementing declaration of partial method '{0}'</source>
        <target state="translated">部分メソッド '{0}' の実装宣言に対する定義宣言が見つかりませんでした。</target>
        <note />
      </trans-unit>
      <trans-unit id="ERR_PartialMethodInconsistentTupleNames">
        <source>Both partial method declarations, '{0}' and '{1}', must use the same tuple element names.</source>
        <target state="translated">部分メソッド宣言 '{0}' および '{1}' は、どちらも同じタプル要素名を使用する必要があります。</target>
        <note />
      </trans-unit>
      <trans-unit id="ERR_PartialMethodInconsistentConstraints">
        <source>Partial method declarations of '{0}' have inconsistent type parameter constraints</source>
        <target state="translated">{0}' の部分メソッド宣言には、矛盾する型パラメーター制約が含まれています。</target>
        <note />
      </trans-unit>
      <trans-unit id="ERR_PartialMethodToDelegate">
        <source>Cannot create delegate from method '{0}' because it is a partial method without an implementing declaration</source>
        <target state="translated">メソッド '{0}' は実装宣言がない部分メソッドであるため、このメソッドからデリゲートを作成できません</target>
        <note />
      </trans-unit>
      <trans-unit id="ERR_PartialMethodStaticDifference">
        <source>Both partial method declarations must be static or neither may be static</source>
        <target state="translated">部分メソッド宣言は、両方とも static であるか、両方とも static でないかのいずれかである必要があります</target>
        <note />
      </trans-unit>
      <trans-unit id="ERR_PartialMethodUnsafeDifference">
        <source>Both partial method declarations must be unsafe or neither may be unsafe</source>
        <target state="translated">部分メソッド宣言は、両方とも unsafe であるか、両方とも unsafe でないかのいずれかである必要があります</target>
        <note />
      </trans-unit>
      <trans-unit id="ERR_PartialMethodInExpressionTree">
        <source>Partial methods with only a defining declaration or removed conditional methods cannot be used in expression trees</source>
        <target state="translated">定義宣言だけを含む部分メソッドまたは削除された条件付きメソッドは、式ツリーで使用できません</target>
        <note />
      </trans-unit>
      <trans-unit id="ERR_PartialMethodMustReturnVoid">
        <source>Partial methods must have a void return type</source>
        <target state="translated">部分メソッドには、void である戻り値の型が含まれている必要があります</target>
        <note />
      </trans-unit>
      <trans-unit id="WRN_ObsoleteOverridingNonObsolete">
        <source>Obsolete member '{0}' overrides non-obsolete member '{1}'</source>
        <target state="translated">旧形式のメンバー '{0}' は、旧形式でないメンバー '{1}' をオーバーライドします。</target>
        <note />
      </trans-unit>
      <trans-unit id="WRN_ObsoleteOverridingNonObsolete_Title">
        <source>Obsolete member overrides non-obsolete member</source>
        <target state="translated">旧形式のメンバーが、旧形式でないメンバーをオーバーライドします</target>
        <note />
      </trans-unit>
      <trans-unit id="WRN_DebugFullNameTooLong">
        <source>The fully qualified name for '{0}' is too long for debug information. Compile without '/debug' option.</source>
        <target state="translated">{0}' の完全修飾名は、デバッグ情報に対して長すぎます。'/debug' オプションなしでコンパイルしてください。</target>
        <note />
      </trans-unit>
      <trans-unit id="WRN_DebugFullNameTooLong_Title">
        <source>Fully qualified name is too long for debug information</source>
        <target state="translated">完全修飾名が、デバッグ情報に対して長すぎます</target>
        <note />
      </trans-unit>
      <trans-unit id="ERR_ImplicitlyTypedVariableAssignedBadValue">
        <source>Cannot assign {0} to an implicitly-typed variable</source>
        <target state="translated">{0} を暗黙的に型指定された変数に割り当てることはできません。</target>
        <note />
      </trans-unit>
      <trans-unit id="ERR_ImplicitlyTypedVariableWithNoInitializer">
        <source>Implicitly-typed variables must be initialized</source>
        <target state="translated">暗黙的に型指定された変数は初期化される必要があります。</target>
        <note />
      </trans-unit>
      <trans-unit id="ERR_ImplicitlyTypedVariableMultipleDeclarator">
        <source>Implicitly-typed variables cannot have multiple declarators</source>
        <target state="translated">暗黙的に型指定された変数は、複数の宣言子を持つことができません。</target>
        <note />
      </trans-unit>
      <trans-unit id="ERR_ImplicitlyTypedVariableAssignedArrayInitializer">
        <source>Cannot initialize an implicitly-typed variable with an array initializer</source>
        <target state="translated">配列初期化子で暗黙的に型指定された変数を初期化することはできません。</target>
        <note />
      </trans-unit>
      <trans-unit id="ERR_ImplicitlyTypedLocalCannotBeFixed">
        <source>Implicitly-typed local variables cannot be fixed</source>
        <target state="translated">暗黙的に型指定されたローカル変数は修正できません</target>
        <note />
      </trans-unit>
      <trans-unit id="ERR_ImplicitlyTypedVariableCannotBeConst">
        <source>Implicitly-typed variables cannot be constant</source>
        <target state="translated">暗黙的に型指定された変数を定数にすることはできません。</target>
        <note />
      </trans-unit>
      <trans-unit id="WRN_ExternCtorNoImplementation">
        <source>Constructor '{0}' is marked external</source>
        <target state="translated">コンストラクター '{0}' は external に設定されています。</target>
        <note />
      </trans-unit>
      <trans-unit id="WRN_ExternCtorNoImplementation_Title">
        <source>Constructor is marked external</source>
        <target state="translated">コンストラクターは external に設定されています</target>
        <note />
      </trans-unit>
      <trans-unit id="ERR_TypeVarNotFound">
        <source>The contextual keyword 'var' may only appear within a local variable declaration or in script code</source>
        <target state="translated">コンテキスト キーワード 'var' は、ローカル変数宣言内またはスクリプト コード内でのみ有効です。</target>
        <note />
      </trans-unit>
      <trans-unit id="ERR_ImplicitlyTypedArrayNoBestType">
        <source>No best type found for implicitly-typed array</source>
        <target state="translated">暗黙的に型指定された配列の最適な型が見つかりませんでした</target>
        <note />
      </trans-unit>
      <trans-unit id="ERR_AnonymousTypePropertyAssignedBadValue">
        <source>Cannot assign '{0}' to anonymous type property</source>
        <target state="translated">{0}' を匿名型のプロパティに割り当てることはできません</target>
        <note />
      </trans-unit>
      <trans-unit id="ERR_ExpressionTreeContainsBaseAccess">
        <source>An expression tree may not contain a base access</source>
        <target state="translated">式ツリーは、ベース アクセスを含むことはできません</target>
        <note />
      </trans-unit>
      <trans-unit id="ERR_ExpressionTreeContainsAssignment">
        <source>An expression tree may not contain an assignment operator</source>
        <target state="translated">式ツリーは、代入演算子を含むことはできません</target>
        <note />
      </trans-unit>
      <trans-unit id="ERR_AnonymousTypeDuplicatePropertyName">
        <source>An anonymous type cannot have multiple properties with the same name</source>
        <target state="translated">匿名型では、同じ名前を持つ複数のプロパティを含むことはできません</target>
        <note />
      </trans-unit>
      <trans-unit id="ERR_StatementLambdaToExpressionTree">
        <source>A lambda expression with a statement body cannot be converted to an expression tree</source>
        <target state="translated">ステートメント本体を含むラムダ式は、式ツリーに変換できません</target>
        <note />
      </trans-unit>
      <trans-unit id="ERR_ExpressionTreeMustHaveDelegate">
        <source>Cannot convert lambda to an expression tree whose type argument '{0}' is not a delegate type</source>
        <target state="translated">ラムダ式を、型引数 '{0}' がデリゲート型ではない式ツリーに変換できません。</target>
        <note />
      </trans-unit>
      <trans-unit id="ERR_AnonymousTypeNotAvailable">
        <source>Cannot use anonymous type in a constant expression</source>
        <target state="translated">定数の式では匿名型を使用できません</target>
        <note />
      </trans-unit>
      <trans-unit id="ERR_LambdaInIsAs">
        <source>The first operand of an 'is' or 'as' operator may not be a lambda expression, anonymous method, or method group.</source>
        <target state="translated">演算子 'is' または 'as' の最初のオペランドを、ラムダ式、匿名メソッド、またはメソッドのグループにすることはできません。</target>
        <note />
      </trans-unit>
      <trans-unit id="ERR_TypelessTupleInAs">
        <source>The first operand of an 'as' operator may not be a tuple literal without a natural type.</source>
        <target state="translated">as' 演算子の最初のオペランドは、自然な型のないタプル リテラルにすることはできません。</target>
        <note />
      </trans-unit>
      <trans-unit id="ERR_ExpressionTreeContainsMultiDimensionalArrayInitializer">
        <source>An expression tree may not contain a multidimensional array initializer</source>
        <target state="translated">式ツリーは、多次元配列初期化子を含むことはできません。</target>
        <note />
      </trans-unit>
      <trans-unit id="ERR_MissingArgument">
        <source>Argument missing</source>
        <target state="translated">引数がありません。</target>
        <note />
      </trans-unit>
      <trans-unit id="ERR_VariableUsedBeforeDeclaration">
        <source>Cannot use local variable '{0}' before it is declared</source>
        <target state="translated">宣言する前にローカル変数 '{0}' を使用できません。</target>
        <note />
      </trans-unit>
      <trans-unit id="ERR_RecursivelyTypedVariable">
        <source>Type of '{0}' cannot be inferred since its initializer directly or indirectly refers to the definition.</source>
        <target state="translated">初期化子が直接的または間接的に定義を参照しているため、'{0}' の型を推論することはできません。</target>
        <note />
      </trans-unit>
      <trans-unit id="ERR_UnassignedThisAutoProperty">
        <source>Auto-implemented property '{0}' must be fully assigned before control is returned to the caller.</source>
        <target state="translated">自動実装プロパティ '{0}' は、制御が呼び出し元に返される前に完全に割り当てられる必要があります。</target>
        <note />
      </trans-unit>
      <trans-unit id="ERR_VariableUsedBeforeDeclarationAndHidesField">
        <source>Cannot use local variable '{0}' before it is declared. The declaration of the local variable hides the field '{1}'.</source>
        <target state="translated">宣言する前にローカル変数 '{0}' を使用できません。このローカル変数の宣言は、フィールド '{1}' を非表示にします。</target>
        <note />
      </trans-unit>
      <trans-unit id="ERR_ExpressionTreeContainsBadCoalesce">
        <source>An expression tree lambda may not contain a coalescing operator with a null or default literal left-hand side</source>
        <target state="translated">式ツリーのラムダには、左側に null リテラルまたは既定のリテラルのある合体演算子を含めることはできません</target>
        <note />
      </trans-unit>
      <trans-unit id="ERR_IdentifierExpected">
        <source>Identifier expected</source>
        <target state="translated">識別子がありません</target>
        <note />
      </trans-unit>
      <trans-unit id="ERR_SemicolonExpected">
        <source>; expected</source>
        <target state="translated">; が必要です。</target>
        <note />
      </trans-unit>
      <trans-unit id="ERR_SyntaxError">
        <source>Syntax error, '{0}' expected</source>
        <target state="translated">構文エラーです。'{0}' が必要です。</target>
        <note />
      </trans-unit>
      <trans-unit id="ERR_DuplicateModifier">
        <source>Duplicate '{0}' modifier</source>
        <target state="translated">修飾子 '{0}' が重複しています。</target>
        <note />
      </trans-unit>
      <trans-unit id="ERR_DuplicateAccessor">
        <source>Property accessor already defined</source>
        <target state="translated">プロパティ アクセサーは既に定義されています。</target>
        <note />
      </trans-unit>
      <trans-unit id="ERR_IntegralTypeExpected">
        <source>Type byte, sbyte, short, ushort, int, uint, long, or ulong expected</source>
        <target state="translated">byte、sbyte、short、ushort、int、uint、long または ulong のいずれかの型を使用してください。</target>
        <note />
      </trans-unit>
      <trans-unit id="ERR_IllegalEscape">
        <source>Unrecognized escape sequence</source>
        <target state="translated">認識できないエスケープ シーケンスです。</target>
        <note />
      </trans-unit>
      <trans-unit id="ERR_NewlineInConst">
        <source>Newline in constant</source>
        <target state="translated">定数の 新しい行です。</target>
        <note />
      </trans-unit>
      <trans-unit id="ERR_EmptyCharConst">
        <source>Empty character literal</source>
        <target state="translated">空の文字リテラルです。</target>
        <note />
      </trans-unit>
      <trans-unit id="ERR_TooManyCharsInConst">
        <source>Too many characters in character literal</source>
        <target state="translated">文字リテラルに文字が多すぎます。</target>
        <note />
      </trans-unit>
      <trans-unit id="ERR_InvalidNumber">
        <source>Invalid number</source>
        <target state="translated">無効な数字です</target>
        <note />
      </trans-unit>
      <trans-unit id="ERR_GetOrSetExpected">
        <source>A get or set accessor expected</source>
        <target state="translated">get または set アクセサーが必要です。</target>
        <note />
      </trans-unit>
      <trans-unit id="ERR_ClassTypeExpected">
        <source>An object, string, or class type expected</source>
        <target state="translated">オブジェクト、文字列、またはクラス型が必要です。</target>
        <note />
      </trans-unit>
      <trans-unit id="ERR_NamedArgumentExpected">
        <source>Named attribute argument expected</source>
        <target state="translated">名前付き属性引数が必要です。</target>
        <note />
      </trans-unit>
      <trans-unit id="ERR_TooManyCatches">
        <source>Catch clauses cannot follow the general catch clause of a try statement</source>
        <target state="translated">catch 句を、try ステートメントの一般的な catch 句の後に置くことはできません。</target>
        <note />
      </trans-unit>
      <trans-unit id="ERR_ThisOrBaseExpected">
        <source>Keyword 'this' or 'base' expected</source>
        <target state="translated">キーワード 'this' または 'base' が必要です。</target>
        <note />
      </trans-unit>
      <trans-unit id="ERR_OvlUnaryOperatorExpected">
        <source>Overloadable unary operator expected</source>
        <target state="translated">オーバーロード可能な単項演算子が必要です。</target>
        <note />
      </trans-unit>
      <trans-unit id="ERR_OvlBinaryOperatorExpected">
        <source>Overloadable binary operator expected</source>
        <target state="translated">オーバーロード可能な 2 項演算子が必要です。</target>
        <note />
      </trans-unit>
      <trans-unit id="ERR_IntOverflow">
        <source>Integral constant is too large</source>
        <target state="translated">整数定数が大きすぎます。</target>
        <note />
      </trans-unit>
      <trans-unit id="ERR_EOFExpected">
        <source>Type or namespace definition, or end-of-file expected</source>
        <target state="translated">型、名前空間の定義、またはファイルの終わりが必要です。</target>
        <note />
      </trans-unit>
      <trans-unit id="ERR_GlobalDefinitionOrStatementExpected">
        <source>Member definition, statement, or end-of-file expected</source>
        <target state="translated">メンバー定義、ステートメント、またはファイルの終わりが必要です。</target>
        <note />
      </trans-unit>
      <trans-unit id="ERR_BadEmbeddedStmt">
        <source>Embedded statement cannot be a declaration or labeled statement</source>
        <target state="translated">埋め込みステートメントを宣言やラベル付きのステートメントにすることはできません。</target>
        <note />
      </trans-unit>
      <trans-unit id="ERR_PPDirectiveExpected">
        <source>Preprocessor directive expected</source>
        <target state="translated">プリプロセッサ ディレクティブが必要です。</target>
        <note />
      </trans-unit>
      <trans-unit id="ERR_EndOfPPLineExpected">
        <source>Single-line comment or end-of-line expected</source>
        <target state="translated">単一行コメントか行の終わりが必要です。</target>
        <note />
      </trans-unit>
      <trans-unit id="ERR_CloseParenExpected">
        <source>) expected</source>
        <target state="translated">) が必要です。</target>
        <note />
      </trans-unit>
      <trans-unit id="ERR_EndifDirectiveExpected">
        <source>#endif directive expected</source>
        <target state="translated">#endif ディレクティブ が必要です。</target>
        <note />
      </trans-unit>
      <trans-unit id="ERR_UnexpectedDirective">
        <source>Unexpected preprocessor directive</source>
        <target state="translated">不適切なプリプロセッサ ディレクティブです。</target>
        <note />
      </trans-unit>
      <trans-unit id="ERR_ErrorDirective">
        <source>#error: '{0}'</source>
        <target state="translated">#error: '{0}'</target>
        <note />
      </trans-unit>
      <trans-unit id="WRN_WarningDirective">
        <source>#warning: '{0}'</source>
        <target state="translated">#warning: '{0}'</target>
        <note />
      </trans-unit>
      <trans-unit id="WRN_WarningDirective_Title">
        <source>#warning directive</source>
        <target state="translated">#warning ディレクティブ</target>
        <note />
      </trans-unit>
      <trans-unit id="ERR_TypeExpected">
        <source>Type expected</source>
        <target state="translated">型が必要です。</target>
        <note />
      </trans-unit>
      <trans-unit id="ERR_PPDefFollowsToken">
        <source>Cannot define/undefine preprocessor symbols after first token in file</source>
        <target state="translated">ファイルの最初のトークンの後でプリプロセッサのシンボルの定義または定義の解除を行えませんでした。</target>
        <note />
      </trans-unit>
      <trans-unit id="ERR_PPReferenceFollowsToken">
        <source>Cannot use #r after first token in file</source>
        <target state="translated">#r をファイルの最初のトークンの後に使用することはできません。</target>
        <note />
      </trans-unit>
      <trans-unit id="ERR_OpenEndedComment">
        <source>End-of-file found, '*/' expected</source>
        <target state="translated">ファイルの終わりが見つかりました。'*/' が必要です。</target>
        <note />
      </trans-unit>
      <trans-unit id="ERR_Merge_conflict_marker_encountered">
        <source>Merge conflict marker encountered</source>
        <target state="translated">マージ競合マーカーが検出されました</target>
        <note />
      </trans-unit>
      <trans-unit id="ERR_NoRefOutWhenRefOnly">
        <source>Do not use refout when using refonly.</source>
        <target state="translated">refonly を使用する場合は、refout を使用しないでください。</target>
        <note />
      </trans-unit>
      <trans-unit id="ERR_NoNetModuleOutputWhenRefOutOrRefOnly">
        <source>Cannot compile net modules when using /refout or /refonly.</source>
        <target state="translated">/refout または /refonly を使用する場合は、ネット モジュールをコンパイルできません。</target>
        <note />
      </trans-unit>
      <trans-unit id="ERR_OvlOperatorExpected">
        <source>Overloadable operator expected</source>
        <target state="translated">オーバーロード可能な演算子が必要です。</target>
        <note />
      </trans-unit>
      <trans-unit id="ERR_EndRegionDirectiveExpected">
        <source>#endregion directive expected</source>
        <target state="translated">#endregion ディレクティブが必要です。</target>
        <note />
      </trans-unit>
      <trans-unit id="ERR_UnterminatedStringLit">
        <source>Unterminated string literal</source>
        <target state="translated">未終了の文字列です</target>
        <note />
      </trans-unit>
      <trans-unit id="ERR_BadDirectivePlacement">
        <source>Preprocessor directives must appear as the first non-whitespace character on a line</source>
        <target state="translated">プリプロセッサ ディレクティブは行でスペース以外の最初の文字でなければなりません。</target>
        <note />
      </trans-unit>
      <trans-unit id="ERR_IdentifierExpectedKW">
        <source>Identifier expected; '{1}' is a keyword</source>
        <target state="translated">識別子が必要です。'{1}' はキーワードです。</target>
        <note />
      </trans-unit>
      <trans-unit id="ERR_SemiOrLBraceExpected">
        <source>{ or ; expected</source>
        <target state="translated">{ か ; が必要です。</target>
        <note />
      </trans-unit>
      <trans-unit id="ERR_MultiTypeInDeclaration">
        <source>Cannot use more than one type in a for, using, fixed, or declaration statement</source>
        <target state="translated">for、using、fixed または declaration ステートメント に 1 つ以上の型を使用することはできません。</target>
        <note />
      </trans-unit>
      <trans-unit id="ERR_AddOrRemoveExpected">
        <source>An add or remove accessor expected</source>
        <target state="translated">add または remove アクセサーが必要です。</target>
        <note />
      </trans-unit>
      <trans-unit id="ERR_UnexpectedCharacter">
        <source>Unexpected character '{0}'</source>
        <target state="translated">予期しない文字 '{0}'</target>
        <note />
      </trans-unit>
      <trans-unit id="ERR_UnexpectedToken">
        <source>Unexpected token '{0}'</source>
        <target state="translated">予期しないトークン '{0}'</target>
        <note />
      </trans-unit>
      <trans-unit id="ERR_ProtectedInStatic">
        <source>'{0}': static classes cannot contain protected members</source>
        <target state="translated">'{0}': 静的クラスにプロテクト メンバーを含めることはできません。</target>
        <note />
      </trans-unit>
      <trans-unit id="WRN_UnreachableGeneralCatch">
        <source>A previous catch clause already catches all exceptions. All non-exceptions thrown will be wrapped in a System.Runtime.CompilerServices.RuntimeWrappedException.</source>
        <target state="translated">前の catch 句は、すべての例外を既にキャッチしています。スローされる例外以外のものはすべて System.Runtime.CompilerServices.RuntimeWrappedException にラップされます。</target>
        <note />
      </trans-unit>
      <trans-unit id="WRN_UnreachableGeneralCatch_Title">
        <source>A previous catch clause already catches all exceptions</source>
        <target state="translated">前の catch 句は、すべての例外を既にキャッチしています</target>
        <note />
      </trans-unit>
      <trans-unit id="WRN_UnreachableGeneralCatch_Description">
        <source>This warning is caused when a catch() block has no specified exception type after a catch (System.Exception e) block. The warning advises that the catch() block will not catch any exceptions.

A catch() block after a catch (System.Exception e) block can catch non-CLS exceptions if the RuntimeCompatibilityAttribute is set to false in the AssemblyInfo.cs file: [assembly: RuntimeCompatibilityAttribute(WrapNonExceptionThrows = false)]. If this attribute is not set explicitly to false, all thrown non-CLS exceptions are wrapped as Exceptions and the catch (System.Exception e) block catches them.</source>
        <target state="translated">この警告は、catch (System.Exception e) ブロックの後に catch() ブロックに指定された例外の型がない場合に発生します。警告は、catch() ブロックが例外をキャッチしないことを通知します。

AssemblyInfo.cs ファイルで RuntimeCompatibilityAttribute が false に設定されている場合 [assembly: RuntimeCompatibilityAttribute(WrapNonExceptionThrows = false)]、catch (System.Exception e) ブロックの後の catch() ブロックは、CLS でない例外をキャッチできます。この属性が明示的に false に設定されていない場合、すべてのスローされた CLS でない例外は例外としてラップされ、catch (System.Exception e) ブロックによってキャッチされます。</target>
        <note />
      </trans-unit>
      <trans-unit id="ERR_IncrementLvalueExpected">
        <source>The operand of an increment or decrement operator must be a variable, property or indexer</source>
        <target state="translated">インクリメント演算子またはデクリメント演算子のオペランドには、変数、プロパティ、またはインデクサーを指定してください。</target>
        <note />
      </trans-unit>
      <trans-unit id="ERR_NoSuchMemberOrExtension">
        <source>'{0}' does not contain a definition for '{1}' and no extension method '{1}' accepting a first argument of type '{0}' could be found (are you missing a using directive or an assembly reference?)</source>
        <target state="translated">'{0}' に '{1}' の定義が含まれておらず、型 '{0}' の最初の引数を受け付ける拡張メソッド '{1}' が見つかりませんでした。using ディレクティブまたはアセンブリ参照が不足していないことを確認してください。</target>
        <note />
      </trans-unit>
      <trans-unit id="ERR_NoSuchMemberOrExtensionNeedUsing">
        <source>'{0}' does not contain a definition for '{1}' and no extension method '{1}' accepting a first argument of type '{0}' could be found (are you missing a using directive for '{2}'?)</source>
        <target state="translated">'{0}' に '{1}' の定義が含まれておらず、型 '{0}' の最初の引数を受け付ける拡張メソッド '{1}' が見つかりませんでした ('{2}' の using ディレクティブが不足していないことを確認してください)。</target>
        <note />
      </trans-unit>
      <trans-unit id="ERR_BadThisParam">
        <source>Method '{0}' has a parameter modifier 'this' which is not on the first parameter</source>
        <target state="translated">メソッド '{0}' には、最初のパラメーターではないパラメーター修飾子 'this' が指定されています。</target>
        <note />
      </trans-unit>
      <trans-unit id="ERR_BadParameterModifiers">
        <source> The parameter modifier '{0}' cannot be used with '{1}'</source>
        <target state="translated"> パラメーター修飾子 '{0}' は '{1}' と一緒に使用することはできません</target>
        <note />
      </trans-unit>
      <trans-unit id="ERR_BadTypeforThis">
        <source>The first parameter of an extension method cannot be of type '{0}'</source>
        <target state="translated">拡張メソッドの最初のパラメーターを型 '{0}' にすることはできません。</target>
        <note />
      </trans-unit>
      <trans-unit id="ERR_BadParamModThis">
        <source>A parameter array cannot be used with 'this' modifier on an extension method</source>
        <target state="translated">パラメーター配列は、拡張メソッドで 'this' 修飾子と共に使用することはできません。</target>
        <note />
      </trans-unit>
      <trans-unit id="ERR_BadExtensionMeth">
        <source>Extension method must be static</source>
        <target state="translated">拡張メソッドはスタティックでなければなりません</target>
        <note />
      </trans-unit>
      <trans-unit id="ERR_BadExtensionAgg">
        <source>Extension method must be defined in a non-generic static class</source>
        <target state="translated">拡張メソッドは、非ジェネリック静的クラスで定義される必要があります</target>
        <note />
      </trans-unit>
      <trans-unit id="ERR_DupParamMod">
        <source>A parameter can only have one '{0}' modifier</source>
        <target state="translated">パラメーターには '{0}' 修飾子を 1 つだけ指定できます。</target>
        <note />
      </trans-unit>
      <trans-unit id="ERR_ExtensionMethodsDecl">
        <source>Extension methods must be defined in a top level static class; {0} is a nested class</source>
        <target state="translated">拡張メソッドは、トップ レベルの静的クラスで定義される必要があります。{0} は入れ子にされたクラスです。</target>
        <note />
      </trans-unit>
      <trans-unit id="ERR_ExtensionAttrNotFound">
        <source>Cannot define a new extension method because the compiler required type '{0}' cannot be found. Are you missing a reference to System.Core.dll?</source>
        <target state="translated">コンパイラで必要とされる型 '{0}' が見つからないため、新しい拡張メソッドを定義できません。System.Core.dll への参照が指定されていることを確認してください。</target>
        <note />
      </trans-unit>
      <trans-unit id="ERR_ExplicitExtension">
        <source>Do not use 'System.Runtime.CompilerServices.ExtensionAttribute'. Use the 'this' keyword instead.</source>
        <target state="translated">System.Runtime.CompilerServices.ExtensionAttribute' を使用しないでください。キーワード 'this' を使用してください。</target>
        <note />
      </trans-unit>
      <trans-unit id="ERR_ExplicitDynamicAttr">
        <source>Do not use 'System.Runtime.CompilerServices.DynamicAttribute'. Use the 'dynamic' keyword instead.</source>
        <target state="translated">System.Runtime.CompilerServices.DynamicAttribute' は使用しないでください。キーワード 'dynamic' を使用してください。</target>
        <note />
      </trans-unit>
      <trans-unit id="ERR_NoDynamicPhantomOnBaseCtor">
        <source>The constructor call needs to be dynamically dispatched, but cannot be because it is part of a constructor initializer. Consider casting the dynamic arguments.</source>
        <target state="translated">コンストラクターの呼び出しは動的にディスパッチされる必要がありますが、この呼び出しはコンストラクター初期化子の一部であるためディスパッチできません。動的な引数をキャストしてください。</target>
        <note />
      </trans-unit>
      <trans-unit id="ERR_ValueTypeExtDelegate">
        <source>Extension method '{0}' defined on value type '{1}' cannot be used to create delegates</source>
        <target state="translated">値の型 '{1}' で定義された拡張メソッド '{0}' は、デリゲートを作成するために使用できません。</target>
        <note />
      </trans-unit>
      <trans-unit id="ERR_BadArgCount">
        <source>No overload for method '{0}' takes {1} arguments</source>
        <target state="translated">引数 {1} を指定するメソッド '{0}' のオーバーロードはありません。</target>
        <note />
      </trans-unit>
      <trans-unit id="ERR_BadArgType">
        <source>Argument {0}: cannot convert from '{1}' to '{2}'</source>
        <target state="translated">引数 {0}: は '{1}' から '{2}' へ変換することはできません。</target>
        <note />
      </trans-unit>
      <trans-unit id="ERR_NoSourceFile">
        <source>Source file '{0}' could not be opened -- {1}</source>
        <target state="translated">ソース ファイル '{0}' を開くことができませんでした -- {1}</target>
        <note />
      </trans-unit>
      <trans-unit id="ERR_CantRefResource">
        <source>Cannot link resource files when building a module</source>
        <target state="translated">モジュールをビルド中にリソース ファイルにリンクできません。</target>
        <note />
      </trans-unit>
      <trans-unit id="ERR_ResourceNotUnique">
        <source>Resource identifier '{0}' has already been used in this assembly</source>
        <target state="translated">リソース識別子 '{0}' は既にこのアセンブリで使用されています。</target>
        <note />
      </trans-unit>
      <trans-unit id="ERR_ResourceFileNameNotUnique">
        <source>Each linked resource and module must have a unique filename. Filename '{0}' is specified more than once in this assembly</source>
        <target state="translated">リンクされたリソースとモジュールにはそれぞれ、一意のファイル名があります。ファイル名 '{0}' はこのアセンブリで複数回指定されています。</target>
        <note />
      </trans-unit>
      <trans-unit id="ERR_ImportNonAssembly">
        <source>The referenced file '{0}' is not an assembly</source>
        <target state="translated">参照したファイル '{0}' はアセンブリではありません。</target>
        <note />
      </trans-unit>
      <trans-unit id="ERR_RefLvalueExpected">
        <source>A ref or out value must be an assignable variable</source>
        <target state="translated">ref または out 値は、割り当て可能な変数でなければなりません</target>
        <note />
      </trans-unit>
      <trans-unit id="ERR_BaseInStaticMeth">
        <source>Keyword 'base' is not available in a static method</source>
        <target state="translated">キーワード 'base' は静的メソッドでは使用できません。</target>
        <note />
      </trans-unit>
      <trans-unit id="ERR_BaseInBadContext">
        <source>Keyword 'base' is not available in the current context</source>
        <target state="translated">キーワード 'base' は現在のコンテキストでは使用できません。</target>
        <note />
      </trans-unit>
      <trans-unit id="ERR_RbraceExpected">
        <source>} expected</source>
        <target state="translated">} が必要です。</target>
        <note />
      </trans-unit>
      <trans-unit id="ERR_LbraceExpected">
        <source>{ expected</source>
        <target state="translated">{ が必要です。</target>
        <note />
      </trans-unit>
      <trans-unit id="ERR_InExpected">
        <source>'in' expected</source>
        <target state="translated">'in' が必要です。</target>
        <note />
      </trans-unit>
      <trans-unit id="ERR_InvalidPreprocExpr">
        <source>Invalid preprocessor expression</source>
        <target state="translated">無効なプリプロセッサの式です。</target>
        <note />
      </trans-unit>
      <trans-unit id="ERR_InvalidMemberDecl">
        <source>Invalid token '{0}' in class, struct, or interface member declaration</source>
        <target state="translated">クラス、構造体、またはインターフェイス メンバーの宣言でトークン '{0}' が無効です。</target>
        <note />
      </trans-unit>
      <trans-unit id="ERR_MemberNeedsType">
        <source>Method must have a return type</source>
        <target state="translated">メソッドは戻り値の型を持たなければなりません。</target>
        <note />
      </trans-unit>
      <trans-unit id="ERR_BadBaseType">
        <source>Invalid base type</source>
        <target state="translated">無効な基本型です。</target>
        <note />
      </trans-unit>
      <trans-unit id="WRN_EmptySwitch">
        <source>Empty switch block</source>
        <target state="translated">空の switch ブロックです</target>
        <note />
      </trans-unit>
      <trans-unit id="WRN_EmptySwitch_Title">
        <source>Empty switch block</source>
        <target state="translated">空の switch ブロックです</target>
        <note />
      </trans-unit>
      <trans-unit id="ERR_ExpectedEndTry">
        <source>Expected catch or finally</source>
        <target state="translated">catch または finally が必要です。</target>
        <note />
      </trans-unit>
      <trans-unit id="ERR_InvalidExprTerm">
        <source>Invalid expression term '{0}'</source>
        <target state="translated">{0}' は無効です。</target>
        <note />
      </trans-unit>
      <trans-unit id="ERR_BadNewExpr">
        <source>A new expression requires (), [], or {} after type</source>
        <target state="translated">new 式は型の後に丸かっこ ()、角かっこ []、または 波かっこ {} を必要とします。</target>
        <note />
      </trans-unit>
      <trans-unit id="ERR_NoNamespacePrivate">
        <source>Elements defined in a namespace cannot be explicitly declared as private, protected, protected internal, or private protected</source>
        <target state="translated">名前空間で定義された要素は明示的に private、protected、protected internal、または private protected に宣言することはできません</target>
        <note />
      </trans-unit>
      <trans-unit id="ERR_BadVarDecl">
        <source>Expected ; or = (cannot specify constructor arguments in declaration)</source>
        <target state="translated">; または = を指定してください (宣言の中にコンストラクター引数は指定できません)</target>
        <note />
      </trans-unit>
      <trans-unit id="ERR_UsingAfterElements">
        <source>A using clause must precede all other elements defined in the namespace except extern alias declarations</source>
        <target state="translated">using 句は、extern エイリアス宣言以外の、名前空間で定義された他のすべての要素の前に使用しなければなりません。</target>
        <note />
      </trans-unit>
      <trans-unit id="ERR_BadBinOpArgs">
        <source>Overloaded binary operator '{0}' takes two parameters</source>
        <target state="translated">オーバーロードされた 2 項演算子 '{0}' に指定できるパラメーター数は 2 です。</target>
        <note />
      </trans-unit>
      <trans-unit id="ERR_BadUnOpArgs">
        <source>Overloaded unary operator '{0}' takes one parameter</source>
        <target state="translated">オーバーロードされた単項演算子 '{0}' に指定できるパラメーター数は 1 です。</target>
        <note />
      </trans-unit>
      <trans-unit id="ERR_NoVoidParameter">
        <source>Invalid parameter type 'void'</source>
        <target state="translated">void は無効なパラメーター型です。</target>
        <note />
      </trans-unit>
      <trans-unit id="ERR_DuplicateAlias">
        <source>The using alias '{0}' appeared previously in this namespace</source>
        <target state="translated">using エイリアス '{0}' は以前にこの名前空間で使用されています。</target>
        <note />
      </trans-unit>
      <trans-unit id="ERR_BadProtectedAccess">
        <source>Cannot access protected member '{0}' via a qualifier of type '{1}'; the qualifier must be of type '{2}' (or derived from it)</source>
        <target state="translated">{1}' 型の修飾子をとおしてプロテクト メンバー '{0}' にアクセスすることはできません。修飾子は '{2}' 型、またはそれから派生したものでなければなりません</target>
        <note />
      </trans-unit>
      <trans-unit id="ERR_AddModuleAssembly">
        <source>'{0}' cannot be added to this assembly because it already is an assembly</source>
        <target state="translated">'{0}' は既にアセンブリなのでこのアセンブリに加えることはできません。</target>
        <note />
      </trans-unit>
      <trans-unit id="ERR_BindToBogusProp2">
        <source>Property, indexer, or event '{0}' is not supported by the language; try directly calling accessor methods '{1}' or '{2}'</source>
        <target state="translated">プロパティ、インデクサー、またはイベント '{0}' はこの言語でサポートされていません。アクセサー メソッドの '{1}' または '{2}' を直接呼び出してください</target>
        <note />
      </trans-unit>
      <trans-unit id="ERR_BindToBogusProp1">
        <source>Property, indexer, or event '{0}' is not supported by the language; try directly calling accessor method '{1}'</source>
        <target state="translated">プロパティ、インデクサー、またはイベント '{0}' はこの言語でサポートされていません。アクセサー メソッドの '{1}' を直接呼び出してください</target>
        <note />
      </trans-unit>
      <trans-unit id="ERR_NoVoidHere">
        <source>Keyword 'void' cannot be used in this context</source>
        <target state="translated">キーワード void はこのコンテキストで使用できません。</target>
        <note />
      </trans-unit>
      <trans-unit id="ERR_IndexerNeedsParam">
        <source>Indexers must have at least one parameter</source>
        <target state="translated">インデクサーには最低パラメーターが 1 つ必要です。</target>
        <note />
      </trans-unit>
      <trans-unit id="ERR_BadArraySyntax">
        <source>Array type specifier, [], must appear before parameter name</source>
        <target state="translated">配列型の指定子の角かっこ、[]、は、パラメーター名の前に使用してください。</target>
        <note />
      </trans-unit>
      <trans-unit id="ERR_BadOperatorSyntax">
        <source>Declaration is not valid; use '{0} operator &lt;dest-type&gt; (...' instead</source>
        <target state="translated">不適切な宣言です。代わりに '{0} 演算子 &lt;dest 型&gt; (...' を使用してください。</target>
        <note />
      </trans-unit>
      <trans-unit id="ERR_MainClassNotFound">
        <source>Could not find '{0}' specified for Main method</source>
        <target state="translated">Main メソッドに指定された '{0}' が見つかりませんでした。</target>
        <note />
      </trans-unit>
      <trans-unit id="ERR_MainClassNotClass">
        <source>'{0}' specified for Main method must be a valid non-generic class or struct</source>
        <target state="translated">'Main メソッドに指定された '{0}' は有効な非ジェネリックのクラスか構造体でなければなりません。</target>
        <note />
      </trans-unit>
      <trans-unit id="ERR_NoMainInClass">
        <source>'{0}' does not have a suitable static Main method</source>
        <target state="translated">'{0}' は適切な静的 Main メソッドを含んでいません。</target>
        <note />
      </trans-unit>
      <trans-unit id="ERR_MainClassIsImport">
        <source>Cannot use '{0}' for Main method because it is imported</source>
        <target state="translated">{0}' はインポートされているため、Main メソッドに対して使うことはできません。</target>
        <note />
      </trans-unit>
      <trans-unit id="ERR_OutputNeedsName">
        <source>Outputs without source must have the /out option specified</source>
        <target state="translated">ソースのない出力には、/out オプションを指定しなければなりません。</target>
        <note />
      </trans-unit>
      <trans-unit id="ERR_CantHaveWin32ResAndManifest">
        <source>Conflicting options specified: Win32 resource file; Win32 manifest</source>
        <target state="translated">競合するオプションが指定されました: Win32 リソース ファイル、Win32 マニフェスト</target>
        <note />
      </trans-unit>
      <trans-unit id="ERR_CantHaveWin32ResAndIcon">
        <source>Conflicting options specified: Win32 resource file; Win32 icon</source>
        <target state="translated">競合するオプションが指定されました: Win32 リソース ファイル、Win32 アイコン</target>
        <note />
      </trans-unit>
      <trans-unit id="ERR_CantReadResource">
        <source>Error reading resource '{0}' -- '{1}'</source>
        <target state="translated">リソース '{0}' を読み込み中にエラーが発生しました -- '{1}'</target>
        <note />
      </trans-unit>
      <trans-unit id="ERR_DocFileGen">
        <source>Error writing to XML documentation file: {0}</source>
        <target state="translated">XML ドキュメント ファイル {0} の書き込み中にエラーが発生しました</target>
        <note />
      </trans-unit>
      <trans-unit id="WRN_XMLParseError">
        <source>XML comment has badly formed XML -- '{0}'</source>
        <target state="translated">XML コメントの XML 形式が正しくありません -- '{0}'</target>
        <note />
      </trans-unit>
      <trans-unit id="WRN_XMLParseError_Title">
        <source>XML comment has badly formed XML</source>
        <target state="translated">XML コメントの XML 形式が正しくありません</target>
        <note />
      </trans-unit>
      <trans-unit id="WRN_DuplicateParamTag">
        <source>XML comment has a duplicate param tag for '{0}'</source>
        <target state="translated">XML コメントで param タグ '{0}' が重複しています。</target>
        <note />
      </trans-unit>
      <trans-unit id="WRN_DuplicateParamTag_Title">
        <source>XML comment has a duplicate param tag</source>
        <target state="translated">XML コメントで param タグが重複しています</target>
        <note />
      </trans-unit>
      <trans-unit id="WRN_UnmatchedParamTag">
        <source>XML comment has a param tag for '{0}', but there is no parameter by that name</source>
        <target state="translated">XML コメントには '{0}' の param タグがありますが、その名前に相当するパラメーターはありません。</target>
        <note />
      </trans-unit>
      <trans-unit id="WRN_UnmatchedParamTag_Title">
        <source>XML comment has a param tag, but there is no parameter by that name</source>
        <target state="translated">XML コメントに param タグが存在しますが、その名前に相当するパラメーターはありません</target>
        <note />
      </trans-unit>
      <trans-unit id="WRN_UnmatchedParamRefTag">
        <source>XML comment on '{1}' has a paramref tag for '{0}', but there is no parameter by that name</source>
        <target state="translated">{1}' の XML コメントで、'{0}' の paramref タグが存在しますが、その名前に相当するパラメーターはありません。</target>
        <note />
      </trans-unit>
      <trans-unit id="WRN_UnmatchedParamRefTag_Title">
        <source>XML comment has a paramref tag, but there is no parameter by that name</source>
        <target state="translated">XML コメントに paramref タグが存在しますが、その名前に相当するパラメーターはありません</target>
        <note />
      </trans-unit>
      <trans-unit id="WRN_MissingParamTag">
        <source>Parameter '{0}' has no matching param tag in the XML comment for '{1}' (but other parameters do)</source>
        <target state="translated">パラメーター '{0}' には '{1}' の XML コメント内に対応する param タグがありませんが、他のパラメーターにはあります。</target>
        <note />
      </trans-unit>
      <trans-unit id="WRN_MissingParamTag_Title">
        <source>Parameter has no matching param tag in the XML comment (but other parameters do)</source>
        <target state="translated">パラメーターには XML コメント内に対応する param タグがありませんが、他のパラメーターにはあります</target>
        <note />
      </trans-unit>
      <trans-unit id="WRN_BadXMLRef">
        <source>XML comment has cref attribute '{0}' that could not be resolved</source>
        <target state="translated">XML コメントに、解決できなかった cref 属性 '{0}' があります。</target>
        <note />
      </trans-unit>
      <trans-unit id="WRN_BadXMLRef_Title">
        <source>XML comment has cref attribute that could not be resolved</source>
        <target state="translated">XML コメントに、解決できなかった cref 属性があります</target>
        <note />
      </trans-unit>
      <trans-unit id="ERR_BadStackAllocExpr">
        <source>A stackalloc expression requires [] after type</source>
        <target state="translated">stackalloc の式は型の後に角かっこ [] が必要です。</target>
        <note />
      </trans-unit>
      <trans-unit id="ERR_InvalidLineNumber">
        <source>The line number specified for #line directive is missing or invalid</source>
        <target state="translated">#line ディレクティブの行数が指定されていないか、無効です。</target>
        <note />
      </trans-unit>
      <trans-unit id="ERR_MissingPPFile">
        <source>Quoted file name, single-line comment or end-of-line expected</source>
        <target state="translated">引用符付きのファイル名、単一行コメント、または行の終わりが必要です。</target>
        <note />
      </trans-unit>
      <trans-unit id="ERR_ExpectedPPFile">
        <source>Quoted file name expected</source>
        <target state="translated">ファイル名は引用符で囲まれている必要があります。</target>
        <note />
      </trans-unit>
      <trans-unit id="ERR_ReferenceDirectiveOnlyAllowedInScripts">
        <source>#r is only allowed in scripts</source>
        <target state="translated">#r はスクリプトでのみ許可されます。</target>
        <note />
      </trans-unit>
      <trans-unit id="ERR_ForEachMissingMember">
        <source>foreach statement cannot operate on variables of type '{0}' because '{0}' does not contain a public instance definition for '{1}'</source>
        <target state="translated">foreach ステートメントは、'{0}' が '{1}' のパブリック インスタンス定義を含んでいないため、型 '{0}' の変数に対して使用できません</target>
        <note />
      </trans-unit>
      <trans-unit id="WRN_BadXMLRefParamType">
        <source>Invalid type for parameter {0} in XML comment cref attribute: '{1}'</source>
        <target state="translated">XML コメントの cref 属性 ('{1}') のパラメーター {0} の型が無効です。</target>
        <note />
      </trans-unit>
      <trans-unit id="WRN_BadXMLRefParamType_Title">
        <source>Invalid type for parameter in XML comment cref attribute</source>
        <target state="translated">XML コメントの cref 属性のパラメーターの型が無効です</target>
        <note />
      </trans-unit>
      <trans-unit id="WRN_BadXMLRefReturnType">
        <source>Invalid return type in XML comment cref attribute</source>
        <target state="translated">XML コメントの cref 属性の戻り値の型が無効です</target>
        <note />
      </trans-unit>
      <trans-unit id="WRN_BadXMLRefReturnType_Title">
        <source>Invalid return type in XML comment cref attribute</source>
        <target state="translated">XML コメントの cref 属性の戻り値の型が無効です</target>
        <note />
      </trans-unit>
      <trans-unit id="ERR_BadWin32Res">
        <source>Error reading Win32 resources -- {0}</source>
        <target state="translated">Win32 リソースの読み込み中にエラーが発生しました -- {0}</target>
        <note />
      </trans-unit>
      <trans-unit id="WRN_BadXMLRefSyntax">
        <source>XML comment has syntactically incorrect cref attribute '{0}'</source>
        <target state="translated">XML コメントの cref 属性 '{0}' の構文が正しくありません。</target>
        <note />
      </trans-unit>
      <trans-unit id="WRN_BadXMLRefSyntax_Title">
        <source>XML comment has syntactically incorrect cref attribute</source>
        <target state="translated">XML コメントに構文的に正しくない cref 属性があります</target>
        <note />
      </trans-unit>
      <trans-unit id="ERR_BadModifierLocation">
        <source>Member modifier '{0}' must precede the member type and name</source>
        <target state="translated">メンバーの種類と名前の前にメンバー修飾子'{0}' が必要です。</target>
        <note />
      </trans-unit>
      <trans-unit id="ERR_MissingArraySize">
        <source>Array creation must have array size or array initializer</source>
        <target state="translated">配列を作成するには、配列のサイズまたは配列の初期化子を指定する必要があります。</target>
        <note />
      </trans-unit>
      <trans-unit id="WRN_UnprocessedXMLComment">
        <source>XML comment is not placed on a valid language element</source>
        <target state="translated">XML コメントが有効な言語要素の中にありません</target>
        <note />
      </trans-unit>
      <trans-unit id="WRN_UnprocessedXMLComment_Title">
        <source>XML comment is not placed on a valid language element</source>
        <target state="translated">XML コメントが有効な言語要素の中にありません</target>
        <note />
      </trans-unit>
      <trans-unit id="WRN_FailedInclude">
        <source>Unable to include XML fragment '{1}' of file '{0}' -- {2}</source>
        <target state="translated">ファイル '{0}' の XML フラグメント '{1}' を含めることができません -- {2}</target>
        <note />
      </trans-unit>
      <trans-unit id="WRN_FailedInclude_Title">
        <source>Unable to include XML fragment</source>
        <target state="translated">XML フラグメントを含めることができません</target>
        <note />
      </trans-unit>
      <trans-unit id="WRN_InvalidInclude">
        <source>Invalid XML include element -- {0}</source>
        <target state="translated">無効な XML のインクルード要素です -- {0}</target>
        <note />
      </trans-unit>
      <trans-unit id="WRN_InvalidInclude_Title">
        <source>Invalid XML include element</source>
        <target state="translated">無効な XML のインクルード要素です</target>
        <note />
      </trans-unit>
      <trans-unit id="WRN_MissingXMLComment">
        <source>Missing XML comment for publicly visible type or member '{0}'</source>
        <target state="translated">公開されている型またはメンバー '{0}' の XML コメントがありません。</target>
        <note />
      </trans-unit>
      <trans-unit id="WRN_MissingXMLComment_Title">
        <source>Missing XML comment for publicly visible type or member</source>
        <target state="translated">公開されている型またはメンバーの XML コメントがありません</target>
        <note />
      </trans-unit>
      <trans-unit id="WRN_MissingXMLComment_Description">
        <source>The /doc compiler option was specified, but one or more constructs did not have comments.</source>
        <target state="translated">/doc コンパイラ オプションが指定されましたが、1 つ以上のコンストラクトにコメントがありませんでした。</target>
        <note />
      </trans-unit>
      <trans-unit id="WRN_XMLParseIncludeError">
        <source>Badly formed XML in included comments file -- '{0}'</source>
        <target state="translated">コメント ファイルの中の XML 形式が正しくありません -- '{0}'</target>
        <note />
      </trans-unit>
      <trans-unit id="WRN_XMLParseIncludeError_Title">
        <source>Badly formed XML in included comments file</source>
        <target state="translated">組み込みコメント ファイルの中の XML 形式が正しくありません</target>
        <note />
      </trans-unit>
      <trans-unit id="ERR_BadDelArgCount">
        <source>Delegate '{0}' does not take {1} arguments</source>
        <target state="translated">デリゲート '{0}' には引数 {1} を指定できません。</target>
        <note />
      </trans-unit>
      <trans-unit id="ERR_UnexpectedSemicolon">
        <source>Semicolon after method or accessor block is not valid</source>
        <target state="translated">メソッドまたはアクセサー ブロックの後のセミコロンの使用が正しくありません。</target>
        <note />
      </trans-unit>
      <trans-unit id="ERR_MethodReturnCantBeRefAny">
        <source>Method or delegate cannot return type '{0}'</source>
        <target state="translated">メソッドまたはデリゲートは、型 '{0}' を返すことができません。</target>
        <note />
      </trans-unit>
      <trans-unit id="ERR_CompileCancelled">
        <source>Compilation cancelled by user</source>
        <target state="translated">ユーザーによりコンパイルが取り消されました。</target>
        <note />
      </trans-unit>
      <trans-unit id="ERR_MethodArgCantBeRefAny">
        <source>Cannot make reference to variable of type '{0}'</source>
        <target state="translated">型 '{0}' の変数を参照できません。</target>
        <note />
      </trans-unit>
      <trans-unit id="ERR_AssgReadonlyLocal">
        <source>Cannot assign to '{0}' because it is read-only</source>
        <target state="translated">読み取り専用であるため '{0}' に割り当てできません</target>
        <note />
      </trans-unit>
      <trans-unit id="ERR_RefReadonlyLocal">
        <source>Cannot use '{0}' as a ref or out value because it is read-only</source>
        <target state="translated">{0}' は読み取り専用なので、ref 値または out 値として使用できません</target>
        <note />
      </trans-unit>
      <trans-unit id="ERR_CantUseRequiredAttribute">
        <source>The RequiredAttribute attribute is not permitted on C# types</source>
        <target state="translated">属性 RequiredAttribute は C# 型で許可されていません。</target>
        <note />
      </trans-unit>
      <trans-unit id="ERR_NoModifiersOnAccessor">
        <source>Modifiers cannot be placed on event accessor declarations</source>
        <target state="translated">修飾子をイベント アクセサー宣言に付属させることはできません。</target>
        <note />
      </trans-unit>
      <trans-unit id="ERR_ParamsCantBeWithModifier">
        <source>The params parameter cannot be declared as {0}</source>
        <target state="translated">params パラメーターは、{0} として宣言することはできません</target>
        <note />
      </trans-unit>
      <trans-unit id="ERR_ReturnNotLValue">
        <source>Cannot modify the return value of '{0}' because it is not a variable</source>
        <target state="translated">変数ではないため、'{0}' の戻り値を変更できません</target>
        <note />
      </trans-unit>
      <trans-unit id="ERR_MissingCoClass">
        <source>The managed coclass wrapper class '{0}' for interface '{1}' cannot be found (are you missing an assembly reference?)</source>
        <target state="translated">インターフェイス '{1}' のマネージ コクラス ラッパー クラス '{0}' が見つかりません (アセンブリ参照が存在することを確認してください)。</target>
        <note />
      </trans-unit>
      <trans-unit id="ERR_AmbiguousAttribute">
        <source>'{0}' is ambiguous between '{1}' and '{2}'; use either '@{0}' or '{0}Attribute'</source>
        <target state="translated">'{0}' は、'{1}' と '{2}' 間であいまいです。'@{0}' または '{0}Attribute' のどちらか一方を使用してください</target>
        <note />
      </trans-unit>
      <trans-unit id="ERR_BadArgExtraRef">
        <source>Argument {0} may not be passed with the '{1}' keyword</source>
        <target state="translated">引数 {0} はキーワード '{1}' と共に渡すことはできません</target>
        <note />
      </trans-unit>
      <trans-unit id="WRN_CmdOptionConflictsSource">
        <source>Option '{0}' overrides attribute '{1}' given in a source file or added module</source>
        <target state="translated">オプション '{0}' は、は、ソース ファイルまたは追加されたモジュールで指定された属性 '{1}' をオーバーライドします。</target>
        <note />
      </trans-unit>
      <trans-unit id="WRN_CmdOptionConflictsSource_Title">
        <source>Option overrides attribute given in a source file or added module</source>
        <target state="translated">オプションは、ソース ファイルまたは追加されたモジュールで指定された属性をオーバーライドします</target>
        <note />
      </trans-unit>
      <trans-unit id="WRN_CmdOptionConflictsSource_Description">
        <source>This warning occurs if the assembly attributes AssemblyKeyFileAttribute or AssemblyKeyNameAttribute found in source conflict with the /keyfile or /keycontainer command line option or key file name or key container specified in the Project Properties.</source>
        <target state="translated">この警告は、ソースにあるアセンブリの属性 AssemblyKeyFileAttribute または AssemblyKeyNameAttribute が /keyfile または/keycontainer コマンド ライン オプション、キー ファイルの名前、またはプロジェクトのプロパティで指定されたキー コンテナーと競合する場合に発生します。</target>
        <note />
      </trans-unit>
      <trans-unit id="ERR_BadCompatMode">
        <source>Invalid option '{0}' for /langversion. Use '/langversion:?' to list supported values.</source>
        <target state="translated">/langversion のオプション '{0}' は無効です。サポートされている値を一覧表示するには、'/langversion:?' を使用します。</target>
        <note />
      </trans-unit>
      <trans-unit id="ERR_DelegateOnConditional">
        <source>Cannot create delegate with '{0}' because it or a method it overrides has a Conditional attribute</source>
        <target state="translated">{0}' またはオーバーライドされるメソッドは条件付き属性なので、この属性でデリゲートを作成できません。</target>
        <note />
      </trans-unit>
      <trans-unit id="ERR_CantMakeTempFile">
        <source>Cannot create temporary file -- {0}</source>
        <target state="translated">一時ファイルを作成できません -- {0}</target>
        <note />
      </trans-unit>
      <trans-unit id="ERR_BadArgRef">
        <source>Argument {0} must be passed with the '{1}' keyword</source>
        <target state="translated">引数 {0} はキーワード '{1}' と共に渡す必要があります。</target>
        <note />
      </trans-unit>
      <trans-unit id="ERR_YieldInAnonMeth">
        <source>The yield statement cannot be used inside an anonymous method or lambda expression</source>
        <target state="translated">yield ステートメントは、匿名メソッドまたはラムダ式の内部では使用できません</target>
        <note />
      </trans-unit>
      <trans-unit id="ERR_ReturnInIterator">
        <source>Cannot return a value from an iterator. Use the yield return statement to return a value, or yield break to end the iteration.</source>
        <target state="translated">反復子から値を返すことができません。yield return ステートメントを使用して値を返すか、yield break ステートメントを使用して反復子を終了してください。</target>
        <note />
      </trans-unit>
      <trans-unit id="ERR_BadIteratorArgType">
        <source>Iterators cannot have ref, in or out parameters</source>
        <target state="translated">反復子には ref、in、out パラメーターを指定できません</target>
        <note />
      </trans-unit>
      <trans-unit id="ERR_BadIteratorReturn">
        <source>The body of '{0}' cannot be an iterator block because '{1}' is not an iterator interface type</source>
        <target state="translated">{1}' は反復子インターフェイス型ではないため、'{0}' の本体は反復子ブロックにできません。</target>
        <note />
      </trans-unit>
      <trans-unit id="ERR_BadYieldInFinally">
        <source>Cannot yield in the body of a finally clause</source>
        <target state="translated">finally 句の本体で生成することはできません。</target>
        <note />
      </trans-unit>
      <trans-unit id="ERR_BadYieldInTryOfCatch">
        <source>Cannot yield a value in the body of a try block with a catch clause</source>
        <target state="translated">catch 句を含む try ブロックの本体で値を生成することはできません。</target>
        <note />
      </trans-unit>
      <trans-unit id="ERR_EmptyYield">
        <source>Expression expected after yield return</source>
        <target state="translated">yield の戻り値の後に式が必要です。</target>
        <note />
      </trans-unit>
      <trans-unit id="ERR_AnonDelegateCantUse">
        <source>Cannot use ref, out, or in parameter '{0}' inside an anonymous method, lambda expression, query expression, or local function</source>
        <target state="translated">ref、out、in パラメーター '{0}' は、匿名メソッド、ラムダ式、クエリ式、ローカル関数の内部では使用できません</target>
        <note />
      </trans-unit>
      <trans-unit id="ERR_IllegalInnerUnsafe">
        <source>Unsafe code may not appear in iterators</source>
        <target state="translated">アンセーフ コードは反復子には記述できません。</target>
        <note />
      </trans-unit>
      <trans-unit id="ERR_BadYieldInCatch">
        <source>Cannot yield a value in the body of a catch clause</source>
        <target state="translated">catch 句の本体で値を生成することはできません。</target>
        <note />
      </trans-unit>
      <trans-unit id="ERR_BadDelegateLeave">
        <source>Control cannot leave the body of an anonymous method or lambda expression</source>
        <target state="translated">コントロールを匿名メソッドまたはラムダ式の本体外に出すことはできません</target>
        <note />
      </trans-unit>
      <trans-unit id="WRN_IllegalPragma">
        <source>Unrecognized #pragma directive</source>
        <target state="translated">認識できない #pragma ディレクティブです</target>
        <note />
      </trans-unit>
      <trans-unit id="WRN_IllegalPragma_Title">
        <source>Unrecognized #pragma directive</source>
        <target state="translated">認識できない #pragma ディレクティブです</target>
        <note />
      </trans-unit>
      <trans-unit id="WRN_IllegalPPWarning">
        <source>Expected disable or restore</source>
        <target state="translated">disable または restore を指定してください。</target>
        <note />
      </trans-unit>
      <trans-unit id="WRN_IllegalPPWarning_Title">
        <source>Expected disable or restore after #pragma warning</source>
        <target state="translated">#pragma 警告の後に、disable または restore が必要です</target>
        <note />
      </trans-unit>
      <trans-unit id="WRN_BadRestoreNumber">
        <source>Cannot restore warning 'CS{0}' because it was disabled globally</source>
        <target state="translated">警告 'CS{0}' はグローバルで無効にされたため、復元することはできません。</target>
        <note />
      </trans-unit>
      <trans-unit id="WRN_BadRestoreNumber_Title">
        <source>Cannot restore warning because it was disabled globally</source>
        <target state="translated">警告はグローバルに無効にされたため復元できません</target>
        <note />
      </trans-unit>
      <trans-unit id="ERR_VarargsIterator">
        <source>__arglist is not allowed in the parameter list of iterators</source>
        <target state="translated">__arglist は、反復子のパラメーター リストでは許可されていません</target>
        <note />
      </trans-unit>
      <trans-unit id="ERR_UnsafeIteratorArgType">
        <source>Iterators cannot have unsafe parameters or yield types</source>
        <target state="translated">反復子には unsafe パラメーターまたは yield 型を指定できません。</target>
        <note />
      </trans-unit>
      <trans-unit id="ERR_BadCoClassSig">
        <source>The managed coclass wrapper class signature '{0}' for interface '{1}' is not a valid class name signature</source>
        <target state="translated">インターフェイス '{1}' のマネージ コクラス ラッパー クラス '{0}' は、有効なクラス名シグネチャではありません。</target>
        <note />
      </trans-unit>
      <trans-unit id="ERR_MultipleIEnumOfT">
        <source>foreach statement cannot operate on variables of type '{0}' because it implements multiple instantiations of '{1}'; try casting to a specific interface instantiation</source>
        <target state="translated">{1}' の複数のインスタンスを実装するため、foreach ステートメントは、型 '{0}' の変数では操作できません。特定のインターフェイスのインスタンス化にキャストしてください。</target>
        <note />
      </trans-unit>
      <trans-unit id="ERR_FixedDimsRequired">
        <source>A fixed size buffer field must have the array size specifier after the field name</source>
        <target state="translated">固定サイズ バッファー フィールドには、フィールド名の後に配列サイズの指定子が必要です。</target>
        <note />
      </trans-unit>
      <trans-unit id="ERR_FixedNotInStruct">
        <source>Fixed size buffer fields may only be members of structs</source>
        <target state="translated">固定サイズ バッファー フィールドは、構造体のメンバーにしかなれません。</target>
        <note />
      </trans-unit>
      <trans-unit id="ERR_AnonymousReturnExpected">
        <source>Not all code paths return a value in {0} of type '{1}'</source>
        <target state="translated">型 '{1}' の {0} に値を返さないコード パスがあります。</target>
        <note />
      </trans-unit>
      <trans-unit id="WRN_NonECMAFeature">
        <source>Feature '{0}' is not part of the standardized ISO C# language specification, and may not be accepted by other compilers</source>
        <target state="translated">機能 '{0}' は標準 ISO C# 言語仕様ではありません。別のコンパイラでは受け入れられない可能性があります。</target>
        <note />
      </trans-unit>
      <trans-unit id="WRN_NonECMAFeature_Title">
        <source>Feature is not part of the standardized ISO C# language specification, and may not be accepted by other compilers</source>
        <target state="translated">機能は標準 ISO C# 言語仕様の一部ではありません。別のコンパイラでは受け入れられない可能性があります</target>
        <note />
      </trans-unit>
      <trans-unit id="ERR_ExpectedVerbatimLiteral">
        <source>Keyword, identifier, or string expected after verbatim specifier: @</source>
        <target state="translated">verbatim 識別子の後にはキーワード、識別子、または文字列が必要です:@</target>
        <note />
      </trans-unit>
      <trans-unit id="ERR_RefReadonly">
        <source>A readonly field cannot be used as a ref or out value (except in a constructor)</source>
        <target state="translated">読み取り専用フィールドを ref 値または out 値として使用することはできません (コンストラクターでは可)</target>
        <note />
      </trans-unit>
      <trans-unit id="ERR_RefReadonly2">
        <source>Members of readonly field '{0}' cannot be used as a ref or out value (except in a constructor)</source>
        <target state="translated">読み取り専用フィールド '{0}' のメンバーを ref 値または out 値として使用することはできません (コンストラクターでは可)</target>
        <note />
      </trans-unit>
      <trans-unit id="ERR_AssgReadonly">
        <source>A readonly field cannot be assigned to (except in a constructor or a variable initializer)</source>
        <target state="translated">読み取り専用フィールドに割り当てることはできません (コンストラクター、変数初期化子では可 )。</target>
        <note />
      </trans-unit>
      <trans-unit id="ERR_AssgReadonly2">
        <source>Members of readonly field '{0}' cannot be modified (except in a constructor or a variable initializer)</source>
        <target state="translated">読み取り専用フィールド '{0}' のメンバーは変更できません (コンストラクターまたは変数初期化子では可)。</target>
        <note />
      </trans-unit>
      <trans-unit id="ERR_RefReadonlyNotField">
        <source>Cannot use {0} '{1}' as a ref or out value because it is a readonly variable</source>
        <target state="translated">{0} '{1}' は、読み取り専用の変数であるため、ref 値または out 値として使用することはできません</target>
        <note />
      </trans-unit>
      <trans-unit id="ERR_RefReadonlyNotField2">
        <source>Members of {0} '{1}' cannot be used as a ref or out value because it is a readonly variable</source>
        <target state="translated">{0} '{1}' のメンバーは読み取り専用の変数であるため、ref 値としても out 値としても使用できません</target>
        <note />
      </trans-unit>
      <trans-unit id="ERR_AssignReadonlyNotField">
        <source>Cannot assign to {0} '{1}' because it is a readonly variable</source>
        <target state="translated">読み取り専用の変数であるため、{0} '{1}' に割り当てることができません</target>
        <note />
      </trans-unit>
      <trans-unit id="ERR_AssignReadonlyNotField2">
        <source>Cannot assign to a member of {0} '{1}' because it is a readonly variable</source>
        <target state="translated">読み取り専用の変数であるため、{0} '{1}' のメンバーに割り当てることはできません</target>
        <note />
      </trans-unit>
      <trans-unit id="ERR_RefReturnReadonlyNotField">
        <source>Cannot return {0} '{1}' by writable reference because it is a readonly variable</source>
        <target state="translated">{0} '{1}' は読み取り専用の変数であるため、書き込み可能な参照によって返すことはできません</target>
        <note />
      </trans-unit>
      <trans-unit id="ERR_RefReturnReadonlyNotField2">
        <source>Members of {0} '{1}' cannot be returned by writable reference because it is a readonly variable</source>
        <target state="translated">{0} '{1}' のメンバーは読み取り専用の変数であるため、書き込み可能な参照によって返すことはできません</target>
        <note />
      </trans-unit>
      <trans-unit id="ERR_AssgReadonlyStatic2">
        <source>Fields of static readonly field '{0}' cannot be assigned to (except in a static constructor or a variable initializer)</source>
        <target state="translated">静的読み取り専用フィールド '{0}' のフィールドへの割り当てはできません (静的コンストラクターまたは変数初期化子では可)</target>
        <note />
      </trans-unit>
      <trans-unit id="ERR_RefReadonlyStatic2">
        <source>Fields of static readonly field '{0}' cannot be used as a ref or out value (except in a static constructor)</source>
        <target state="translated">静的な読み取り専用フィールド '{0}' のフィールドを ref 値または out 値として使用することはできません (静的コンストラクターでは可)</target>
        <note />
      </trans-unit>
      <trans-unit id="ERR_AssgReadonlyLocal2Cause">
        <source>Cannot modify members of '{0}' because it is a '{1}'</source>
        <target state="translated">{0}' のメンバーは '{1}' であるため変更できません</target>
        <note />
      </trans-unit>
      <trans-unit id="ERR_RefReadonlyLocal2Cause">
        <source>Cannot use fields of '{0}' as a ref or out value because it is a '{1}'</source>
        <target state="translated">{0}' は '{1}' であるため、そのフィールドを ref 値または out 値として使用することはできません</target>
        <note />
      </trans-unit>
      <trans-unit id="ERR_AssgReadonlyLocalCause">
        <source>Cannot assign to '{0}' because it is a '{1}'</source>
        <target state="translated">{0}' は '{1}' であるため、これに割り当てることはできません。</target>
        <note />
      </trans-unit>
      <trans-unit id="ERR_RefReadonlyLocalCause">
        <source>Cannot use '{0}' as a ref or out value because it is a '{1}'</source>
        <target state="translated">{0}' は '{1}' であるため、ref 値または out 値として使用することはできません</target>
        <note />
      </trans-unit>
      <trans-unit id="WRN_ErrorOverride">
        <source>{0}. See also error CS{1}.</source>
        <target state="translated">{0}。エラー CS{1} を参照してください。</target>
        <note />
      </trans-unit>
      <trans-unit id="WRN_ErrorOverride_Title">
        <source>Warning is overriding an error</source>
        <target state="translated">警告がエラーをオーバーライドしています</target>
        <note />
      </trans-unit>
      <trans-unit id="WRN_ErrorOverride_Description">
        <source>The compiler emits this warning when it overrides an error with a warning. For information about the problem, search for the error code mentioned.</source>
        <target state="translated">コンパイラは、警告付きのエラーをオーバーライドしたときにこの警告を生成します。この問題の詳細については、上記のエラー コードを検索してください。</target>
        <note />
      </trans-unit>
      <trans-unit id="ERR_AnonMethToNonDel">
        <source>Cannot convert {0} to type '{1}' because it is not a delegate type</source>
        <target state="translated">{0} はデリゲート型ではないため、'{1}' 型に変換できません。</target>
        <note />
      </trans-unit>
      <trans-unit id="ERR_CantConvAnonMethParams">
        <source>Cannot convert {0} to delegate type '{1}' because the parameter types do not match the delegate parameter types</source>
        <target state="translated">パラメーター型がデリゲート パラメーター型と一致しないため、{0} をデリゲート型 '{1}' に変換することはできません。</target>
        <note />
      </trans-unit>
      <trans-unit id="ERR_CantConvAnonMethReturns">
        <source>Cannot convert {0} to intended delegate type because some of the return types in the block are not implicitly convertible to the delegate return type</source>
        <target state="translated">デリゲート戻り値の型に暗黙的に変換できない戻り値の型がブロック内にあるため、{0} を目的のデリゲート型に変換できません。</target>
        <note />
      </trans-unit>
      <trans-unit id="ERR_BadAsyncReturnExpression">
        <source>Since this is an async method, the return expression must be of type '{0}' rather than 'Task&lt;{0}&gt;'</source>
        <target state="translated">これは非同期メソッドであるため、return 式は 'Task&lt;{0}&gt;' ではなく '{0}' 型である必要があります。</target>
        <note />
      </trans-unit>
      <trans-unit id="ERR_CantConvAsyncAnonFuncReturns">
        <source>Cannot convert async {0} to delegate type '{1}'. An async {0} may return void, Task or Task&lt;T&gt;, none of which are convertible to '{1}'.</source>
        <target state="translated">非同期の {0} をデリゲート型 '{1}' に変換できません。非同期の {0} は void、Task、または Task&lt;T&gt; を返しますが、いずれも '{1}' に変換することができません。</target>
        <note />
      </trans-unit>
      <trans-unit id="ERR_IllegalFixedType">
        <source>Fixed size buffer type must be one of the following: bool, byte, short, int, long, char, sbyte, ushort, uint, ulong, float or double</source>
        <target state="translated">固定サイズ バッファーの型は次のうちの 1 つでなければなりません: bool、byte、short、int、long、char、sbyte、ushort、uint、ulong、float または double</target>
        <note />
      </trans-unit>
      <trans-unit id="ERR_FixedOverflow">
        <source>Fixed size buffer of length {0} and type '{1}' is too big</source>
        <target state="translated">長さ {0}、型 '{1}' の固定サイズ バッファーは大きすぎます。</target>
        <note />
      </trans-unit>
      <trans-unit id="ERR_InvalidFixedArraySize">
        <source>Fixed size buffers must have a length greater than zero</source>
        <target state="translated">固定サイズ バッファーには、0 よりも大きい値を指定しなければなりません。</target>
        <note />
      </trans-unit>
      <trans-unit id="ERR_FixedBufferNotFixed">
        <source>You cannot use fixed size buffers contained in unfixed expressions. Try using the fixed statement.</source>
        <target state="translated">fixed でない式に含まれる固定サイズ バッファーは使用できません。fixed ステートメントを使用してください。</target>
        <note />
      </trans-unit>
      <trans-unit id="ERR_AttributeNotOnAccessor">
        <source>Attribute '{0}' is not valid on property or event accessors. It is only valid on '{1}' declarations.</source>
        <target state="translated">属性 '{0}' はプロパティまたはイベントのアクセサーでは無効です。'{1}' 宣言でのみ有効です。</target>
        <note />
      </trans-unit>
      <trans-unit id="WRN_InvalidSearchPathDir">
        <source>Invalid search path '{0}' specified in '{1}' -- '{2}'</source>
        <target state="translated">{1}' で指定された無効な検索パス '{0}' です -- '{2}'</target>
        <note />
      </trans-unit>
      <trans-unit id="WRN_InvalidSearchPathDir_Title">
        <source>Invalid search path specified</source>
        <target state="translated">無効な検索パスが指定されています</target>
        <note />
      </trans-unit>
      <trans-unit id="ERR_IllegalVarArgs">
        <source>__arglist is not valid in this context</source>
        <target state="translated">__arglist は、このコンテキストでは無効です。</target>
        <note />
      </trans-unit>
      <trans-unit id="ERR_IllegalParams">
        <source>params is not valid in this context</source>
        <target state="translated">params はこのコンテキストでは有効ではありません。</target>
        <note />
      </trans-unit>
      <trans-unit id="ERR_BadModifiersOnNamespace">
        <source>A namespace declaration cannot have modifiers or attributes</source>
        <target state="translated">名前空間の宣言に、修飾子または属性を指定することはできません。</target>
        <note />
      </trans-unit>
      <trans-unit id="ERR_BadPlatformType">
        <source>Invalid option '{0}' for /platform; must be anycpu, x86, Itanium, arm, arm64 or x64</source>
        <target state="translated">/platform に対するオプション '{0}' が無効です。anycpu、x86、Itanium、arm、arm64、x64 を指定してください</target>
        <note />
      </trans-unit>
      <trans-unit id="ERR_ThisStructNotInAnonMeth">
        <source>Anonymous methods, lambda expressions, and query expressions inside structs cannot access instance members of 'this'. Consider copying 'this' to a local variable outside the anonymous method, lambda expression or query expression and using the local instead.</source>
        <target state="translated">構造体内部の匿名メソッド、ラムダ式、またはクエリ式は、'this' のインスタンス メンバーにアクセスできません。'this' を匿名メソッド、ラムダ式、またはクエリ式の外部のローカル変数にコピーして、そのローカルを使用してください。</target>
        <note />
      </trans-unit>
      <trans-unit id="ERR_NoConvToIDisp">
        <source>'{0}': type used in a using statement must be implicitly convertible to 'System.IDisposable'</source>
        <target state="translated">'{0}': using ステートメントで使用される型は、暗黙的に 'System.IDisposable' への変換が可能でなければなりません。</target>
        <note />
      </trans-unit>
      <trans-unit id="ERR_BadParamRef">
        <source>Parameter {0} must be declared with the '{1}' keyword</source>
        <target state="translated">パラメーター {0} はキーワード '{1}' で宣言する必要があります。</target>
        <note />
      </trans-unit>
      <trans-unit id="ERR_BadParamExtraRef">
        <source>Parameter {0} should not be declared with the '{1}' keyword</source>
        <target state="translated">パラメーター {0} はキーワード '{1}' で宣言しないでください。</target>
        <note />
      </trans-unit>
      <trans-unit id="ERR_BadParamType">
        <source>Parameter {0} is declared as type '{1}{2}' but should be '{3}{4}'</source>
        <target state="translated">パラメーター {0} は '{1}{2}' 型として宣言しますが、'{3}{4}' である必要があります</target>
        <note />
      </trans-unit>
      <trans-unit id="ERR_BadExternIdentifier">
        <source>Invalid extern alias for '/reference'; '{0}' is not a valid identifier</source>
        <target state="translated">/reference' の無効な extern エイリアスです。'{0}' は無効な識別子です。</target>
        <note />
      </trans-unit>
      <trans-unit id="ERR_AliasMissingFile">
        <source>Invalid reference alias option: '{0}=' -- missing filename</source>
        <target state="translated">無効な参照エイリアス オプションです: '{0}=' -- ファイル名が指定されていません</target>
        <note />
      </trans-unit>
      <trans-unit id="ERR_GlobalExternAlias">
        <source>You cannot redefine the global extern alias</source>
        <target state="translated">グローバルの extern エイリアスは再定義できません。</target>
        <note />
      </trans-unit>
      <trans-unit id="ERR_MissingTypeInSource">
        <source>Reference to type '{0}' claims it is defined in this assembly, but it is not defined in source or any added modules</source>
        <target state="translated">型 '{0}' への参照では、このアセンブリで定義されていると指定されていますが、ソースまたは追加モジュール内では定義されていません。</target>
        <note />
      </trans-unit>
      <trans-unit id="ERR_MissingTypeInAssembly">
        <source>Reference to type '{0}' claims it is defined in '{1}', but it could not be found</source>
        <target state="translated">型 '{0}' への参照では、'{1}' で定義されていると指定されていますが、見つかりませんでした。</target>
        <note />
      </trans-unit>
      <trans-unit id="WRN_MultiplePredefTypes">
        <source>The predefined type '{0}' is defined in multiple assemblies in the global alias; using definition from '{1}'</source>
        <target state="translated">定義済みの型 '{0}' は、グローバル エイリアスの複数のアセンブリ内で定義されています。'{1}' からの定義を使用してください。</target>
        <note />
      </trans-unit>
      <trans-unit id="WRN_MultiplePredefTypes_Title">
        <source>Predefined type is defined in multiple assemblies in the global alias</source>
        <target state="translated">グローバル エイリアスの複数のアセンブリで定義済みの型が定義されています</target>
        <note />
      </trans-unit>
      <trans-unit id="WRN_MultiplePredefTypes_Description">
        <source>This error occurs when a predefined system type such as System.Int32 is found in two assemblies. One way this can happen is if you are referencing mscorlib or System.Runtime.dll from two different places, such as trying to run two versions of the .NET Framework side-by-side.</source>
        <target state="translated">このエラーは、System.Int32 などの定義済みのシステム型が 2 つのアセンブリで見つかった場合に発生します。これが起こりうる 1 つの方法は、.NET Framework の 2 つのバージョンを同時に実行するなど、2 つの異なる場所から mscorlib または System.Runtime.dll を参照した場合です。</target>
        <note />
      </trans-unit>
      <trans-unit id="ERR_LocalCantBeFixedAndHoisted">
        <source>Local '{0}' or its members cannot have their address taken and be used inside an anonymous method or lambda expression</source>
        <target state="translated">ローカル '{0}' またはそのメンバーは、アドレスを与えることも、匿名メソッドまたはラムダ式の内部で使用されることもできません。</target>
        <note />
      </trans-unit>
      <trans-unit id="WRN_TooManyLinesForDebugger">
        <source>Source file has exceeded the limit of 16,707,565 lines representable in the PDB; debug information will be incorrect</source>
        <target state="translated">ソース ファイルは、PDB 内で表せる 16,707,565 行の限界を超えているため、デバッグ情報は不正確になります</target>
        <note />
      </trans-unit>
      <trans-unit id="WRN_TooManyLinesForDebugger_Title">
        <source>Source file has exceeded the limit of 16,707,565 lines representable in the PDB; debug information will be incorrect</source>
        <target state="translated">ソース ファイルは、PDB 内で表せる 16,707,565 行の限界を超えているため、デバッグ情報は不正確になります</target>
        <note />
      </trans-unit>
      <trans-unit id="ERR_CantConvAnonMethNoParams">
        <source>Cannot convert anonymous method block without a parameter list to delegate type '{0}' because it has one or more out parameters</source>
        <target state="translated">デリゲート型 '{0}' には 1 つ以上の out パラメーターが含まれているため、パラメーター リストを含まない匿名メソッド ブロックをこのデリゲート型に変換することはできません。</target>
        <note />
      </trans-unit>
      <trans-unit id="ERR_ConditionalOnNonAttributeClass">
        <source>Attribute '{0}' is only valid on methods or attribute classes</source>
        <target state="translated">属性 '{0}' は、メソッドまたは属性クラスでのみ有効です。</target>
        <note />
      </trans-unit>
      <trans-unit id="WRN_CallOnNonAgileField">
        <source>Accessing a member on '{0}' may cause a runtime exception because it is a field of a marshal-by-reference class</source>
        <target state="translated">参照マーシャリング クラスのフィールドであるため、'{0}' のメンバーにアクセスすると、ランタイム例外が発生する可能性があります</target>
        <note />
      </trans-unit>
      <trans-unit id="WRN_CallOnNonAgileField_Title">
        <source>Accessing a member on a field of a marshal-by-reference class may cause a runtime exception</source>
        <target state="translated">参照マーシャリング クラスのフィールドのメンバーにアクセスすると、ランタイム例外が発生する可能性があります</target>
        <note />
      </trans-unit>
      <trans-unit id="WRN_CallOnNonAgileField_Description">
        <source>This warning occurs when you try to call a method, property, or indexer on a member of a class that derives from MarshalByRefObject, and the member is a value type. Objects that inherit from MarshalByRefObject are typically intended to be marshaled by reference across an application domain. If any code ever attempts to directly access the value-type member of such an object across an application domain, a runtime exception will occur. To resolve the warning, first copy the member into a local variable and call the method on that variable.</source>
        <target state="translated">この警告は、MarshalByRefObject から派生したクラスのメンバーにあるメソッド、プロパティ、またはインデクサーを呼び出し、かつメンバーが値の型である場合に発生します。MarshalByRefObject から継承するオブジェクトは、通常はアプリケーション ドメイン間の参照によってマーシャリングされることになっています。コードがこのようなアプリケーション ドメイン間のオブジェクトの値の型のメンバーに直接アクセスすると、ランタイム例外が発生します。警告を解決するには、まずメンバーをローカル変数にコピーしてから、その変数でメソッドを呼び出します。</target>
        <note />
      </trans-unit>
      <trans-unit id="WRN_BadWarningNumber">
        <source>'{0}' is not a valid warning number</source>
        <target state="translated">'{0}' は有効な警告番号ではありません。</target>
        <note />
      </trans-unit>
      <trans-unit id="WRN_BadWarningNumber_Title">
        <source>Not a valid warning number</source>
        <target state="translated">無効な警告番号です</target>
        <note />
      </trans-unit>
      <trans-unit id="WRN_BadWarningNumber_Description">
        <source>A number that was passed to the #pragma warning preprocessor directive was not a valid warning number. Verify that the number represents a warning, not an error.</source>
        <target state="translated">#pragma 警告のプリプロセッサ ディレクティブに渡された番号は無効な警告番号です。番号がエラー番号ではなく警告番号を表していることを確認してください。</target>
        <note />
      </trans-unit>
      <trans-unit id="WRN_InvalidNumber">
        <source>Invalid number</source>
        <target state="translated">無効な数字です</target>
        <note />
      </trans-unit>
      <trans-unit id="WRN_InvalidNumber_Title">
        <source>Invalid number</source>
        <target state="translated">無効な数字です</target>
        <note />
      </trans-unit>
      <trans-unit id="WRN_FileNameTooLong">
        <source>Invalid filename specified for preprocessor directive. Filename is too long or not a valid filename.</source>
        <target state="translated">プリプロセッサ ディレクティブに対して無効なファイル名が指定されました。ファイル名は長すぎるか、または有効なファイル名ではありません。</target>
        <note />
      </trans-unit>
      <trans-unit id="WRN_FileNameTooLong_Title">
        <source>Invalid filename specified for preprocessor directive</source>
        <target state="translated">プリプロセッサ ディレクティブに対して無効なファイル名が指定されました</target>
        <note />
      </trans-unit>
      <trans-unit id="WRN_IllegalPPChecksum">
        <source>Invalid #pragma checksum syntax; should be #pragma checksum "filename" "{XXXXXXXX-XXXX-XXXX-XXXX-XXXXXXXXXXXX}" "XXXX..."</source>
        <target state="translated">無効な #pragma checksum 構文です。有効な #pragma checksum は、"filename" "{XXXXXXXX-XXXX-XXXX-XXXX-XXXXXXXXXXXX}" "XXXX..." です</target>
        <note />
      </trans-unit>
      <trans-unit id="WRN_IllegalPPChecksum_Title">
        <source>Invalid #pragma checksum syntax</source>
        <target state="translated">無効な #pragma チェックサム構文です</target>
        <note />
      </trans-unit>
      <trans-unit id="WRN_EndOfPPLineExpected">
        <source>Single-line comment or end-of-line expected</source>
        <target state="translated">単一行コメントか行の終わりが必要です。</target>
        <note />
      </trans-unit>
      <trans-unit id="WRN_EndOfPPLineExpected_Title">
        <source>Single-line comment or end-of-line expected after #pragma directive</source>
        <target state="translated">#pragma ディレクティブの後に、単一行コメントか行の終わりが必要です</target>
        <note />
      </trans-unit>
      <trans-unit id="WRN_ConflictingChecksum">
        <source>Different checksum values given for '{0}'</source>
        <target state="translated">{0}' に異なるチェックサム値が指定されています。</target>
        <note />
      </trans-unit>
      <trans-unit id="WRN_ConflictingChecksum_Title">
        <source>Different #pragma checksum values given</source>
        <target state="translated">異なる #pragma チェックサム値が指定されています</target>
        <note />
      </trans-unit>
      <trans-unit id="WRN_InvalidAssemblyName">
        <source>Assembly reference '{0}' is invalid and cannot be resolved</source>
        <target state="translated">アセンブリ参照 '{0}' は無効であり、解決できません。</target>
        <note />
      </trans-unit>
      <trans-unit id="WRN_InvalidAssemblyName_Title">
        <source>Assembly reference is invalid and cannot be resolved</source>
        <target state="translated">アセンブリ参照が無効で、解決できません</target>
        <note />
      </trans-unit>
      <trans-unit id="WRN_InvalidAssemblyName_Description">
        <source>This warning indicates that an attribute, such as InternalsVisibleToAttribute, was not specified correctly.</source>
        <target state="translated">この警告は、InternalsVisibleToAttribute などの属性が正しく指定されていないことを示します。</target>
        <note />
      </trans-unit>
      <trans-unit id="WRN_UnifyReferenceMajMin">
        <source>Assuming assembly reference '{0}' used by '{1}' matches identity '{2}' of '{3}', you may need to supply runtime policy</source>
        <target state="translated">{1}' によって使用されるアセンブリ参照 '{0}' が '{3}' の ID '{2}' と一致すると仮定して、実行時ポリシーを指定する必要がある可能性があります。</target>
        <note />
      </trans-unit>
      <trans-unit id="WRN_UnifyReferenceMajMin_Title">
        <source>Assuming assembly reference matches identity</source>
        <target state="translated">アセンブリ参照が ID と一致すると仮定します</target>
        <note />
      </trans-unit>
      <trans-unit id="WRN_UnifyReferenceMajMin_Description">
        <source>The two assemblies differ in release and/or version number. For unification to occur, you must specify directives in the application's .config file, and you must provide the correct strong name of an assembly.</source>
        <target state="translated">2 つのアセンブリはリリースまたはバージョン番号が異なります。統一するには、アプリケーションの .config ファイルにディレクティブを指定するとともに、アセンブリの厳密な名前を正しく付ける必要があります。</target>
        <note />
      </trans-unit>
      <trans-unit id="WRN_UnifyReferenceBldRev">
        <source>Assuming assembly reference '{0}' used by '{1}' matches identity '{2}' of '{3}', you may need to supply runtime policy</source>
        <target state="translated">{1}' によって使用されるアセンブリ参照 '{0}' が '{3}' の ID '{2}' と一致すると仮定して、実行時ポリシーを指定する必要がある可能性があります。</target>
        <note />
      </trans-unit>
      <trans-unit id="WRN_UnifyReferenceBldRev_Title">
        <source>Assuming assembly reference matches identity</source>
        <target state="translated">アセンブリ参照が ID と一致すると仮定します</target>
        <note />
      </trans-unit>
      <trans-unit id="WRN_UnifyReferenceBldRev_Description">
        <source>The two assemblies differ in release and/or version number. For unification to occur, you must specify directives in the application's .config file, and you must provide the correct strong name of an assembly.</source>
        <target state="translated">2 つのアセンブリはリリースまたはバージョン番号が異なります。統一するには、アプリケーションの .config ファイルにディレクティブを指定するとともに、アセンブリの厳密な名前を正しく付ける必要があります。</target>
        <note />
      </trans-unit>
      <trans-unit id="ERR_DuplicateImport">
        <source>Multiple assemblies with equivalent identity have been imported: '{0}' and '{1}'. Remove one of the duplicate references.</source>
        <target state="translated">ID が同一の複数のアセンブリ ('{0}' と '{1}') がインポートされました。重複している参照の一方を削除します。</target>
        <note />
      </trans-unit>
      <trans-unit id="ERR_DuplicateImportSimple">
        <source>An assembly with the same simple name '{0}' has already been imported. Try removing one of the references (e.g. '{1}') or sign them to enable side-by-side.</source>
        <target state="translated">同じ簡易名 '{0}' でアセンブリが既にインポートされています。参照の 1 つ (例: '{1}') を削除するか、サイド バイ サイドを有効にするために署名してください。</target>
        <note />
      </trans-unit>
      <trans-unit id="ERR_AssemblyMatchBadVersion">
        <source>Assembly '{0}' with identity '{1}' uses '{2}' which has a higher version than referenced assembly '{3}' with identity '{4}'</source>
        <target state="translated">アセンブリ '{0}' (ID '{1}') は、参照されているアセンブリ '{3}' (ID '{4}') より新しいバージョンを含む '{2}' を使用します。</target>
        <note />
      </trans-unit>
      <trans-unit id="ERR_FixedNeedsLvalue">
        <source>Fixed size buffers can only be accessed through locals or fields</source>
        <target state="translated">固定サイズ バッファーには、ローカルまたはフィールドをとおしてのみアクセスできます</target>
        <note />
      </trans-unit>
      <trans-unit id="WRN_DuplicateTypeParamTag">
        <source>XML comment has a duplicate typeparam tag for '{0}'</source>
        <target state="translated">XML コメントで '{0}' の typeparam タグが重複しています。</target>
        <note />
      </trans-unit>
      <trans-unit id="WRN_DuplicateTypeParamTag_Title">
        <source>XML comment has a duplicate typeparam tag</source>
        <target state="translated">XML コメントで typeparam タグが重複しています</target>
        <note />
      </trans-unit>
      <trans-unit id="WRN_UnmatchedTypeParamTag">
        <source>XML comment has a typeparam tag for '{0}', but there is no type parameter by that name</source>
        <target state="translated">XML コメントには '{0}' の typeparam タグがありますが、その名前に相当するパラメーターはありません。</target>
        <note />
      </trans-unit>
      <trans-unit id="WRN_UnmatchedTypeParamTag_Title">
        <source>XML comment has a typeparam tag, but there is no type parameter by that name</source>
        <target state="translated">XML コメントに typeparam タグが存在しますが、その名前に相当する型パラメーターはありません</target>
        <note />
      </trans-unit>
      <trans-unit id="WRN_UnmatchedTypeParamRefTag">
        <source>XML comment on '{1}' has a typeparamref tag for '{0}', but there is no type parameter by that name</source>
        <target state="translated">{1}' の XML コメントで、'{0}' の typeparamref タグがありますが、その名前に相当するパラメーターはありません。</target>
        <note />
      </trans-unit>
      <trans-unit id="WRN_UnmatchedTypeParamRefTag_Title">
        <source>XML comment has a typeparamref tag, but there is no type parameter by that name</source>
        <target state="translated">XML コメントに typeparamref タグが存在しますが、その名前に相当する型パラメーターはありません</target>
        <note />
      </trans-unit>
      <trans-unit id="WRN_MissingTypeParamTag">
        <source>Type parameter '{0}' has no matching typeparam tag in the XML comment on '{1}' (but other type parameters do)</source>
        <target state="translated">型パラメーター '{0}' には、対応する typeparam タグが '{1}' の XML コメントにありませんが、他の型パラメーターにはあります。</target>
        <note />
      </trans-unit>
      <trans-unit id="WRN_MissingTypeParamTag_Title">
        <source>Type parameter has no matching typeparam tag in the XML comment (but other type parameters do)</source>
        <target state="translated">型パラメーターには、対応する typeparam タグが XML コメントにありませんが、他の型パラメーターにはあります</target>
        <note />
      </trans-unit>
      <trans-unit id="ERR_CantChangeTypeOnOverride">
        <source>'{0}': type must be '{2}' to match overridden member '{1}'</source>
        <target state="translated">'{0}': オーバーライドされたメンバー '{1}' に対応するために、型は '{2}' でなければなりません。</target>
        <note />
      </trans-unit>
      <trans-unit id="ERR_DoNotUseFixedBufferAttr">
        <source>Do not use 'System.Runtime.CompilerServices.FixedBuffer' attribute. Use the 'fixed' field modifier instead.</source>
        <target state="translated">System.Runtime.CompilerServices.FixedBuffer' 属性を使用しないでください。'fixed' フィールド修飾子を使用してください。</target>
        <note />
      </trans-unit>
      <trans-unit id="WRN_AssignmentToSelf">
        <source>Assignment made to same variable; did you mean to assign something else?</source>
        <target state="translated">同じ変数に割り当てられました。他の変数に割り当てますか?</target>
        <note />
      </trans-unit>
      <trans-unit id="WRN_AssignmentToSelf_Title">
        <source>Assignment made to same variable</source>
        <target state="translated">同じ変数に割り当てられました</target>
        <note />
      </trans-unit>
      <trans-unit id="WRN_ComparisonToSelf">
        <source>Comparison made to same variable; did you mean to compare something else?</source>
        <target state="translated">同じ変数と比較されました。他の変数と比較しますか?</target>
        <note />
      </trans-unit>
      <trans-unit id="WRN_ComparisonToSelf_Title">
        <source>Comparison made to same variable</source>
        <target state="translated">同じ変数と比較されました</target>
        <note />
      </trans-unit>
      <trans-unit id="ERR_CantOpenWin32Res">
        <source>Error opening Win32 resource file '{0}' -- '{1}'</source>
        <target state="translated">Win32 リソース ファイル '{0}' を開く際にエラーが発生しました -- '{1}'</target>
        <note />
      </trans-unit>
      <trans-unit id="WRN_DotOnDefault">
        <source>Expression will always cause a System.NullReferenceException because the default value of '{0}' is null</source>
        <target state="translated">{0}' の既定値が Null であるため、式は常に System.NullReferenceException になります。</target>
        <note />
      </trans-unit>
      <trans-unit id="WRN_DotOnDefault_Title">
        <source>Expression will always cause a System.NullReferenceException because the type's default value is null</source>
        <target state="translated">型の規定値が null であるため、式は常に System.NullReferenceException になります</target>
        <note />
      </trans-unit>
      <trans-unit id="ERR_NoMultipleInheritance">
        <source>Class '{0}' cannot have multiple base classes: '{1}' and '{2}'</source>
        <target state="translated">クラス '{0}' は複数の基底クラス ('{1}' と '{2}') を持つことができません。</target>
        <note />
      </trans-unit>
      <trans-unit id="ERR_BaseClassMustBeFirst">
        <source>Base class '{0}' must come before any interfaces</source>
        <target state="translated">基底クラス '{0}' は、すべてのインターフェイスより前に指定する必要があります。</target>
        <note />
      </trans-unit>
      <trans-unit id="WRN_BadXMLRefTypeVar">
        <source>XML comment has cref attribute '{0}' that refers to a type parameter</source>
        <target state="translated">XML コメントに型パラメーターを参照する cref 属性 '{0}' が指定されています。</target>
        <note />
      </trans-unit>
      <trans-unit id="WRN_BadXMLRefTypeVar_Title">
        <source>XML comment has cref attribute that refers to a type parameter</source>
        <target state="translated">XML コメントに型パラメーターを参照する cref 属性があります</target>
        <note />
      </trans-unit>
      <trans-unit id="ERR_FriendAssemblyBadArgs">
        <source>Friend assembly reference '{0}' is invalid. InternalsVisibleTo declarations cannot have a version, culture, public key token, or processor architecture specified.</source>
        <target state="translated">フレンド アセンブリ参照 '{0}' は無効です。InternalsVisibleTo 宣言にバージョン、カルチャ、公開キー トークン、またはプロセッサ属性を指定することはできません。</target>
        <note />
      </trans-unit>
      <trans-unit id="ERR_FriendAssemblySNReq">
        <source>Friend assembly reference '{0}' is invalid. Strong-name signed assemblies must specify a public key in their InternalsVisibleTo declarations.</source>
        <target state="translated">フレンド アセンブリ参照 '{0}' は無効です。厳密な名前の署名つきアセンブリはその InternalsVisibleTo 宣言内で公開キーを指定しなければなりません。</target>
        <note />
      </trans-unit>
      <trans-unit id="ERR_DelegateOnNullable">
        <source>Cannot bind delegate to '{0}' because it is a member of 'System.Nullable&lt;T&gt;'</source>
        <target state="translated">System.Nullable&lt;T&gt;' のメンバーであるため、デリゲートを '{0}' にバインドできません</target>
        <note />
      </trans-unit>
      <trans-unit id="ERR_BadCtorArgCount">
        <source>'{0}' does not contain a constructor that takes {1} arguments</source>
        <target state="translated">'{0}' には、引数 {1} を指定するコンストラクターは含まれていません。</target>
        <note />
      </trans-unit>
      <trans-unit id="ERR_GlobalAttributesNotFirst">
        <source>Assembly and module attributes must precede all other elements defined in a file except using clauses and extern alias declarations</source>
        <target state="translated">アセンブリ属性とモジュール属性は、句および extern エイリアス宣言を使用する場合を除き、ファイルで定義された他のすべての要素の前に指定しなければなりません。</target>
        <note />
      </trans-unit>
      <trans-unit id="ERR_ExpressionExpected">
        <source>Expected expression</source>
        <target state="translated">式が必要です。</target>
        <note />
      </trans-unit>
      <trans-unit id="ERR_InvalidSubsystemVersion">
        <source>Invalid version {0} for /subsystemversion. The version must be 6.02 or greater for ARM or AppContainerExe, and 4.00 or greater otherwise</source>
        <target state="translated">/subsystemversion のバージョン {0} は無効です。バージョンは、ARM または AppContainerExe の場合は 6.02 以上、それ以外の場合は 4.00 以上である必要があります。</target>
        <note />
      </trans-unit>
      <trans-unit id="ERR_InteropMethodWithBody">
        <source>Embedded interop method '{0}' contains a body.</source>
        <target state="translated">埋め込み相互運用メソッド '{0}' には本体が含まれます。</target>
        <note />
      </trans-unit>
      <trans-unit id="ERR_BadWarningLevel">
        <source>Warning level must be in the range 0-4</source>
        <target state="translated">警告レベルの範囲は 0-4 です。</target>
        <note />
      </trans-unit>
      <trans-unit id="ERR_BadDebugType">
        <source>Invalid option '{0}' for /debug; must be 'portable', 'embedded', 'full' or 'pdbonly'</source>
        <target state="translated">/debug のオプション '{0}' が無効です。'portable'、'embedded'、'full'、または 'pdbonly' を指定してください</target>
        <note />
      </trans-unit>
      <trans-unit id="ERR_BadResourceVis">
        <source>Invalid option '{0}'; Resource visibility must be either 'public' or 'private'</source>
        <target state="translated">無効なオプション '{0}' です。リソースの参照可能範囲は 'public' または 'private' でなければなりません。</target>
        <note />
      </trans-unit>
      <trans-unit id="ERR_DefaultValueTypeMustMatch">
        <source>The type of the argument to the DefaultParameterValue attribute must match the parameter type</source>
        <target state="translated">DefaultParameterValue 属性への引数の型は、パラメーター型と一致していることが必要です。</target>
        <note />
      </trans-unit>
      <trans-unit id="ERR_DefaultValueBadValueType">
        <source>Argument of type '{0}' is not applicable for the DefaultParameterValue attribute</source>
        <target state="translated">型 '{0}' の引数は DefaultParameterValue 属性には適用できません。</target>
        <note />
      </trans-unit>
      <trans-unit id="ERR_MemberAlreadyInitialized">
        <source>Duplicate initialization of member '{0}'</source>
        <target state="translated">メンバー '{0}' の初期化が重複しています。</target>
        <note />
      </trans-unit>
      <trans-unit id="ERR_MemberCannotBeInitialized">
        <source>Member '{0}' cannot be initialized. It is not a field or property.</source>
        <target state="translated">メンバー '{0}' はフィールドまたはプロパティではないため、初期化することはできません。</target>
        <note />
      </trans-unit>
      <trans-unit id="ERR_StaticMemberInObjectInitializer">
        <source>Static field or property '{0}' cannot be assigned in an object initializer</source>
        <target state="translated">静的フィールドまたはプロパティ '{0}' をオブジェクト初期化子に割り当てることはできません。</target>
        <note />
      </trans-unit>
      <trans-unit id="ERR_ReadonlyValueTypeInObjectInitializer">
        <source>Members of readonly field '{0}' of type '{1}' cannot be assigned with an object initializer because it is of a value type</source>
        <target state="translated">型 '{1}' の読み取り専用フィールド '{0}' のメンバーは、値の型であるため、オブジェクト初期化子と共に割り当てることはできません。</target>
        <note />
      </trans-unit>
      <trans-unit id="ERR_ValueTypePropertyInObjectInitializer">
        <source>Members of property '{0}' of type '{1}' cannot be assigned with an object initializer because it is of a value type</source>
        <target state="translated">型 '{1}' のプロパティ '{0}' のメンバーは、値の型であるため、オブジェクト初期化子と共に割り当てることはできません。</target>
        <note />
      </trans-unit>
      <trans-unit id="ERR_UnsafeTypeInObjectCreation">
        <source>Unsafe type '{0}' cannot be used in object creation</source>
        <target state="translated">安全でない型 '{0}' をオブジェクトの作成に使用することはできません。</target>
        <note />
      </trans-unit>
      <trans-unit id="ERR_EmptyElementInitializer">
        <source>Element initializer cannot be empty</source>
        <target state="translated">要素初期化子を空白にはできません</target>
        <note />
      </trans-unit>
      <trans-unit id="ERR_InitializerAddHasWrongSignature">
        <source>The best overloaded method match for '{0}' has wrong signature for the initializer element. The initializable Add must be an accessible instance method.</source>
        <target state="translated">{0}' に最も適しているオーバーロード メソッドには、初期化子要素の正しくないシグネチャが含まれます。初期化可能な Add は、アクセス可能なインスタンス メソッドでなければなりません。</target>
        <note />
      </trans-unit>
      <trans-unit id="ERR_CollectionInitRequiresIEnumerable">
        <source>Cannot initialize type '{0}' with a collection initializer because it does not implement 'System.Collections.IEnumerable'</source>
        <target state="translated">System.Collections.IEnumerable' を実装していないため、型 '{0}' はコレクション初期化子で初期化することはできません。</target>
        <note />
      </trans-unit>
      <trans-unit id="ERR_CantSetWin32Manifest">
        <source>Error reading Win32 manifest file '{0}' -- '{1}'</source>
        <target state="translated">Win32 マニフェスト ファイル '{0}' を読み取り中にエラーが発生しました -- '{1}'</target>
        <note />
      </trans-unit>
      <trans-unit id="WRN_CantHaveManifestForModule">
        <source>Ignoring /win32manifest for module because it only applies to assemblies</source>
        <target state="translated">モジュールの /win32manifest は、アセンブリにのみ適用されるため、無視されます</target>
        <note />
      </trans-unit>
      <trans-unit id="WRN_CantHaveManifestForModule_Title">
        <source>Ignoring /win32manifest for module because it only applies to assemblies</source>
        <target state="translated">モジュールの /win32manifest は、アセンブリにのみ適用されるため、無視されます</target>
        <note />
      </trans-unit>
      <trans-unit id="ERR_BadInstanceArgType">
        <source>'{0}' does not contain a definition for '{1}' and the best extension method overload '{2}' requires a receiver of type '{3}'</source>
        <target state="translated">'{0}' に '{1}' の定義が含まれておらず、最も適している拡張メソッド オーバーロード '{2}' には '{3}' 型のレシーバーが必要です。</target>
        <note />
      </trans-unit>
      <trans-unit id="ERR_QueryDuplicateRangeVariable">
        <source>The range variable '{0}' has already been declared</source>
        <target state="translated">範囲変数 '{0}' は既に宣言されています。</target>
        <note />
      </trans-unit>
      <trans-unit id="ERR_QueryRangeVariableOverrides">
        <source>The range variable '{0}' conflicts with a previous declaration of '{0}'</source>
        <target state="translated">範囲変数 '{0}' が '{0}' の以前の宣言と競合しています。</target>
        <note />
      </trans-unit>
      <trans-unit id="ERR_QueryRangeVariableAssignedBadValue">
        <source>Cannot assign {0} to a range variable</source>
        <target state="translated">範囲変数に {0} を割り当てることができません。</target>
        <note />
      </trans-unit>
      <trans-unit id="ERR_QueryNoProviderCastable">
        <source>Could not find an implementation of the query pattern for source type '{0}'.  '{1}' not found.  Consider explicitly specifying the type of the range variable '{2}'.</source>
        <target state="translated">ソース型 '{0}' のクエリ パターンの実装が見つかりませんでした。'{1}' が見つかりません。範囲変数 '{2}'  の型を明示的に指定してください。</target>
        <note />
      </trans-unit>
      <trans-unit id="ERR_QueryNoProviderStandard">
        <source>Could not find an implementation of the query pattern for source type '{0}'.  '{1}' not found.  Are you missing a reference to 'System.Core.dll' or a using directive for 'System.Linq'?</source>
        <target state="translated">ソース型 '{0}' のクエリ パターンの実装が見つかりませんでした。'{1}' が見つかりません。'System.Core.dll' の参照または 'System.Linq' のディレクティブの使用が指定されていることを確認してください。</target>
        <note />
      </trans-unit>
      <trans-unit id="ERR_QueryNoProvider">
        <source>Could not find an implementation of the query pattern for source type '{0}'.  '{1}' not found.</source>
        <target state="translated">ソース型 '{0}' のクエリ パターンの実装が見つかりませんでした。'{1}' が見つかりません。</target>
        <note />
      </trans-unit>
      <trans-unit id="ERR_QueryOuterKey">
        <source>The name '{0}' is not in scope on the left side of 'equals'.  Consider swapping the expressions on either side of 'equals'.</source>
        <target state="translated">名前 '{0}' は 'equals' の左辺のスコープにありません。'equals' の両辺の式を交換してみてください。</target>
        <note />
      </trans-unit>
      <trans-unit id="ERR_QueryInnerKey">
        <source>The name '{0}' is not in scope on the right side of 'equals'.  Consider swapping the expressions on either side of 'equals'.</source>
        <target state="translated">名前 '{0}' は 'equals' の右辺のスコープにありません。'equals' の両辺の式を交換してみてください。</target>
        <note />
      </trans-unit>
      <trans-unit id="ERR_QueryOutRefRangeVariable">
        <source>Cannot pass the range variable '{0}' as an out or ref parameter</source>
        <target state="translated">範囲変数 '{0}' は out または ref パラメーターとして渡すことはできません。</target>
        <note />
      </trans-unit>
      <trans-unit id="ERR_QueryMultipleProviders">
        <source>Multiple implementations of the query pattern were found for source type '{0}'.  Ambiguous call to '{1}'.</source>
        <target state="translated">ソース型 '{0}' に対してクエリ パターンの複数の実装が見つかりました。'{1}' の呼び出しがあいまいです。</target>
        <note />
      </trans-unit>
      <trans-unit id="ERR_QueryTypeInferenceFailedMulti">
        <source>The type of one of the expressions in the {0} clause is incorrect.  Type inference failed in the call to '{1}'.</source>
        <target state="translated">{0} 句のいずれかの式の型が正しくありません。'{1}' の呼び出しで型を推論できませんでした。</target>
        <note />
      </trans-unit>
      <trans-unit id="ERR_QueryTypeInferenceFailed">
        <source>The type of the expression in the {0} clause is incorrect.  Type inference failed in the call to '{1}'.</source>
        <target state="translated">{0} 句の式の型が正しくありません。'{1}' の呼び出しで型を推論できませんでした。</target>
        <note />
      </trans-unit>
      <trans-unit id="ERR_QueryTypeInferenceFailedSelectMany">
        <source>An expression of type '{0}' is not allowed in a subsequent from clause in a query expression with source type '{1}'.  Type inference failed in the call to '{2}'.</source>
        <target state="translated">ソース型 '{1}' のクエリ式では後ろに続く from 句で型 '{0}' の式が許可されていません。'{2}' の呼び出しで型を推論できませんでした。</target>
        <note />
      </trans-unit>
      <trans-unit id="ERR_ExpressionTreeContainsPointerOp">
        <source>An expression tree may not contain an unsafe pointer operation</source>
        <target state="translated">式ツリーは、アンセーフ ポインター操作を含むことはできません</target>
        <note />
      </trans-unit>
      <trans-unit id="ERR_ExpressionTreeContainsAnonymousMethod">
        <source>An expression tree may not contain an anonymous method expression</source>
        <target state="translated">式ツリーは、匿名メソッド式を含むことはできません</target>
        <note />
      </trans-unit>
      <trans-unit id="ERR_AnonymousMethodToExpressionTree">
        <source>An anonymous method expression cannot be converted to an expression tree</source>
        <target state="translated">匿名メソッド式を式ツリーに変換することはできません</target>
        <note />
      </trans-unit>
      <trans-unit id="ERR_QueryRangeVariableReadOnly">
        <source>Range variable '{0}' cannot be assigned to -- it is read only</source>
        <target state="translated">範囲変数 '{0}' が割り当てられません -- 読み取り専用です。</target>
        <note />
      </trans-unit>
      <trans-unit id="ERR_QueryRangeVariableSameAsTypeParam">
        <source>The range variable '{0}' cannot have the same name as a method type parameter</source>
        <target state="translated">範囲変数 '{0}' は、メソッド型パラメーターと同じ名前を持つことができません。</target>
        <note />
      </trans-unit>
      <trans-unit id="ERR_TypeVarNotFoundRangeVariable">
        <source>The contextual keyword 'var' cannot be used in a range variable declaration</source>
        <target state="translated">コンテキスト キーワード 'var' は、範囲変数宣言では使用できません</target>
        <note />
      </trans-unit>
      <trans-unit id="ERR_BadArgTypesForCollectionAdd">
        <source>The best overloaded Add method '{0}' for the collection initializer has some invalid arguments</source>
        <target state="translated">コレクション初期化子に最も適しているオーバーロード Add メソッド '{0}' には無効な引数がいくつか含まれています</target>
        <note />
      </trans-unit>
      <trans-unit id="ERR_ByRefParameterInExpressionTree">
        <source>An expression tree lambda may not contain a ref, in or out parameter</source>
        <target state="translated">式ツリーのラムダは、ref、in、out パラメーターを含むことはできません</target>
        <note />
      </trans-unit>
      <trans-unit id="ERR_VarArgsInExpressionTree">
        <source>An expression tree lambda may not contain a method with variable arguments</source>
        <target state="translated">式ツリーのラムダは、可変引数があるメソッドを含むことはできません</target>
        <note />
      </trans-unit>
      <trans-unit id="ERR_MemGroupInExpressionTree">
        <source>An expression tree lambda may not contain a method group</source>
        <target state="translated">式ツリーのラムダには、メソッド グループを含めることはできません。</target>
        <note />
      </trans-unit>
      <trans-unit id="ERR_InitializerAddHasParamModifiers">
        <source>The best overloaded method match '{0}' for the collection initializer element cannot be used. Collection initializer 'Add' methods cannot have ref or out parameters.</source>
        <target state="translated">コレクション初期化子要素の '{0}' に最も適しているオーバーロード メソッドは使用できません。コレクション初期化子 'Add' メソッドには、ref パラメーターまたは out パラメーターを使用できません。</target>
        <note />
      </trans-unit>
      <trans-unit id="ERR_NonInvocableMemberCalled">
        <source>Non-invocable member '{0}' cannot be used like a method.</source>
        <target state="translated">実行不可能なメンバー '{0}' をメソッドのように使用することはできません。</target>
        <note />
      </trans-unit>
      <trans-unit id="WRN_MultipleRuntimeImplementationMatches">
        <source>Member '{0}' implements interface member '{1}' in type '{2}'. There are multiple matches for the interface member at run-time. It is implementation dependent which method will be called.</source>
        <target state="translated">メンバー '{0}' は、インターフェイス メンバー '{1}' を型 '{2}' で実装できません。実行時に一致するインターフェイス メンバーが複数あります。どのメソッドが呼び出されるかは実装に依存しています。</target>
        <note />
      </trans-unit>
      <trans-unit id="WRN_MultipleRuntimeImplementationMatches_Title">
        <source>Member implements interface member with multiple matches at run-time</source>
        <target state="translated">メンバーは、実行時に複数の一致があるインターフェイス メンバーを実装します</target>
        <note />
      </trans-unit>
      <trans-unit id="WRN_MultipleRuntimeImplementationMatches_Description">
        <source>This warning can be generated when two interface methods are differentiated only by whether a particular parameter is marked with ref or with out. It is best to change your code to avoid this warning because it is not obvious or guaranteed which method is called at runtime.

Although C# distinguishes between out and ref, the CLR sees them as the same. When deciding which method implements the interface, the CLR just picks one.

Give the compiler some way to differentiate the methods. For example, you can give them different names or provide an additional parameter on one of them.</source>
        <target state="translated">この警告は、2 つのインターフェイス メソッドが、特定のパラメーターが ref または out に設定されているかどうかのみで区別されている場合に生成されます。この警告を回避するには、コードを変更することが最善です。これは、実行時にどのメソッドが呼び出されるかが明確でないか、保証されていないためです。

C# では out と ref を区別しますが、CLR では同じと認識します。インターフェイスを実装するメソッドを決定する際、CLR がどちらか 1 つを選択します。

コンパイラにメソッドを区別する方法を与えます。たとえば、メソッドに異なる名前を付けたり、1 つのメソッドに追加のパラメーターを設けるなどです。</target>
        <note />
      </trans-unit>
      <trans-unit id="WRN_MultipleRuntimeOverrideMatches">
        <source>Member '{1}' overrides '{0}'. There are multiple override candidates at run-time. It is implementation dependent which method will be called.</source>
        <target state="translated">メンバー '{1}' は '{0}' をオーバーライドします。実行時にオーバーライドされる可能性のある候補は複数あります。どのメソッドが呼び出されるかは実装に依存しています。</target>
        <note />
      </trans-unit>
      <trans-unit id="WRN_MultipleRuntimeOverrideMatches_Title">
        <source>Member overrides base member with multiple override candidates at run-time</source>
        <target state="translated">メンバーは、実行時に複数のオーバーライド候補がある基本メンバーをオーバーライドします</target>
        <note />
      </trans-unit>
      <trans-unit id="ERR_ObjectOrCollectionInitializerWithDelegateCreation">
        <source>Object and collection initializer expressions may not be applied to a delegate creation expression</source>
        <target state="translated">オブジェクトとコレクションの初期化子式は、デリゲートの作成式には適用できません</target>
        <note />
      </trans-unit>
      <trans-unit id="ERR_InvalidConstantDeclarationType">
        <source>'{0}' is of type '{1}'. The type specified in a constant declaration must be sbyte, byte, short, ushort, int, uint, long, ulong, char, float, double, decimal, bool, string, an enum-type, or a reference-type.</source>
        <target state="translated">'{0}' は型 '{1}' です。定数宣言で指定される型は sbyte、byte、short、ushort、int、uint、long、ulong、char、float、double、decimal、bool、string、列挙型、または参照型でなければなりません。</target>
        <note />
      </trans-unit>
      <trans-unit id="ERR_FileNotFound">
        <source>Source file '{0}' could not be found.</source>
        <target state="translated">ソース ファイル '{0}' が見つかりませんでした。</target>
        <note />
      </trans-unit>
      <trans-unit id="WRN_FileAlreadyIncluded">
        <source>Source file '{0}' specified multiple times</source>
        <target state="translated">ソース ファイル '{0}' が複数回指定されました。</target>
        <note />
      </trans-unit>
      <trans-unit id="WRN_FileAlreadyIncluded_Title">
        <source>Source file specified multiple times</source>
        <target state="translated">ソース ファイルが複数回指定されました</target>
        <note />
      </trans-unit>
      <trans-unit id="ERR_NoFileSpec">
        <source>Missing file specification for '{0}' option</source>
        <target state="translated">{0}' オプションのファイルが指定されていません。</target>
        <note />
      </trans-unit>
      <trans-unit id="ERR_SwitchNeedsString">
        <source>Command-line syntax error: Missing '{0}' for '{1}' option</source>
        <target state="translated">コマンドラインの構文エラー: オプション '{1}' の '{0}' がありません。 </target>
        <note />
      </trans-unit>
      <trans-unit id="ERR_BadSwitch">
        <source>Unrecognized option: '{0}'</source>
        <target state="translated">認識されないオプション:'{0}'</target>
        <note />
      </trans-unit>
      <trans-unit id="WRN_NoSources">
        <source>No source files specified.</source>
        <target state="translated">ソース ファイルが指定されていません。</target>
        <note />
      </trans-unit>
      <trans-unit id="WRN_NoSources_Title">
        <source>No source files specified</source>
        <target state="translated">ソース ファイルが指定されていません</target>
        <note />
      </trans-unit>
      <trans-unit id="ERR_ExpectedSingleScript">
        <source>Expected a script (.csx file) but none specified</source>
        <target state="translated">スクリプト (.csx ファイル) が必要ですが、指定されていません</target>
        <note />
      </trans-unit>
      <trans-unit id="ERR_OpenResponseFile">
        <source>Error opening response file '{0}'</source>
        <target state="translated">応答ファイル '{0}' を開いているときにエラーが発生しました。</target>
        <note />
      </trans-unit>
      <trans-unit id="ERR_CantOpenFileWrite">
        <source>Cannot open '{0}' for writing -- '{1}'</source>
        <target state="translated">ファイル '{0}' を開いて書き込むことができません -- '{1}'</target>
        <note />
      </trans-unit>
      <trans-unit id="ERR_BadBaseNumber">
        <source>Invalid image base number '{0}'</source>
        <target state="translated">イメージの基数 '{0}' が無効です。</target>
        <note />
      </trans-unit>
      <trans-unit id="ERR_BinaryFile">
        <source>'{0}' is a binary file instead of a text file</source>
        <target state="translated">'{0}' はテキスト ファイルではなくバイナリ ファイルです。</target>
        <note />
      </trans-unit>
      <trans-unit id="FTL_BadCodepage">
        <source>Code page '{0}' is invalid or not installed</source>
        <target state="translated">コード ページ '{0}' は無効か、インストールされていません。</target>
        <note />
      </trans-unit>
      <trans-unit id="FTL_BadChecksumAlgorithm">
        <source>Algorithm '{0}' is not supported</source>
        <target state="translated">アルゴリズム '{0}' はサポートされていません</target>
        <note />
      </trans-unit>
      <trans-unit id="ERR_NoMainOnDLL">
        <source>Cannot specify /main if building a module or library</source>
        <target state="translated">モジュールまたはライブラリをビルドする場合は /main を指定できません。</target>
        <note />
      </trans-unit>
      <trans-unit id="FTL_InvalidTarget">
        <source>Invalid target type for /target: must specify 'exe', 'winexe', 'library', or 'module'</source>
        <target state="translated">/target のターゲット型が無効です。'exe'、'winexe'、'library'、または 'module' のいずれかを指定してください。</target>
        <note />
      </trans-unit>
      <trans-unit id="WRN_NoConfigNotOnCommandLine">
        <source>Ignoring /noconfig option because it was specified in a response file</source>
        <target state="translated">応答ファイルで指定されているため、/noconfig オプションを無視します</target>
        <note />
      </trans-unit>
      <trans-unit id="WRN_NoConfigNotOnCommandLine_Title">
        <source>Ignoring /noconfig option because it was specified in a response file</source>
        <target state="translated">応答ファイルで指定されているため、/noconfig オプションを無視します</target>
        <note />
      </trans-unit>
      <trans-unit id="ERR_InvalidFileAlignment">
        <source>Invalid file section alignment '{0}'</source>
        <target state="translated">{0}' は無効なファイル セクションの配置です。</target>
        <note />
      </trans-unit>
      <trans-unit id="ERR_InvalidOutputName">
        <source>Invalid output name: {0}</source>
        <target state="translated">無効な出力名: {0}</target>
        <note />
      </trans-unit>
      <trans-unit id="ERR_InvalidDebugInformationFormat">
        <source>Invalid debug information format: {0}</source>
        <target state="translated">無効なデバッグ情報の形式: {0}</target>
        <note />
      </trans-unit>
      <trans-unit id="ERR_LegacyObjectIdSyntax">
        <source>'id#' syntax is no longer supported. Use '$id' instead.</source>
        <target state="translated">'id#' 構文はサポートされなくなりました。'$id' を使用してください。</target>
        <note />
      </trans-unit>
      <trans-unit id="WRN_DefineIdentifierRequired">
        <source>Invalid name for a preprocessing symbol; '{0}' is not a valid identifier</source>
        <target state="translated">前処理シンボルの名前が無効です。'{0}' は有効な識別子ではありません</target>
        <note />
      </trans-unit>
      <trans-unit id="WRN_DefineIdentifierRequired_Title">
        <source>Invalid name for a preprocessing symbol; not a valid identifier</source>
        <target state="translated">前処理シンボルの名前が無効です。有効な識別子ではありません</target>
        <note />
      </trans-unit>
      <trans-unit id="FTL_OutputFileExists">
        <source>Cannot create short filename '{0}' when a long filename with the same short filename already exists</source>
        <target state="translated">同じ短いファイル名を使用している長いファイル名が既に存在するとき、短いファイル名 '{0}' を作成することはできません。</target>
        <note />
      </trans-unit>
      <trans-unit id="ERR_OneAliasPerReference">
        <source>A /reference option that declares an extern alias can only have one filename. To specify multiple aliases or filenames, use multiple /reference options.</source>
        <target state="translated">extern エイリアスを宣言する /reference オプションにはファイル名が 1 つだけ指定できます。複数のエイリアスまたはファイル名を指定するには、複数の /reference オプションを使用してください。</target>
        <note />
      </trans-unit>
      <trans-unit id="ERR_SwitchNeedsNumber">
        <source>Command-line syntax error: Missing ':&lt;number&gt;' for '{0}' option</source>
        <target state="translated">コマンドラインの構文エラー: オプション '{0}' の ':&lt;number&gt;' がありません。</target>
        <note />
      </trans-unit>
      <trans-unit id="ERR_MissingDebugSwitch">
        <source>The /pdb option requires that the /debug option also be used</source>
        <target state="translated">/pdb オプションでは、/debug オプションも使用する必要があります</target>
        <note />
      </trans-unit>
      <trans-unit id="ERR_ComRefCallInExpressionTree">
        <source>An expression tree lambda may not contain a COM call with ref omitted on arguments</source>
        <target state="translated">式ツリーのラムダには、引数で ref を省略した COM 呼び出しを含めることはできません</target>
        <note />
      </trans-unit>
      <trans-unit id="ERR_InvalidFormatForGuidForOption">
        <source>Command-line syntax error: Invalid Guid format '{0}' for option '{1}'</source>
        <target state="translated">コマンドラインの構文エラー: オプション '{1}' の GUID 形式 '{0}' が無効です。</target>
        <note />
      </trans-unit>
      <trans-unit id="ERR_MissingGuidForOption">
        <source>Command-line syntax error: Missing Guid for option '{1}'</source>
        <target state="translated">コマンドラインの構文エラー: オプション '{1}' の GUID がありません。</target>
        <note />
      </trans-unit>
      <trans-unit id="WRN_CLS_NoVarArgs">
        <source>Methods with variable arguments are not CLS-compliant</source>
        <target state="translated">可変個の引数を持つメソッドは CLS に準拠していません</target>
        <note />
      </trans-unit>
      <trans-unit id="WRN_CLS_NoVarArgs_Title">
        <source>Methods with variable arguments are not CLS-compliant</source>
        <target state="translated">可変個の引数を持つメソッドは CLS に準拠していません</target>
        <note />
      </trans-unit>
      <trans-unit id="WRN_CLS_BadArgType">
        <source>Argument type '{0}' is not CLS-compliant</source>
        <target state="translated">引数型 '{0}' は CLS に準拠していません。</target>
        <note />
      </trans-unit>
      <trans-unit id="WRN_CLS_BadArgType_Title">
        <source>Argument type is not CLS-compliant</source>
        <target state="translated">引数型は CLS に準拠していません</target>
        <note />
      </trans-unit>
      <trans-unit id="WRN_CLS_BadReturnType">
        <source>Return type of '{0}' is not CLS-compliant</source>
        <target state="translated">{0}' の戻り値の型は CLS に準拠していません。</target>
        <note />
      </trans-unit>
      <trans-unit id="WRN_CLS_BadReturnType_Title">
        <source>Return type is not CLS-compliant</source>
        <target state="translated">戻り値の型は CLS に準拠していません</target>
        <note />
      </trans-unit>
      <trans-unit id="WRN_CLS_BadFieldPropType">
        <source>Type of '{0}' is not CLS-compliant</source>
        <target state="translated">{0}' の型は CLS に準拠していません。</target>
        <note />
      </trans-unit>
      <trans-unit id="WRN_CLS_BadFieldPropType_Title">
        <source>Type is not CLS-compliant</source>
        <target state="translated">型が CLS に準拠していません</target>
        <note />
      </trans-unit>
      <trans-unit id="WRN_CLS_BadFieldPropType_Description">
        <source>A public, protected, or protected internal variable must be of a type that is compliant with the Common Language Specification (CLS).</source>
        <target state="translated">public、protected、または protected internal 変数は、 共通言語仕様 (CLS) に準拠した型である必要があります。</target>
        <note />
      </trans-unit>
      <trans-unit id="WRN_CLS_BadIdentifierCase">
        <source>Identifier '{0}' differing only in case is not CLS-compliant</source>
        <target state="translated">大文字、小文字の違いのみの識別子 '{0}' は CLS に準拠していません。</target>
        <note />
      </trans-unit>
      <trans-unit id="WRN_CLS_BadIdentifierCase_Title">
        <source>Identifier differing only in case is not CLS-compliant</source>
        <target state="translated">大文字、小文字の違いのみの識別子は CLS に準拠していません</target>
        <note />
      </trans-unit>
      <trans-unit id="WRN_CLS_OverloadRefOut">
        <source>Overloaded method '{0}' differing only in ref or out, or in array rank, is not CLS-compliant</source>
        <target state="translated">ref、out、または配列のランクのみが異なるオーバーロード メソッド '{0}' は、CLS に準拠していません</target>
        <note />
      </trans-unit>
      <trans-unit id="WRN_CLS_OverloadRefOut_Title">
        <source>Overloaded method differing only in ref or out, or in array rank, is not CLS-compliant</source>
        <target state="translated">ref、out、または配列のランクのみが異なるオーバーロード メソッドは、CLS に準拠していません</target>
        <note />
      </trans-unit>
      <trans-unit id="WRN_CLS_OverloadUnnamed">
        <source>Overloaded method '{0}' differing only by unnamed array types is not CLS-compliant</source>
        <target state="translated">名前のない配列型のみが異なるオーバーロードされたメソッド '{0}' は、CLS に準拠していません。</target>
        <note />
      </trans-unit>
      <trans-unit id="WRN_CLS_OverloadUnnamed_Title">
        <source>Overloaded method differing only by unnamed array types is not CLS-compliant</source>
        <target state="translated">名前のない配列型のみが異なるオーバーロード メソッドは CLS に準拠していません</target>
        <note />
      </trans-unit>
      <trans-unit id="WRN_CLS_OverloadUnnamed_Description">
        <source>This error occurs if you have an overloaded method that takes a jagged array and the only difference between the method signatures is the element type of the array. To avoid this error, consider using a rectangular array rather than a jagged array; use an additional parameter to disambiguate the function call; rename one or more of the overloaded methods; or, if CLS Compliance is not needed, remove the CLSCompliantAttribute attribute.</source>
        <target state="translated">このエラーは、ジャグ配列を受け取るオーバーロード メソッドがあり、かつメソッドのシグネチャの唯一の違いが配列の要素型である場合に発生します。このエラーを回避するには、ジャグ配列ではなく四角形配列の使用を検討するか、追加のパラメーターを使用して関数呼び出しを明確にするか、1 つ以上のオーバーロードされたメソッドの名前を変更するか、または、CLS 準拠が不要の場合は CLSCompliantAttribute 属性を削除します。</target>
        <note />
      </trans-unit>
      <trans-unit id="WRN_CLS_BadIdentifier">
        <source>Identifier '{0}' is not CLS-compliant</source>
        <target state="translated">識別子 '{0}' は CLS に準拠していません。</target>
        <note />
      </trans-unit>
      <trans-unit id="WRN_CLS_BadIdentifier_Title">
        <source>Identifier is not CLS-compliant</source>
        <target state="translated">識別子が CLS に準拠していません</target>
        <note />
      </trans-unit>
      <trans-unit id="WRN_CLS_BadBase">
        <source>'{0}': base type '{1}' is not CLS-compliant</source>
        <target state="translated">'{0}': 基本型 '{1}' は CLS に準拠していません。</target>
        <note />
      </trans-unit>
      <trans-unit id="WRN_CLS_BadBase_Title">
        <source>Base type is not CLS-compliant</source>
        <target state="translated">基本型は CLS に準拠していません</target>
        <note />
      </trans-unit>
      <trans-unit id="WRN_CLS_BadBase_Description">
        <source>A base type was marked as not having to be compliant with the Common Language Specification (CLS) in an assembly that was marked as being CLS compliant. Either remove the attribute that specifies the assembly is CLS compliant or remove the attribute that indicates the type is not CLS compliant.</source>
        <target state="translated">基本型は、共通言語仕様 (CLS) 準拠であるとしたアセンブリで CLS への準拠が不要であると設定されました。アセンブリが CLS 準拠であると指定する属性を削除するか、型が CLS 準拠ではないことを示す属性を削除してください。</target>
        <note />
      </trans-unit>
      <trans-unit id="WRN_CLS_BadInterfaceMember">
        <source>'{0}': CLS-compliant interfaces must have only CLS-compliant members</source>
        <target state="translated">'{0}': CLS 準拠のインターフェイスは CLS 準拠メンバーのみを含まなければなりません。</target>
        <note />
      </trans-unit>
      <trans-unit id="WRN_CLS_BadInterfaceMember_Title">
        <source>CLS-compliant interfaces must have only CLS-compliant members</source>
        <target state="translated">CLS 準拠のインターフェイスは CLS 準拠のメンバーのみを持つ必要があります</target>
        <note />
      </trans-unit>
      <trans-unit id="WRN_CLS_NoAbstractMembers">
        <source>'{0}': only CLS-compliant members can be abstract</source>
        <target state="translated">'{0}': 抽象化できるのは CLS 準拠メンバーのみです</target>
        <note />
      </trans-unit>
      <trans-unit id="WRN_CLS_NoAbstractMembers_Title">
        <source>Only CLS-compliant members can be abstract</source>
        <target state="translated">抽象化できるのは CLS 準拠メンバーのみです</target>
        <note />
      </trans-unit>
      <trans-unit id="WRN_CLS_NotOnModules">
        <source>You must specify the CLSCompliant attribute on the assembly, not the module, to enable CLS compliance checking</source>
        <target state="translated">CLS コンプライアンス チェックのためにモジュールではなく、アセンブリに CLSCompliant 属性を指定してください</target>
        <note />
      </trans-unit>
      <trans-unit id="WRN_CLS_NotOnModules_Title">
        <source>You must specify the CLSCompliant attribute on the assembly, not the module, to enable CLS compliance checking</source>
        <target state="translated">CLS コンプライアンス チェックのためにモジュールではなく、アセンブリに CLSCompliant 属性を指定してください</target>
        <note />
      </trans-unit>
      <trans-unit id="WRN_CLS_ModuleMissingCLS">
        <source>Added modules must be marked with the CLSCompliant attribute to match the assembly</source>
        <target state="translated">追加されたモジュールは、アセンブリに一致するように CLSCompliant 属性と共に設定されなければなりません</target>
        <note />
      </trans-unit>
      <trans-unit id="WRN_CLS_ModuleMissingCLS_Title">
        <source>Added modules must be marked with the CLSCompliant attribute to match the assembly</source>
        <target state="translated">追加されたモジュールは、アセンブリに一致するように CLSCompliant 属性と共に設定されなければなりません</target>
        <note />
      </trans-unit>
      <trans-unit id="WRN_CLS_AssemblyNotCLS">
        <source>'{0}' cannot be marked as CLS-compliant because the assembly does not have a CLSCompliant attribute</source>
        <target state="translated">'アセンブリには属性 CLSCompliant がないため、'{0}' をCLS 準拠として設定できません。</target>
        <note />
      </trans-unit>
      <trans-unit id="WRN_CLS_AssemblyNotCLS_Title">
        <source>Type or member cannot be marked as CLS-compliant because the assembly does not have a CLSCompliant attribute</source>
        <target state="translated">アセンブリに CLSCompliant 属性がないため、型またはメンバーは CLS 準拠として設定できません</target>
        <note />
      </trans-unit>
      <trans-unit id="WRN_CLS_BadAttributeType">
        <source>'{0}' has no accessible constructors which use only CLS-compliant types</source>
        <target state="translated">'{0}' は CLS 準拠型のみを使用するコンストラクターにアクセスできません。</target>
        <note />
      </trans-unit>
      <trans-unit id="WRN_CLS_BadAttributeType_Title">
        <source>Type has no accessible constructors which use only CLS-compliant types</source>
        <target state="translated">型には、CLS 準拠型のみを使用する、アクセス可能なコンストラクターがありません</target>
        <note />
      </trans-unit>
      <trans-unit id="WRN_CLS_ArrayArgumentToAttribute">
        <source>Arrays as attribute arguments is not CLS-compliant</source>
        <target state="translated">属性の引数としての配列は CLS 準拠ではありません</target>
        <note />
      </trans-unit>
      <trans-unit id="WRN_CLS_ArrayArgumentToAttribute_Title">
        <source>Arrays as attribute arguments is not CLS-compliant</source>
        <target state="translated">属性の引数としての配列は CLS 準拠ではありません</target>
        <note />
      </trans-unit>
      <trans-unit id="WRN_CLS_NotOnModules2">
        <source>You cannot specify the CLSCompliant attribute on a module that differs from the CLSCompliant attribute on the assembly</source>
        <target state="translated">アセンブリの CLSCompliant 属性と異なるモジュールの CLSCompliant 属性は指定できません</target>
        <note />
      </trans-unit>
      <trans-unit id="WRN_CLS_NotOnModules2_Title">
        <source>You cannot specify the CLSCompliant attribute on a module that differs from the CLSCompliant attribute on the assembly</source>
        <target state="translated">アセンブリの CLSCompliant 属性と異なるモジュールの CLSCompliant 属性は指定できません</target>
        <note />
      </trans-unit>
      <trans-unit id="WRN_CLS_IllegalTrueInFalse">
        <source>'{0}' cannot be marked as CLS-compliant because it is a member of non-CLS-compliant type '{1}'</source>
        <target state="translated">'{0}' は CLS に準拠していない型 '{1}' のメンバーであるため、CLS 準拠として設定できません。</target>
        <note />
      </trans-unit>
      <trans-unit id="WRN_CLS_IllegalTrueInFalse_Title">
        <source>Type cannot be marked as CLS-compliant because it is a member of non-CLS-compliant type</source>
        <target state="translated">型は CLS に準拠していない型のメンバーになっているため、CLS 準拠として設定できません</target>
        <note />
      </trans-unit>
      <trans-unit id="WRN_CLS_MeaninglessOnPrivateType">
        <source>CLS compliance checking will not be performed on '{0}' because it is not visible from outside this assembly</source>
        <target state="translated">{0}' はこのアセンブリの外から認識できないため、CLS 準拠の確認は実行されません。</target>
        <note />
      </trans-unit>
      <trans-unit id="WRN_CLS_MeaninglessOnPrivateType_Title">
        <source>CLS compliance checking will not be performed because it is not visible from outside this assembly</source>
        <target state="translated">CLS 準拠の確認は、このアセンブリの外から認識できないため実行されません</target>
        <note />
      </trans-unit>
      <trans-unit id="WRN_CLS_AssemblyNotCLS2">
        <source>'{0}' does not need a CLSCompliant attribute because the assembly does not have a CLSCompliant attribute</source>
        <target state="translated">'アセンブリには属性 CLSCompliant がないため、'{0}' に属性 CLSCompliant は不要です。</target>
        <note />
      </trans-unit>
      <trans-unit id="WRN_CLS_AssemblyNotCLS2_Title">
        <source>Type or member does not need a CLSCompliant attribute because the assembly does not have a CLSCompliant attribute</source>
        <target state="translated">アセンブリに CLSCompliant 属性がないため、型またはメンバーには CLSCompliant 属性は不要です</target>
        <note />
      </trans-unit>
      <trans-unit id="WRN_CLS_MeaninglessOnParam">
        <source>CLSCompliant attribute has no meaning when applied to parameters. Try putting it on the method instead.</source>
        <target state="translated">CLSCompliant 属性は、パラメーターに適用されても意味がありません。メソッドに適用してください。</target>
        <note />
      </trans-unit>
      <trans-unit id="WRN_CLS_MeaninglessOnParam_Title">
        <source>CLSCompliant attribute has no meaning when applied to parameters</source>
        <target state="translated">CLSCompliant 属性は、パラメーターに適用しても意味がありません</target>
        <note />
      </trans-unit>
      <trans-unit id="WRN_CLS_MeaninglessOnReturn">
        <source>CLSCompliant attribute has no meaning when applied to return types. Try putting it on the method instead.</source>
        <target state="translated">CLSCompliant 属性は、戻り値の型に適用されても意味がありません。メソッドに適用してください。</target>
        <note />
      </trans-unit>
      <trans-unit id="WRN_CLS_MeaninglessOnReturn_Title">
        <source>CLSCompliant attribute has no meaning when applied to return types</source>
        <target state="translated">CLSCompliant 属性は、戻り値の型に適用しても意味がありません</target>
        <note />
      </trans-unit>
      <trans-unit id="WRN_CLS_BadTypeVar">
        <source>Constraint type '{0}' is not CLS-compliant</source>
        <target state="translated">制約型 '{0}' は CLS に準拠していません。</target>
        <note />
      </trans-unit>
      <trans-unit id="WRN_CLS_BadTypeVar_Title">
        <source>Constraint type is not CLS-compliant</source>
        <target state="translated">制約型が CLS に準拠していません</target>
        <note />
      </trans-unit>
      <trans-unit id="WRN_CLS_VolatileField">
        <source>CLS-compliant field '{0}' cannot be volatile</source>
        <target state="translated">CLS 準拠フィールド '{0}' を volatile にすることはできません。</target>
        <note />
      </trans-unit>
      <trans-unit id="WRN_CLS_VolatileField_Title">
        <source>CLS-compliant field cannot be volatile</source>
        <target state="translated">CLS 準拠フィールドを volatile にすることはできません</target>
        <note />
      </trans-unit>
      <trans-unit id="WRN_CLS_BadInterface">
        <source>'{0}' is not CLS-compliant because base interface '{1}' is not CLS-compliant</source>
        <target state="translated">'基底インターフェイス '{1}' が CLS 準拠でないため、'{0}' は CLS に準拠していません</target>
        <note />
      </trans-unit>
      <trans-unit id="WRN_CLS_BadInterface_Title">
        <source>Type is not CLS-compliant because base interface is not CLS-compliant</source>
        <target state="translated">基底インターフェイスが CLS に準拠していないため、型は CLS に準拠していません</target>
        <note />
      </trans-unit>
      <trans-unit id="ERR_BadAwaitArg">
        <source>'await' requires that the type {0} have a suitable GetAwaiter method</source>
        <target state="translated">'await' では、型 {0} に適切な GetAwaiter メソッドがあることが必要です</target>
        <note />
      </trans-unit>
      <trans-unit id="ERR_BadAwaitArgIntrinsic">
        <source>Cannot await '{0}'</source>
        <target state="translated">{0}' を待機することができません</target>
        <note />
      </trans-unit>
      <trans-unit id="ERR_BadAwaiterPattern">
        <source>'await' requires that the return type '{0}' of '{1}.GetAwaiter()' have suitable IsCompleted, OnCompleted, and GetResult members, and implement INotifyCompletion or ICriticalNotifyCompletion</source>
        <target state="translated">'await' では、'{1}.GetAwaiter()' の戻り値の型 '{0}' に適切な IsCompleted、OnCompleted、GetResult メンバーがあり、INotifyCompletion または ICriticalNotifyCompletion を実装する必要があります。</target>
        <note />
      </trans-unit>
      <trans-unit id="ERR_BadAwaitArg_NeedSystem">
        <source>'await' requires that the type '{0}' have a suitable GetAwaiter method. Are you missing a using directive for 'System'?</source>
        <target state="translated">'await' では、型 '{0}' に適切な GetAwaiter メソッドが必要です。'System' に使用中のディレクティブは指定されていますか?</target>
        <note />
      </trans-unit>
      <trans-unit id="ERR_BadAwaitArgVoidCall">
        <source>Cannot await 'void'</source>
        <target state="translated">void' を待機することができません</target>
        <note />
      </trans-unit>
      <trans-unit id="ERR_BadAwaitAsIdentifier">
        <source>'await' cannot be used as an identifier within an async method or lambda expression</source>
        <target state="translated">'非同期メソッドまたはラムダ式の内部で 'await' を識別子として使用することはできません。</target>
        <note />
      </trans-unit>
      <trans-unit id="ERR_DoesntImplementAwaitInterface">
        <source>'{0}' does not implement '{1}'</source>
        <target state="translated">'{0}' は '{1}' を実装しません。</target>
        <note />
      </trans-unit>
      <trans-unit id="ERR_TaskRetNoObjectRequired">
        <source>Since '{0}' is an async method that returns 'Task', a return keyword must not be followed by an object expression. Did you intend to return 'Task&lt;T&gt;'?</source>
        <target state="translated">{0}' は 'Task' を返す非同期メソッドであるため、キーワード return の後にオブジェクト式を指定することはできません。'Task&lt;T&gt;' を返すメソッドを指定したつもりでしたか?</target>
        <note />
      </trans-unit>
      <trans-unit id="ERR_BadAsyncReturn">
        <source>The return type of an async method must be void, Task or Task&lt;T&gt;</source>
        <target state="translated">非同期メソッドの戻り値の型は、void、Task、または Task&lt;T&gt; であることが必要です</target>
        <note />
      </trans-unit>
      <trans-unit id="ERR_CantReturnVoid">
        <source>Cannot return an expression of type 'void'</source>
        <target state="translated">void' 型の式を返すことはできません</target>
        <note />
      </trans-unit>
      <trans-unit id="ERR_VarargsAsync">
        <source>__arglist is not allowed in the parameter list of async methods</source>
        <target state="translated">__arglist は、非同期メソッドのパラメーター リストに含めることはできません。</target>
        <note />
      </trans-unit>
      <trans-unit id="ERR_ByRefTypeAndAwait">
        <source>'await' cannot be used in an expression containing the type '{0}'</source>
        <target state="translated">'await' は、型 '{0}' を含む式では使用できません</target>
        <note />
      </trans-unit>
      <trans-unit id="ERR_UnsafeAsyncArgType">
        <source>Async methods cannot have unsafe parameters or return types</source>
        <target state="translated">非同期メソッドのパラメーターまたは戻り値の型をアンセーフにすることはできません。</target>
        <note />
      </trans-unit>
      <trans-unit id="ERR_BadAsyncArgType">
        <source>Async methods cannot have ref, in or out parameters</source>
        <target state="translated">非同期メソッドには ref、in、out パラメーターを指定できません。</target>
        <note />
      </trans-unit>
      <trans-unit id="ERR_BadAwaitWithoutAsync">
        <source>The 'await' operator can only be used when contained within a method or lambda expression marked with the 'async' modifier</source>
        <target state="translated">await' 演算子は、'async' 修飾子が指定されているメソッドまたはラムダ式に含まれている場合にのみ使用できます</target>
        <note />
      </trans-unit>
      <trans-unit id="ERR_BadAwaitWithoutAsyncLambda">
        <source>The 'await' operator can only be used within an async {0}. Consider marking this {0} with the 'async' modifier.</source>
        <target state="translated">await' 演算子は、非同期の {0} でのみ使用できます。この {0} を 'async' 修飾子でマークすることを検討してください。</target>
        <note />
      </trans-unit>
      <trans-unit id="ERR_BadAwaitWithoutAsyncMethod">
        <source>The 'await' operator can only be used within an async method. Consider marking this method with the 'async' modifier and changing its return type to 'Task&lt;{0}&gt;'.</source>
        <target state="translated">await' 演算子は、非同期メソッド内でのみ使用できます。このメソッドを 'async' 修飾子でマークし、戻り値の型を 'Task&lt;{0}&gt;' に変更することを検討してください。</target>
        <note />
      </trans-unit>
      <trans-unit id="ERR_BadAwaitWithoutVoidAsyncMethod">
        <source>The 'await' operator can only be used within an async method. Consider marking this method with the 'async' modifier and changing its return type to 'Task'.</source>
        <target state="translated">await' 演算子は、非同期メソッド内でのみ使用できます。このメソッドに 'async' 修飾子を指定し、戻り値の型を 'Task' に変更することを検討してください。</target>
        <note />
      </trans-unit>
      <trans-unit id="ERR_BadAwaitInFinally">
        <source>Cannot await in the body of a finally clause</source>
        <target state="translated">finally 句の本体で待機することはできません。</target>
        <note />
      </trans-unit>
      <trans-unit id="ERR_BadAwaitInCatch">
        <source>Cannot await in a catch clause</source>
        <target state="translated">catch 句を待機することはできません。</target>
        <note />
      </trans-unit>
      <trans-unit id="ERR_BadAwaitInCatchFilter">
        <source>Cannot await in the filter expression of a catch clause</source>
        <target state="translated">catch 句のフィルター式を待機することはできません。</target>
        <note />
      </trans-unit>
      <trans-unit id="ERR_BadAwaitInLock">
        <source>Cannot await in the body of a lock statement</source>
        <target state="translated">lock ステートメントの本体で待機することはできません。</target>
        <note />
      </trans-unit>
      <trans-unit id="ERR_BadAwaitInStaticVariableInitializer">
        <source>The 'await' operator cannot be used in a static script variable initializer.</source>
        <target state="translated">await' 演算子は、静的なスクリプト変数初期化子では使用できません。</target>
        <note />
      </trans-unit>
      <trans-unit id="ERR_AwaitInUnsafeContext">
        <source>Cannot await in an unsafe context</source>
        <target state="translated">unsafe コンテキストで待機することはできません。</target>
        <note />
      </trans-unit>
      <trans-unit id="ERR_BadAsyncLacksBody">
        <source>The 'async' modifier can only be used in methods that have a body.</source>
        <target state="translated">async' 修飾子は、本体があるメソッドでのみ使用できます。</target>
        <note />
      </trans-unit>
      <trans-unit id="ERR_BadSpecialByRefLocal">
        <source>Parameters or locals of type '{0}' cannot be declared in async methods or lambda expressions.</source>
        <target state="translated">{0}' 型のパラメーターまたはローカルは、非同期メソッドまたはラムダ式で宣言することができません。</target>
        <note />
      </trans-unit>
      <trans-unit id="ERR_BadSpecialByRefIterator">
        <source>foreach statement cannot operate on enumerators of type '{0}' in async or iterator methods because '{0}' is a ref struct.</source>
        <target state="translated">{0}' は ref 構造体であるため、非同期または反復子のメソッド内で型 '{0}' の列挙子に対して foreach ステートメントは機能しません。</target>
        <note />
      </trans-unit>
      <trans-unit id="ERR_SecurityCriticalOrSecuritySafeCriticalOnAsync">
        <source>Security attribute '{0}' cannot be applied to an Async method.</source>
        <target state="translated">セキュリティ属性 '{0}' を非同期メソッドに適用することはできません。</target>
        <note />
      </trans-unit>
      <trans-unit id="ERR_SecurityCriticalOrSecuritySafeCriticalOnAsyncInClassOrStruct">
        <source>Async methods are not allowed in an Interface, Class, or Structure which has the 'SecurityCritical' or 'SecuritySafeCritical' attribute.</source>
        <target state="translated">非同期メソッドは、'SecurityCritical' または 'SecuritySafeCritical' 属性を持つインターフェイス、クラス、または構造体では許可されていません。</target>
        <note />
      </trans-unit>
      <trans-unit id="ERR_BadAwaitInQuery">
        <source>The 'await' operator may only be used in a query expression within the first collection expression of the initial 'from' clause or within the collection expression of a 'join' clause</source>
        <target state="translated">await' 演算子は、最初の 'from' 句の最初のコレクション式、または 'join' 句のコレクション式に含まれるクエリ式でのみ使用できます。</target>
        <note />
      </trans-unit>
      <trans-unit id="WRN_AsyncLacksAwaits">
        <source>This async method lacks 'await' operators and will run synchronously. Consider using the 'await' operator to await non-blocking API calls, or 'await Task.Run(...)' to do CPU-bound work on a background thread.</source>
        <target state="translated">この非同期メソッドには 'await' 演算子がないため、同期的に実行されます。'await' 演算子を使用して非ブロッキング API 呼び出しを待機するか、'await Task.Run(...)' を使用してバックグラウンドのスレッドに対して CPU 主体の処理を実行することを検討してください。</target>
        <note />
      </trans-unit>
      <trans-unit id="WRN_AsyncLacksAwaits_Title">
        <source>Async method lacks 'await' operators and will run synchronously</source>
        <target state="translated">非同期メソッドは、'await' 演算子がないため、同期的に実行されます</target>
        <note />
      </trans-unit>
      <trans-unit id="WRN_UnobservedAwaitableExpression">
        <source>Because this call is not awaited, execution of the current method continues before the call is completed. Consider applying the 'await' operator to the result of the call.</source>
        <target state="translated">この呼び出しを待たないため、現在のメソッドの実行は、呼び出しが完了するまで続行します。呼び出しの結果に 'await' 演算子を適用することを検討してください。</target>
        <note />
      </trans-unit>
      <trans-unit id="WRN_UnobservedAwaitableExpression_Title">
        <source>Because this call is not awaited, execution of the current method continues before the call is completed</source>
        <target state="translated">この呼び出しは待機されなかったため、現在のメソッドの実行は呼び出しの完了を待たずに続行されます</target>
        <note />
      </trans-unit>
      <trans-unit id="WRN_UnobservedAwaitableExpression_Description">
        <source>The current method calls an async method that returns a Task or a Task&lt;TResult&gt; and doesn't apply the await operator to the result. The call to the async method starts an asynchronous task. However, because no await operator is applied, the program continues without waiting for the task to complete. In most cases, that behavior isn't what you expect. Usually other aspects of the calling method depend on the results of the call or, minimally, the called method is expected to complete before you return from the method that contains the call.

An equally important issue is what happens to exceptions that are raised in the called async method. An exception that's raised in a method that returns a Task or Task&lt;TResult&gt; is stored in the returned task. If you don't await the task or explicitly check for exceptions, the exception is lost. If you await the task, its exception is rethrown.

As a best practice, you should always await the call.

You should consider suppressing the warning only if you're sure that you don't want to wait for the asynchronous call to complete and that the called method won't raise any exceptions. In that case, you can suppress the warning by assigning the task result of the call to a variable.</source>
        <target state="translated">現在のメソッドでは、Task または Task&lt;TResult&gt; を返す非同期メソッドを呼び出すため、await 演算子は結果に適用されません。非同期メソッドの呼び出しにより、非同期タスクが開始されます。しかし、await 演算子が適用されないため、プログラムはタスクが完了するのを待たずに継続されます。ほとんどの場合、この動作は期待されているものではありません。通常、呼び出しているメソッドの他のアスペクトは呼び出し結果に依存します。または最低限でも、呼び出されたメソッドは、呼び出しを含んでいるメソッドから復帰する前に完了していることが必要とされます。

同様に重要な問題として、呼び出された非同期メソッドでどんな例外が発生するかということがあります。Task または Task&lt;TResult&gt; を返すメソッドで発生した例外は、返されたタスクに保管されます。タスクを待機しないか例外を明示的にチェックしない場合、例外は失われます。タスクを待機する場合、例外は再スローされます。

ベスト プラクティスとして、常に呼び出しを待機するようにしてください。

警告を表示しないことを考慮するのは、非同期の呼び出しの完了の待機を行う必要がなく、呼び出されたメソッドが例外を起こさないことが確実な場合だけにしてください。その場合、呼び出しのタスク結果を変数に割り当てて、警告を表示しないようにできます。</target>
        <note />
      </trans-unit>
      <trans-unit id="ERR_SynchronizedAsyncMethod">
        <source>'MethodImplOptions.Synchronized' cannot be applied to an async method</source>
        <target state="translated">'MethodImplOptions.Synchronized' は、非同期メソッドに適用できません。</target>
        <note />
      </trans-unit>
      <trans-unit id="ERR_NoConversionForCallerLineNumberParam">
        <source>CallerLineNumberAttribute cannot be applied because there are no standard conversions from type '{0}' to type '{1}'</source>
        <target state="translated">型 '{0}' を型 '{1}' に変換する標準変換が存在しないため、CallerLineNumberAttribute を適用することはできません。</target>
        <note />
      </trans-unit>
      <trans-unit id="ERR_NoConversionForCallerFilePathParam">
        <source>CallerFilePathAttribute cannot be applied because there are no standard conversions from type '{0}' to type '{1}'</source>
        <target state="translated">型 '{0}' を型 '{1}' に変換する標準変換が存在しないため、CallerFilePathAttribute を適用することはできません。</target>
        <note />
      </trans-unit>
      <trans-unit id="ERR_NoConversionForCallerMemberNameParam">
        <source>CallerMemberNameAttribute cannot be applied because there are no standard conversions from type '{0}' to type '{1}'</source>
        <target state="translated">型 '{0}' を型 '{1}' に変換する標準変換が存在しないため、CallerMemberNameAttribute を適用することはできません。</target>
        <note />
      </trans-unit>
      <trans-unit id="ERR_BadCallerLineNumberParamWithoutDefaultValue">
        <source>The CallerLineNumberAttribute may only be applied to parameters with default values</source>
        <target state="translated">CallerLineNumberAttribute は、既定値を含むパラメーターにのみ適用できます。</target>
        <note />
      </trans-unit>
      <trans-unit id="ERR_BadCallerFilePathParamWithoutDefaultValue">
        <source>The CallerFilePathAttribute may only be applied to parameters with default values</source>
        <target state="translated">CallerFilePathAttribute は、既定値を含むパラメーターにのみ適用できます。</target>
        <note />
      </trans-unit>
      <trans-unit id="ERR_BadCallerMemberNameParamWithoutDefaultValue">
        <source>The CallerMemberNameAttribute may only be applied to parameters with default values</source>
        <target state="translated">CallerMemberNameAttribute は、既定値を含むパラメーターにのみ適用できます。</target>
        <note />
      </trans-unit>
      <trans-unit id="WRN_CallerLineNumberParamForUnconsumedLocation">
        <source>The CallerLineNumberAttribute applied to parameter '{0}' will have no effect because it applies to a member that is used in contexts that do not allow optional arguments</source>
        <target state="translated">パラメーター '{0}' に適用された CallerLineNumberAttribute は、省略可能な引数を許可しないコンテキストで使用されるメンバーに適用されるため無効となります。</target>
        <note />
      </trans-unit>
      <trans-unit id="WRN_CallerLineNumberParamForUnconsumedLocation_Title">
        <source>The CallerLineNumberAttribute will have no effect because it applies to a member that is used in contexts that do not allow optional arguments</source>
        <target state="translated">CallerLineNumberAttribute は、オプションの引数を許可していないコンテキストで使用されるメンバーに適用されるため、効果がありません</target>
        <note />
      </trans-unit>
      <trans-unit id="WRN_CallerFilePathParamForUnconsumedLocation">
        <source>The CallerFilePathAttribute applied to parameter '{0}' will have no effect because it applies to a member that is used in contexts that do not allow optional arguments</source>
        <target state="translated">オプションの引数が許可されないコンテキストで使用されるメンバーに適用されるため、パラメーター '{0}' に適用された CallerFilePathAttribute は無効になります</target>
        <note />
      </trans-unit>
      <trans-unit id="WRN_CallerFilePathParamForUnconsumedLocation_Title">
        <source>The CallerFilePathAttribute will have no effect because it applies to a member that is used in contexts that do not allow optional arguments</source>
        <target state="translated">オプションの引数が許可されないコンテキストで使用されるメンバーに適用されるため、CallerFilePathAttribute は無効になります</target>
        <note />
      </trans-unit>
      <trans-unit id="WRN_CallerMemberNameParamForUnconsumedLocation">
        <source>The CallerMemberNameAttribute applied to parameter '{0}' will have no effect because it applies to a member that is used in contexts that do not allow optional arguments</source>
        <target state="translated">パラメーター '{0}' に適用された CallerMemberNameAttribute は、省略可能な引数を許可しないコンテキストで使用されるメンバーに適用されるため無効となります。</target>
        <note />
      </trans-unit>
      <trans-unit id="WRN_CallerMemberNameParamForUnconsumedLocation_Title">
        <source>The CallerMemberNameAttribute will have no effect because it applies to a member that is used in contexts that do not allow optional arguments</source>
        <target state="translated">CallerMemberNameAttribute は、オプションの引数を許可していないコンテキストで使用されるメンバーに適用されるため、効果がありません</target>
        <note />
      </trans-unit>
      <trans-unit id="ERR_NoEntryPoint">
        <source>Program does not contain a static 'Main' method suitable for an entry point</source>
        <target state="translated">プログラムは、エントリ ポイントに適切な静的 'Main' メソッドを含んでいません。</target>
        <note />
      </trans-unit>
      <trans-unit id="ERR_ArrayInitializerIncorrectLength">
        <source>An array initializer of length '{0}' is expected</source>
        <target state="translated">長さが '{0}' の配列初期化子が必要です。</target>
        <note />
      </trans-unit>
      <trans-unit id="ERR_ArrayInitializerExpected">
        <source>A nested array initializer is expected</source>
        <target state="translated">入れ子になった配列初期化子が必要です</target>
        <note />
      </trans-unit>
      <trans-unit id="ERR_IllegalVarianceSyntax">
        <source>Invalid variance modifier. Only interface and delegate type parameters can be specified as variant.</source>
        <target state="translated">無効な分散修飾子です。バリアントとして指定できるのは、インターフェイスおよびデリゲートの型パラメーターだけです。</target>
        <note />
      </trans-unit>
      <trans-unit id="ERR_UnexpectedAliasedName">
        <source>Unexpected use of an aliased name</source>
        <target state="translated">エイリアス名の予期しない使用方法です。</target>
        <note />
      </trans-unit>
      <trans-unit id="ERR_UnexpectedGenericName">
        <source>Unexpected use of a generic name</source>
        <target state="translated">ジェネリック名の予期しない使用方法です。</target>
        <note />
      </trans-unit>
      <trans-unit id="ERR_UnexpectedUnboundGenericName">
        <source>Unexpected use of an unbound generic name</source>
        <target state="translated">バインドされていないジェネリック名の予期しない使用方法です。</target>
        <note />
      </trans-unit>
      <trans-unit id="ERR_GlobalStatement">
        <source>Expressions and statements can only occur in a method body</source>
        <target state="translated">式とステートメントはメソッドの本体でのみ発生します。</target>
        <note />
      </trans-unit>
      <trans-unit id="ERR_NamedArgumentForArray">
        <source>An array access may not have a named argument specifier</source>
        <target state="translated">配列のアクセスには名前付き引数の指定子を指定できません</target>
        <note />
      </trans-unit>
      <trans-unit id="ERR_NotYetImplementedInRoslyn">
        <source>This language feature ('{0}') is not yet implemented.</source>
        <target state="translated">この言語機能 ('{0}') はまだ実装されていません。</target>
        <note />
      </trans-unit>
      <trans-unit id="ERR_DefaultValueNotAllowed">
        <source>Default values are not valid in this context.</source>
        <target state="translated">このコンテキストでは、既定値は無効です。</target>
        <note />
      </trans-unit>
      <trans-unit id="ERR_CantOpenIcon">
        <source>Error opening icon file {0} -- {1}</source>
        <target state="translated">アイコン ファイル {0} を開く際にエラーが発生しました -- {1}</target>
        <note />
      </trans-unit>
      <trans-unit id="ERR_CantOpenWin32Manifest">
        <source>Error opening Win32 manifest file {0} -- {1}</source>
        <target state="translated">Win32 マニフェスト ファイル {0} を開く際にエラーが発生しました -- {1}</target>
        <note />
      </trans-unit>
      <trans-unit id="ERR_ErrorBuildingWin32Resources">
        <source>Error building Win32 resources -- {0}</source>
        <target state="translated">Win32 リソースのビルド中にエラーが発生しました -- {0}</target>
        <note />
      </trans-unit>
      <trans-unit id="ERR_DefaultValueBeforeRequiredValue">
        <source>Optional parameters must appear after all required parameters</source>
        <target state="translated">省略可能なパラメーターはすべての必須パラメーターの後で指定する必要があります</target>
        <note />
      </trans-unit>
      <trans-unit id="ERR_ExplicitImplCollisionOnRefOut">
        <source>Cannot inherit interface '{0}' with the specified type parameters because it causes method '{1}' to contain overloads which differ only on ref and out</source>
        <target state="translated">メソッド '{1}' が ref と out のみ異なるオーバーロードを含むようになるため、指定された型パラメーターではインターフェイス '{0}' を継承できません。</target>
        <note />
      </trans-unit>
      <trans-unit id="ERR_PartialWrongTypeParamsVariance">
        <source>Partial declarations of '{0}' must have the same type parameter names and variance modifiers in the same order</source>
        <target state="translated">{0}' の partial 宣言では、同じ型パラメーター名と分散修飾子を同じ順序で指定しなければなりません。</target>
        <note />
      </trans-unit>
      <trans-unit id="ERR_UnexpectedVariance">
        <source>Invalid variance: The type parameter '{1}' must be {3} valid on '{0}'. '{1}' is {2}.</source>
        <target state="translated">分散が無効です: 型のパラメーター '{1}' は '{0}' で有効な {3} である必要があります。'{1}' は {2} です。</target>
        <note />
      </trans-unit>
      <trans-unit id="ERR_DeriveFromDynamic">
        <source>'{0}': cannot derive from the dynamic type</source>
        <target state="translated">'{0}': 動的な型から派生することはできません。</target>
        <note />
      </trans-unit>
      <trans-unit id="ERR_DeriveFromConstructedDynamic">
        <source>'{0}': cannot implement a dynamic interface '{1}'</source>
        <target state="translated">'{0}': 動的インターフェイス '{1}' を実装できません。</target>
        <note />
      </trans-unit>
      <trans-unit id="ERR_DynamicTypeAsBound">
        <source>Constraint cannot be the dynamic type</source>
        <target state="translated">制約を動的な型にすることはできません</target>
        <note />
      </trans-unit>
      <trans-unit id="ERR_ConstructedDynamicTypeAsBound">
        <source>Constraint cannot be a dynamic type '{0}'</source>
        <target state="translated">制約は動的な型 '{0}' にすることはできません</target>
        <note />
      </trans-unit>
      <trans-unit id="ERR_DynamicRequiredTypesMissing">
        <source>One or more types required to compile a dynamic expression cannot be found. Are you missing a reference?</source>
        <target state="translated">動的な式のコンパイルに必要な 1 つ以上の型が見つかりません。参照が指定されていることを確認してください。</target>
        <note />
      </trans-unit>
      <trans-unit id="ERR_MetadataNameTooLong">
        <source>Name '{0}' exceeds the maximum length allowed in metadata.</source>
        <target state="translated">名前 '{0}' が、メタデータで許可されている最大文字数を超えています。</target>
        <note />
      </trans-unit>
      <trans-unit id="ERR_AttributesNotAllowed">
        <source>Attributes are not valid in this context.</source>
        <target state="translated">属性は、このコンテキストでは無効です。</target>
        <note />
      </trans-unit>
      <trans-unit id="ERR_ExternAliasNotAllowed">
        <source>'extern alias' is not valid in this context</source>
        <target state="translated">'このコンテキストでは 'extern エイリアス' は無効です。</target>
        <note />
      </trans-unit>
      <trans-unit id="WRN_IsDynamicIsConfusing">
        <source>Using '{0}' to test compatibility with '{1}' is essentially identical to testing compatibility with '{2}' and will succeed for all non-null values</source>
        <target state="translated">{1}' との互換性をテストするために '{0}' を使用することは、 '{2}' との互換性をテストすることと実質的に同じであり、null 以外のすべての値で成功します</target>
        <note />
      </trans-unit>
      <trans-unit id="WRN_IsDynamicIsConfusing_Title">
        <source>Using 'is' to test compatibility with 'dynamic' is essentially identical to testing compatibility with 'Object'</source>
        <target state="translated">is' を 'dynamic' との互換性をテストするために使用することは、'Object' との互換性をテストすることと実質的に同じです</target>
        <note />
      </trans-unit>
      <trans-unit id="ERR_YieldNotAllowedInScript">
        <source>Cannot use 'yield' in top-level script code</source>
        <target state="translated">最上位のスクリプト コードで 'yield' を使用することはできません</target>
        <note />
      </trans-unit>
      <trans-unit id="ERR_NamespaceNotAllowedInScript">
        <source>Cannot declare namespace in script code</source>
        <target state="translated">スクリプト コードで名前空間を宣言することはできません</target>
        <note />
      </trans-unit>
      <trans-unit id="ERR_GlobalAttributesNotAllowed">
        <source>Assembly and module attributes are not allowed in this context</source>
        <target state="translated">アセンブリ属性とモジュール属性は、このコンテキストでは許可されていません。</target>
        <note />
      </trans-unit>
      <trans-unit id="ERR_InvalidDelegateType">
        <source>Delegate '{0}' has no invoke method or an invoke method with a return type or parameter types that are not supported.</source>
        <target state="translated">デリゲート '{0}' には invoke メソッドがないか、サポートされていない戻り値の型またはパラメーター型の invoke メソッドがあります。</target>
        <note />
      </trans-unit>
      <trans-unit id="WRN_MainIgnored">
        <source>The entry point of the program is global script code; ignoring '{0}' entry point.</source>
        <target state="translated">プログラムのエントリ ポイントは、グローバル スクリプト コードです。エントリ ポイント '{0}' を無視します。</target>
        <note />
      </trans-unit>
      <trans-unit id="WRN_MainIgnored_Title">
        <source>The entry point of the program is global script code; ignoring entry point</source>
        <target state="translated">プログラムのエントリ ポイントは、グローバル スクリプト コードです。エントリ ポイントを無視します</target>
        <note />
      </trans-unit>
      <trans-unit id="ERR_StaticInAsOrIs">
        <source>The second operand of an 'is' or 'as' operator may not be static type '{0}'</source>
        <target state="translated">is' または 'as' 演算子の 2 番目のオペランドはスタティック型 '{0}' にすることはできません。</target>
        <note />
      </trans-unit>
      <trans-unit id="ERR_BadVisEventType">
        <source>Inconsistent accessibility: event type '{1}' is less accessible than event '{0}'</source>
        <target state="translated">アクセシビリティに一貫性がありません。イベント型 '{1}' のアクセシビリティはイベント '{0}' よりも低く設定されています。</target>
        <note />
      </trans-unit>
      <trans-unit id="ERR_NamedArgumentSpecificationBeforeFixedArgument">
        <source>Named argument specifications must appear after all fixed arguments have been specified. Please use language version {0} or greater to allow non-trailing named arguments.</source>
        <target state="translated">名前付き引数は、すべての固定引数を指定した後に指定する必要があります。末尾以外の名前付き引数を許可するには、言語バージョン {0} 以上を使用してください。</target>
        <note />
      </trans-unit>
      <trans-unit id="ERR_NamedArgumentSpecificationBeforeFixedArgumentInDynamicInvocation">
        <source>Named argument specifications must appear after all fixed arguments have been specified in a dynamic invocation.</source>
        <target state="translated">動的呼び出しでは、すべての固定引数を指定した後に名前付き引数を指定する必要があります。</target>
        <note />
      </trans-unit>
      <trans-unit id="ERR_BadNamedArgument">
        <source>The best overload for '{0}' does not have a parameter named '{1}'</source>
        <target state="translated">{0}' に最も適しているオーバーロードには '{1}' という名前のパラメーターがありません</target>
        <note />
      </trans-unit>
      <trans-unit id="ERR_BadNamedArgumentForDelegateInvoke">
        <source>The delegate '{0}' does not have a parameter named '{1}'</source>
        <target state="translated">デリゲート '{0}' には '{1}' という名前のパラメーターがありません</target>
        <note />
      </trans-unit>
      <trans-unit id="ERR_DuplicateNamedArgument">
        <source>Named argument '{0}' cannot be specified multiple times</source>
        <target state="translated">{0}' という名前付き引数が複数指定されました</target>
        <note />
      </trans-unit>
      <trans-unit id="ERR_NamedArgumentUsedInPositional">
        <source>Named argument '{0}' specifies a parameter for which a positional argument has already been given</source>
        <target state="translated">名前付き引数 '{0}' は、位置引数が既に指定されているパラメーターを指定します</target>
        <note />
      </trans-unit>
      <trans-unit id="ERR_BadNonTrailingNamedArgument">
        <source>Named argument '{0}' is used out-of-position but is followed by an unnamed argument</source>
        <target state="translated">名前付き引数 '{0}' の場所が正しくありません。後ろに名前なし引数があります</target>
        <note />
      </trans-unit>
      <trans-unit id="ERR_DefaultValueUsedWithAttributes">
        <source>Cannot specify default parameter value in conjunction with DefaultParameterAttribute or OptionalAttribute</source>
        <target state="translated">DefaultParameterAttribute または OptionalAttribute と共に既定パラメーター値を指定することはできません</target>
        <note />
      </trans-unit>
      <trans-unit id="ERR_DefaultValueMustBeConstant">
        <source>Default parameter value for '{0}' must be a compile-time constant</source>
        <target state="translated">{0}' の既定のパラメーター値は、コンパイル時の定数である必要があります。</target>
        <note />
      </trans-unit>
      <trans-unit id="ERR_RefOutDefaultValue">
        <source>A ref or out parameter cannot have a default value</source>
        <target state="translated">ref パラメーターまたは out パラメーターには既定値を指定できません</target>
        <note />
      </trans-unit>
      <trans-unit id="ERR_DefaultValueForExtensionParameter">
        <source>Cannot specify a default value for the 'this' parameter</source>
        <target state="translated">this' パラメーターには既定値を指定できません</target>
        <note />
      </trans-unit>
      <trans-unit id="ERR_DefaultValueForParamsParameter">
        <source>Cannot specify a default value for a parameter array</source>
        <target state="translated">パラメーター配列には既定値を指定できません</target>
        <note />
      </trans-unit>
      <trans-unit id="ERR_NoConversionForDefaultParam">
        <source>A value of type '{0}' cannot be used as a default parameter because there are no standard conversions to type '{1}'</source>
        <target state="translated">型 '{1}' への標準変換が存在しないため、型 '{0}' の値を既定のパラメーターとして使用できません。</target>
        <note />
      </trans-unit>
      <trans-unit id="ERR_NoConversionForNubDefaultParam">
        <source>A value of type '{0}' cannot be used as default parameter for nullable parameter '{1}' because '{0}' is not a simple type</source>
        <target state="translated">{0}' は単純型ではないため、型 '{0}' の値を Null 許容パラメーター '{1}' の既定のパラメーターとして使用することはできません。</target>
        <note />
      </trans-unit>
      <trans-unit id="ERR_NotNullRefDefaultParameter">
        <source>'{0}' is of type '{1}'. A default parameter value of a reference type other than string can only be initialized with null</source>
        <target state="translated">'{0}' の型は '{1}' です。文字列以外の参照型の既定のパラメーター値は null でのみ初期化できます。</target>
        <note />
      </trans-unit>
      <trans-unit id="WRN_DefaultValueForUnconsumedLocation">
        <source>The default value specified for parameter '{0}' will have no effect because it applies to a member that is used in contexts that do not allow optional arguments</source>
        <target state="translated">パラメーター '{0}' に対して指定されている既定値は、省略可能な引数を許可しないコンテキストで使用されるメンバーに適用されるため無効となります。</target>
        <note />
      </trans-unit>
      <trans-unit id="WRN_DefaultValueForUnconsumedLocation_Title">
        <source>The default value specified will have no effect because it applies to a member that is used in contexts that do not allow optional arguments</source>
        <target state="translated">指定されている既定値は、省略可能な引数を許可しないコンテキストで使用されるメンバーに適用されるため、効果がありません</target>
        <note />
      </trans-unit>
      <trans-unit id="ERR_PublicKeyFileFailure">
        <source>Error signing output with public key from file '{0}' -- {1}</source>
        <target state="translated">ファイル '{0}' から公開キーで出力に署名する際にエラーが発生しました -- {1}</target>
        <note />
      </trans-unit>
      <trans-unit id="ERR_PublicKeyContainerFailure">
        <source>Error signing output with public key from container '{0}' -- {1}</source>
        <target state="translated">コンテナー '{0}' から公開キーで出力に署名する際にエラーが発生しました -- {1}</target>
        <note />
      </trans-unit>
      <trans-unit id="ERR_BadDynamicTypeof">
        <source>The typeof operator cannot be used on the dynamic type</source>
        <target state="translated">動的な型では typeof 演算子を使用できません</target>
        <note />
      </trans-unit>
      <trans-unit id="ERR_ExpressionTreeContainsDynamicOperation">
        <source>An expression tree may not contain a dynamic operation</source>
        <target state="translated">式ツリーに動的な操作を含めることはできません</target>
        <note />
      </trans-unit>
      <trans-unit id="ERR_BadAsyncExpressionTree">
        <source>Async lambda expressions cannot be converted to expression trees</source>
        <target state="translated">非同期ラムダ式を式ツリーに変換することはできません。</target>
        <note />
      </trans-unit>
      <trans-unit id="ERR_DynamicAttributeMissing">
        <source>Cannot define a class or member that utilizes 'dynamic' because the compiler required type '{0}' cannot be found. Are you missing a reference?</source>
        <target state="translated">コンパイラの必須型 '{0}' が見つからないため、'dynamic' を利用するクラスまたはメンバーを定義できません。参照が指定されていることを確認してください。</target>
        <note />
      </trans-unit>
      <trans-unit id="ERR_CannotPassNullForFriendAssembly">
        <source>Cannot pass null for friend assembly name</source>
        <target state="translated">フレンド アセンブリ名に null を渡すことはできません</target>
        <note />
      </trans-unit>
      <trans-unit id="ERR_SignButNoPrivateKey">
        <source>Key file '{0}' is missing the private key needed for signing</source>
        <target state="translated">署名に必要な、キー ファイル '{0}' のプライベート キーがありません。</target>
        <note />
      </trans-unit>
      <trans-unit id="ERR_PublicSignButNoKey">
        <source>Public signing was specified and requires a public key, but no public key was specified.</source>
        <target state="translated">公開署名が指定され、公開キーを必要としますが、公開キーは指定されていません。</target>
        <note />
      </trans-unit>
      <trans-unit id="ERR_PublicSignNetModule">
        <source>Public signing is not supported for netmodules.</source>
        <target state="translated">netmodule では公開署名はサポートされていません。</target>
        <note />
      </trans-unit>
      <trans-unit id="WRN_DelaySignButNoKey">
        <source>Delay signing was specified and requires a public key, but no public key was specified</source>
        <target state="translated">遅延署名が指定されたため、公開キーが必要ですが、公開キーが指定されませんでした</target>
        <note />
      </trans-unit>
      <trans-unit id="WRN_DelaySignButNoKey_Title">
        <source>Delay signing was specified and requires a public key, but no public key was specified</source>
        <target state="translated">遅延署名が指定されたため、公開キーが必要ですが、公開キーが指定されませんでした</target>
        <note />
      </trans-unit>
      <trans-unit id="ERR_InvalidVersionFormat">
        <source>The specified version string does not conform to the required format - major[.minor[.build[.revision]]]</source>
        <target state="translated">指定したバージョン文字列は、必要な形式 (major[.minor[.build[.revision]]]) に従っていません。</target>
        <note />
      </trans-unit>
      <trans-unit id="ERR_InvalidVersionFormatDeterministic">
        <source>The specified version string contains wildcards, which are not compatible with determinism. Either remove wildcards from the version string, or disable determinism for this compilation</source>
        <target state="translated">指定されたバージョン文字列には、決定性と互換性のないワイルドカードが含まれています。バージョン文字列からワイルドカードを削除するか、このコンパイルの決定性を無効にしてください。</target>
        <note />
      </trans-unit>
      <trans-unit id="ERR_InvalidVersionFormat2">
        <source>The specified version string does not conform to the required format - major.minor.build.revision (without wildcards)</source>
        <target state="translated">指定したバージョン文字列は、必要な形式 (major.minor.build.revision、ワイルドカードなし) に従っていません。</target>
        <note />
      </trans-unit>
      <trans-unit id="WRN_InvalidVersionFormat">
        <source>The specified version string does not conform to the recommended format - major.minor.build.revision</source>
        <target state="translated">指定したバージョン文字列は、推奨される形式 (major.minor.build.revision) に従っていません</target>
        <note />
      </trans-unit>
      <trans-unit id="WRN_InvalidVersionFormat_Title">
        <source>The specified version string does not conform to the recommended format - major.minor.build.revision</source>
        <target state="translated">指定したバージョン文字列は、推奨される形式 (major.minor.build.revision) に従っていません</target>
        <note />
      </trans-unit>
      <trans-unit id="ERR_InvalidAssemblyCultureForExe">
        <source>Executables cannot be satellite assemblies; culture should always be empty</source>
        <target state="translated">実行可能ファイルをサテライト アセンブリにできません。カルチャは常に空でなければなりません</target>
        <note />
      </trans-unit>
      <trans-unit id="ERR_NoCorrespondingArgument">
        <source>There is no argument given that corresponds to the required formal parameter '{0}' of '{1}'</source>
        <target state="translated">{1}' の必要な仮パラメーター '{0}' に対応する特定の引数がありません。</target>
        <note />
      </trans-unit>
      <trans-unit id="WRN_UnimplementedCommandLineSwitch">
        <source>The command line switch '{0}' is not yet implemented and was ignored.</source>
        <target state="translated">コマンド ライン スイッチ '{0}' はまだ実装されていないため、無視されました。</target>
        <note />
      </trans-unit>
      <trans-unit id="WRN_UnimplementedCommandLineSwitch_Title">
        <source>Command line switch is not yet implemented</source>
        <target state="translated">コマンド ライン スイッチはまだ実装されていません</target>
        <note />
      </trans-unit>
      <trans-unit id="ERR_ModuleEmitFailure">
        <source>Failed to emit module '{0}'.</source>
        <target state="translated">モジュール '{0}' の作成に失敗しました。</target>
        <note />
      </trans-unit>
      <trans-unit id="ERR_FixedLocalInLambda">
        <source>Cannot use fixed local '{0}' inside an anonymous method, lambda expression, or query expression</source>
        <target state="translated">匿名メソッド、ラムダ式、またはクエリ式の内部では、固定のローカルな '{0}' は使用できません。</target>
        <note />
      </trans-unit>
      <trans-unit id="ERR_ExpressionTreeContainsNamedArgument">
        <source>An expression tree may not contain a named argument specification</source>
        <target state="translated">名前付き引数の指定を式ツリーに含めることはできません</target>
        <note />
      </trans-unit>
      <trans-unit id="ERR_ExpressionTreeContainsOptionalArgument">
        <source>An expression tree may not contain a call or invocation that uses optional arguments</source>
        <target state="translated">省略可能な引数を使用する呼び出しを式ツリーに含めることはできません</target>
        <note />
      </trans-unit>
      <trans-unit id="ERR_ExpressionTreeContainsIndexedProperty">
        <source>An expression tree may not contain an indexed property</source>
        <target state="translated">式ツリーにインデックス付きプロパティを含めることはできません</target>
        <note />
      </trans-unit>
      <trans-unit id="ERR_IndexedPropertyRequiresParams">
        <source>Indexed property '{0}' has non-optional arguments which must be provided</source>
        <target state="translated">インデックス付きプロパティ '{0}' には、省略できない引数を指定する必要があります。</target>
        <note />
      </trans-unit>
      <trans-unit id="ERR_IndexedPropertyMustHaveAllOptionalParams">
        <source>Indexed property '{0}' must have all arguments optional</source>
        <target state="translated">インデックス付きプロパティ '{0}' では、すべての引数が省略可能である必要があります。</target>
        <note />
      </trans-unit>
      <trans-unit id="ERR_SpecialByRefInLambda">
        <source>Instance of type '{0}' cannot be used inside a nested function, query expression, iterator block or async method</source>
        <target state="translated">型 '{0}' のインスタンスは、入れ子になった関数、クエリ式、反復子ブロック、または非同期メソッドの中では使用できません</target>
        <note />
      </trans-unit>
      <trans-unit id="ERR_SecurityAttributeMissingAction">
        <source>First argument to a security attribute must be a valid SecurityAction</source>
        <target state="translated">セキュリティ属性の最初の引数は有効な SecurityAction である必要があります。</target>
        <note />
      </trans-unit>
      <trans-unit id="ERR_SecurityAttributeInvalidAction">
        <source>Security attribute '{0}' has an invalid SecurityAction value '{1}'</source>
        <target state="translated">セキュリティ属性 '{0}' に無効な SecurityAction の値 '{1}' があります。</target>
        <note />
      </trans-unit>
      <trans-unit id="ERR_SecurityAttributeInvalidActionAssembly">
        <source>SecurityAction value '{0}' is invalid for security attributes applied to an assembly</source>
        <target state="translated">SecurityAction の値 '{0}' は、アセンブリに適用されたセキュリティ属性に対して無効です。</target>
        <note />
      </trans-unit>
      <trans-unit id="ERR_SecurityAttributeInvalidActionTypeOrMethod">
        <source>SecurityAction value '{0}' is invalid for security attributes applied to a type or a method</source>
        <target state="translated">SecurityAction の値 '{0}' は、型またはメソッドに適用するセキュリティ属性に対して無効です。</target>
        <note />
      </trans-unit>
      <trans-unit id="ERR_PrincipalPermissionInvalidAction">
        <source>SecurityAction value '{0}' is invalid for PrincipalPermission attribute</source>
        <target state="translated">SecurityAction の値 '{0}' が属性 PrincipalPermission に対して無効です。</target>
        <note />
      </trans-unit>
      <trans-unit id="ERR_FeatureNotValidInExpressionTree">
        <source>An expression tree may not contain '{0}'</source>
        <target state="translated">式ツリーに '{0}' を含めることはできません。</target>
        <note />
      </trans-unit>
      <trans-unit id="ERR_PermissionSetAttributeInvalidFile">
        <source>Unable to resolve file path '{0}' specified for the named argument '{1}' for PermissionSet attribute</source>
        <target state="translated">PermissionSet 属性の名前付き引数 '{1}' に対して指定されたファイル パス '{0}' を解決できません。</target>
        <note />
      </trans-unit>
      <trans-unit id="ERR_PermissionSetAttributeFileReadError">
        <source>Error reading file '{0}' specified for the named argument '{1}' for PermissionSet attribute: '{2}'</source>
        <target state="translated">PermissionSet 属性 ('{2}') の名前付き引数 '{1}' に対して指定されたファイル '{0}' の読み取り中にエラーが発生しました。</target>
        <note />
      </trans-unit>
      <trans-unit id="ERR_GlobalSingleTypeNameNotFoundFwd">
        <source>The type name '{0}' could not be found in the global namespace. This type has been forwarded to assembly '{1}' Consider adding a reference to that assembly.</source>
        <target state="translated">型名 '{0}' がグローバル名前空間に見つかりませんでした。この型はアセンブリ '{1}' に転送されています。このアセンブリに参照を追加することを検討してください。</target>
        <note />
      </trans-unit>
      <trans-unit id="ERR_DottedTypeNameNotFoundInNSFwd">
        <source>The type name '{0}' could not be found in the namespace '{1}'. This type has been forwarded to assembly '{2}' Consider adding a reference to that assembly.</source>
        <target state="translated">型名 '{0}' は名前空間 '{1}' に見つかりませんでした。この型はアセンブリ '{2}' に転送されました。このアセンブリへの参照を追加することを検討してください。</target>
        <note />
      </trans-unit>
      <trans-unit id="ERR_SingleTypeNameNotFoundFwd">
        <source>The type name '{0}' could not be found. This type has been forwarded to assembly '{1}'. Consider adding a reference to that assembly.</source>
        <target state="translated">型名 '{0}' が見つかりませんでした。この型はアセンブリ '{1}' に転送されています。このアセンブリに参照を追加することを検討してください。</target>
        <note />
      </trans-unit>
      <trans-unit id="ERR_AssemblySpecifiedForLinkAndRef">
        <source>Assemblies '{0}' and '{1}' refer to the same metadata but only one is a linked reference (specified using /link option); consider removing one of the references.</source>
        <target state="translated">アセンブリ '{0}' および '{1}' は同じメタデータを参照していますが、リンクされている参照 (/link オプションを使用して指定される) は 1 つのみです。いずれかの参照を削除することを検討してください。</target>
        <note />
      </trans-unit>
      <trans-unit id="WRN_DeprecatedCollectionInitAdd">
        <source>The best overloaded Add method '{0}' for the collection initializer element is obsolete.</source>
        <target state="translated">コレクション初期化子要素に最も適しているオーバーロード Add メソッド '{0}' は、古い形式です。</target>
        <note />
      </trans-unit>
      <trans-unit id="WRN_DeprecatedCollectionInitAdd_Title">
        <source>The best overloaded Add method for the collection initializer element is obsolete</source>
        <target state="translated">コレクション初期化子要素に最も適しているオーバーロード Add メソッドは古い形式です</target>
        <note />
      </trans-unit>
      <trans-unit id="WRN_DeprecatedCollectionInitAddStr">
        <source>The best overloaded Add method '{0}' for the collection initializer element is obsolete. {1}</source>
        <target state="translated">コレクション初期化子要素に最も適しているオーバーロード Add メソッド '{0}' は古い形式です。{1}</target>
        <note />
      </trans-unit>
      <trans-unit id="WRN_DeprecatedCollectionInitAddStr_Title">
        <source>The best overloaded Add method for the collection initializer element is obsolete</source>
        <target state="translated">コレクション初期化子要素に最も適しているオーバーロード Add メソッドは古い形式です</target>
        <note />
      </trans-unit>
      <trans-unit id="ERR_DeprecatedCollectionInitAddStr">
        <source>The best overloaded Add method '{0}' for the collection initializer element is obsolete. {1}</source>
        <target state="translated">コレクション初期化子要素に最も適しているオーバーロード Add メソッド '{0}' は古い形式です。{1}</target>
        <note />
      </trans-unit>
      <trans-unit id="ERR_IteratorInInteractive">
        <source>Yield statements may not appear at the top level in interactive code.</source>
        <target state="translated">Yield ステートメントは、対話型コードの最上部に表示できません。</target>
        <note />
      </trans-unit>
      <trans-unit id="ERR_SecurityAttributeInvalidTarget">
        <source>Security attribute '{0}' is not valid on this declaration type. Security attributes are only valid on assembly, type and method declarations.</source>
        <target state="translated">セキュリティ属性 '{0}' はこの宣言型では無効です。セキュリティ属性は、アセンブリ、型、メソッドの宣言でのみ有効です。</target>
        <note />
      </trans-unit>
      <trans-unit id="ERR_BadDynamicMethodArg">
        <source>Cannot use an expression of type '{0}' as an argument to a dynamically dispatched operation.</source>
        <target state="translated">型 '{0}' の式を、動的にディスパッチされる操作の引数として使用することはできません。</target>
        <note />
      </trans-unit>
      <trans-unit id="ERR_BadDynamicMethodArgLambda">
        <source>Cannot use a lambda expression as an argument to a dynamically dispatched operation without first casting it to a delegate or expression tree type.</source>
        <target state="translated">最初にデリゲートまたは式ツリー型にキャストしていない場合は、ラムダ式を、動的にディスパッチされる操作の引数として使用することはできません。</target>
        <note />
      </trans-unit>
      <trans-unit id="ERR_BadDynamicMethodArgMemgrp">
        <source>Cannot use a method group as an argument to a dynamically dispatched operation. Did you intend to invoke the method?</source>
        <target state="translated">メソッドのグループを動的にディスパッチされる操作の引数として使用することはできません。このメソッドを呼び出しますか?</target>
        <note />
      </trans-unit>
      <trans-unit id="ERR_NoDynamicPhantomOnBase">
        <source>The call to method '{0}' needs to be dynamically dispatched, but cannot be because it is part of a base access expression. Consider casting the dynamic arguments or eliminating the base access.</source>
        <target state="translated">メソッド '{0}' の呼び出しは動的にディスパッチされる必要がありますが、ベース アクセス式の一部であるためディスパッチできません。動的引数のキャストまたはベース アクセスの削除を検討してください。</target>
        <note />
      </trans-unit>
      <trans-unit id="ERR_BadDynamicQuery">
        <source>Query expressions over source type 'dynamic' or with a join sequence of type 'dynamic' are not allowed</source>
        <target state="translated">ソース型 'dynamic' に対するクエリ式または型 'dynamic' の結合シーケンスのあるクエリ式は使用できません</target>
        <note />
      </trans-unit>
      <trans-unit id="ERR_NoDynamicPhantomOnBaseIndexer">
        <source>The indexer access needs to be dynamically dispatched, but cannot be because it is part of a base access expression. Consider casting the dynamic arguments or eliminating the base access.</source>
        <target state="translated">インデクサー アクセスは動的にディスパッチされる必要がありますが、ベース アクセス式の一部であるためディスパッチできません。動的引数のキャストまたはベース アクセスの削除を検討してください。</target>
        <note />
      </trans-unit>
      <trans-unit id="WRN_DynamicDispatchToConditionalMethod">
        <source>The dynamically dispatched call to method '{0}' may fail at runtime because one or more applicable overloads are conditional methods.</source>
        <target state="translated">適用可能な 1 つ以上のオーバーロードが条件付きメソッドであるため、動的にディスパッチされたメソッド '{0}' の呼び出しは実行時に失敗する可能性があります。</target>
        <note />
      </trans-unit>
      <trans-unit id="WRN_DynamicDispatchToConditionalMethod_Title">
        <source>Dynamically dispatched call may fail at runtime because one or more applicable overloads are conditional methods</source>
        <target state="translated">適用可能な 1 つ以上のオーバーロードが条件付きメソッドであるため、動的にディスパッチされた呼び出しは実行時に失敗することがあります</target>
        <note />
      </trans-unit>
      <trans-unit id="ERR_BadArgTypeDynamicExtension">
        <source>'{0}' has no applicable method named '{1}' but appears to have an extension method by that name. Extension methods cannot be dynamically dispatched. Consider casting the dynamic arguments or calling the extension method without the extension method syntax.</source>
        <target state="translated">'{0}' には、'{1}'という名前の該当するメソッドがありませんが、同じ名前の拡張メソッドがあるようです。拡張メソッドは動的にディスパッチできません。動的引数をキャストするか、または拡張メソッド構文を使用しないで拡張メソッドを呼び出すことを検討してください。</target>
        <note />
      </trans-unit>
      <trans-unit id="WRN_CallerFilePathPreferredOverCallerMemberName">
        <source>The CallerMemberNameAttribute applied to parameter '{0}' will have no effect. It is overridden by the CallerFilePathAttribute.</source>
        <target state="translated">パラメーター '{0}' に適用された CallerMemberNameAttribute は、CallerFilePathAttribute.によってオーバーライドされるため無効となります。</target>
        <note />
      </trans-unit>
      <trans-unit id="WRN_CallerFilePathPreferredOverCallerMemberName_Title">
        <source>The CallerMemberNameAttribute will have no effect; it is overridden by the CallerFilePathAttribute</source>
        <target state="translated">CallerMemberNameAttribute は効果がなく、CallerFilePathAttribute によってオーバーライドされます</target>
        <note />
      </trans-unit>
      <trans-unit id="WRN_CallerLineNumberPreferredOverCallerMemberName">
        <source>The CallerMemberNameAttribute applied to parameter '{0}' will have no effect. It is overridden by the CallerLineNumberAttribute.</source>
        <target state="translated">パラメーター '{0}' に適用された CallerMemberNameAttribute は、CallerLineNumberAttribute によってオーバーライドされるため無効となります。</target>
        <note />
      </trans-unit>
      <trans-unit id="WRN_CallerLineNumberPreferredOverCallerMemberName_Title">
        <source>The CallerMemberNameAttribute will have no effect; it is overridden by the CallerLineNumberAttribute</source>
        <target state="translated">CallerMemberNameAttribute は効果がなく、CallerLineNumberAttribute によってオーバーライドされます</target>
        <note />
      </trans-unit>
      <trans-unit id="WRN_CallerLineNumberPreferredOverCallerFilePath">
        <source>The CallerFilePathAttribute applied to parameter '{0}' will have no effect. It is overridden by the CallerLineNumberAttribute.</source>
        <target state="translated">パラメーター '{0}' に適用された CallerFilePathAttribute は、CallerLineNumberAttribute によってオーバーライドされるため無効となります。</target>
        <note />
      </trans-unit>
      <trans-unit id="WRN_CallerLineNumberPreferredOverCallerFilePath_Title">
        <source>The CallerFilePathAttribute will have no effect; it is overridden by the CallerLineNumberAttribute</source>
        <target state="translated">CallerFilePathAttribute は効果がなく、CallerLineNumberAttribute によってオーバーライドされます</target>
        <note />
      </trans-unit>
      <trans-unit id="ERR_InvalidDynamicCondition">
        <source>Expression must be implicitly convertible to Boolean or its type '{0}' must define operator '{1}'.</source>
        <target state="translated">式はブール型に暗黙的に変換できるか、式の型 '{0}' で演算子 '{1}' を定義する必要があります。</target>
        <note />
      </trans-unit>
      <trans-unit id="ERR_MixingWinRTEventWithRegular">
        <source>'{0}' cannot implement '{1}' because '{2}' is a Windows Runtime event and '{3}' is a regular .NET event.</source>
        <target state="translated">'{2}' は Windows ランタイム イベントで、'{3}' は通常の .NET イベントであるため、'{0}' は '{1}' を実装できません。</target>
        <note />
      </trans-unit>
      <trans-unit id="WRN_CA2000_DisposeObjectsBeforeLosingScope1">
        <source>Call System.IDisposable.Dispose() on allocated instance of {0} before all references to it are out of scope.</source>
        <target state="translated">{0} の割り当てられたインスタンスへの参照がすべてスコープ外になる前に、そのインスタンスの System.IDisposable.Dispose() を呼び出してください。</target>
        <note />
      </trans-unit>
      <trans-unit id="WRN_CA2000_DisposeObjectsBeforeLosingScope1_Title">
        <source>Call System.IDisposable.Dispose() on allocated instance before all references to it are out of scope</source>
        <target state="translated">割り当てられたインスタンスへの参照がすべてスコープ外になる前に、そのインスタンスの System.IDisposable.Dispose() を呼び出します</target>
        <note />
      </trans-unit>
      <trans-unit id="WRN_CA2000_DisposeObjectsBeforeLosingScope2">
        <source>Allocated instance of {0} is not disposed along all exception paths.  Call System.IDisposable.Dispose() before all references to it are out of scope.</source>
        <target state="translated">{0} の割り当てられたインスタンスが破棄されない例外パスがあります。System.IDisposable.Dispose() への参照がスコープ外になる前にこれを呼び出してください。</target>
        <note />
      </trans-unit>
      <trans-unit id="WRN_CA2000_DisposeObjectsBeforeLosingScope2_Title">
        <source>Allocated instance is not disposed along all exception paths</source>
        <target state="translated">割り当てられたインスタンスがすべての例外パスで破棄されていません</target>
        <note />
      </trans-unit>
      <trans-unit id="WRN_CA2202_DoNotDisposeObjectsMultipleTimes">
        <source>Object '{0}' can be disposed more than once.</source>
        <target state="translated">オブジェクト '{0}' は複数回破棄することができます。</target>
        <note />
      </trans-unit>
      <trans-unit id="WRN_CA2202_DoNotDisposeObjectsMultipleTimes_Title">
        <source>Object can be disposed more than once</source>
        <target state="translated">オブジェクトは複数回破棄することができます</target>
        <note />
      </trans-unit>
      <trans-unit id="ERR_NewCoClassOnLink">
        <source>Interop type '{0}' cannot be embedded. Use the applicable interface instead.</source>
        <target state="translated">相互運用型 '{0}' を埋め込むことができません。該当するインターフェイスを使用してください。</target>
        <note />
      </trans-unit>
      <trans-unit id="ERR_NoPIANestedType">
        <source>Type '{0}' cannot be embedded because it is a nested type. Consider setting the 'Embed Interop Types' property to false.</source>
        <target state="translated">型 '{0}' は入れ子型であるため埋め込むことができません。'相互運用機能型の埋め込み' プロパティを false に設定することを検討してください。</target>
        <note />
      </trans-unit>
      <trans-unit id="ERR_GenericsUsedInNoPIAType">
        <source>Type '{0}' cannot be embedded because it has a generic argument. Consider setting the 'Embed Interop Types' property to false.</source>
        <target state="translated">型 '{0}' にはジェネリック引数があるため、この型を埋め込むことはできません。'相互運用型の埋め込み' プロパティを false に設定することを検討してください。</target>
        <note />
      </trans-unit>
      <trans-unit id="ERR_InteropStructContainsMethods">
        <source>Embedded interop struct '{0}' can contain only public instance fields.</source>
        <target state="translated">埋め込み相互運用構造体 '{0}' には、パブリック インスタンス フィールドのみを含めることができます。</target>
        <note />
      </trans-unit>
      <trans-unit id="ERR_WinRtEventPassedByRef">
        <source>A Windows Runtime event may not be passed as an out or ref parameter.</source>
        <target state="translated">Windows ランタイム イベントを out または ref のパラメーターとして渡すことはできません。</target>
        <note />
      </trans-unit>
      <trans-unit id="ERR_MissingMethodOnSourceInterface">
        <source>Source interface '{0}' is missing method '{1}' which is required to embed event '{2}'.</source>
        <target state="translated">ソース インターフェイス '{0}' に、イベント '{2}' を埋め込むために必要なメソッド '{1}' がありません。</target>
        <note />
      </trans-unit>
      <trans-unit id="ERR_MissingSourceInterface">
        <source>Interface '{0}' has an invalid source interface which is required to embed event '{1}'.</source>
        <target state="translated">イベント '{1}' の埋め込みに必要な、インターフェイス '{0}' のソース インターフェイスが無効です。</target>
        <note />
      </trans-unit>
      <trans-unit id="ERR_InteropTypeMissingAttribute">
        <source>Interop type '{0}' cannot be embedded because it is missing the required '{1}' attribute.</source>
        <target state="translated">相互運用型 '{0}' は、必須の '{1}' 属性がないため、埋め込むことができません。</target>
        <note />
      </trans-unit>
      <trans-unit id="ERR_NoPIAAssemblyMissingAttribute">
        <source>Cannot embed interop types from assembly '{0}' because it is missing the '{1}' attribute.</source>
        <target state="translated">アセンブリ '{0}' に '{1}' 属性が指定されていないため、このアセンブリから相互運用型を埋め込むことはできません。</target>
        <note />
      </trans-unit>
      <trans-unit id="ERR_NoPIAAssemblyMissingAttributes">
        <source>Cannot embed interop types from assembly '{0}' because it is missing either the '{1}' attribute or the '{2}' attribute.</source>
        <target state="translated">アセンブリ '{0}' には '{1}' 属性または '{2}' 属性が指定されていないため、このアセンブリから相互運用型を埋め込むことはできません。</target>
        <note />
      </trans-unit>
      <trans-unit id="ERR_InteropTypesWithSameNameAndGuid">
        <source>Cannot embed interop type '{0}' found in both assembly '{1}' and '{2}'. Consider setting the 'Embed Interop Types' property to false.</source>
        <target state="translated">アセンブリ '{1}' および '{2}' の両方に見つかった相互運用型 '{0}' は埋め込むことができません。'相互運用機能型の埋め込み' プロパティを false に設定することを検討してください。</target>
        <note />
      </trans-unit>
      <trans-unit id="ERR_LocalTypeNameClash">
        <source>Embedding the interop type '{0}' from assembly '{1}' causes a name clash in the current assembly. Consider setting the 'Embed Interop Types' property to false.</source>
        <target state="translated">アセンブリ '{1}' から相互運用型 '{0}' を埋め込むと、現在のアセンブリで名前の競合が発生します。'相互運用機能型の埋め込み' プロパティを false に設定することを検討してください。</target>
        <note />
      </trans-unit>
      <trans-unit id="WRN_ReferencedAssemblyReferencesLinkedPIA">
        <source>A reference was created to embedded interop assembly '{0}' because of an indirect reference to that assembly created by assembly '{1}'. Consider changing the 'Embed Interop Types' property on either assembly.</source>
        <target state="translated">間接的な参照がアセンブリ '{1}' によって作成されたため、埋め込み相互運用機能アセンブリ '{0}' への参照が作成されました。いずれかのアセンブリで '相互運用型の埋め込み' プロパティを変更することを検討してください。</target>
        <note />
      </trans-unit>
      <trans-unit id="WRN_ReferencedAssemblyReferencesLinkedPIA_Title">
        <source>A reference was created to embedded interop assembly because of an indirect assembly reference</source>
        <target state="translated">間接的なアセンブリの参照があるため、埋め込み相互運用機能アセンブリに対して参照が作成されました</target>
        <note />
      </trans-unit>
      <trans-unit id="WRN_ReferencedAssemblyReferencesLinkedPIA_Description">
        <source>You have added a reference to an assembly using /link (Embed Interop Types property set to True). This instructs the compiler to embed interop type information from that assembly. However, the compiler cannot embed interop type information from that assembly because another assembly that you have referenced also references that assembly using /reference (Embed Interop Types property set to False).

To embed interop type information for both assemblies, use /link for references to each assembly (set the Embed Interop Types property to True).

To remove the warning, you can use /reference instead (set the Embed Interop Types property to False). In this case, a primary interop assembly (PIA) provides interop type information.</source>
        <target state="translated">/link (相互運用機能型の埋め込みプロパティを True に設定する) を使用して、アセンブリへの参照を追加しました。これを実行することで、コンパイラにそのアセンブリから相互運用の型情報を埋め込むよう指示します。しかし、参照した別のアセンブリが /reference (相互運用機能型の埋め込みプロパティを False に設定する) を使用してそのアセンブリを参照しているため、コンパイラはそのアセンブリの相互運用の型情報を埋め込むことができません。

両方のアセンブリの相互運用の型情報を埋め込むには、各アセンブリへの参照に /link (相互運用機能型の埋め込みプロパティを True に設定する) を使用します。

警告を取り除くには、代わりに /reference (相互運用機能型の埋め込みプロパティを False に設定) を使用します。この場合、プライマリ相互運用機能アセンブリ (PIA) が相互運用の型情報を提供します。</target>
        <note />
      </trans-unit>
      <trans-unit id="ERR_GenericsUsedAcrossAssemblies">
        <source>Type '{0}' from assembly '{1}' cannot be used across assembly boundaries because it has a generic type argument that is an embedded interop type.</source>
        <target state="translated">アセンブリ '{1}' の型 '{0}' には、埋め込み相互運用型のジェネリック型引数があるため、アセンブリ境界を越えて使用することはできません。</target>
        <note />
      </trans-unit>
      <trans-unit id="ERR_NoCanonicalView">
        <source>Cannot find the interop type that matches the embedded interop type '{0}'. Are you missing an assembly reference?</source>
        <target state="translated">埋め込み相互運用型 '{0}' と一致する相互運用型が見つかりません。アセンブリ参照が指定されていることを確認してください。</target>
        <note />
      </trans-unit>
      <trans-unit id="ERR_ByRefReturnUnsupported">
        <source>By-reference return type 'ref {0}' is not supported.</source>
        <target state="translated">参照渡しの戻り値の型 'ref {0}' はサポートされていません。</target>
        <note />
      </trans-unit>
      <trans-unit id="ERR_NetModuleNameMismatch">
        <source>Module name '{0}' stored in '{1}' must match its filename.</source>
        <target state="translated">{1}' に格納されているモジュール名 '{0}' はファイル名と一致する必要があります。</target>
        <note />
      </trans-unit>
      <trans-unit id="ERR_BadModuleName">
        <source>Invalid module name: {0}</source>
        <target state="translated">無効なモジュール名: {0}</target>
        <note />
      </trans-unit>
      <trans-unit id="ERR_BadCompilationOptionValue">
        <source>Invalid '{0}' value: '{1}'.</source>
        <target state="translated">{0}' の値 '{1}' は無効です。</target>
        <note />
      </trans-unit>
      <trans-unit id="ERR_BadAppConfigPath">
        <source>AppConfigPath must be absolute.</source>
        <target state="translated">AppConfigPath は絶対パスである必要があります。</target>
        <note />
      </trans-unit>
      <trans-unit id="WRN_AssemblyAttributeFromModuleIsOverridden">
        <source>Attribute '{0}' from module '{1}' will be ignored in favor of the instance appearing in source</source>
        <target state="translated">モジュール '{1}' の属性 '{0}' は、ソースに表示されるインスタンスのために無視されます。</target>
        <note />
      </trans-unit>
      <trans-unit id="WRN_AssemblyAttributeFromModuleIsOverridden_Title">
        <source>Attribute will be ignored in favor of the instance appearing in source</source>
        <target state="translated">インスタンスがソースに表示されるため、属性は無視されます</target>
        <note />
      </trans-unit>
      <trans-unit id="ERR_CmdOptionConflictsSource">
        <source>Attribute '{0}' given in a source file conflicts with option '{1}'.</source>
        <target state="translated">ソース ファイルで指定された属性 '{0}' はオプション '{1}' と競合しています。</target>
        <note />
      </trans-unit>
      <trans-unit id="ERR_FixedBufferTooManyDimensions">
        <source>A fixed buffer may only have one dimension.</source>
        <target state="translated">固定バッファーには 1 次元のみを指定できます。</target>
        <note />
      </trans-unit>
      <trans-unit id="WRN_ReferencedAssemblyDoesNotHaveStrongName">
        <source>Referenced assembly '{0}' does not have a strong name.</source>
        <target state="translated">参照アセンブリ '{0}' には厳密な名前がありません。</target>
        <note />
      </trans-unit>
      <trans-unit id="WRN_ReferencedAssemblyDoesNotHaveStrongName_Title">
        <source>Referenced assembly does not have a strong name</source>
        <target state="translated">参照されているアセンブリには、厳密な名前がありません</target>
        <note />
      </trans-unit>
      <trans-unit id="ERR_InvalidSignaturePublicKey">
        <source>Invalid signature public key specified in AssemblySignatureKeyAttribute.</source>
        <target state="translated">無効な署名公開キーが AssemblySignatureKeyAttribute で指定されました。</target>
        <note />
      </trans-unit>
      <trans-unit id="ERR_ExportedTypeConflictsWithDeclaration">
        <source>Type '{0}' exported from module '{1}' conflicts with type declared in primary module of this assembly.</source>
        <target state="translated">モジュール '{1}' からエクスポートされた型 '{0}' は、このアセンブリのプライマリ モジュールで宣言した型と競合しています。</target>
        <note />
      </trans-unit>
      <trans-unit id="ERR_ExportedTypesConflict">
        <source>Type '{0}' exported from module '{1}' conflicts with type '{2}' exported from module '{3}'.</source>
        <target state="translated">モジュール '{1}' からエクスポートされた型 '{0}' は、モジュール '{3}' からエクスポートされた型 '{2}' と競合しています。</target>
        <note />
      </trans-unit>
      <trans-unit id="ERR_ForwardedTypeConflictsWithDeclaration">
        <source>Forwarded type '{0}' conflicts with type declared in primary module of this assembly.</source>
        <target state="translated">転送された型 '{0}' は、このアセンブリのプライマリ モジュールで宣言した型と競合しています。</target>
        <note />
      </trans-unit>
      <trans-unit id="ERR_ForwardedTypesConflict">
        <source>Type '{0}' forwarded to assembly '{1}' conflicts with type '{2}' forwarded to assembly '{3}'.</source>
        <target state="translated">アセンブリ '{1}' に転送された型 '{0}' は、アセンブリ '{3}' に転送された型 '{2}' と競合しています。</target>
        <note />
      </trans-unit>
      <trans-unit id="ERR_ForwardedTypeConflictsWithExportedType">
        <source>Type '{0}' forwarded to assembly '{1}' conflicts with type '{2}' exported from module '{3}'.</source>
        <target state="translated">アセンブリ '{1}' に転送された型 '{0}' は、モジュール '{3}' からエクスポートされた型 '{2}' と競合しています。</target>
        <note />
      </trans-unit>
      <trans-unit id="WRN_RefCultureMismatch">
        <source>Referenced assembly '{0}' has different culture setting of '{1}'.</source>
        <target state="translated">参照アセンブリ '{0}' には '{1}' の異なるカルチャ設定があります。</target>
        <note />
      </trans-unit>
      <trans-unit id="WRN_RefCultureMismatch_Title">
        <source>Referenced assembly has different culture setting</source>
        <target state="translated">参照されているアセンブリのカルチャ設定が異なります</target>
        <note />
      </trans-unit>
      <trans-unit id="ERR_AgnosticToMachineModule">
        <source>Agnostic assembly cannot have a processor specific module '{0}'.</source>
        <target state="translated">不明なアセンブリにプロセッサ固有モジュール '{0}' を指定することはできません。</target>
        <note />
      </trans-unit>
      <trans-unit id="ERR_ConflictingMachineModule">
        <source>Assembly and module '{0}' cannot target different processors.</source>
        <target state="translated">アセンブリとモジュール '{0}' で異なるプロセッサを対象にすることはできません。</target>
        <note />
      </trans-unit>
      <trans-unit id="WRN_ConflictingMachineAssembly">
        <source>Referenced assembly '{0}' targets a different processor.</source>
        <target state="translated">参照アセンブリ '{0}' は、異なるプロセッサをターゲットにしています。</target>
        <note />
      </trans-unit>
      <trans-unit id="WRN_ConflictingMachineAssembly_Title">
        <source>Referenced assembly targets a different processor</source>
        <target state="translated">参照アセンブリが異なるプロセッサを対象にしています</target>
        <note />
      </trans-unit>
      <trans-unit id="ERR_CryptoHashFailed">
        <source>Cryptographic failure while creating hashes.</source>
        <target state="translated">ハッシュを生成中に暗号化に失敗しました。</target>
        <note />
      </trans-unit>
      <trans-unit id="ERR_MissingNetModuleReference">
        <source>Reference to '{0}' netmodule missing.</source>
        <target state="translated">{0}' netmodule への参照がありません。</target>
        <note />
      </trans-unit>
      <trans-unit id="ERR_NetModuleNameMustBeUnique">
        <source>Module '{0}' is already defined in this assembly. Each module must have a unique filename.</source>
        <target state="translated">モジュール '{0}' は既にこのアセンブリに定義されています。各モジュールには一意のファイル名がある必要があります。</target>
        <note />
      </trans-unit>
      <trans-unit id="ERR_CantReadConfigFile">
        <source>Cannot read config file '{0}' -- '{1}'</source>
        <target state="translated">構成ファイル '{0}' を読み取れません -- '{1}'</target>
        <note />
      </trans-unit>
      <trans-unit id="ERR_EncNoPIAReference">
        <source>Cannot continue since the edit includes a reference to an embedded type: '{0}'.</source>
        <target state="translated">編集に埋め込み型の '{0}' への参照が含まれるため続行できません。</target>
        <note />
      </trans-unit>
      <trans-unit id="ERR_EncReferenceToAddedMember">
        <source>Member '{0}' added during the current debug session can only be accessed from within its declaring assembly '{1}'.</source>
        <target state="translated">現在のデバッグ セッション中に追加されたメンバー '{0}' には、宣言しているアセンブリ '{1}' からのみアクセスできます。</target>
        <note />
      </trans-unit>
      <trans-unit id="ERR_MutuallyExclusiveOptions">
        <source>Compilation options '{0}' and '{1}' can't both be specified at the same time.</source>
        <target state="translated">コンパイル オプション '{0}' と '{1}' の両方を同時に指定することはできません。</target>
        <note />
      </trans-unit>
      <trans-unit id="ERR_LinkedNetmoduleMetadataMustProvideFullPEImage">
        <source>Linked netmodule metadata must provide a full PE image: '{0}'.</source>
        <target state="translated">リンクされた netmodule メタデータには完全な PE イメージ '{0}' が必要です。</target>
        <note />
      </trans-unit>
      <trans-unit id="ERR_BadPrefer32OnLib">
        <source>/platform:anycpu32bitpreferred can only be used with /t:exe, /t:winexe and /t:appcontainerexe</source>
        <target state="translated">/platform:anycpu32bitpreferred は、/t:exe、/t:winexe、/t:appcontainerexe でのみ使用できます。</target>
        <note />
      </trans-unit>
      <trans-unit id="IDS_PathList">
        <source>&lt;path list&gt;</source>
        <target state="translated">&lt;path list&gt;</target>
        <note />
      </trans-unit>
      <trans-unit id="IDS_Text">
        <source>&lt;text&gt;</source>
        <target state="translated">&lt;text&gt;</target>
        <note />
      </trans-unit>
      <trans-unit id="IDS_FeatureNullPropagatingOperator">
        <source>null propagating operator</source>
        <target state="translated">Null を反映する演算子</target>
        <note />
      </trans-unit>
      <trans-unit id="IDS_FeatureExpressionBodiedMethod">
        <source>expression-bodied method</source>
        <target state="translated">式のようなメソッド</target>
        <note />
      </trans-unit>
      <trans-unit id="IDS_FeatureExpressionBodiedProperty">
        <source>expression-bodied property</source>
        <target state="translated">式のようなプロパティ</target>
        <note />
      </trans-unit>
      <trans-unit id="IDS_FeatureExpressionBodiedIndexer">
        <source>expression-bodied indexer</source>
        <target state="translated">式のようなインデクサー</target>
        <note />
      </trans-unit>
      <trans-unit id="IDS_FeatureAutoPropertyInitializer">
        <source>auto property initializer</source>
        <target state="translated">自動プロパティ初期化子</target>
        <note />
      </trans-unit>
      <trans-unit id="IDS_Namespace1">
        <source>&lt;namespace&gt;</source>
        <target state="translated">&lt;namespace&gt;</target>
        <note />
      </trans-unit>
      <trans-unit id="IDS_FeatureRefLocalsReturns">
        <source>byref locals and returns</source>
        <target state="translated">byref ローカル変数と返却</target>
        <note />
      </trans-unit>
      <trans-unit id="IDS_FeatureReadOnlyReferences">
        <source>readonly references</source>
        <target state="translated">読み取り専用の参照</target>
        <note />
      </trans-unit>
      <trans-unit id="IDS_FeatureRefStructs">
        <source>ref structs</source>
        <target state="translated">ref 構造体</target>
        <note />
      </trans-unit>
      <trans-unit id="CompilationC">
        <source>Compilation (C#): </source>
        <target state="translated">コンパイル (C#): </target>
        <note />
      </trans-unit>
      <trans-unit id="SyntaxNodeIsNotWithinSynt">
        <source>Syntax node is not within syntax tree</source>
        <target state="translated">構文ノードが構文ツリー内にありません。</target>
        <note />
      </trans-unit>
      <trans-unit id="LocationMustBeProvided">
        <source>Location must be provided in order to provide minimal type qualification.</source>
        <target state="translated">提供される型の修飾子を最小にするため、場所を提供する必要があります。</target>
        <note />
      </trans-unit>
      <trans-unit id="SyntaxTreeSemanticModelMust">
        <source>SyntaxTreeSemanticModel must be provided in order to provide minimal type qualification.</source>
        <target state="translated">型の修飾子を最小にするため、SyntaxTreeSemanticModel を指定する必要があります。</target>
        <note />
      </trans-unit>
      <trans-unit id="CantReferenceCompilationOf">
        <source>Can't reference compilation of type '{0}' from {1} compilation.</source>
        <target state="translated">コンパイル {1} から '{0}' 型のコンパイルを参照できません。</target>
        <note />
      </trans-unit>
      <trans-unit id="SyntaxTreeAlreadyPresent">
        <source>Syntax tree already present</source>
        <target state="translated">構文ツリーが既に存在しています。</target>
        <note />
      </trans-unit>
      <trans-unit id="SubmissionCanOnlyInclude">
        <source>Submission can only include script code.</source>
        <target state="translated">送信にはスクリプト コードのみを含めることができます。</target>
        <note />
      </trans-unit>
      <trans-unit id="SubmissionCanHaveAtMostOne">
        <source>Submission can have at most one syntax tree.</source>
        <target state="translated">送信に含めることができる構文ツリーは 1 つのみです。</target>
        <note />
      </trans-unit>
      <trans-unit id="SyntaxTreeNotFoundTo">
        <source>SyntaxTree '{0}' not found to remove</source>
        <target state="translated">削除する構文ツリー '{0}' が見つかりません。</target>
        <note />
      </trans-unit>
      <trans-unit id="TreeMustHaveARootNodeWith">
        <source>tree must have a root node with SyntaxKind.CompilationUnit</source>
        <target state="translated">ツリーには、SyntaxKind.CompilationUnit を伴うルート ノードがある必要があります。</target>
        <note />
      </trans-unit>
      <trans-unit id="TypeArgumentCannotBeNull">
        <source>Type argument cannot be null</source>
        <target state="translated">型引数を null にすることはできません。</target>
        <note />
      </trans-unit>
      <trans-unit id="WrongNumberOfTypeArguments">
        <source>Wrong number of type arguments</source>
        <target state="translated">型引数の数が正しくありません。</target>
        <note />
      </trans-unit>
      <trans-unit id="NameConflictForName">
        <source>Name conflict for name {0}</source>
        <target state="translated">名前が名前 {0} と競合しています。</target>
        <note />
      </trans-unit>
      <trans-unit id="LookupOptionsHasInvalidCombo">
        <source>LookupOptions has an invalid combination of options</source>
        <target state="translated">LookupOptions に無効な組み合わせのオプションがあります。</target>
        <note />
      </trans-unit>
      <trans-unit id="ItemsMustBeNonEmpty">
        <source>items: must be non-empty</source>
        <target state="translated">アイテム: 空にすることはできません。</target>
        <note />
      </trans-unit>
      <trans-unit id="UseVerbatimIdentifier">
        <source>Use Microsoft.CodeAnalysis.CSharp.SyntaxFactory.Identifier or Microsoft.CodeAnalysis.CSharp.SyntaxFactory.VerbatimIdentifier to create identifier tokens.</source>
        <target state="translated">Microsoft.CodeAnalysis.CSharp.SyntaxFactory.Identifier や Microsoft.CodeAnalysis.CSharp.SyntaxFactory.VerbatimIdentifier を使用して、識別子トークンを作成してください。</target>
        <note />
      </trans-unit>
      <trans-unit id="UseLiteralForTokens">
        <source>Use Microsoft.CodeAnalysis.CSharp.SyntaxFactory.Literal to create character literal tokens.</source>
        <target state="translated">Microsoft.CodeAnalysis.CSharp.SyntaxFactory.Literal を使用して、文字のリテラル トークンを作成してください。</target>
        <note />
      </trans-unit>
      <trans-unit id="UseLiteralForNumeric">
        <source>Use Microsoft.CodeAnalysis.CSharp.SyntaxFactory.Literal to create numeric literal tokens.</source>
        <target state="translated">Microsoft.CodeAnalysis.CSharp.SyntaxFactory.Literal を使用して、数値のリテラル トークンを作成してください。</target>
        <note />
      </trans-unit>
      <trans-unit id="ThisMethodCanOnlyBeUsedToCreateTokens">
        <source>This method can only be used to create tokens - {0} is not a token kind.</source>
        <target state="translated">このメソッドは、トークンの作成にのみ使用できます - {0} はトークンの種類ではありません。</target>
        <note />
      </trans-unit>
      <trans-unit id="GenericParameterDefinition">
        <source>Generic parameter is definition when expected to be reference {0}</source>
        <target state="translated">ジェネリック パラメーターは、参照 {0} である必要がある場合に定義されます。</target>
        <note />
      </trans-unit>
      <trans-unit id="InvalidGetDeclarationNameMultipleDeclarators">
        <source>Called GetDeclarationName for a declaration node that can possibly contain multiple variable declarators.</source>
        <target state="translated">複数の変数宣言子を含んでいる可能性がある宣言ノードに対して GetDeclarationName を呼び出しました。</target>
        <note />
      </trans-unit>
      <trans-unit id="TreeNotPartOfCompilation">
        <source>tree not part of compilation</source>
        <target state="translated">ツリーはコンパイルの一部ではありません。</target>
        <note />
      </trans-unit>
      <trans-unit id="PositionIsNotWithinSyntax">
        <source>Position is not within syntax tree with full span {0}</source>
        <target state="translated">場所が全スパン {0} の構文ツリー内にありません。</target>
        <note />
      </trans-unit>
      <trans-unit id="WRN_BadUILang">
        <source>The language name '{0}' is invalid.</source>
        <target state="translated">言語名 '{0}' は無効です。</target>
        <note />
      </trans-unit>
      <trans-unit id="WRN_BadUILang_Title">
        <source>The language name is invalid</source>
        <target state="translated">言語名が無効です</target>
        <note />
      </trans-unit>
      <trans-unit id="ERR_UnsupportedTransparentIdentifierAccess">
        <source>Transparent identifier member access failed for field '{0}' of '{1}'.  Does the data being queried implement the query pattern?</source>
        <target state="translated">'{1}' のフィールド '{0}' で透過識別子のメンバーのアクセスに失敗しました。クエリされているデータはクエリ パターンを実装しますか?</target>
        <note />
      </trans-unit>
      <trans-unit id="ERR_ParamDefaultValueDiffersFromAttribute">
        <source>The parameter has multiple distinct default values.</source>
        <target state="translated">パラメーターに複数の異なる既定値があります。</target>
        <note />
      </trans-unit>
      <trans-unit id="ERR_FieldHasMultipleDistinctConstantValues">
        <source>The field has multiple distinct constant values.</source>
        <target state="translated">フィールドに複数の異なる定数値があります。</target>
        <note />
      </trans-unit>
      <trans-unit id="WRN_UnqualifiedNestedTypeInCref">
        <source>Within cref attributes, nested types of generic types should be qualified.</source>
        <target state="translated">属性 cref 内では、入れ子型のジェネリック型を修飾する必要があります。</target>
        <note />
      </trans-unit>
      <trans-unit id="WRN_UnqualifiedNestedTypeInCref_Title">
        <source>Within cref attributes, nested types of generic types should be qualified</source>
        <target state="translated">属性 cref 内では、入れ子型のジェネリック型を修飾する必要があります</target>
        <note />
      </trans-unit>
      <trans-unit id="NotACSharpSymbol">
        <source>Not a C# symbol.</source>
        <target state="translated">C# シンボルではありません。</target>
        <note />
      </trans-unit>
      <trans-unit id="HDN_UnusedUsingDirective">
        <source>Unnecessary using directive.</source>
        <target state="translated">using ディレクティブは不要です。</target>
        <note />
      </trans-unit>
      <trans-unit id="HDN_UnusedExternAlias">
        <source>Unused extern alias.</source>
        <target state="translated">extern エイリアスは未使用です。</target>
        <note />
      </trans-unit>
      <trans-unit id="ElementsCannotBeNull">
        <source>Elements cannot be null.</source>
        <target state="translated">要素を null にすることはできません。</target>
        <note />
      </trans-unit>
      <trans-unit id="IDS_LIB_ENV">
        <source>LIB environment variable</source>
        <target state="translated">LIB 環境変数</target>
        <note />
      </trans-unit>
      <trans-unit id="IDS_LIB_OPTION">
        <source>/LIB option</source>
        <target state="translated">/LIB オプション</target>
        <note />
      </trans-unit>
      <trans-unit id="IDS_REFERENCEPATH_OPTION">
        <source>/REFERENCEPATH option</source>
        <target state="translated">/REFERENCEPATH オプション</target>
        <note />
      </trans-unit>
      <trans-unit id="IDS_DirectoryDoesNotExist">
        <source>directory does not exist</source>
        <target state="translated">ディレクトリが存在しません。</target>
        <note />
      </trans-unit>
      <trans-unit id="IDS_DirectoryHasInvalidPath">
        <source>path is too long or invalid</source>
        <target state="translated">パスが長すぎるか、無効です。</target>
        <note />
      </trans-unit>
      <trans-unit id="WRN_NoRuntimeMetadataVersion">
        <source>No value for RuntimeMetadataVersion found. No assembly containing System.Object was found nor was a value for RuntimeMetadataVersion specified through options.</source>
        <target state="translated">RuntimeMetadataVersion の値が見つかりませんでした。System.Object を含むアセンブリが見つからず、オプションを使用して RuntimeMetadataVersion の値が指定されてもいませんでした。</target>
        <note />
      </trans-unit>
      <trans-unit id="WRN_NoRuntimeMetadataVersion_Title">
        <source>No value for RuntimeMetadataVersion found</source>
        <target state="translated">RuntimeMetadataVersion の値が見つかりません</target>
        <note />
      </trans-unit>
      <trans-unit id="WrongSemanticModelType">
        <source>Expected a {0} SemanticModel.</source>
        <target state="translated">{0} の SemanticModel が必要です。</target>
        <note />
      </trans-unit>
      <trans-unit id="IDS_FeatureLambda">
        <source>lambda expression</source>
        <target state="translated">ラムダ式</target>
        <note />
      </trans-unit>
      <trans-unit id="ERR_FeatureNotAvailableInVersion1">
        <source>Feature '{0}' is not available in C# 1. Please use language version {1} or greater.</source>
        <target state="translated">機能 '{0}' は C# 1 では使用できません。{1} 以上の言語バージョンをお使いください。</target>
        <note />
      </trans-unit>
      <trans-unit id="ERR_FeatureNotAvailableInVersion2">
        <source>Feature '{0}' is not available in C# 2. Please use language version {1} or greater.</source>
        <target state="translated">機能 '{0}' は C# 2 では使用できません。{1} 以上の言語バージョンをお使いください。</target>
        <note />
      </trans-unit>
      <trans-unit id="ERR_FeatureNotAvailableInVersion3">
        <source>Feature '{0}' is not available in C# 3. Please use language version {1} or greater.</source>
        <target state="translated">機能 '{0}' は C# 3 では使用できません。{1} 以上の言語バージョンをお使いください。</target>
        <note />
      </trans-unit>
      <trans-unit id="ERR_FeatureNotAvailableInVersion4">
        <source>Feature '{0}' is not available in C# 4. Please use language version {1} or greater.</source>
        <target state="translated">機能 '{0}' は C# 4 では使用できません。{1} 以上の言語バージョンをお使いください。</target>
        <note />
      </trans-unit>
      <trans-unit id="ERR_FeatureNotAvailableInVersion5">
        <source>Feature '{0}' is not available in C# 5. Please use language version {1} or greater.</source>
        <target state="translated">機能 '{0}' は C# 5 では使用できません。{1} 以上の言語バージョンをお使いください。</target>
        <note />
      </trans-unit>
      <trans-unit id="ERR_FeatureNotAvailableInVersion6">
        <source>Feature '{0}' is not available in C# 6. Please use language version {1} or greater.</source>
        <target state="translated">機能 '{0}' は C# 6 では使用できません。{1} 以上の言語バージョンをお使いください。</target>
        <note />
      </trans-unit>
      <trans-unit id="ERR_FeatureNotAvailableInVersion7">
        <source>Feature '{0}' is not available in C# 7.0. Please use language version {1} or greater.</source>
        <target state="translated">機能 '{0}' は C# 7.0 では使用できません。{1} 以上の言語バージョンをご使用ください。</target>
        <note />
      </trans-unit>
      <trans-unit id="ERR_FeatureIsUnimplemented">
        <source>Feature '{0}' is not implemented in this compiler.</source>
        <target state="translated">このコンパイラでは機能 '{0}' は実装されていません。</target>
        <note />
      </trans-unit>
      <trans-unit id="IDS_VersionExperimental">
        <source>'experimental'</source>
        <target state="translated">'実験的'</target>
        <note />
      </trans-unit>
      <trans-unit id="PositionNotWithinTree">
        <source>Position must be within span of the syntax tree.</source>
        <target state="translated">場所は、構文ツリーのスパン内にある必要があります。</target>
        <note />
      </trans-unit>
      <trans-unit id="SpeculatedSyntaxNodeCannotBelongToCurrentCompilation">
        <source>Syntax node to be speculated cannot belong to a syntax tree from the current compilation.</source>
        <target state="translated">推測される構文ノードは、現在のコンパイルの構文ツリーに属することができません。</target>
        <note />
      </trans-unit>
      <trans-unit id="ChainingSpeculativeModelIsNotSupported">
        <source>Chaining speculative semantic model is not supported. You should create a speculative model from the non-speculative ParentModel.</source>
        <target state="translated">予測セマンティック モデルのチェーンはサポートしていません。非予測 ParentModel から予測モデルを作成する必要があります。</target>
        <note />
      </trans-unit>
      <trans-unit id="IDS_ToolName">
        <source>Microsoft (R) Visual C# Compiler</source>
        <target state="translated">Microsoft (R) Visual C# Compiler</target>
        <note />
      </trans-unit>
      <trans-unit id="IDS_LogoLine1">
        <source>{0} version {1}</source>
        <target state="translated">{0} バージョン {1}</target>
        <note />
      </trans-unit>
      <trans-unit id="IDS_LogoLine2">
        <source>Copyright (C) Microsoft Corporation. All rights reserved.</source>
        <target state="translated">Copyright (C) Microsoft Corporation. All rights reserved.</target>
        <note />
      </trans-unit>
      <trans-unit id="IDS_LangVersions">
        <source>Supported language versions:</source>
        <target state="translated">サポートされる言語バージョン:</target>
        <note />
      </trans-unit>
      <trans-unit id="IDS_CSCHelp">
        <source>
                             Visual C# Compiler Options

                       - OUTPUT FILES -
-out:&lt;file&gt;                   Specify output file name (default: base name of
                              file with main class or first file)
-target:exe                   Build a console executable (default) (Short
                              form: -t:exe)
-target:winexe                Build a Windows executable (Short form:
                              -t:winexe)
-target:library               Build a library (Short form: -t:library)
-target:module                Build a module that can be added to another
                              assembly (Short form: -t:module)
-target:appcontainerexe       Build an Appcontainer executable (Short form:
                              -t:appcontainerexe)
-target:winmdobj              Build a Windows Runtime intermediate file that
                              is consumed by WinMDExp (Short form: -t:winmdobj)
-doc:&lt;file&gt;                   XML Documentation file to generate
-refout:&lt;file&gt;                Reference assembly output to generate
-platform:&lt;string&gt;            Limit which platforms this code can run on: x86,
                              Itanium, x64, arm, arm64, anycpu32bitpreferred, or
                              anycpu. The default is anycpu.

                       - INPUT FILES -
-recurse:&lt;wildcard&gt;           Include all files in the current directory and
                              subdirectories according to the wildcard
                              specifications
-reference:&lt;alias&gt;=&lt;file&gt;     Reference metadata from the specified assembly
                              file using the given alias (Short form: -r)
-reference:&lt;file list&gt;        Reference metadata from the specified assembly
                              files (Short form: -r)
-addmodule:&lt;file list&gt;        Link the specified modules into this assembly
-link:&lt;file list&gt;             Embed metadata from the specified interop
                              assembly files (Short form: -l)
-analyzer:&lt;file list&gt;         Run the analyzers from this assembly
                              (Short form: -a)
-additionalfile:&lt;file list&gt;   Additional files that don't directly affect code
                              generation but may be used by analyzers for producing
                              errors or warnings.
-embed                        Embed all source files in the PDB.
-embed:&lt;file list&gt;            Embed specific files in the PDB

                       - RESOURCES -
-win32res:&lt;file&gt;              Specify a Win32 resource file (.res)
-win32icon:&lt;file&gt;             Use this icon for the output
-win32manifest:&lt;file&gt;         Specify a Win32 manifest file (.xml)
-nowin32manifest              Do not include the default Win32 manifest
-resource:&lt;resinfo&gt;           Embed the specified resource (Short form: -res)
-linkresource:&lt;resinfo&gt;       Link the specified resource to this assembly
                              (Short form: -linkres) Where the resinfo format
                              is &lt;file&gt;[,&lt;string name&gt;[,public|private]]

                       - CODE GENERATION -
-debug[+|-]                   Emit debugging information
-debug:{full|pdbonly|portable|embedded}
                              Specify debugging type ('full' is default,
                              'portable' is a cross-platform format,
                              'embedded' is a cross-platform format embedded into
                              the target .dll or .exe)
-optimize[+|-]                Enable optimizations (Short form: -o)
-deterministic                Produce a deterministic assembly
                              (including module version GUID and timestamp)
-refonly                      Produce a reference assembly in place of the main output
-instrument:TestCoverage      Produce an assembly instrumented to collect
                              coverage information
-sourcelink:&lt;file&gt;            Source link info to embed into PDB.

                       - ERRORS AND WARNINGS -
-warnaserror[+|-]             Report all warnings as errors
-warnaserror[+|-]:&lt;warn list&gt; Report specific warnings as errors
-warn:&lt;n&gt;                     Set warning level (0-4) (Short form: -w)
-nowarn:&lt;warn list&gt;           Disable specific warning messages
-ruleset:&lt;file&gt;               Specify a ruleset file that disables specific
                              diagnostics.
-errorlog:&lt;file&gt;              Specify a file to log all compiler and analyzer
                              diagnostics.
-reportanalyzer               Report additional analyzer information, such as
                              execution time.

                       - LANGUAGE -
-checked[+|-]                 Generate overflow checks
-unsafe[+|-]                  Allow 'unsafe' code
-define:&lt;symbol list&gt;         Define conditional compilation symbol(s) (Short
                              form: -d)
-langversion:?                Display the allowed values for language version
-langversion:&lt;string&gt;         Specify language version such as
                              `default` (latest major version), or
                              `latest` (latest version, including minor versions),
                              or specific versions like `6` or `7.1`

                       - SECURITY -
-delaysign[+|-]               Delay-sign the assembly using only the public
                              portion of the strong name key
-publicsign[+|-]              Public-sign the assembly using only the public
                              portion of the strong name key
-keyfile:&lt;file&gt;               Specify a strong name key file
-keycontainer:&lt;string&gt;        Specify a strong name key container
-highentropyva[+|-]           Enable high-entropy ASLR

                       - MISCELLANEOUS -
@&lt;file&gt;                       Read response file for more options
-help                         Display this usage message (Short form: -?)
-nologo                       Suppress compiler copyright message
-noconfig                     Do not auto include CSC.RSP file
-parallel[+|-]                Concurrent build.
-version                      Display the compiler version number and exit.

                       - ADVANCED -
-baseaddress:&lt;address&gt;        Base address for the library to be built
-checksumalgorithm:&lt;alg&gt;      Specify algorithm for calculating source file
                              checksum stored in PDB. Supported values are:
                              SHA1 (default) or SHA256.
-codepage:&lt;n&gt;                 Specify the codepage to use when opening source
                              files
-utf8output                   Output compiler messages in UTF-8 encoding
-main:&lt;type&gt;                  Specify the type that contains the entry point
                              (ignore all other possible entry points) (Short
                              form: -m)
-fullpaths                    Compiler generates fully qualified paths
-filealign:&lt;n&gt;                Specify the alignment used for output file
                              sections
-pathmap:&lt;K1&gt;=&lt;V1&gt;,&lt;K2&gt;=&lt;V2&gt;,...
                              Specify a mapping for source path names output by
                              the compiler.
-pdb:&lt;file&gt;                   Specify debug information file name (default:
                              output file name with .pdb extension)
-errorendlocation             Output line and column of the end location of
                              each error
-preferreduilang              Specify the preferred output language name.
-nostdlib[+|-]                Do not reference standard library (mscorlib.dll)
-subsystemversion:&lt;string&gt;    Specify subsystem version of this assembly
-lib:&lt;file list&gt;              Specify additional directories to search in for
                              references
-errorreport:&lt;string&gt;         Specify how to handle internal compiler errors:
                              prompt, send, queue, or none. The default is
                              queue.
-appconfig:&lt;file&gt;             Specify an application configuration file
                              containing assembly binding settings
-moduleassemblyname:&lt;string&gt;  Name of the assembly which this module will be
                              a part of
-modulename:&lt;string&gt;          Specify the name of the source module
</source>
        <target state="translated">
                              Visual C# Compiler のオプション

                        - 出力ファイル -
 /out:&lt;file&gt;                   出力ファイル名を指定します (既定: メイン クラス
                               のあるファイルまたは最初のファイルのベース名)
 /target:exe                   コンソール実行可能ファイルをビルドします (既定) (短い
                               形式: /t:exe)
 /target:winexe                Windows 実行可能ファイルをビルドします (短い形式:
                               /t:winexe)
 /target:library               ライブラリをビルドします (短い形式: /t:library)
 /target:module                別のアセンブリに追加できるモジュールをビルド
                               します (短い形式: /t:module)
 /target:appcontainerexe       Appcontainer 実行可能ファイルをビルドします (短い形式:
                               /t:appcontainerexe)
 /target:winmdobj              WinMDExp で使用される
                               Windows ランタイムの中間ファイルをビルドします (短い形式: /t:winmdobj)
 /doc:&lt;file&gt;                   生成する XML ドキュメント ファイル
 /refout:&lt;file&gt;                生成する参照アセンブリ出力
 /platform:&lt;string&gt;            このコードを実行できるプラットフォームを x86、
                               Itanium、x64、arm、arm64、anycpu32bitpreferred、
                               anycpu に制限します。既定は anycpu です。

                        - 入力ファイル -
 /recurse:&lt;wildcard&gt;           ワイルドカードの指定に従い、現行ディレクトリおよび
                               サブディレクトリ内のすべてのファイルを
                               インクルードします
 /reference:&lt;alias&gt;=&lt;file&gt;     指定されたエイリアスを使用して、指定された
                               アセンブリ ファイルのメタデータを参照します (短い形式: /r)
 /reference:&lt;file list&gt;        指定されたアセンブリ ファイルのメタデータを参照
                               します (短い形式: /r)
 /addmodule:&lt;file list&gt;        指定されたモジュールをこのアセンブリにリンクします
 /link:&lt;file list&gt;             指定された相互運用アセンブリ ファイルのメタデータを
                               埋め込みます (短い形式: /l)
 /analyzer:&lt;file list&gt;         このアセンブリからアナライザーを実行します
                               (短い形式: /a)
 /additionalfile:&lt;file list&gt;   コード生成には直接影響しないものの、
                               アナライザーがエラーまたは警告を
                               生成するときに使用する可能性のある追加ファイル。
 /embed                        すべてのソース ファイルを PDB に埋め込みます。
 /embed:&lt;file list&gt;            特定のファイルを PDB に埋め込みます

                        - リソース -
 /win32res:&lt;file&gt;              Win32 リソース ファイル (.res) を指定します
 /win32icon:&lt;file&gt;             出力にこのアイコンを使用します
 /win32manifest:&lt;file&gt;         Win32 マニフェスト ファイル (.xml) を指定します
 /nowin32manifest              既定の Win32 マニフェストはインクルードしません
 /resource:&lt;resinfo&gt;           指定されたリソースを埋め込みます (短い形式: /res)
 /linkresource:&lt;resinfo&gt;       指定されたリソースをこのアセンブリにリンクします
                               (短い形式: /linkres) ここで resinfo の形式
                               は &lt;file&gt;[,&lt;string name&gt;[,public|private]] です

                        - コード生成 -
 /debug[+|-]                   デバッグ情報を生成します
 /debug:{full|pdbonly|portable|embedded}
                               デバッグの種類を指定します ('full' が既定です。
                               'portable' はクロスプラットフォーム形式です。
                               'embedded' は、ターゲット .dll または .exe に
                               埋め込まれるクロスプラットフォーム形式です)
 /optimize[+|-]                最適化を有効にします (短い形式: /o)
 /deterministic                決定論的アセンブリを作成します
                               (モジュール バージョン GUID やタイムスタンプなど)
 /refonly                      メイン出力の代わりに参照アセンブリを生成します
 /instrument:TestCoverage      収集するためのインストルメント化されたアセンブリを作成します
                               カバレッジ情報
 /sourcelink:&lt;file&gt;            PDB に埋め込むソース リンク情報。

                        - エラーと警告 -
 /warnaserror[+|-]             すべての警告をエラーとして報告します
 /warnaserror[+|-]:&lt;warn list&gt; 特定の警告をエラーとして報告します
 /warn:&lt;n&gt;                     警告レベル (0-4) を設定します (短い形式: /w)
 /nowarn:&lt;warn list&gt;           特定の警告メッセージを無効にします
 /ruleset:&lt;file&gt;               特定の診断を無効にするルールセット ファイルを
                               指定します。
 /errorlog:&lt;file&gt;              すべてのコンパイラとアナライザーの診断をログに記録するための
                               ファイルを指定します。
 /reportanalyzer               追加のアナライザー情報を報告します
                               (実行時間など)。

                        - 言語 -
 /checked[+|-]                 オーバーフロー検査を生成します
 /unsafe[+|-]                  '安全でない' コードを許可します
 /define:&lt;symbol list&gt;         条件付きコンパイル シンボルを定義します (短い
                               形式: /d)
 /langversion:?                言語バージョンに許容される値を表示します
 /langversion:&lt;string&gt;         `default` (最新のメジャー バージョン)や
                               `latest` (マイナー バージョンを含む最新バージョン)
                               または `6` や `7.1` の特定バージョンなどの
                               言語バージョンを指定します。

                        - SECURITY -
 /delaysign[+|-]               厳密な名前キーのパブリックな部分のみを使って 
                               アセンブリを遅延署名します
 /publicsign[+|-]              厳密な名前キーのパブリックな部分のみを使って
                               アセンブリを公開署名します
 /keyfile:&lt;file&gt;               厳密な名前キーのファイルを指定します
 /keycontainer:&lt;string&gt;        厳密な名前キーのコンテナーを指定します
 /highentropyva[+|-]           高エントロピ ASLR を有効化します

                        - その他 -
 @&lt;file&gt;                       応答ファイルを読み取り、オプションを追加します
 /help                         使用法に関するメッセージを表示します (短い形式: /?)
 /nologo                       コンパイル時の著作権メッセージを表示しません
 /noconfig                     CSC.RSP ファイルを自動的に含めません
 /parallel[+|-]                ビルドを並列処理します。
 /version                      コンパイラのバージョン番号を出力して終了します。

                        - 詳細 -
 /baseaddress:&lt;address&gt;        ビルドするライブラリのベース アドレス
 /checksumalgorithm:&lt;alg&gt;      PDB に格納されているソース ファイルのチェックサム
                               を計算するアルゴリズムを指定します。サポートされる値:
                               SHA1 (既定) または SHA256。
 /codepage:&lt;n&gt;                 ソース ファイルを開くときに使用するコード ページを
                               指定します
 /utf8output                   コンパイラ メッセージを UTF-8 エンコードで出力します
 /main:&lt;type&gt;                  エントリ ポイントを含む型を指定します
                               (他のエントリ ポイントはすべて無視します) (短い
                               形式: /m)
 /fullpaths                    コンパイラは完全修飾パスを生成します
 /filealign:&lt;n&gt;                出力ファイル セクションで使用する配置を指定
                               します
 /pathmap:&lt;K1&gt;=&lt;V1&gt;,&lt;K2&gt;=&lt;V2&gt;,...
                               コンパイラが出力するソース パス名のマッピングを
                               指定します。
 /pdb:&lt;file&gt;                   デバッグ情報ファイル名を指定します (既定:
                               .pdb 拡張子の付いた出力ファイル名)
 /errorendlocation             各エラーの終了位置の出力行と
                               出力列
 /preferreduilang              出力用の言語名を指定します。
 /nostdlib[+|-]                標準ライブラリ (mscorlib.dll) は参照しません
 /subsystemversion:&lt;string&gt;    このアセンブリのサブシステム バージョンを指定します
 /lib:&lt;file list&gt;              参照を検索する追加ディレクトリを指定
                               します
 /errorreport:&lt;string&gt;         内部コンパイラ エラーの処理方法を指定します: 
                               prompt、send、queue、none です。既定値は
                               queue です。
 /appconfig:&lt;file&gt;             アセンブリ バインド設定を含む
                               アプリケーション構成ファイルを指定します
 /moduleassemblyname:&lt;string&gt;  このモジュールが一部となるアセンブリ名
                               です
 /modulename:&lt;string&gt;          ソース モジュールの名前を指定します
</target>
        <note>Visual C# Compiler Options</note>
      </trans-unit>
      <trans-unit id="ERR_ComImportWithInitializers">
        <source>'{0}': a class with the ComImport attribute cannot specify field initializers.</source>
        <target state="translated">'{0}': ComImport 属性を含むクラスにフィールド初期化子を指定することはできません。</target>
        <note />
      </trans-unit>
      <trans-unit id="WRN_PdbLocalNameTooLong">
        <source>Local name '{0}' is too long for PDB.  Consider shortening or compiling without /debug.</source>
        <target state="translated">ローカル名 '{0}' は PDB に対して長すぎます。短縮するか、/debug なしでコンパイルすることを検討してください。</target>
        <note />
      </trans-unit>
      <trans-unit id="WRN_PdbLocalNameTooLong_Title">
        <source>Local name is too long for PDB</source>
        <target state="translated">PDB のローカル名が長すぎます</target>
        <note />
      </trans-unit>
      <trans-unit id="ERR_RetNoObjectRequiredLambda">
        <source>Anonymous function converted to a void returning delegate cannot return a value</source>
        <target state="translated">void に変換されデリゲートを返す匿名関数は、値を返すことができません。</target>
        <note />
      </trans-unit>
      <trans-unit id="ERR_TaskRetNoObjectRequiredLambda">
        <source>Async lambda expression converted to a 'Task' returning delegate cannot return a value. Did you intend to return 'Task&lt;T&gt;'?</source>
        <target state="translated">Task' に変換されてデリゲートを返す非同期のラムダ式は、値を返すことができません。'Task&lt;T&gt;' を返すメソッドを指定したつもりでしたか?</target>
        <note />
      </trans-unit>
      <trans-unit id="WRN_AnalyzerCannotBeCreated">
        <source>An instance of analyzer {0} cannot be created from {1} : {2}.</source>
        <target state="translated">アナライザー {0} のインスタンスは {1} ({2}) から作成できません。</target>
        <note />
      </trans-unit>
      <trans-unit id="WRN_AnalyzerCannotBeCreated_Title">
        <source>An analyzer instance cannot be created</source>
        <target state="translated">アナライザーのインスタンスを作成できません</target>
        <note />
      </trans-unit>
      <trans-unit id="WRN_NoAnalyzerInAssembly">
        <source>The assembly {0} does not contain any analyzers.</source>
        <target state="translated">アセンブリ {0} にアナライザーは含まれていません。</target>
        <note />
      </trans-unit>
      <trans-unit id="WRN_NoAnalyzerInAssembly_Title">
        <source>Assembly does not contain any analyzers</source>
        <target state="translated">アセンブリに、アナライザーが含まれていません</target>
        <note />
      </trans-unit>
      <trans-unit id="WRN_UnableToLoadAnalyzer">
        <source>Unable to load Analyzer assembly {0} : {1}</source>
        <target state="translated">アナライザーのアセンブリ {0} ({1}) を読み込むことができません。</target>
        <note />
      </trans-unit>
      <trans-unit id="WRN_UnableToLoadAnalyzer_Title">
        <source>Unable to load Analyzer assembly</source>
        <target state="translated">アナライザーのアセンブリを読み込むことができません</target>
        <note />
      </trans-unit>
      <trans-unit id="INF_UnableToLoadSomeTypesInAnalyzer">
        <source>Skipping some types in analyzer assembly {0} due to a ReflectionTypeLoadException : {1}.</source>
        <target state="translated">ReflectionTypeLoadException ({1}) のため、アナライザー アセンブリ {0} の一部の型をスキップしています。</target>
        <note />
      </trans-unit>
      <trans-unit id="ERR_CantReadRulesetFile">
        <source>Error reading ruleset file {0} - {1}</source>
        <target state="translated">規則セット ファイル {0} を読み込み中にエラーが発生しました - {1}</target>
        <note />
      </trans-unit>
      <trans-unit id="ERR_BadPdbData">
        <source>Error reading debug information for '{0}'</source>
        <target state="translated">{0}' のデバッグ情報の読み取りエラー</target>
        <note />
      </trans-unit>
      <trans-unit id="IDS_OperationCausedStackOverflow">
        <source>Operation caused a stack overflow.</source>
        <target state="translated">この操作によってスタック オーバーフローが発生しました。</target>
        <note />
      </trans-unit>
      <trans-unit id="WRN_IdentifierOrNumericLiteralExpected">
        <source>Expected identifier or numeric literal.</source>
        <target state="translated">識別子または数値リテラルが必要です。</target>
        <note />
      </trans-unit>
      <trans-unit id="WRN_IdentifierOrNumericLiteralExpected_Title">
        <source>Expected identifier or numeric literal</source>
        <target state="translated">識別子または数値リテラルが必要です</target>
        <note />
      </trans-unit>
      <trans-unit id="ERR_InitializerOnNonAutoProperty">
        <source>Only auto-implemented properties can have initializers.</source>
        <target state="translated">自動実装プロパティのみが初期化子を持つことができます。</target>
        <note />
      </trans-unit>
      <trans-unit id="ERR_AutoPropertyMustHaveGetAccessor">
        <source>Auto-implemented properties must have get accessors.</source>
        <target state="translated">自動実装プロパティは get アクセサーを持つ必要があります。</target>
        <note />
      </trans-unit>
      <trans-unit id="ERR_AutoPropertyMustOverrideSet">
        <source>Auto-implemented properties must override all accessors of the overridden property.</source>
        <target state="translated">自動実装プロパティは、オーバーライドされたプロパティのすべてのアクセサーをオーバーライドする必要があります。</target>
        <note />
      </trans-unit>
      <trans-unit id="ERR_AutoPropertyInitializerInInterface">
        <source>Auto-implemented properties inside interfaces cannot have initializers.</source>
        <target state="translated">インターフェイス内の自動実装プロパティは初期化子を持つことができません。</target>
        <note />
      </trans-unit>
      <trans-unit id="ERR_InitializerInStructWithoutExplicitConstructor">
        <source>Structs without explicit constructors cannot contain members with initializers.</source>
        <target state="translated">明示的なコンストラクターがない構造体には、初期化子を持つメンバーを含めることはできません。</target>
        <note />
      </trans-unit>
      <trans-unit id="ERR_EncodinglessSyntaxTree">
        <source>Cannot emit debug information for a source text without encoding.</source>
        <target state="translated">エンコーディングせずにソース テキストのデバッグ情報を作成することはできません。</target>
        <note />
      </trans-unit>
      <trans-unit id="ERR_BlockBodyAndExpressionBody">
        <source>Block bodies and expression bodies cannot both be provided.</source>
        <target state="translated">ブロック本体と式本体を両方とも指定することはできません。</target>
        <note />
      </trans-unit>
      <trans-unit id="ERR_SwitchFallOut">
        <source>Control cannot fall out of switch from final case label ('{0}')</source>
        <target state="translated">コントロールは switch の最後の case ラベル ('{0}') から出ることができません</target>
        <note />
      </trans-unit>
      <trans-unit id="ERR_UnexpectedBoundGenericName">
        <source>Type arguments are not allowed in the nameof operator.</source>
        <target state="translated">nameof 演算子では型の引数を使用できません。</target>
        <note />
      </trans-unit>
      <trans-unit id="ERR_NullPropagatingOpInExpressionTree">
        <source>An expression tree lambda may not contain a null propagating operator.</source>
        <target state="translated">式ツリーのラムダに null 伝搬演算子を含めることはできません。</target>
        <note />
      </trans-unit>
      <trans-unit id="ERR_DictionaryInitializerInExpressionTree">
        <source>An expression tree lambda may not contain a dictionary initializer.</source>
        <target state="translated">式ツリーのラムダに辞書初期化子を含めることはできません。</target>
        <note />
      </trans-unit>
      <trans-unit id="ERR_ExtensionCollectionElementInitializerInExpressionTree">
        <source>An extension Add method is not supported for a collection initializer in an expression lambda.</source>
        <target state="translated">拡張 Add メソッドは、ラムダ式のコレクション初期化子ではサポートされていません。</target>
        <note />
      </trans-unit>
      <trans-unit id="IDS_FeatureNameof">
        <source>nameof operator</source>
        <target state="translated">nameof 演算子</target>
        <note />
      </trans-unit>
      <trans-unit id="IDS_FeatureDictionaryInitializer">
        <source>dictionary initializer</source>
        <target state="translated">辞書初期化子</target>
        <note />
      </trans-unit>
      <trans-unit id="ERR_UnclosedExpressionHole">
        <source>Missing close delimiter '}' for interpolated expression started with '{'.</source>
        <target state="translated">{' で始まる挿入式の終了区切り文字 '}' がありません。</target>
        <note />
      </trans-unit>
      <trans-unit id="ERR_SingleLineCommentInExpressionHole">
        <source>A single-line comment may not be used in an interpolated string.</source>
        <target state="translated">挿入された文字列の中で単一行コメントを使用することはできません。</target>
        <note />
      </trans-unit>
      <trans-unit id="ERR_InsufficientStack">
        <source>An expression is too long or complex to compile</source>
        <target state="translated">式が長すぎるか複雑すぎるため、コンパイルできません</target>
        <note />
      </trans-unit>
      <trans-unit id="ERR_ExpressionHasNoName">
        <source>Expression does not have a name.</source>
        <target state="translated">式に名前がありません。</target>
        <note />
      </trans-unit>
      <trans-unit id="ERR_SubexpressionNotInNameof">
        <source>Sub-expression cannot be used in an argument to nameof.</source>
        <target state="translated">サブ式は nameof への引数に使用できません。</target>
        <note />
      </trans-unit>
      <trans-unit id="ERR_AliasQualifiedNameNotAnExpression">
        <source>An alias-qualified name is not an expression.</source>
        <target state="translated">エイリアスで修飾された名前は式ではありません。</target>
        <note />
      </trans-unit>
      <trans-unit id="ERR_NameofMethodGroupWithTypeParameters">
        <source>Type parameters are not allowed on a method group as an argument to 'nameof'.</source>
        <target state="translated">型パラメーターは、メソッド グループで 'nameof' への引数として使用できません。</target>
        <note />
      </trans-unit>
      <trans-unit id="NoNoneSearchCriteria">
        <source>SearchCriteria is expected.</source>
        <target state="translated">SearchCriteria が必要です。</target>
        <note />
      </trans-unit>
      <trans-unit id="ERR_InvalidAssemblyCulture">
        <source>Assembly culture strings may not contain embedded NUL characters.</source>
        <target state="translated">アセンブリ カルチャ文字列に埋め込み NUL 文字を含めることはできません。</target>
        <note />
      </trans-unit>
      <trans-unit id="IDS_FeatureUsingStatic">
        <source>using static</source>
        <target state="translated">using static</target>
        <note />
      </trans-unit>
      <trans-unit id="IDS_FeatureInterpolatedStrings">
        <source>interpolated strings</source>
        <target state="translated">挿入文字列</target>
        <note />
      </trans-unit>
      <trans-unit id="IDS_AwaitInCatchAndFinally">
        <source>await in catch blocks and finally blocks</source>
        <target state="translated">catch ブロックおよび finally ブロックで待機</target>
        <note />
      </trans-unit>
      <trans-unit id="IDS_FeatureBinaryLiteral">
        <source>binary literals</source>
        <target state="translated">バイナリ リテラル</target>
        <note />
      </trans-unit>
      <trans-unit id="IDS_FeatureDigitSeparator">
        <source>digit separators</source>
        <target state="translated">桁区切り記号</target>
        <note />
      </trans-unit>
      <trans-unit id="IDS_FeatureLocalFunctions">
        <source>local functions</source>
        <target state="translated">ローカル関数</target>
        <note />
      </trans-unit>
      <trans-unit id="ERR_UnescapedCurly">
        <source>A '{0}' character must be escaped (by doubling) in an interpolated string.</source>
        <target state="translated">文字 '{0}' は、挿入文字列内で (二重にすることで) エスケープする必要があります。</target>
        <note />
      </trans-unit>
      <trans-unit id="ERR_EscapedCurly">
        <source>A '{0}' character may only be escaped by doubling '{0}{0}' in an interpolated string.</source>
        <target state="translated">文字 '{0}' は、挿入文字列内で '{0}{0}' を二重にすることでのみエスケープできます。</target>
        <note />
      </trans-unit>
      <trans-unit id="ERR_TrailingWhitespaceInFormatSpecifier">
        <source>A format specifier may not contain trailing whitespace.</source>
        <target state="translated">書式指定子に末尾の空白を含めることはできません。</target>
        <note />
      </trans-unit>
      <trans-unit id="ERR_EmptyFormatSpecifier">
        <source>Empty format specifier.</source>
        <target state="translated">書式指定子が空です。</target>
        <note />
      </trans-unit>
      <trans-unit id="ERR_ErrorInReferencedAssembly">
        <source>There is an error in a referenced assembly '{0}'.</source>
        <target state="translated">参照アセンブリ '{0}' にエラーがあります。</target>
        <note />
      </trans-unit>
      <trans-unit id="ERR_ExpressionOrDeclarationExpected">
        <source>Expression or declaration statement expected.</source>
        <target state="translated">式または宣言文が必要です。</target>
        <note />
      </trans-unit>
      <trans-unit id="ERR_NameofExtensionMethod">
        <source>Extension method groups are not allowed as an argument to 'nameof'.</source>
        <target state="translated">拡張メソッドのグループは、'nameof' の引数として許可されていません。</target>
        <note />
      </trans-unit>
      <trans-unit id="WRN_AlignmentMagnitude">
        <source>Alignment value {0} has a magnitude greater than {1} and may result in a large formatted string.</source>
        <target state="translated">配置の値 {0} は大きさが {1} を上回り、大型のフォーマットの文字列になる可能性があります。</target>
        <note />
      </trans-unit>
      <trans-unit id="HDN_UnusedExternAlias_Title">
        <source>Unused extern alias</source>
        <target state="translated">extern エイリアスは未使用です</target>
        <note />
      </trans-unit>
      <trans-unit id="HDN_UnusedUsingDirective_Title">
        <source>Unnecessary using directive</source>
        <target state="translated">using ディレクティブは不要です</target>
        <note />
      </trans-unit>
      <trans-unit id="INF_UnableToLoadSomeTypesInAnalyzer_Title">
        <source>Skip loading types in analyzer assembly that fail due to a ReflectionTypeLoadException</source>
        <target state="translated">ReflectionTypeLoadException のために失敗したアナライザーのアセンブリ内の型の読み込みをスキップします</target>
        <note />
      </trans-unit>
      <trans-unit id="WRN_AlignmentMagnitude_Title">
        <source>Alignment value has a magnitude that may result in a large formatted string</source>
        <target state="translated">配置の値は、大型のフォーマットの文字列になる可能性がある大きさです</target>
        <note />
      </trans-unit>
      <trans-unit id="ERR_ConstantStringTooLong">
        <source>Length of String constant exceeds current memory limit.  Try splitting the string into multiple constants.</source>
        <target state="translated">文字列定数の長さが現在のメモリの制限を超えています。文字列を複数の定数に分割してください。</target>
        <note />
      </trans-unit>
      <trans-unit id="ERR_TupleTooFewElements">
        <source>Tuple must contain at least two elements.</source>
        <target state="translated">タプルには 2 つ以上の要素が必要です。</target>
        <note />
      </trans-unit>
      <trans-unit id="ERR_DebugEntryPointNotSourceMethodDefinition">
        <source>Debug entry point must be a definition of a method declared in the current compilation.</source>
        <target state="translated">デバッグ エントリ ポイントは、現在のコンパイルで宣言されたメソッドの定義でなければなりません。</target>
        <note />
      </trans-unit>
      <trans-unit id="ERR_LoadDirectiveOnlyAllowedInScripts">
        <source>#load is only allowed in scripts</source>
        <target state="translated">#load は、スクリプト内でのみ許可されています</target>
        <note />
      </trans-unit>
      <trans-unit id="ERR_PPLoadFollowsToken">
        <source>Cannot use #load after first token in file</source>
        <target state="translated">ファイルの最初のトークンの後は、#load を使用できません</target>
        <note />
      </trans-unit>
      <trans-unit id="CouldNotFindFile">
        <source>Could not find file.</source>
        <target state="translated">ファイルが見つかりませんでした。</target>
        <note>File path referenced in source (#load) could not be resolved.</note>
      </trans-unit>
      <trans-unit id="SyntaxTreeFromLoadNoRemoveReplace">
        <source>SyntaxTree '{0}' resulted from a #load directive and cannot be removed or replaced directly.</source>
        <target state="translated">SyntaxTree '{0}' は #load ディレクティブから発生しているため、直接的に削除または置換できません。</target>
        <note />
      </trans-unit>
      <trans-unit id="ERR_SourceFileReferencesNotSupported">
        <source>Source file references are not supported.</source>
        <target state="translated">ソース ファイル参照はサポートされていません。</target>
        <note />
      </trans-unit>
      <trans-unit id="ERR_InvalidPathMap">
        <source>The pathmap option was incorrectly formatted.</source>
        <target state="translated">pathmap オプションが正しく書式設定されていませんでした。</target>
        <note />
      </trans-unit>
      <trans-unit id="ERR_InvalidReal">
        <source>Invalid real literal.</source>
        <target state="translated">実数値リテラルが正しくありません。</target>
        <note />
      </trans-unit>
      <trans-unit id="ERR_AutoPropertyCannotBeRefReturning">
        <source>Auto-implemented properties cannot return by reference</source>
        <target state="translated">自動実装プロパティは参照渡しで返すことができません</target>
        <note />
      </trans-unit>
      <trans-unit id="ERR_RefPropertyMustHaveGetAccessor">
        <source>Properties which return by reference must have a get accessor</source>
        <target state="translated">参照渡しで返すプロパティは get アクセサーを持たなければなりません</target>
        <note />
      </trans-unit>
      <trans-unit id="ERR_RefPropertyCannotHaveSetAccessor">
        <source>Properties which return by reference cannot have set accessors</source>
        <target state="translated">参照渡しで返すプロパティは set アクセサーを持つことができません</target>
        <note />
      </trans-unit>
      <trans-unit id="ERR_CantChangeRefReturnOnOverride">
        <source>'{0}' must match by reference return of overridden member '{1}'</source>
        <target state="translated">'{0}' は、オーバーライドされるメンバー '{1}' の参照渡しの戻り値に一致する必要があります</target>
        <note />
      </trans-unit>
      <trans-unit id="ERR_MustNotHaveRefReturn">
        <source>By-reference returns may only be used in methods that return by reference</source>
        <target state="translated">参照渡しの返却は、参照で返すメソッドでのみ使用できます</target>
        <note />
      </trans-unit>
      <trans-unit id="ERR_MustHaveRefReturn">
        <source>By-value returns may only be used in methods that return by value</source>
        <target state="translated">値渡しの返却は、値渡しで返すメソッドでのみ使用できます</target>
        <note />
      </trans-unit>
      <trans-unit id="ERR_RefReturnMustHaveIdentityConversion">
        <source>The return expression must be of type '{0}' because this method returns by reference</source>
        <target state="translated">このメソッドは参照渡しで返すため、return 式の型は '{0}' でなければなりません</target>
        <note />
      </trans-unit>
      <trans-unit id="ERR_CloseUnimplementedInterfaceMemberWrongRefReturn">
        <source>'{0}' does not implement interface member '{1}'. '{2}' cannot implement '{1}' because it does not have matching return by reference.</source>
        <target state="translated">'{0}' はインターフェイス メンバー '{1}' を実装しません。'{2}' は参照渡しで返される対応する値がないため、'{1}' を実装できません。</target>
        <note />
      </trans-unit>
      <trans-unit id="ERR_BadIteratorReturnRef">
        <source>The body of '{0}' cannot be an iterator block because '{0}' returns by reference</source>
        <target state="translated">{0}' は参照渡しで返すため、'{0}' の本文を反復子ブロックにすることはできません。</target>
        <note />
      </trans-unit>
      <trans-unit id="ERR_BadRefReturnExpressionTree">
        <source>Lambda expressions that return by reference cannot be converted to expression trees</source>
        <target state="translated">参照渡しで返すラムダ式は、式ツリーに変換できません</target>
        <note />
      </trans-unit>
      <trans-unit id="ERR_RefReturningCallInExpressionTree">
        <source>An expression tree lambda may not contain a call to a method, property, or indexer that returns by reference</source>
        <target state="translated">式ツリーのラムダには、参照渡しで返すメソッド、プロパティ、インデクサーの呼び出しを含めることができません</target>
        <note />
      </trans-unit>
      <trans-unit id="ERR_RefReturnLvalueExpected">
        <source>An expression cannot be used in this context because it may not be passed or returned by reference</source>
        <target state="translated">参照によって渡したり返したりすることができないため、このコンテキストで使用できない式があります</target>
        <note />
      </trans-unit>
      <trans-unit id="ERR_RefReturnNonreturnableLocal">
        <source>Cannot return '{0}' by reference because it was initialized to a value that cannot be returned by reference</source>
        <target state="translated">{0}' は参照渡しで返せない値に初期化されたため、参照渡しで返すことができません</target>
        <note />
      </trans-unit>
      <trans-unit id="ERR_RefReturnNonreturnableLocal2">
        <source>Cannot return by reference a member of '{0}' because it was initialized to a value that cannot be returned by reference</source>
        <target state="translated">{0}' のメンバーは参照渡しで返せない値に初期化されたため、参照渡しで返すことができません</target>
        <note />
      </trans-unit>
      <trans-unit id="ERR_RefReturnReadonlyLocal">
        <source>Cannot return '{0}' by reference because it is read-only</source>
        <target state="translated">読み取り専用であるため、'{0}' を参照渡しで返すことはできません</target>
        <note />
      </trans-unit>
      <trans-unit id="ERR_RefReturnRangeVariable">
        <source>Cannot return the range variable '{0}' by reference</source>
        <target state="translated">範囲変数 '{0}' を参照渡しで返すことはできません</target>
        <note />
      </trans-unit>
      <trans-unit id="ERR_RefReturnReadonlyLocalCause">
        <source>Cannot return '{0}' by reference because it is a '{1}'</source>
        <target state="translated">{1}' であるため、'{0}' を参照渡しで返すことはできません</target>
        <note />
      </trans-unit>
      <trans-unit id="ERR_RefReturnReadonlyLocal2Cause">
        <source>Cannot return fields of '{0}' by reference because it is a '{1}'</source>
        <target state="translated">{1}' であるため、'{0}' のフィールドを参照渡しで返すことはできません</target>
        <note />
      </trans-unit>
      <trans-unit id="ERR_RefReturnReadonly">
        <source>A readonly field cannot be returned by writable reference</source>
        <target state="translated">読み取り専用フィールドを書き込み可能な参照渡しで返すことはできません</target>
        <note />
      </trans-unit>
      <trans-unit id="ERR_RefReturnReadonlyStatic">
        <source>A static readonly field cannot be returned by writable reference</source>
        <target state="translated">静的な読み取り専用フィールドを書き込み可能な参照渡しで返すことはできません</target>
        <note />
      </trans-unit>
      <trans-unit id="ERR_RefReturnReadonly2">
        <source>Members of readonly field '{0}' cannot be returned by writable reference</source>
        <target state="translated">読み取り専用フィールド '{0}' のメンバーを書き込み可能な参照渡しで返すことはできません</target>
        <note />
      </trans-unit>
      <trans-unit id="ERR_RefReturnReadonlyStatic2">
        <source>Fields of static readonly field '{0}' cannot be returned by writable reference</source>
        <target state="translated">静的な読み取り専用フィールド '{0}' のフィールドを書き込み可能な参照渡しで返すことはできません</target>
        <note />
      </trans-unit>
      <trans-unit id="ERR_RefReturnParameter">
        <source>Cannot return a parameter by reference '{0}' because it is not a ref or out parameter</source>
        <target state="translated">ref パラメーターでも out パラメーターでもないため、パラメーターを参照 '{0}' 渡しで返すことはできません</target>
        <note />
      </trans-unit>
      <trans-unit id="ERR_RefReturnParameter2">
        <source>Cannot return by reference a member of parameter '{0}' because it is not a ref or out parameter</source>
        <target state="translated">ref パラメーターでも out パラメーターでもないため、パラメーター '{0}' のメンバーを参照渡しで返すことはできません</target>
        <note />
      </trans-unit>
      <trans-unit id="ERR_RefReturnLocal">
        <source>Cannot return local '{0}' by reference because it is not a ref local</source>
        <target state="translated">ローカル変数 '{0}' は ref ローカル変数ではないため、参照渡しで返すことはできません</target>
        <note />
      </trans-unit>
      <trans-unit id="ERR_RefReturnLocal2">
        <source>Cannot return a member of local '{0}' by reference because it is not a ref local</source>
        <target state="translated">ローカル変数 '{0}' は ref ローカル変数ではないため、そのメンバーを参照渡しで返すことはできません</target>
        <note />
      </trans-unit>
      <trans-unit id="ERR_RefReturnStructThis">
        <source>Struct members cannot return 'this' or other instance members by reference</source>
        <target state="translated">構造体メンバーは 'this' または他のインスタンス メンバーを参照渡しで返すことができません</target>
        <note />
      </trans-unit>
      <trans-unit id="ERR_EscapeOther">
        <source>Expression cannot be used in this context because it may indirectly expose variables outside of their declaration scope</source>
        <target state="translated">間接的に変数が宣言のスコープ外に公開される可能性があるため、このコンテキストで式は使用できません。</target>
        <note />
      </trans-unit>
      <trans-unit id="ERR_EscapeLocal">
        <source>Cannot use local '{0}' in this context because it may expose referenced variables outside of their declaration scope</source>
        <target state="translated">参照される変数が宣言のスコープ外に公開される可能性があるため、このコンテキストでローカル '{0}' を使用することはできません。</target>
        <note />
      </trans-unit>
      <trans-unit id="ERR_EscapeCall">
        <source>Cannot use a result of '{0}' in this context because it may expose variables referenced by parameter '{1}' outside of their declaration scope</source>
        <target state="translated">パラメーター '{1}' によって参照される変数が宣言のスコープ外に公開される可能性があるため、このコンテキストで '{0}' の結果を使用することはできません。</target>
        <note />
      </trans-unit>
      <trans-unit id="ERR_EscapeCall2">
        <source>Cannot use a member of result of '{0}' in this context because it may expose variables referenced by parameter '{1}' outside of their declaration scope</source>
        <target state="translated">パラメーター '{1}' によって参照される変数が宣言のスコープ外に公開される可能性があるため、このコンテキストで '{0}' の結果のメンバーを使用することはできません。</target>
        <note />
      </trans-unit>
      <trans-unit id="ERR_CallArgMixing">
        <source>This combination of arguments to '{0}' is disallowed because it may expose variables referenced by parameter '{1}' outside of their declaration scope</source>
        <target state="translated">パラメーター '{1}' によって参照される変数が宣言のスコープ外に公開される可能性があるため、'{0}' に対してこの引数の組み合わせは許可されません。</target>
        <note />
      </trans-unit>
      <trans-unit id="ERR_MismatchedRefEscapeInTernary">
        <source>Branches of a ref ternary operator cannot refer to variables with incompatible declaration scopes</source>
        <target state="translated">ref 三項演算子のブランチから、互換性のない宣言スコープを持つ変数を参照することはできません</target>
        <note />
      </trans-unit>
      <trans-unit id="ERR_EscapeStackAlloc">
        <source>A result of a stackalloc expression of type '{0}' cannot be used in this context because it may be exposed outside of the containing method</source>
        <target state="translated">stackalloc 式の型 '{0}' の結果は、それを含んでいるメソッドの外部に公開される可能性があるため、このコンテキストでは使用できません</target>
        <note />
      </trans-unit>
      <trans-unit id="ERR_InitializeByValueVariableWithReference">
        <source>Cannot initialize a by-value variable with a reference</source>
        <target state="translated">参照を使用して値渡し変数を初期化することはできません</target>
        <note />
      </trans-unit>
      <trans-unit id="ERR_InitializeByReferenceVariableWithValue">
        <source>Cannot initialize a by-reference variable with a value</source>
        <target state="translated">値を使用して参照渡し変数を初期化することはできません</target>
        <note />
      </trans-unit>
      <trans-unit id="ERR_RefAssignmentMustHaveIdentityConversion">
        <source>The expression must be of type '{0}' because it is being assigned by reference</source>
        <target state="translated">式は参照で割り当てられるため、型 '{0}' でなければなりません</target>
        <note />
      </trans-unit>
      <trans-unit id="ERR_ByReferenceVariableMustBeInitialized">
        <source>A declaration of a by-reference variable must have an initializer</source>
        <target state="translated">参照渡し変数の宣言には初期化子が必要です</target>
        <note />
      </trans-unit>
      <trans-unit id="ERR_AnonDelegateCantUseLocal">
        <source>Cannot use ref local '{0}' inside an anonymous method, lambda expression, or query expression</source>
        <target state="translated">匿名メソッド、ラムダ式、クエリ式内で ref ローカル変数 '{0}' は使用できません</target>
        <note />
      </trans-unit>
      <trans-unit id="ERR_BadIteratorLocalType">
        <source>Iterators cannot have by reference locals</source>
        <target state="translated">反復子は参照渡しのローカル変数を持つことができません</target>
        <note />
      </trans-unit>
      <trans-unit id="ERR_BadAsyncLocalType">
        <source>Async methods cannot have by reference locals</source>
        <target state="translated">非同期メソッドは参照渡しのローカル変数を持つことができません</target>
        <note />
      </trans-unit>
      <trans-unit id="ERR_RefReturningCallAndAwait">
        <source>'await' cannot be used in an expression containing a call to '{0}' because it returns by reference</source>
        <target state="translated">'参照渡しで返すため、'{0}' の呼び出しが含まれる式では 'await' を使用することができません</target>
        <note />
      </trans-unit>
      <trans-unit id="ERR_RefConditionalAndAwait">
        <source>'await' cannot be used in an expression containing a ref conditional operator</source>
        <target state="translated">'await' は、ref 条件演算子を含む式の中で使用できません</target>
        <note />
      </trans-unit>
      <trans-unit id="ERR_RefConditionalNeedsTwoRefs">
        <source>Both conditional operator values must be ref values or neither may be a ref value</source>
        <target state="translated">条件演算子の両辺の値は、両方とも ref 値にするか、両方とも ref 以外の値にする必要があります</target>
        <note />
      </trans-unit>
      <trans-unit id="ERR_RefConditionalDifferentTypes">
        <source>The expression must be of type '{0}' to match the alternative ref value</source>
        <target state="translated">式は、代替 ref 値と一致するために、型 '{0}' である必要があります</target>
        <note />
      </trans-unit>
      <trans-unit id="ERR_ExpressionTreeContainsLocalFunction">
        <source>An expression tree may not contain a reference to a local function</source>
        <target state="translated">式ツリーには、ローカル関数への参照が含まれていない可能性があります。</target>
        <note />
      </trans-unit>
      <trans-unit id="ERR_DynamicLocalFunctionParamsParameter">
        <source>Cannot pass argument with dynamic type to params parameter '{0}' of local function '{1}'.</source>
        <target state="translated">動的な型の引数をローカル 関数 '{1}' の params パラメーター '{0}' に渡すことはできません。</target>
        <note />
      </trans-unit>
      <trans-unit id="SyntaxTreeIsNotASubmission">
        <source>Syntax tree should be created from a submission.</source>
        <target state="translated">構文ツリーは、送信から作成する必要があります。</target>
        <note />
      </trans-unit>
      <trans-unit id="ERR_TooManyUserStrings">
        <source>Combined length of user strings used by the program exceeds allowed limit. Try to decrease use of string literals.</source>
        <target state="translated">プログラムで使うユーザー文字列の長さの合計が許可されている制限を超えています。文字列リテラルの使用を減らしてください。</target>
        <note />
      </trans-unit>
      <trans-unit id="ERR_PatternNullableType">
        <source>It is not legal to use nullable type '{0}' in a pattern; use the underlying type '{1}' instead.</source>
        <target state="translated">パターンで Null 許容型 '{0}' を使用することはできません。代わりに基になる型 '{1}' をご使用ください。</target>
        <note />
      </trans-unit>
      <trans-unit id="ERR_BadIsPatternExpression">
        <source>Invalid operand for pattern match; value required, but found '{0}'.</source>
        <target state="translated">パターン マッチには使用できないオペランドです。値が必要ですが、'{0}' が見つかりました。</target>
        <note />
      </trans-unit>
      <trans-unit id="ERR_PeWritingFailure">
        <source>An error occurred while writing the output file: {0}.</source>
        <target state="translated">出力ファイルの書き込み中にエラーが発生しました: {0}。</target>
        <note />
      </trans-unit>
      <trans-unit id="ERR_TupleDuplicateElementName">
        <source>Tuple element names must be unique.</source>
        <target state="translated">タプル要素名は一意である必要があります。</target>
        <note />
      </trans-unit>
      <trans-unit id="ERR_TupleReservedElementName">
        <source>Tuple element name '{0}' is only allowed at position {1}.</source>
        <target state="translated">タプル要素名 '{0}' は位置 {1} でのみ使用できます。</target>
        <note />
      </trans-unit>
      <trans-unit id="ERR_TupleReservedElementNameAnyPosition">
        <source>Tuple element name '{0}' is disallowed at any position.</source>
        <target state="translated">タプル要素名 '{0}' はいずれの位置でも使用できません。</target>
        <note />
      </trans-unit>
      <trans-unit id="ERR_PredefinedTypeMemberNotFoundInAssembly">
        <source>Member '{0}' was not found on type '{1}' from assembly '{2}'.</source>
        <target state="translated">メンバー '{0}' はアセンブリ '{2}' の型 '{1}' に見つかりませんでした。</target>
        <note />
      </trans-unit>
      <trans-unit id="IDS_FeatureTuples">
        <source>tuples</source>
        <target state="translated">タプル</target>
        <note />
      </trans-unit>
      <trans-unit id="ERR_MissingDeconstruct">
        <source>No suitable Deconstruct instance or extension method was found for type '{0}', with {1} out parameters and a void return type.</source>
        <target state="translated">{1} out パラメーターと void 戻り値の型を持つ、型 '{0}' の適切な分解インスタンスまたは拡張メソッドが見つかりませんでした。</target>
        <note />
      </trans-unit>
      <trans-unit id="ERR_DeconstructRequiresExpression">
        <source>Deconstruct assignment requires an expression with a type on the right-hand-side.</source>
        <target state="translated">分解の割り当てには、右側の型を持つ式が必要です。</target>
        <note />
      </trans-unit>
      <trans-unit id="ERR_SwitchExpressionValueExpected">
        <source>The switch expression must be a value; found '{0}'.</source>
        <target state="translated">switch 式は値である必要があります。'{0}' が見つかりました。</target>
        <note />
      </trans-unit>
      <trans-unit id="ERR_PatternIsSubsumed">
        <source>The switch case has already been handled by a previous case.</source>
        <target state="translated">switch case は既に以前のケースで処理されています。</target>
        <note />
      </trans-unit>
      <trans-unit id="ERR_PatternWrongType">
        <source>An expression of type '{0}' cannot be handled by a pattern of type '{1}'.</source>
        <target state="translated">種類 '{0}' の式は、種類 '{1}' のパターンで処理することができません。</target>
        <note />
      </trans-unit>
      <trans-unit id="WRN_AttributeIgnoredWhenPublicSigning">
        <source>Attribute '{0}' is ignored when public signing is specified.</source>
        <target state="translated">公開署名が指定されると、属性 '{0}' は無視されます。</target>
        <note />
      </trans-unit>
      <trans-unit id="WRN_AttributeIgnoredWhenPublicSigning_Title">
        <source>Attribute is ignored when public signing is specified.</source>
        <target state="translated">公開署名が指定されると、属性は無視されます。</target>
        <note />
      </trans-unit>
      <trans-unit id="ERR_OptionMustBeAbsolutePath">
        <source>Option '{0}' must be an absolute path.</source>
        <target state="translated">オプション '{0}' は絶対パスにする必要があります。</target>
        <note />
      </trans-unit>
      <trans-unit id="ERR_ConversionNotTupleCompatible">
        <source>Tuple with {0} elements cannot be converted to type '{1}'.</source>
        <target state="translated">{0} 要素でのタプルを型 '{1}' に変換できません。</target>
        <note />
      </trans-unit>
      <trans-unit id="IDS_FeatureOutVar">
        <source>out variable declaration</source>
        <target state="translated">出力変数の宣言</target>
        <note />
      </trans-unit>
      <trans-unit id="ERR_ImplicitlyTypedOutVariableUsedInTheSameArgumentList">
        <source>Reference to an implicitly-typed out variable '{0}' is not permitted in the same argument list.</source>
        <target state="translated">暗黙的に型指定された out 変数 '{0}' への参照は、同じ引数リストでは使用できません。</target>
        <note />
      </trans-unit>
      <trans-unit id="ERR_TypeInferenceFailedForImplicitlyTypedOutVariable">
        <source>Cannot infer the type of implicitly-typed out variable '{0}'.</source>
        <target state="translated">暗黙的に型指定された out 変数 '{0}' の型を推論できません。</target>
        <note />
      </trans-unit>
      <trans-unit id="ERR_TypeInferenceFailedForImplicitlyTypedDeconstructionVariable">
        <source>Cannot infer the type of implicitly-typed deconstruction variable '{0}'.</source>
        <target state="translated">暗黙的に型指定された分解変数 '{0}' の型を推論できません。</target>
        <note />
      </trans-unit>
      <trans-unit id="ERR_DiscardTypeInferenceFailed">
        <source>Cannot infer the type of implicitly-typed discard.</source>
        <target state="translated">暗黙的に型指定された破棄の型を推論できません。</target>
        <note />
      </trans-unit>
      <trans-unit id="ERR_DeconstructWrongCardinality">
        <source>Cannot deconstruct a tuple of '{0}' elements into '{1}' variables.</source>
        <target state="translated">{0}' 要素のタプルを '{1}' 変数に分解することはできません。</target>
        <note />
      </trans-unit>
      <trans-unit id="ERR_CannotDeconstructDynamic">
        <source>Cannot deconstruct dynamic objects.</source>
        <target state="translated">動的オブジェクトを分解することはできません。</target>
        <note />
      </trans-unit>
      <trans-unit id="ERR_DeconstructTooFewElements">
        <source>Deconstruction must contain at least two variables.</source>
        <target state="translated">分解は少なくとも 2 つの変数を含む必要があります。</target>
        <note />
      </trans-unit>
      <trans-unit id="TypeMustBeVar">
        <source>The type must be 'var'.</source>
        <target state="translated">種類は '変数' である必要があります。</target>
        <note />
      </trans-unit>
      <trans-unit id="WRN_TupleLiteralNameMismatch">
        <source>The tuple element name '{0}' is ignored because a different name or no name is specified by the target type '{1}'.</source>
        <target state="translated">ターゲット型 '{1}' によって異なる名前が指定されている、または名前が何も指定されていないため、タプル要素名 '{0}' は無視されます。</target>
        <note />
      </trans-unit>
      <trans-unit id="WRN_TupleLiteralNameMismatch_Title">
        <source>The tuple element name is ignored because a different name or no name is specified by the assignment target.</source>
        <target state="translated">割り当て先によって異なる名前が指定されているか、名前が何も指定されていないため、タプル要素名は無視されます。</target>
        <note />
      </trans-unit>
      <trans-unit id="ERR_PredefinedValueTupleTypeMustBeStruct">
        <source>Predefined type '{0}' must be a struct.</source>
        <target state="translated">定義済みの型 '{0}' は構造体である必要があります。</target>
        <note />
      </trans-unit>
      <trans-unit id="ERR_NewWithTupleTypeSyntax">
        <source>'new' cannot be used with tuple type. Use a tuple literal expression instead.</source>
        <target state="translated">'new' はタプル型では併用できません。代わりに、タプル リテラル式を使用します。</target>
        <note />
      </trans-unit>
      <trans-unit id="ERR_DeconstructionVarFormDisallowsSpecificType">
        <source>Deconstruction 'var (...)' form disallows a specific type for 'var'.</source>
        <target state="translated">分解 `変数 (...)` フォームは特定の種類の '変数' を許可しません。</target>
        <note />
      </trans-unit>
      <trans-unit id="ERR_TupleElementNamesAttributeMissing">
        <source>Cannot define a class or member that utilizes tuples because the compiler required type '{0}' cannot be found. Are you missing a reference?</source>
        <target state="translated">コンパイラの必須型 '{0}' が見つからないため、タプルを利用するクラスまたはメンバーを定義できません。参照が指定されていることを確認してください。</target>
        <note />
      </trans-unit>
      <trans-unit id="ERR_ExplicitTupleElementNamesAttribute">
        <source>Cannot reference 'System.Runtime.CompilerServices.TupleElementNamesAttribute' explicitly. Use the tuple syntax to define tuple names.</source>
        <target state="translated">System.Runtime.CompilerServices.TupleElementNamesAttribute' を明示的に参照できません。タプル構文を使用してタプル名を定義します。</target>
        <note />
      </trans-unit>
      <trans-unit id="ERR_ExpressionTreeContainsOutVariable">
        <source>An expression tree may not contain an out argument variable declaration.</source>
        <target state="translated">式のツリーは、出力引数の変数宣言を含むことはできません。</target>
        <note />
      </trans-unit>
      <trans-unit id="ERR_ExpressionTreeContainsDiscard">
        <source>An expression tree may not contain a discard.</source>
        <target state="translated">式ツリーに discard を含めることはできません。</target>
        <note />
      </trans-unit>
      <trans-unit id="ERR_ExpressionTreeContainsIsMatch">
        <source>An expression tree may not contain an 'is' pattern-matching operator.</source>
        <target state="translated">式のツリーは、'is' パターン マッチング演算子を含むことはできません。</target>
        <note />
      </trans-unit>
      <trans-unit id="ERR_ExpressionTreeContainsTupleLiteral">
        <source>An expression tree may not contain a tuple literal.</source>
        <target state="translated">式のツリーは、タプル リテラルを含むことはできません。</target>
        <note />
      </trans-unit>
      <trans-unit id="ERR_ExpressionTreeContainsTupleConversion">
        <source>An expression tree may not contain a tuple conversion.</source>
        <target state="translated">式のツリーは、タプル変換を含むことはできません。</target>
        <note />
      </trans-unit>
      <trans-unit id="ERR_SourceLinkRequiresPdb">
        <source>/sourcelink switch is only supported when emitting PDB.</source>
        <target state="translated">/sourcelink スイッチは、PDB を生成する場合にのみサポートされます。</target>
        <note />
      </trans-unit>
      <trans-unit id="ERR_CannotEmbedWithoutPdb">
        <source>/embed switch is only supported when emitting a PDB.</source>
        <target state="translated">/embed スイッチは、PDB を生成する場合にのみサポートされます。</target>
        <note />
      </trans-unit>
      <trans-unit id="ERR_InvalidInstrumentationKind">
        <source>Invalid instrumentation kind: {0}</source>
        <target state="translated">無効なインストルメンテーションの種類: {0}</target>
        <note />
      </trans-unit>
      <trans-unit id="ERR_VarInvocationLvalueReserved">
        <source>The syntax 'var (...)' as an lvalue is reserved.</source>
        <target state="translated">左辺値としての構文 'var (...)' は予約されています。</target>
        <note />
      </trans-unit>
      <trans-unit id="ERR_SemiOrLBraceOrArrowExpected">
        <source>{ or ; or =&gt; expected</source>
        <target state="translated">{ or ; or =&gt; 必要</target>
        <note />
      </trans-unit>
      <trans-unit id="ERR_ThrowMisplaced">
        <source>A throw expression is not allowed in this context.</source>
        <target state="translated">このコンテキストではスロー式は許可されていません。</target>
        <note />
      </trans-unit>
      <trans-unit id="ERR_MixedDeconstructionUnsupported">
        <source>A deconstruction cannot mix declarations and expressions on the left-hand-side.</source>
        <target state="translated">分解の左側で宣言と式を混用できません。</target>
        <note />
      </trans-unit>
      <trans-unit id="ERR_DeclarationExpressionNotPermitted">
        <source>A declaration is not allowed in this context.</source>
        <target state="translated">宣言はこのコンテキストでは許可されていません。</target>
        <note />
      </trans-unit>
      <trans-unit id="ERR_MustDeclareForeachIteration">
        <source>A foreach loop must declare its iteration variables.</source>
        <target state="translated">foreach ループでは繰り返し変数を宣言する必要があります。</target>
        <note />
      </trans-unit>
      <trans-unit id="ERR_TupleElementNamesInDeconstruction">
        <source>Tuple element names are not permitted on the left of a deconstruction.</source>
        <target state="translated">分解の左側でタプル要素名は許可されていません。</target>
        <note />
      </trans-unit>
      <trans-unit id="ERR_PossibleBadNegCast">
        <source>To cast a negative value, you must enclose the value in parentheses.</source>
        <target state="translated">負の値をキャストするには、値をかっこで囲んでください。</target>
        <note />
      </trans-unit>
      <trans-unit id="ERR_ExpressionTreeContainsThrowExpression">
        <source>An expression tree may not contain a throw-expression.</source>
        <target state="translated">式ツリーにスロー式を含めることはできません。</target>
        <note />
      </trans-unit>
      <trans-unit id="ERR_BadAssemblyName">
        <source>Invalid assembly name: {0}</source>
        <target state="translated">無効なアセンブリ名: {0}</target>
        <note />
      </trans-unit>
      <trans-unit id="ERR_BadAsyncMethodBuilderTaskProperty">
        <source>For type '{0}' to be used as an AsyncMethodBuilder for type '{1}', its Task property should return type '{1}' instead of type '{2}'.</source>
        <target state="translated">型 '{0}' を型 '{1}' の AsyncMethodBuilder として使うには、その Task プロパティが型 '{2}' ではなく型 '{1}' を返す必要があります。</target>
        <note />
      </trans-unit>
      <trans-unit id="ERR_AttributesInLocalFuncDecl">
        <source>Attributes are not allowed on local function parameters or type parameters</source>
        <target state="translated">ローカル関数パラメーターまたは型パラメーターに属性を使うことはできません</target>
        <note />
      </trans-unit>
      <trans-unit id="ERR_TypeForwardedToMultipleAssemblies">
        <source>Module '{0}' in assembly '{1}' is forwarding the type '{2}' to multiple assemblies: '{3}' and '{4}'.</source>
        <target state="translated">アセンブリ '{1}' のモジュール '{0}' によって、型 '{2}' が複数のアセンブリ '{3}' および '{4}' に転送されています。</target>
        <note />
      </trans-unit>
      <trans-unit id="ERR_PatternDynamicType">
        <source>It is not legal to use the type 'dynamic' in a pattern.</source>
        <target state="translated">パターン内で型 'dynamic' を使用することはできません。</target>
        <note />
      </trans-unit>
      <trans-unit id="ERR_BadDynamicMethodArgDefaultLiteral">
        <source>Cannot use a default literal as an argument to a dynamically dispatched operation.</source>
        <target state="translated">既定のリテラルを、動的にディスパッチされる操作に対する引数として使うことはできません。</target>
        <note />
      </trans-unit>
      <trans-unit id="ERR_BadDocumentationMode">
        <source>Provided documentation mode is unsupported or invalid: '{0}'.</source>
        <target state="translated">指定されたドキュメント モードがサポートされていないか無効です: '{0}'。</target>
        <note />
      </trans-unit>
      <trans-unit id="ERR_BadSourceCodeKind">
        <source>Provided source code kind is unsupported or invalid: '{0}'</source>
        <target state="translated">指定されたソース コードの種類がサポートされていないか無効です: '{0}'</target>
        <note />
      </trans-unit>
      <trans-unit id="ERR_BadLanguageVersion">
        <source>Provided language version is unsupported or invalid: '{0}'.</source>
        <target state="translated">指定された言語バージョンがサポートされていないか無効です: '{0}'。</target>
        <note />
      </trans-unit>
      <trans-unit id="ERR_InvalidPreprocessingSymbol">
        <source>Invalid name for a preprocessing symbol; '{0}' is not a valid identifier</source>
        <target state="translated">前処理シンボルの名前が無効です。'{0}' は有効な識別子ではありません</target>
        <note />
      </trans-unit>
      <trans-unit id="ERR_FeatureNotAvailableInVersion7_1">
        <source>Feature '{0}' is not available in C# 7.1. Please use language version {1} or greater.</source>
        <target state="translated">機能 '{0}' は C# 7.1 では使用できません。{1} 以上の言語バージョンをお使いください。</target>
        <note />
      </trans-unit>
      <trans-unit id="ERR_FeatureNotAvailableInVersion7_2">
        <source>Feature '{0}' is not available in C# 7.2. Please use language version {1} or greater.</source>
        <target state="translated">機能 '{0}' は C# 7.2 では使用できません。{1} 以上の言語バージョンをお使いください。</target>
        <note />
      </trans-unit>
      <trans-unit id="ERR_LanguageVersionCannotHaveLeadingZeroes">
        <source>Specified language version '{0}' cannot have leading zeroes</source>
        <target state="translated">指定された言語バージョン '{0}' の先頭にゼロを含めることはできません</target>
        <note />
      </trans-unit>
      <trans-unit id="ERR_VoidAssignment">
        <source>A value of type 'void' may not be assigned.</source>
        <target state="translated">型 'void' の値を割り当てることはできません。</target>
        <note />
      </trans-unit>
      <trans-unit id="WRN_Experimental">
        <source>'{0}' is for evaluation purposes only and is subject to change or removal in future updates.</source>
        <target state="translated">'{0}' は、評価の目的でのみ提供されています。将来の更新で変更または削除されることがあります。</target>
        <note />
      </trans-unit>
      <trans-unit id="WRN_Experimental_Title">
        <source>Type is for evaluation purposes only and is subject to change or removal in future updates.</source>
        <target state="translated">型は評価の目的でのみ提供されています。将来の更新で変更または削除されることがあります。</target>
        <note />
      </trans-unit>
      <trans-unit id="ERR_CompilerAndLanguageVersion">
        <source>Compiler version: '{0}'. Language version: {1}.</source>
        <target state="translated">コンパイラ バージョン: '{0}'。言語バージョン: {1}。</target>
        <note />
      </trans-unit>
      <trans-unit id="IDS_FeatureAsyncMain">
        <source>async main</source>
        <target state="translated">async main</target>
        <note />
      </trans-unit>
      <trans-unit id="ERR_TupleInferredNamesNotAvailable">
        <source>Tuple element name '{0}' is inferred. Please use language version {1} or greater to access an element by its inferred name.</source>
        <target state="translated">タプル要素名 '{0}' と推測されます。推測される名前で要素にアクセスするには、言語バージョン {1} 以上をお使いください。</target>
        <note />
      </trans-unit>
      <trans-unit id="ERR_VoidInTuple">
        <source>A tuple may not contain a value of type 'void'.</source>
        <target state="translated">タプルに型 'void' の値を含めることはできません。</target>
        <note />
      </trans-unit>
      <trans-unit id="ERR_NonTaskMainCantBeAsync">
        <source>A void or int returning entry point cannot be async</source>
        <target state="translated">エントリ ポイントを返す void または int を async にすることはできません</target>
        <note />
      </trans-unit>
      <trans-unit id="ERR_PatternWrongGenericTypeInVersion">
        <source>An expression of type '{0}' cannot be handled by a pattern of type '{1}' in C# {2}. Please use language version {3} or greater.</source>
        <target state="translated">種類 '{0}' の式は、C# {2} で種類 '{1}' のパターンによって処理することができません。言語バージョン {3} 以上をお使いください。</target>
        <note />
      </trans-unit>
      <trans-unit id="WRN_UnreferencedLocalFunction">
        <source>The local function '{0}' is declared but never used</source>
        <target state="translated">ローカル関数 '{0}' は宣言されていますが、一度も使用されていません</target>
        <note />
      </trans-unit>
      <trans-unit id="WRN_UnreferencedLocalFunction_Title">
        <source>Local function is declared but never used</source>
        <target state="translated">ローカル関数は宣言されていますが、一度も使用されていません</target>
        <note />
      </trans-unit>
      <trans-unit id="ERR_LocalFunctionMissingBody">
        <source>'{0}' is a local function and must therefore always have a body.</source>
        <target state="translated">'{0}' はローカル関数であるため、常に本体が必要です。</target>
        <note />
      </trans-unit>
      <trans-unit id="ERR_InvalidDebugInfo">
        <source>Unable to read debug information of method '{0}' (token 0x{1:X8}) from assembly '{2}'</source>
        <target state="translated">メソッド '{0}' (トークン 0x{1:X8}) のデバッグ情報をアセンブリ '{2}' から読み取ることができません</target>
        <note />
      </trans-unit>
      <trans-unit id="IConversionExpressionIsNotCSharpConversion">
        <source>{0} is not a valid C# conversion expression</source>
        <target state="translated">{0} は有効な C# 変換式ではありません</target>
        <note />
      </trans-unit>
      <trans-unit id="ERR_DynamicLocalFunctionTypeParameter">
        <source>Cannot pass argument with dynamic type to generic local function '{0}' with inferred type arguments.</source>
        <target state="translated">動的な型のある引数は、推定された型の引数のある汎用ローカル関数 '{0}' に渡すことはできません。</target>
        <note />
      </trans-unit>
      <trans-unit id="IDS_FeatureLeadingDigitSeparator">
        <source>leading digit separator</source>
        <target state="translated">先頭の桁区切り記号</target>
        <note />
      </trans-unit>
      <trans-unit id="ERR_ExplicitReservedAttr">
        <source>Do not use '{0}'. This is reserved for compiler usage.</source>
        <target state="translated">{0}' は使用しないでください。コンパイラの使用のために予約されています。</target>
        <note />
      </trans-unit>
      <trans-unit id="ERR_TypeReserved">
        <source>The type name '{0}' is reserved to be used by the compiler.</source>
        <target state="translated">型名 '{0}' は、コンパイラによる使用のために予約されています。</target>
        <note />
      </trans-unit>
      <trans-unit id="ERR_InExtensionMustBeValueType">
        <source>The first parameter of an 'in' extension method '{0}' must be a value type.</source>
        <target state="translated">in' 拡張メソッド '{0}' の最初のパラメーターは値型でなければなりません。</target>
        <note />
      </trans-unit>
      <trans-unit id="ERR_FieldsInRoStruct">
        <source>Instance fields of readonly structs must be readonly.</source>
        <target state="translated">読み取り専用の構造体のインスタンス フィールドは、読み取り専用である必要があります。</target>
        <note />
      </trans-unit>
      <trans-unit id="ERR_AutoPropsInRoStruct">
        <source>Auto-implemented instance properties in readonly structs must be readonly.</source>
        <target state="translated">読み取り専用の構造体に含まれる自動実装インスタンスのプロパティは、読み取り専用である必要があります。</target>
        <note />
      </trans-unit>
      <trans-unit id="ERR_FieldlikeEventsInRoStruct">
        <source>Field-like events are not allowed in readonly structs.</source>
        <target state="translated">読み取り専用の構造体では、フィールドに類似したイベントを使用することができません。</target>
        <note />
      </trans-unit>
      <trans-unit id="IDS_FeatureRefExtensionMethods">
        <source>ref extension methods</source>
        <target state="translated">ref 拡張メソッド</target>
        <note />
      </trans-unit>
      <trans-unit id="ERR_StackAllocConversionNotPossible">
        <source>Conversion of a stackalloc expression of type '{0}' to type '{1}' is not possible.</source>
        <target state="translated">型 '{0}' の stackalloc 式を型 '{1}' に変換することはできません。</target>
        <note />
      </trans-unit>
      <trans-unit id="ERR_RefExtensionMustBeValueTypeOrConstrainedToOne">
        <source>The first parameter of a 'ref' extension method '{0}' must be a value type or a generic type constrained to struct.</source>
        <target state="translated">ref' 拡張メソッド '{0}' の最初のパラメーターは、値型または構造体に制限されたジェネリック型でなければなりません。</target>
        <note />
      </trans-unit>
      <trans-unit id="ERR_OutAttrOnInParam">
        <source>An in parameter cannot have the Out attribute.</source>
        <target state="translated">in パラメーターに Out 属性を指定することはできません。</target>
        <note />
      </trans-unit>
      <trans-unit id="ICompoundAssignmentOperationIsNotCSharpCompoundAssignment">
        <source>{0} is not a valid C# compound assignment operation</source>
        <target state="translated">{0} は有効な C# の複合割り当て操作ではありません</target>
        <note />
      </trans-unit>
      <trans-unit id="WRN_FilterIsConstantFalse">
        <source>Filter expression is a constant 'false', consider removing the catch clause</source>
        <target state="translated">フィルター式は定数 'false' です。catch 句の削除を検討してください</target>
        <note />
      </trans-unit>
      <trans-unit id="WRN_FilterIsConstantFalse_Title">
        <source>Filter expression is a constant 'false'</source>
        <target state="translated">フィルター式は定数 'false' です</target>
        <note />
      </trans-unit>
      <trans-unit id="WRN_FilterIsConstantFalseRedundantTryCatch">
        <source>Filter expression is a constant 'false', consider removing the try-catch block</source>
        <target state="translated">フィルター式は定数 'false' です。try-catch ブロックの削除を検討してください</target>
        <note />
      </trans-unit>
      <trans-unit id="WRN_FilterIsConstantFalseRedundantTryCatch_Title">
        <source>Filter expression is a constant 'false'. </source>
        <target state="translated">フィルター式は定数 'false' です。</target>
        <note />
      </trans-unit>
      <trans-unit id="ERR_CantUseVoidInArglist">
        <source>__arglist cannot have an argument of void type</source>
        <target state="translated">__arglist に void 型の引数を指定することはできません</target>
        <note />
      </trans-unit>
      <trans-unit id="ERR_ConditionalInInterpolation">
        <source>A conditional expression cannot be used directly in a string interpolation because the ':' ends the interpolation. Parenthesize the conditional expression.</source>
        <target state="translated">':' は文字列補間を終了させるため、条件式を文字列補間で直接使用することはできません。条件式をかっこで囲んでください。</target>
        <note />
      </trans-unit>
      <trans-unit id="ERR_DefaultInSwitch">
        <source>A default literal 'default' is not valid as a case constant. Use another literal (e.g. '0' or 'null') as appropriate. If you intended to write the default label, use 'default:' without 'case'.</source>
        <target state="translated">既定のリテラル 'default' は case 定数として無効です。必要に応じて別のリテラル (例: '0' または 'null') をご使用ください。既定のラベルを作成する予定だった場合は、'case' を使用せずに 'default:' をご使用ください。</target>
        <note />
      </trans-unit>
      <trans-unit id="ERR_DefaultInPattern">
        <source>A default literal 'default' is not valid as a pattern. Use another literal (e.g. '0' or 'null') as appropriate. To match everything, use a discard pattern 'var _'.</source>
        <target state="translated">既定のリテラル 'default' はパターンとして無効です。必要に応じて別のリテラル (例: '0' または 'null') をご使用ください。すべてと一致するためには、破棄パターン 'var _' をご使用ください。</target>
        <note />
      </trans-unit>
      <trans-unit id="ERR_InDynamicMethodArg">
        <source>Arguments with 'in' modifier cannot be used in dynamically dispatched expessions.</source>
        <target state="translated">'in' 修飾子を持つ引数を、動的にディスパッチされる式で使用することはできません。</target>
        <note />
      </trans-unit>
      <trans-unit id="ERR_DoNotUseFixedBufferAttrOnProperty">
        <source>Do not use 'System.Runtime.CompilerServices.FixedBuffer' attribute on a property</source>
        <target state="translated">プロパティでは 'System.Runtime.CompilerServices.FixedBuffer' 属性を使用しないでください</target>
        <note />
      </trans-unit>
      <trans-unit id="ERR_FeatureNotAvailableInVersion7_3">
        <source>Feature '{0}' is not available in C# 7.3. Please use language version {1} or greater.</source>
        <target state="translated">機能 '{0}' は C# 7.3 では使用できません。{1} 以上の言語バージョンをお使いください。</target>
        <note />
      </trans-unit>
      <trans-unit id="WRN_AttributesOnBackingFieldsNotAvailable">
        <source>Field-targeted attributes on auto-properties are not supported in language version {0}. Please use language version {1} or greater.</source>
        <target state="translated">自動プロパティ上でフィールドをターゲットとする属性を使用することは、言語バージョン {0} ではサポートされていません。{1} 以上の言語バージョンをお使いください。</target>
        <note />
      </trans-unit>
      <trans-unit id="WRN_AttributesOnBackingFieldsNotAvailable_Title">
        <source>Field-targeted attributes on auto-properties are not supported in this version of the language.</source>
        <target state="translated">自動プロパティ上でフィールドをターゲットとする属性を使用することは、このバージョンの言語ではサポートされていません。</target>
        <note />
      </trans-unit>
      <trans-unit id="IDS_FeatureRefConditional">
        <source>ref conditional expression</source>
        <target state="translated">ref 条件式</target>
        <note />
      </trans-unit>
      <trans-unit id="ERR_InterfaceImplementedImplicitlyByVariadic">
        <source>'{0}' cannot implement interface member '{1}' in type '{2}' because it has an __arglist parameter</source>
        <target state="translated">'{0}' は、__arglist パラメーターが指定されているため、型 '{2}' のインターフェイス メンバー '{1}' を実装できません</target>
        <note />
      </trans-unit>
      <trans-unit id="IDS_FeatureTupleEquality">
        <source>tuple equality</source>
        <target state="translated">タプルの等値性</target>
        <note />
      </trans-unit>
      <trans-unit id="ERR_TupleSizesMismatchForBinOps">
        <source>Tuple types used as operands of an == or != operator must have matching cardinalities. But this operator has tuple types of cardinality {0} on the left and {1} on the right.</source>
        <target state="translated">演算子 == または != のオペランドとして使用するタプルの型は、カーディナリティが一致している必要があります。しかし、この演算子は、左辺のタプルの型のカーディナリティが {0} で、右辺が {1} です。</target>
        <note />
      </trans-unit>
      <trans-unit id="ERR_InvalidHashAlgorithmName">
        <source>Invalid hash algorithm name: '{0}'</source>
        <target state="translated">無効なハッシュ アルゴリズム名: '{0}'</target>
        <note />
      </trans-unit>
      <trans-unit id="ERR_ExpressionTreeContainsTupleBinOp">
        <source>An expression tree may not contain a tuple == or != operator</source>
        <target state="translated">式ツリーにタプルの == または != 演算子を含めることはできません</target>
        <note />
      </trans-unit>
      <trans-unit id="WRN_TupleBinopLiteralNameMismatch">
        <source>The tuple element name '{0}' is ignored because a different name or no name is specified on the other side of the tuple == or != operator.</source>
        <target state="translated">タプル要素名 '{0}' は、タプルの == または != 演算子の反対側に異なる名前が指定されたか名前が指定されていないため、無視されます。</target>
        <note />
      </trans-unit>
      <trans-unit id="WRN_TupleBinopLiteralNameMismatch_Title">
        <source>The tuple element name is ignored because a different name or no name is specified on the other side of the tuple == or != operator.</source>
        <target state="translated">タプル要素名は、タプルの == または != 演算子の反対側に異なる名前が指定されたか名前が指定されていないため、無視されます。</target>
        <note />
      </trans-unit>
      <trans-unit id="ERR_UnmanagedBoundWithClass">
        <source>'{0}': cannot specify both a constraint class and the 'unmanaged' constraint</source>
        <target state="translated">'{0}': 制約クラスと 'unmanaged' 制約の両方を指定することはできません</target>
        <note />
      </trans-unit>
      <trans-unit id="IDS_FeatureRefReassignment">
        <source>ref reassignment</source>
        <target state="translated">ref 再割り当て</target>
        <note />
      </trans-unit>
      <trans-unit id="IDS_FeatureRefFor">
        <source>ref for-loop variables</source>
        <target state="translated">ref for ループ変数</target>
        <note />
      </trans-unit>
      <trans-unit id="IDS_FeatureRefForEach">
        <source>ref foreach iteration variables</source>
        <target state="translated">ref foreach 繰り返し変数</target>
        <note />
      </trans-unit>
      <trans-unit id="ERR_RefLocalOrParamExpected">
        <source>The left-hand side of a ref assignment must be a ref local or parameter.</source>
        <target state="translated">ref 割り当ての左辺は、ref ローカルまたはパラメーターにする必要があります。</target>
        <note />
      </trans-unit>
      <trans-unit id="ERR_RefAssignNarrower">
        <source>Cannot ref-assign '{1}' to '{0}' because '{1}' has a narrower escape scope than '{0}'.</source>
        <target state="translated">'{1}' を '{0}' に ref 割り当てすることはできません。'{1}' のエスケープ スコープが '{0}' より狭いためです。</target>
        <note />
      </trans-unit>
      <trans-unit id="IDS_FeatureEnumGenericTypeConstraint">
        <source>enum generic type constraints</source>
        <target state="translated">enum ジェネリック型の制約</target>
        <note />
      </trans-unit>
      <trans-unit id="IDS_FeatureDelegateGenericTypeConstraint">
        <source>delegate generic type constraints</source>
        <target state="translated">delegate ジェネリック型の制約</target>
        <note />
      </trans-unit>
      <trans-unit id="IDS_FeatureUnmanagedGenericTypeConstraint">
        <source>unmanaged generic type constraints</source>
        <target state="translated">unmanaged ジェネリック型の制約</target>
        <note />
      </trans-unit>
      <trans-unit id="ERR_NewBoundWithUnmanaged">
        <source>The 'new()' constraint cannot be used with the 'unmanaged' constraint</source>
        <target state="translated">new()' 制約は 'unmanaged' 制約と一緒には使用できません</target>
        <note />
      </trans-unit>
      <trans-unit id="ERR_UnmanagedConstraintMustBeFirst">
        <source>The 'unmanaged' constraint must come before any other constraints</source>
        <target state="translated">'unmanaged' 制約は、他の制約の前に指定されなければなりません</target>
        <note />
      </trans-unit>
      <trans-unit id="ERR_UnmanagedConstraintNotSatisfied">
        <source>The type '{2}' must be a non-nullable value type, along with all fields at any level of nesting, in order to use it as parameter '{1}' in the generic type or method '{0}'</source>
        <target state="needs-review-translation">型 '{2}' は、ジェネリック型またはメソッド '{0}' のパラメーター '{1}' として使用するために、参照型にすることも、入れ子のどのレベルに参照型フィールドを含めることもできません</target>
        <note />
      </trans-unit>
      <trans-unit id="ERR_ConWithUnmanagedCon">
        <source>Type parameter '{1}' has the 'unmanaged' constraint so '{1}' cannot be used as a constraint for '{0}'</source>
        <target state="translated">型パラメーター '{1}' は 'unmanaged' 制約を含むので、'{0}' の制約として '{1}' を使用することはできません</target>
        <note />
      </trans-unit>
      <trans-unit id="IDS_FeatureStackAllocInitializer">
        <source>stackalloc initializer</source>
        <target state="translated">stackalloc 初期化子</target>
        <note />
      </trans-unit>
      <trans-unit id="ERR_InvalidStackAllocArray">
        <source>"Invalid rank specifier: expected ']'</source>
        <target state="translated">"無効な次元指定子です: ']' を指定してください</target>
        <note />
      </trans-unit>
      <trans-unit id="IDS_FeatureExpressionVariablesInQueriesAndInitializers">
        <source>declaration of expression variables in member initializers and queries</source>
        <target state="translated">メンバー初期化子とクエリ内の式変数の宣言</target>
        <note />
      </trans-unit>
      <trans-unit id="ERR_ExprCannotBeFixed">
        <source>The given expression cannot be used in a fixed statement</source>
        <target state="translated">指定された式を fixed ステートメントで使用することはできません</target>
        <note />
      </trans-unit>
      <trans-unit id="IDS_FeatureExtensibleFixedStatement">
        <source>extensible fixed statement</source>
        <target state="translated">拡張可能な fixed ステートメント</target>
        <note />
      </trans-unit>
      <trans-unit id="IDS_FeatureIndexingMovableFixedBuffers">
        <source>indexing movable fixed buffers</source>
        <target state="translated">移動可能な固定バッファーのインデックス化</target>
        <note />
      </trans-unit>
      <trans-unit id="ERR_InvalidObjectCreation">
        <source>Invalid object creation</source>
        <target state="translated">無効なオブジェクト作成</target>
<<<<<<< HEAD
        <note />
      </trans-unit>
      <trans-unit id="FTL_InvalidInputFileName">
        <source>File name '{0}' is empty, contains invalid characters, has a drive specification without an absolute path, or is too long</source>
        <target state="new">File name '{0}' is empty, contains invalid characters, has a drive specification without an absolute path, or is too long</target>
        <note />
      </trans-unit>
      <trans-unit id="ERR_CantUseInOrOutInArglist">
        <source>__arglist cannot have an argument passed by 'in' or 'out'</source>
        <target state="new">__arglist cannot have an argument passed by 'in' or 'out'</target>
=======
>>>>>>> 3a968917
        <note />
      </trans-unit>
    </body>
  </file>
</xliff><|MERGE_RESOLUTION|>--- conflicted
+++ resolved
@@ -8723,7 +8723,6 @@
       <trans-unit id="ERR_InvalidObjectCreation">
         <source>Invalid object creation</source>
         <target state="translated">無効なオブジェクト作成</target>
-<<<<<<< HEAD
         <note />
       </trans-unit>
       <trans-unit id="FTL_InvalidInputFileName">
@@ -8734,8 +8733,6 @@
       <trans-unit id="ERR_CantUseInOrOutInArglist">
         <source>__arglist cannot have an argument passed by 'in' or 'out'</source>
         <target state="new">__arglist cannot have an argument passed by 'in' or 'out'</target>
-=======
->>>>>>> 3a968917
         <note />
       </trans-unit>
     </body>
