<?xml version="1.0" encoding="utf-8"?>
<xliff xmlns="urn:oasis:names:tc:xliff:document:1.2" xmlns:xsi="http://www.w3.org/2001/XMLSchema-instance" version="1.2" xsi:schemaLocation="urn:oasis:names:tc:xliff:document:1.2 xliff-core-1.2-transitional.xsd">
  <file datatype="xml" source-language="en" target-language="zh-Hant" original="../CSharpResources.resx">
    <body>
<<<<<<< HEAD
      <trans-unit id="ERR_BadPatternExpression">
        <source>Invalid operand for pattern match; value required, but found '{0}'.</source>
        <target state="new">Invalid operand for pattern match; value required, but found '{0}'.</target>
        <note />
      </trans-unit>
      <trans-unit id="ERR_ConstantPatternNamedUnderscore">
        <source>A constant named '_' cannot be used as a pattern.</source>
        <target state="new">A constant named '_' cannot be used as a pattern.</target>
        <note />
      </trans-unit>
      <trans-unit id="ERR_DeconstructParameterNameMismatch">
        <source>The name '{0}' does not match the corresponding 'Deconstruct' parameter '{1}'.</source>
        <target state="new">The name '{0}' does not match the corresponding 'Deconstruct' parameter '{1}'.</target>
        <note />
      </trans-unit>
      <trans-unit id="ERR_DefaultPattern">
        <source>A default literal 'default' is not valid as a pattern. Use another literal (e.g. '0' or 'null') as appropriate. To match everything, use a discard pattern '_'.</source>
        <target state="new">A default literal 'default' is not valid as a pattern. Use another literal (e.g. '0' or 'null') as appropriate. To match everything, use a discard pattern '_'.</target>
        <note />
      </trans-unit>
      <trans-unit id="ERR_ExpressionTreeContainsSwitchExpression">
        <source>An expression tree may not contain a switch expression.</source>
        <target state="new">An expression tree may not contain a switch expression.</target>
        <note />
      </trans-unit>
      <trans-unit id="ERR_FeatureIsExperimental">
        <source>Feature '{0}' is experimental and unsupported; use '/features:{1}' to enable.</source>
        <target state="new">Feature '{0}' is experimental and unsupported; use '/features:{1}' to enable.</target>
        <note />
      </trans-unit>
      <trans-unit id="ERR_FeatureNotAvailableInVersion8_0">
=======
      <trans-unit id="ERR_FeatureNotAvailableInVersion8">
>>>>>>> 23415876
        <source>Feature '{0}' is not available in C# 8.0. Please use language version {1} or greater.</source>
        <target state="new">Feature '{0}' is not available in C# 8.0. Please use language version {1} or greater.</target>
        <note />
      </trans-unit>
<<<<<<< HEAD
      <trans-unit id="ERR_InferredRecursivePatternType">
        <source>The type 'var' is not permitted in recursive patterns. If you want the type inferred, just omit it.</source>
        <target state="new">The type 'var' is not permitted in recursive patterns. If you want the type inferred, just omit it.</target>
        <note />
      </trans-unit>
      <trans-unit id="ERR_IsPatternImpossible">
        <source>An expression of type '{0}' can never match the provided pattern.</source>
        <target state="new">An expression of type '{0}' can never match the provided pattern.</target>
        <note />
      </trans-unit>
      <trans-unit id="ERR_MissingPattern">
        <source>Pattern missing</source>
        <target state="new">Pattern missing</target>
        <note />
      </trans-unit>
=======
>>>>>>> 23415876
      <trans-unit id="ERR_OutVariableCannotBeByRef">
        <source>An out variable cannot be declared as a ref local</source>
        <target state="new">An out variable cannot be declared as a ref local</target>
        <note />
      </trans-unit>
      <trans-unit id="ERR_PropertyPatternNameMissing">
        <source>A property subpattern requires a reference to the property or field to be matched, e.g. '{{ Name: {0}}}'</source>
        <target state="new">A property subpattern requires a reference to the property or field to be matched, e.g. '{{ Name: {0}}}'</target>
        <note />
      </trans-unit>
      <trans-unit id="ERR_SingleElementPositionalPatternRequiresType">
        <source>A single-element deconstruct pattern requires a type before the open parenthesis.</source>
        <target state="new">A single-element deconstruct pattern requires a type before the open parenthesis.</target>
        <note />
      </trans-unit>
      <trans-unit id="ERR_SwitchArmSubsumed">
        <source>The pattern has already been handled by a previous arm of the switch expression.</source>
        <target state="new">The pattern has already been handled by a previous arm of the switch expression.</target>
        <note />
      </trans-unit>
      <trans-unit id="ERR_SwitchCaseSubsumed">
        <source>The switch case has already been handled by a previous case.</source>
        <target state="new">The switch case has already been handled by a previous case.</target>
        <note />
      </trans-unit>
      <trans-unit id="ERR_SwitchExpressionNoBestType">
        <source>No best type was found for the switch expression.</source>
        <target state="new">No best type was found for the switch expression.</target>
        <note />
      </trans-unit>
      <trans-unit id="ERR_SwitchGoverningExpressionRequiresParens">
        <source>Parentheses are required around the switch governing expression.</source>
        <target state="new">Parentheses are required around the switch governing expression.</target>
        <note />
      </trans-unit>
      <trans-unit id="ERR_TupleElementNameMismatch">
        <source>The name '{0}' does not identify tuple element '{1}'.</source>
        <target state="new">The name '{0}' does not identify tuple element '{1}'.</target>
        <note />
      </trans-unit>
      <trans-unit id="ERR_UnderscoreDeclaredAndDiscardPattern">
        <source>The discard pattern '_' cannot be used where '{0}' is in scope.</source>
        <target state="new">The discard pattern '_' cannot be used where '{0}' is in scope.</target>
        <note />
      </trans-unit>
      <trans-unit id="ERR_VarMayNotBindToType">
        <source>The syntax 'var' for a pattern is not permitted to bind to a type, but it binds to '{0}' here.</source>
        <target state="new">The syntax 'var' for a pattern is not permitted to bind to a type, but it binds to '{0}' here.</target>
        <note />
      </trans-unit>
      <trans-unit id="ERR_WrongNumberOfSubpatterns">
        <source>Matching the tuple type '{0}' requires '{1}' subpatterns, but '{2}' subpatterns are present.</source>
        <target state="new">Matching the tuple type '{0}' requires '{1}' subpatterns, but '{2}' subpatterns are present.</target>
        <note />
      </trans-unit>
      <trans-unit id="IDS_FeatureRecursivePatterns">
        <source>recursive patterns</source>
        <target state="new">recursive patterns</target>
        <note />
      </trans-unit>
      <trans-unit id="IDS_NULL">
        <source>&lt;null&gt;</source>
        <target state="translated">&lt;null&gt;</target>
        <note />
      </trans-unit>
      <trans-unit id="IDS_ThrowExpression">
        <source>&lt;throw expression&gt;</source>
        <target state="translated">&lt;throw 運算式&gt;</target>
        <note />
      </trans-unit>
      <trans-unit id="IDS_RELATEDERROR">
        <source>(Location of symbol related to previous error)</source>
        <target state="translated">(與之前錯誤相關符號的位置)</target>
        <note />
      </trans-unit>
      <trans-unit id="IDS_RELATEDWARNING">
        <source>(Location of symbol related to previous warning)</source>
        <target state="translated">(與之前警告相關符號的位置)</target>
        <note />
      </trans-unit>
      <trans-unit id="IDS_XMLIGNORED">
        <source>&lt;!-- Badly formed XML comment ignored for member "{0}" --&gt;</source>
        <target state="translated">&lt;!-- 已忽略成員 "{0}" 中格式錯誤的 XML 註解 --&gt;</target>
        <note />
      </trans-unit>
      <trans-unit id="IDS_XMLIGNORED2">
        <source> Badly formed XML file "{0}" cannot be included </source>
        <target state="translated"> 無法納入格式錯誤的 XML 檔 "{0}" </target>
        <note />
      </trans-unit>
      <trans-unit id="IDS_XMLFAILEDINCLUDE">
        <source> Failed to insert some or all of included XML </source>
        <target state="translated"> 無法插入某些或所有 include 的 XML </target>
        <note />
      </trans-unit>
      <trans-unit id="IDS_XMLBADINCLUDE">
        <source> Include tag is invalid </source>
        <target state="translated"> Include 標記無效 </target>
        <note />
      </trans-unit>
      <trans-unit id="IDS_XMLNOINCLUDE">
        <source> No matching elements were found for the following include tag </source>
        <target state="translated"> 找不到與下列 include 標記相符的項目 </target>
        <note />
      </trans-unit>
      <trans-unit id="IDS_XMLMISSINGINCLUDEFILE">
        <source>Missing file attribute</source>
        <target state="translated">遺漏檔案屬性</target>
        <note />
      </trans-unit>
      <trans-unit id="IDS_XMLMISSINGINCLUDEPATH">
        <source>Missing path attribute</source>
        <target state="translated">遺漏路徑屬性</target>
        <note />
      </trans-unit>
      <trans-unit id="IDS_GlobalNamespace">
        <source>&lt;global namespace&gt;</source>
        <target state="translated">&lt;全域命名空間&gt;</target>
        <note />
      </trans-unit>
      <trans-unit id="IDS_FeatureGenerics">
        <source>generics</source>
        <target state="translated">泛型</target>
        <note />
      </trans-unit>
      <trans-unit id="IDS_FeatureAnonDelegates">
        <source>anonymous methods</source>
        <target state="translated">匿名方法</target>
        <note />
      </trans-unit>
      <trans-unit id="IDS_FeatureModuleAttrLoc">
        <source>module as an attribute target specifier</source>
        <target state="translated">模組做為屬性目標規範</target>
        <note />
      </trans-unit>
      <trans-unit id="IDS_FeatureGlobalNamespace">
        <source>namespace alias qualifier</source>
        <target state="translated">命名空間別名限定詞</target>
        <note />
      </trans-unit>
      <trans-unit id="IDS_FeatureFixedBuffer">
        <source>fixed size buffers</source>
        <target state="translated">固定大小緩衝區</target>
        <note />
      </trans-unit>
      <trans-unit id="IDS_FeaturePragma">
        <source>#pragma</source>
        <target state="translated">#pragma</target>
        <note />
      </trans-unit>
      <trans-unit id="IDS_FeatureStaticClasses">
        <source>static classes</source>
        <target state="translated">靜態類別</target>
        <note />
      </trans-unit>
      <trans-unit id="IDS_FeatureReadOnlyStructs">
        <source>readonly structs</source>
        <target state="translated">唯讀結構</target>
        <note />
      </trans-unit>
      <trans-unit id="IDS_FeaturePartialTypes">
        <source>partial types</source>
        <target state="translated">部分類型</target>
        <note />
      </trans-unit>
      <trans-unit id="IDS_FeatureAsync">
        <source>async function</source>
        <target state="translated">非同步函式</target>
        <note />
      </trans-unit>
      <trans-unit id="IDS_FeatureSwitchOnBool">
        <source>switch on boolean type</source>
        <target state="translated">布林類型的參數</target>
        <note />
      </trans-unit>
      <trans-unit id="IDS_MethodGroup">
        <source>method group</source>
        <target state="translated">方法群組</target>
        <note />
      </trans-unit>
      <trans-unit id="IDS_AnonMethod">
        <source>anonymous method</source>
        <target state="translated">匿名方法</target>
        <note />
      </trans-unit>
      <trans-unit id="IDS_Lambda">
        <source>lambda expression</source>
        <target state="translated">Lambda 運算式</target>
        <note />
      </trans-unit>
      <trans-unit id="IDS_Collection">
        <source>collection</source>
        <target state="translated">集合</target>
        <note />
      </trans-unit>
      <trans-unit id="IDS_FeaturePropertyAccessorMods">
        <source>access modifiers on properties</source>
        <target state="translated">屬性的存取修飾詞</target>
        <note />
      </trans-unit>
      <trans-unit id="IDS_FeatureExternAlias">
        <source>extern alias</source>
        <target state="translated">外部別名</target>
        <note />
      </trans-unit>
      <trans-unit id="IDS_FeatureIterators">
        <source>iterators</source>
        <target state="translated">迭代器</target>
        <note />
      </trans-unit>
      <trans-unit id="IDS_FeatureDefault">
        <source>default operator</source>
        <target state="translated">預設運算子</target>
        <note />
      </trans-unit>
      <trans-unit id="IDS_FeatureDefaultLiteral">
        <source>default literal</source>
        <target state="translated">預設常值</target>
        <note />
      </trans-unit>
      <trans-unit id="IDS_FeaturePrivateProtected">
        <source>private protected</source>
        <target state="translated">private protected</target>
        <note />
      </trans-unit>
      <trans-unit id="IDS_FeatureNullable">
        <source>nullable types</source>
        <target state="translated">可為 Null 的類型</target>
        <note />
      </trans-unit>
      <trans-unit id="IDS_FeaturePatternMatching">
        <source>pattern matching</source>
        <target state="translated">模式比對</target>
        <note />
      </trans-unit>
      <trans-unit id="IDS_FeatureExpressionBodiedAccessor">
        <source>expression body property accessor</source>
        <target state="translated">運算式主體屬性存取子</target>
        <note />
      </trans-unit>
      <trans-unit id="IDS_FeatureExpressionBodiedDeOrConstructor">
        <source>expression body constructor and destructor</source>
        <target state="translated">運算式主體建構函式及解構函式</target>
        <note />
      </trans-unit>
      <trans-unit id="IDS_FeatureThrowExpression">
        <source>throw expression</source>
        <target state="translated">Throw 運算式</target>
        <note />
      </trans-unit>
      <trans-unit id="IDS_FeatureImplicitArray">
        <source>implicitly typed array</source>
        <target state="translated">隱含類型陣列</target>
        <note />
      </trans-unit>
      <trans-unit id="IDS_FeatureImplicitLocal">
        <source>implicitly typed local variable</source>
        <target state="translated">隱含類型區域變數</target>
        <note />
      </trans-unit>
      <trans-unit id="IDS_FeatureAnonymousTypes">
        <source>anonymous types</source>
        <target state="translated">匿名類型</target>
        <note />
      </trans-unit>
      <trans-unit id="IDS_FeatureAutoImplementedProperties">
        <source>automatically implemented properties</source>
        <target state="translated">自動實作的屬性</target>
        <note />
      </trans-unit>
      <trans-unit id="IDS_FeatureReadonlyAutoImplementedProperties">
        <source>readonly automatically implemented properties</source>
        <target state="translated">自動實作的唯讀屬性</target>
        <note />
      </trans-unit>
      <trans-unit id="IDS_FeatureObjectInitializer">
        <source>object initializer</source>
        <target state="translated">物件初始設定式</target>
        <note />
      </trans-unit>
      <trans-unit id="IDS_FeatureCollectionInitializer">
        <source>collection initializer</source>
        <target state="translated">集合初始設定式</target>
        <note />
      </trans-unit>
      <trans-unit id="IDS_FeatureQueryExpression">
        <source>query expression</source>
        <target state="translated">查詢運算式</target>
        <note />
      </trans-unit>
      <trans-unit id="IDS_FeatureExtensionMethod">
        <source>extension method</source>
        <target state="translated">擴充方法</target>
        <note />
      </trans-unit>
      <trans-unit id="IDS_FeaturePartialMethod">
        <source>partial method</source>
        <target state="translated">部分方法</target>
        <note />
      </trans-unit>
      <trans-unit id="IDS_SK_METHOD">
        <source>method</source>
        <target state="translated">方法</target>
        <note />
      </trans-unit>
      <trans-unit id="IDS_SK_TYPE">
        <source>type</source>
        <target state="translated">類型</target>
        <note />
      </trans-unit>
      <trans-unit id="IDS_SK_NAMESPACE">
        <source>namespace</source>
        <target state="translated">命名空間</target>
        <note />
      </trans-unit>
      <trans-unit id="IDS_SK_FIELD">
        <source>field</source>
        <target state="translated">欄位</target>
        <note />
      </trans-unit>
      <trans-unit id="IDS_SK_PROPERTY">
        <source>property</source>
        <target state="translated">屬性</target>
        <note />
      </trans-unit>
      <trans-unit id="IDS_SK_UNKNOWN">
        <source>element</source>
        <target state="translated">元素</target>
        <note />
      </trans-unit>
      <trans-unit id="IDS_SK_VARIABLE">
        <source>variable</source>
        <target state="translated">變數</target>
        <note />
      </trans-unit>
      <trans-unit id="IDS_SK_LABEL">
        <source>label</source>
        <target state="translated">標籤</target>
        <note />
      </trans-unit>
      <trans-unit id="IDS_SK_EVENT">
        <source>event</source>
        <target state="translated">事件</target>
        <note />
      </trans-unit>
      <trans-unit id="IDS_SK_TYVAR">
        <source>type parameter</source>
        <target state="translated">類型參數</target>
        <note />
      </trans-unit>
      <trans-unit id="IDS_SK_ALIAS">
        <source>using alias</source>
        <target state="translated">使用別名</target>
        <note />
      </trans-unit>
      <trans-unit id="IDS_SK_EXTERNALIAS">
        <source>extern alias</source>
        <target state="translated">外部別名</target>
        <note />
      </trans-unit>
      <trans-unit id="IDS_SK_CONSTRUCTOR">
        <source>constructor</source>
        <target state="translated">建構函式</target>
        <note />
      </trans-unit>
      <trans-unit id="IDS_FOREACHLOCAL">
        <source>foreach iteration variable</source>
        <target state="translated">foreach 反覆運算變數</target>
        <note />
      </trans-unit>
      <trans-unit id="IDS_FIXEDLOCAL">
        <source>fixed variable</source>
        <target state="translated">固定變數</target>
        <note />
      </trans-unit>
      <trans-unit id="IDS_USINGLOCAL">
        <source>using variable</source>
        <target state="translated">使用變數</target>
        <note />
      </trans-unit>
      <trans-unit id="IDS_Contravariant">
        <source>contravariant</source>
        <target state="translated">contravariant</target>
        <note />
      </trans-unit>
      <trans-unit id="IDS_Contravariantly">
        <source>contravariantly</source>
        <target state="translated">以 Contravariant 方式</target>
        <note />
      </trans-unit>
      <trans-unit id="IDS_Covariant">
        <source>covariant</source>
        <target state="translated">Covariant</target>
        <note />
      </trans-unit>
      <trans-unit id="IDS_Covariantly">
        <source>covariantly</source>
        <target state="translated">以 Covariant 方式</target>
        <note />
      </trans-unit>
      <trans-unit id="IDS_Invariantly">
        <source>invariantly</source>
        <target state="translated">非 Variant 方式</target>
        <note />
      </trans-unit>
      <trans-unit id="IDS_FeatureDynamic">
        <source>dynamic</source>
        <target state="translated">動態</target>
        <note />
      </trans-unit>
      <trans-unit id="IDS_FeatureNamedArgument">
        <source>named argument</source>
        <target state="translated">具名引數</target>
        <note />
      </trans-unit>
      <trans-unit id="IDS_FeatureOptionalParameter">
        <source>optional parameter</source>
        <target state="translated">選擇性參數</target>
        <note />
      </trans-unit>
      <trans-unit id="IDS_FeatureExceptionFilter">
        <source>exception filter</source>
        <target state="translated">例外狀況篩選條件</target>
        <note />
      </trans-unit>
      <trans-unit id="IDS_FeatureTypeVariance">
        <source>type variance</source>
        <target state="translated">類型變異數</target>
        <note />
      </trans-unit>
      <trans-unit id="SyntaxTreeNotFound">
        <source>SyntaxTree is not part of the compilation</source>
        <target state="new">SyntaxTree is not part of the compilation</target>
        <note />
      </trans-unit>
      <trans-unit id="SyntaxTreeNotFoundToRemove">
        <source>SyntaxTree is not part of the compilation, so it cannot be removed</source>
        <target state="new">SyntaxTree is not part of the compilation, so it cannot be removed</target>
        <note />
      </trans-unit>
      <trans-unit id="WRN_GivenExpressionAlwaysMatchesConstant">
        <source>The given expression always matches the provided constant.</source>
        <target state="new">The given expression always matches the provided constant.</target>
        <note />
      </trans-unit>
      <trans-unit id="WRN_GivenExpressionAlwaysMatchesConstant_Title">
        <source>The given expression always matches the provided constant.</source>
        <target state="new">The given expression always matches the provided constant.</target>
        <note />
      </trans-unit>
      <trans-unit id="WRN_GivenExpressionNeverMatchesPattern">
        <source>The given expression never matches the provided pattern.</source>
        <target state="new">The given expression never matches the provided pattern.</target>
        <note />
      </trans-unit>
      <trans-unit id="WRN_GivenExpressionNeverMatchesPattern_Title">
        <source>The given expression never matches the provided pattern.</source>
        <target state="new">The given expression never matches the provided pattern.</target>
        <note />
      </trans-unit>
      <trans-unit id="WRN_IsTypeNamedUnderscore">
        <source>The name '_' refers to the type '{0}', not the discard pattern. Use '@_' for the type, or 'var _' to discard.</source>
        <target state="new">The name '_' refers to the type '{0}', not the discard pattern. Use '@_' for the type, or 'var _' to discard.</target>
        <note />
      </trans-unit>
      <trans-unit id="WRN_IsTypeNamedUnderscore_Title">
        <source>Do not use '_' to refer to the type in an is-type expression.</source>
        <target state="new">Do not use '_' to refer to the type in an is-type expression.</target>
        <note />
      </trans-unit>
      <trans-unit id="WRN_SwitchExpressionNotExhaustive">
        <source>The switch expression does not handle all possible inputs (it is not exhaustive).</source>
        <target state="new">The switch expression does not handle all possible inputs (it is not exhaustive).</target>
        <note />
      </trans-unit>
      <trans-unit id="WRN_SwitchExpressionNotExhaustive_Title">
        <source>The switch expression does not handle all possible inputs (it is not exhaustive).</source>
        <target state="new">The switch expression does not handle all possible inputs (it is not exhaustive).</target>
        <note />
      </trans-unit>
      <trans-unit id="WRN_TypeParameterSameAsOuterMethodTypeParameter">
        <source>Type parameter '{0}' has the same name as the type parameter from outer method '{1}'</source>
        <target state="new">Type parameter '{0}' has the same name as the type parameter from outer method '{1}'</target>
        <note />
      </trans-unit>
      <trans-unit id="WRN_TypeParameterSameAsOuterMethodTypeParameter_Title">
        <source>Type parameter has the same type as the type parameter from outer method.</source>
        <target state="new">Type parameter has the same type as the type parameter from outer method.</target>
        <note />
      </trans-unit>
      <trans-unit id="XML_InvalidToken">
        <source>The character(s) '{0}' cannot be used at this location.</source>
        <target state="translated">此位置不可使用字元 '{0}'。</target>
        <note />
      </trans-unit>
      <trans-unit id="XML_IncorrectComment">
        <source>Incorrect syntax was used in a comment.</source>
        <target state="translated">註解中使用的語法錯誤。</target>
        <note />
      </trans-unit>
      <trans-unit id="XML_InvalidCharEntity">
        <source>An invalid character was found inside an entity reference.</source>
        <target state="translated">實體參考中發現無效的字元。</target>
        <note />
      </trans-unit>
      <trans-unit id="XML_ExpectedEndOfTag">
        <source>Expected '&gt;' or '/&gt;' to close tag '{0}'.</source>
        <target state="translated">必須以 '&gt;' 或 '/&gt;' 做為結束標記 '{0}'。</target>
        <note />
      </trans-unit>
      <trans-unit id="XML_ExpectedIdentifier">
        <source>An identifier was expected.</source>
        <target state="translated">必須是識別項。</target>
        <note />
      </trans-unit>
      <trans-unit id="XML_InvalidUnicodeChar">
        <source>Invalid unicode character.</source>
        <target state="translated">Unicode 字元無效。</target>
        <note />
      </trans-unit>
      <trans-unit id="XML_InvalidWhitespace">
        <source>Whitespace is not allowed at this location.</source>
        <target state="translated">此位置不可使用空白。</target>
        <note />
      </trans-unit>
      <trans-unit id="XML_LessThanInAttributeValue">
        <source>The character '&lt;' cannot be used in an attribute value.</source>
        <target state="translated">屬性值中不可使用字元 '&lt;'。</target>
        <note />
      </trans-unit>
      <trans-unit id="XML_MissingEqualsAttribute">
        <source>Missing equals sign between attribute and attribute value.</source>
        <target state="translated">屬性與屬性值之間少了等號。</target>
        <note />
      </trans-unit>
      <trans-unit id="XML_RefUndefinedEntity_1">
        <source>Reference to undefined entity '{0}'.</source>
        <target state="translated">參考未定義的實體 '{0}'。</target>
        <note />
      </trans-unit>
      <trans-unit id="XML_StringLiteralNoStartQuote">
        <source>A string literal was expected, but no opening quotation mark was found.</source>
        <target state="translated">必須是字串常值，但未找到左引號。</target>
        <note />
      </trans-unit>
      <trans-unit id="XML_StringLiteralNoEndQuote">
        <source>Missing closing quotation mark for string literal.</source>
        <target state="translated">遺漏字串常值的右引號。</target>
        <note />
      </trans-unit>
      <trans-unit id="XML_StringLiteralNonAsciiQuote">
        <source>Non-ASCII quotations marks may not be used around string literals.</source>
        <target state="translated">字串常值前後不可使用非 ASCII 引號。</target>
        <note />
      </trans-unit>
      <trans-unit id="XML_EndTagNotExpected">
        <source>End tag was not expected at this location.</source>
        <target state="translated">此位置不可出現結束標記。</target>
        <note />
      </trans-unit>
      <trans-unit id="XML_ElementTypeMatch">
        <source>End tag '{0}' does not match the start tag '{1}'.</source>
        <target state="translated">結束標記 '{0}' 與起始標記 '{1}' 不對稱。</target>
        <note />
      </trans-unit>
      <trans-unit id="XML_EndTagExpected">
        <source>Expected an end tag for element '{0}'.</source>
        <target state="translated">必須是元素 '{0}' 的結束標記。</target>
        <note />
      </trans-unit>
      <trans-unit id="XML_WhitespaceMissing">
        <source>Required white space was missing.</source>
        <target state="translated">遺漏了必要的空格。</target>
        <note />
      </trans-unit>
      <trans-unit id="XML_ExpectedEndOfXml">
        <source>Unexpected character at this location.</source>
        <target state="translated">此位置處找到未預期的字元。</target>
        <note />
      </trans-unit>
      <trans-unit id="XML_CDataEndTagNotAllowed">
        <source>The literal string ']]&gt;' is not allowed in element content.</source>
        <target state="translated">常值字串 ']]&gt;' 不可用在元素內容中。</target>
        <note />
      </trans-unit>
      <trans-unit id="XML_DuplicateAttribute">
        <source>Duplicate '{0}' attribute</source>
        <target state="translated">{0}' 屬性重複</target>
        <note />
      </trans-unit>
      <trans-unit id="ERR_NoMetadataFile">
        <source>Metadata file '{0}' could not be found</source>
        <target state="translated">找不到中繼資料檔 '{0}'</target>
        <note />
      </trans-unit>
      <trans-unit id="ERR_MetadataReferencesNotSupported">
        <source>Metadata references are not supported.</source>
        <target state="translated">不支援中繼資料參考。</target>
        <note />
      </trans-unit>
      <trans-unit id="FTL_MetadataCantOpenFile">
        <source>Metadata file '{0}' could not be opened -- {1}</source>
        <target state="translated">無法開啟中繼資料檔'{0}' -- {1}</target>
        <note />
      </trans-unit>
      <trans-unit id="ERR_NoTypeDef">
        <source>The type '{0}' is defined in an assembly that is not referenced. You must add a reference to assembly '{1}'.</source>
        <target state="translated">類型 '{0}' 定義在未參考的組件中。您必須加入組件 '{1}' 的參考。</target>
        <note />
      </trans-unit>
      <trans-unit id="ERR_NoTypeDefFromModule">
        <source>The type '{0}' is defined in a module that has not been added. You must add the module '{1}'.</source>
        <target state="translated">類型 '{0}' 定義在未加入的模組中。您必須加入模組 '{1}'。</target>
        <note />
      </trans-unit>
      <trans-unit id="ERR_OutputWriteFailed">
        <source>Could not write to output file '{0}' -- '{1}'</source>
        <target state="translated">無法寫入輸出檔 '{0}' -- '{1}'</target>
        <note />
      </trans-unit>
      <trans-unit id="ERR_MultipleEntryPoints">
        <source>Program has more than one entry point defined. Compile with /main to specify the type that contains the entry point.</source>
        <target state="translated">程式已定義了一個以上的進入點。請以 /main 進行編譯，以指定包含進入點的類型。</target>
        <note />
      </trans-unit>
      <trans-unit id="ERR_BadBinaryOps">
        <source>Operator '{0}' cannot be applied to operands of type '{1}' and '{2}'</source>
        <target state="translated">運算子 '{0}' 不可套用至類型為 '{1}' 和 '{2}' 的運算元</target>
        <note />
      </trans-unit>
      <trans-unit id="ERR_IntDivByZero">
        <source>Division by constant zero</source>
        <target state="translated">除以常數零</target>
        <note />
      </trans-unit>
      <trans-unit id="ERR_BadIndexLHS">
        <source>Cannot apply indexing with [] to an expression of type '{0}'</source>
        <target state="translated">無法套用有 [] 的索引至類型為 '{0}' 的運算式</target>
        <note />
      </trans-unit>
      <trans-unit id="ERR_BadIndexCount">
        <source>Wrong number of indices inside []; expected {0}</source>
        <target state="translated">[] 內的索引數目錯誤; 必須是 {0}。</target>
        <note />
      </trans-unit>
      <trans-unit id="ERR_BadUnaryOp">
        <source>Operator '{0}' cannot be applied to operand of type '{1}'</source>
        <target state="translated">運算子 '{0}' 不可套用至類型為 '{1}' 的運算元</target>
        <note />
      </trans-unit>
      <trans-unit id="ERR_BadOpOnNullOrDefault">
        <source>Operator '{0}' cannot be applied to operand '{1}'</source>
        <target state="translated">運算子 '{0}' 不可套用至運算元 '{1}'</target>
        <note />
      </trans-unit>
      <trans-unit id="ERR_ThisInStaticMeth">
        <source>Keyword 'this' is not valid in a static property, static method, or static field initializer</source>
        <target state="translated">關鍵字 'this' 在靜態屬性、靜態方法或靜態欄位初始設定式中無效。</target>
        <note />
      </trans-unit>
      <trans-unit id="ERR_ThisInBadContext">
        <source>Keyword 'this' is not available in the current context</source>
        <target state="translated">關鍵字 'this' 在目前內容中無法使用</target>
        <note />
      </trans-unit>
      <trans-unit id="WRN_InvalidMainSig">
        <source>'{0}' has the wrong signature to be an entry point</source>
        <target state="translated">'{0}' 的進入點簽章錯誤</target>
        <note />
      </trans-unit>
      <trans-unit id="WRN_InvalidMainSig_Title">
        <source>Method has the wrong signature to be an entry point</source>
        <target state="translated">方法的進入點簽章錯誤</target>
        <note />
      </trans-unit>
      <trans-unit id="ERR_NoImplicitConv">
        <source>Cannot implicitly convert type '{0}' to '{1}'</source>
        <target state="translated">無法將類型 '{0}' 隱含轉換成 '{1}'</target>
        <note />
      </trans-unit>
      <trans-unit id="ERR_NoExplicitConv">
        <source>Cannot convert type '{0}' to '{1}'</source>
        <target state="translated">無法將類型 '{0}' 轉換成 '{1}'</target>
        <note />
      </trans-unit>
      <trans-unit id="ERR_ConstOutOfRange">
        <source>Constant value '{0}' cannot be converted to a '{1}'</source>
        <target state="translated">常數值 '{0}' 不可轉換成 '{1}'</target>
        <note />
      </trans-unit>
      <trans-unit id="ERR_AmbigBinaryOps">
        <source>Operator '{0}' is ambiguous on operands of type '{1}' and '{2}'</source>
        <target state="translated">運算子 '{0}' 在類型為 '{1}' 和 '{2}' 的運算元上模稜兩可</target>
        <note />
      </trans-unit>
      <trans-unit id="ERR_AmbigBinaryOpsOnDefault">
        <source>Operator '{0}' is ambiguous on operands 'default' and 'default'</source>
        <target state="translated">運算子 '{0}' 在運算元 'default' 和 'default' 不明確</target>
        <note />
      </trans-unit>
      <trans-unit id="ERR_AmbigUnaryOp">
        <source>Operator '{0}' is ambiguous on an operand of type '{1}'</source>
        <target state="translated">運算子 '{0}' 在類型為 '{1}' 的運算元上模稜兩可</target>
        <note />
      </trans-unit>
      <trans-unit id="ERR_InAttrOnOutParam">
        <source>An out parameter cannot have the In attribute</source>
        <target state="translated">out 參數不能有 In 屬性</target>
        <note />
      </trans-unit>
      <trans-unit id="ERR_ValueCantBeNull">
        <source>Cannot convert null to '{0}' because it is a non-nullable value type</source>
        <target state="translated">無法將 null 轉換成 '{0}'，因為它是不可為 null 的實值類型</target>
        <note />
      </trans-unit>
      <trans-unit id="ERR_NoExplicitBuiltinConv">
        <source>Cannot convert type '{0}' to '{1}' via a reference conversion, boxing conversion, unboxing conversion, wrapping conversion, or null type conversion</source>
        <target state="translated">無法透過參考轉換、boxing 轉換、unboxing 轉換、wrapping 轉換或 null 類型轉換，來將類型 '{0}' 轉換成 '{1}'</target>
        <note />
      </trans-unit>
      <trans-unit id="FTL_DebugEmitFailure">
        <source>Unexpected error writing debug information -- '{0}'</source>
        <target state="translated">寫入偵錯資訊時發生未預期的錯誤 -- '{0}'</target>
        <note />
      </trans-unit>
      <trans-unit id="ERR_BadVisReturnType">
        <source>Inconsistent accessibility: return type '{1}' is less accessible than method '{0}'</source>
        <target state="translated">不一致的存取範圍: 傳回類型 '{1}' 比方法 '{0}' 的存取範圍小</target>
        <note />
      </trans-unit>
      <trans-unit id="ERR_BadVisParamType">
        <source>Inconsistent accessibility: parameter type '{1}' is less accessible than method '{0}'</source>
        <target state="translated">不一致的存取範圍: 參數類型 '{1}' 比方法 '{0}' 的存取範圍小</target>
        <note />
      </trans-unit>
      <trans-unit id="ERR_BadVisFieldType">
        <source>Inconsistent accessibility: field type '{1}' is less accessible than field '{0}'</source>
        <target state="translated">不一致的存取範圍: 欄位類型 '{1}' 比欄位 '{0}' 的存取範圍小</target>
        <note />
      </trans-unit>
      <trans-unit id="ERR_BadVisPropertyType">
        <source>Inconsistent accessibility: property type '{1}' is less accessible than property '{0}'</source>
        <target state="translated">不一致的存取範圍: 屬性類型 '{1}' 比屬性 '{0}' 的存取範圍小</target>
        <note />
      </trans-unit>
      <trans-unit id="ERR_BadVisIndexerReturn">
        <source>Inconsistent accessibility: indexer return type '{1}' is less accessible than indexer '{0}'</source>
        <target state="translated">不一致的存取範圍: 索引子傳回類型 '{1}' 比索引子 '{0}' 的存取範圍小</target>
        <note />
      </trans-unit>
      <trans-unit id="ERR_BadVisIndexerParam">
        <source>Inconsistent accessibility: parameter type '{1}' is less accessible than indexer '{0}'</source>
        <target state="translated">不一致的存取範圍: 參數類型 '{1}' 比索引子 '{0}' 的存取範圍小</target>
        <note />
      </trans-unit>
      <trans-unit id="ERR_BadVisOpReturn">
        <source>Inconsistent accessibility: return type '{1}' is less accessible than operator '{0}'</source>
        <target state="translated">不一致的存取範圍: 傳回類型 '{1}' 比運算子 '{0}' 的存取範圍小</target>
        <note />
      </trans-unit>
      <trans-unit id="ERR_BadVisOpParam">
        <source>Inconsistent accessibility: parameter type '{1}' is less accessible than operator '{0}'</source>
        <target state="translated">不一致的存取範圍: 參數類型 '{1}' 比運算子 '{0}' 的存取範圍小</target>
        <note />
      </trans-unit>
      <trans-unit id="ERR_BadVisDelegateReturn">
        <source>Inconsistent accessibility: return type '{1}' is less accessible than delegate '{0}'</source>
        <target state="translated">不一致的存取範圍: 傳回類型 '{1}' 比委派 '{0}' 的存取範圍小</target>
        <note />
      </trans-unit>
      <trans-unit id="ERR_BadVisDelegateParam">
        <source>Inconsistent accessibility: parameter type '{1}' is less accessible than delegate '{0}'</source>
        <target state="translated">不一致的存取範圍: 參數類型 '{1}' 比委派 '{0}' 的存取範圍小</target>
        <note />
      </trans-unit>
      <trans-unit id="ERR_BadVisBaseClass">
        <source>Inconsistent accessibility: base class '{1}' is less accessible than class '{0}'</source>
        <target state="translated">不一致的存取範圍: 基底類別 '{1}' 比類別 '{0}' 的存取範圍小</target>
        <note />
      </trans-unit>
      <trans-unit id="ERR_BadVisBaseInterface">
        <source>Inconsistent accessibility: base interface '{1}' is less accessible than interface '{0}'</source>
        <target state="translated">不一致的存取範圍: 基底介面 '{1}' 比介面 '{0}' 的存取範圍小</target>
        <note />
      </trans-unit>
      <trans-unit id="ERR_EventNeedsBothAccessors">
        <source>'{0}': event property must have both add and remove accessors</source>
        <target state="translated">'{0}': 事件屬性必須同時要有 add 和 remove 存取子</target>
        <note />
      </trans-unit>
      <trans-unit id="ERR_EventNotDelegate">
        <source>'{0}': event must be of a delegate type</source>
        <target state="translated">'{0}': 事件必須為委派類型</target>
        <note />
      </trans-unit>
      <trans-unit id="WRN_UnreferencedEvent">
        <source>The event '{0}' is never used</source>
        <target state="translated">事件 '{0}' 從未使用過</target>
        <note />
      </trans-unit>
      <trans-unit id="WRN_UnreferencedEvent_Title">
        <source>Event is never used</source>
        <target state="translated">從未使用過事件</target>
        <note />
      </trans-unit>
      <trans-unit id="ERR_InterfaceEventInitializer">
        <source>'{0}': event in interface cannot have initializer</source>
        <target state="translated">'{0}': 介面中的事件不可有初始設定式</target>
        <note />
      </trans-unit>
      <trans-unit id="ERR_EventPropertyInInterface">
        <source>An event in an interface cannot have add or remove accessors</source>
        <target state="translated">介面中的事件不能有 add 或 remove 存取子</target>
        <note />
      </trans-unit>
      <trans-unit id="ERR_BadEventUsage">
        <source>The event '{0}' can only appear on the left hand side of += or -= (except when used from within the type '{1}')</source>
        <target state="translated">事件 '{0}' 只可出現在 += 或 -= 的左側 (除非從類型 '{1}' 中使用)</target>
        <note />
      </trans-unit>
      <trans-unit id="ERR_ExplicitEventFieldImpl">
        <source>An explicit interface implementation of an event must use event accessor syntax</source>
        <target state="translated">事件的明確介面實作必須使用存取子語法</target>
        <note />
      </trans-unit>
      <trans-unit id="ERR_CantOverrideNonEvent">
        <source>'{0}': cannot override; '{1}' is not an event</source>
        <target state="translated">'{0}': 無法覆寫; '{1}' 不是事件。</target>
        <note />
      </trans-unit>
      <trans-unit id="ERR_AddRemoveMustHaveBody">
        <source>An add or remove accessor must have a body</source>
        <target state="translated">add 或 remove 存取子必須具有主體</target>
        <note />
      </trans-unit>
      <trans-unit id="ERR_AbstractEventInitializer">
        <source>'{0}': abstract event cannot have initializer</source>
        <target state="translated">'{0}': 抽象事件不可有初始設定式</target>
        <note />
      </trans-unit>
      <trans-unit id="ERR_ReservedAssemblyName">
        <source>The assembly name '{0}' is reserved and cannot be used as a reference in an interactive session</source>
        <target state="translated">組件名稱 '{0}' 已保留，不可用做為互動工作階段中的參考。</target>
        <note />
      </trans-unit>
      <trans-unit id="ERR_ReservedEnumerator">
        <source>The enumerator name '{0}' is reserved and cannot be used</source>
        <target state="translated">列舉程式名稱 '{0}' 已保留，且無法使用。</target>
        <note />
      </trans-unit>
      <trans-unit id="ERR_AsMustHaveReferenceType">
        <source>The as operator must be used with a reference type or nullable type ('{0}' is a non-nullable value type)</source>
        <target state="translated">as 運算子必須搭配參考類型或可為 Null 的類型一起使用 ('{0}' 是不可為 Null 的實值類型)</target>
        <note />
      </trans-unit>
      <trans-unit id="WRN_LowercaseEllSuffix">
        <source>The 'l' suffix is easily confused with the digit '1' -- use 'L' for clarity</source>
        <target state="translated">字尾 'l' 很容易與數字 '1' 混淆 -- 請使用 'L' 以避免困擾</target>
        <note />
      </trans-unit>
      <trans-unit id="WRN_LowercaseEllSuffix_Title">
        <source>The 'l' suffix is easily confused with the digit '1'</source>
        <target state="translated">字尾 'l' 很容易與數字 '1' 混淆</target>
        <note />
      </trans-unit>
      <trans-unit id="ERR_BadEventUsageNoField">
        <source>The event '{0}' can only appear on the left hand side of += or -=</source>
        <target state="translated">事件 '{0}' 只可出現在 += 或 -= 的左側</target>
        <note />
      </trans-unit>
      <trans-unit id="ERR_ConstraintOnlyAllowedOnGenericDecl">
        <source>Constraints are not allowed on non-generic declarations</source>
        <target state="translated">非泛型宣告中不可使用條件約束</target>
        <note />
      </trans-unit>
      <trans-unit id="ERR_TypeParamMustBeIdentifier">
        <source>Type parameter declaration must be an identifier not a type</source>
        <target state="translated">類型參數宣告必須是識別項，而非類型。</target>
        <note />
      </trans-unit>
      <trans-unit id="ERR_MemberReserved">
        <source>Type '{1}' already reserves a member called '{0}' with the same parameter types</source>
        <target state="translated">類型 '{1}' 已保留了一個具有相同參數類型且名為 '{0}' 的成員</target>
        <note />
      </trans-unit>
      <trans-unit id="ERR_DuplicateParamName">
        <source>The parameter name '{0}' is a duplicate</source>
        <target state="translated">參數名稱 '{0}' 重複</target>
        <note />
      </trans-unit>
      <trans-unit id="ERR_DuplicateNameInNS">
        <source>The namespace '{1}' already contains a definition for '{0}'</source>
        <target state="translated">命名空間 '{1}' 已包含 '{0}' 的定義</target>
        <note />
      </trans-unit>
      <trans-unit id="ERR_DuplicateNameInClass">
        <source>The type '{0}' already contains a definition for '{1}'</source>
        <target state="translated">類型 '{0}' 已包含 '{1}' 的定義</target>
        <note />
      </trans-unit>
      <trans-unit id="ERR_NameNotInContext">
        <source>The name '{0}' does not exist in the current context</source>
        <target state="translated">名稱 '{0}' 不存在於目前的內容中</target>
        <note />
      </trans-unit>
      <trans-unit id="ERR_NameNotInContextPossibleMissingReference">
        <source>The name '{0}' does not exist in the current context (are you missing a reference to assembly '{1}'?)</source>
        <target state="translated">名稱 '{0}' 不存在於目前的內容中 (是否遺漏了組件 '{1}' 的參考?)</target>
        <note />
      </trans-unit>
      <trans-unit id="ERR_AmbigContext">
        <source>'{0}' is an ambiguous reference between '{1}' and '{2}'</source>
        <target state="translated">'{0}' 是 '{1}' 與 '{2}' 之間模稜兩可的參考</target>
        <note />
      </trans-unit>
      <trans-unit id="WRN_DuplicateUsing">
        <source>The using directive for '{0}' appeared previously in this namespace</source>
        <target state="translated">{0}' 的 using 指示詞之前曾出現於此命名空間中</target>
        <note />
      </trans-unit>
      <trans-unit id="WRN_DuplicateUsing_Title">
        <source>Using directive appeared previously in this namespace</source>
        <target state="translated">Using 指示詞先前出現在此命名空間中</target>
        <note />
      </trans-unit>
      <trans-unit id="ERR_BadMemberFlag">
        <source>The modifier '{0}' is not valid for this item</source>
        <target state="translated">修飾詞 '{0}' 對此項目無效</target>
        <note />
      </trans-unit>
      <trans-unit id="ERR_BadMemberProtection">
        <source>More than one protection modifier</source>
        <target state="translated">有一個以上的保護修飾詞</target>
        <note />
      </trans-unit>
      <trans-unit id="WRN_NewRequired">
        <source>'{0}' hides inherited member '{1}'. Use the new keyword if hiding was intended.</source>
        <target state="translated">'{0}' 會隱藏繼承的成員 '{1}'。若本意即為要隱藏，請使用 new 關鍵字。</target>
        <note />
      </trans-unit>
      <trans-unit id="WRN_NewRequired_Title">
        <source>Member hides inherited member; missing new keyword</source>
        <target state="translated">成員隱藏所繼承的成員; 遺漏 new 關鍵字</target>
        <note />
      </trans-unit>
      <trans-unit id="WRN_NewRequired_Description">
        <source>A variable was declared with the same name as a variable in a base class. However, the new keyword was not used. This warning informs you that you should use new; the variable is declared as if new had been used in the declaration.</source>
        <target state="translated">所宣告的變數名稱與基底類別中的變數相同。不過，未使用 new 關鍵字。此警告通知您應該使用 new; 宣告變數的方式就像已將 new 用於宣告一樣。</target>
        <note />
      </trans-unit>
      <trans-unit id="WRN_NewNotRequired">
        <source>The member '{0}' does not hide an accessible member. The new keyword is not required.</source>
        <target state="translated">成員 '{0}' 並未隱藏可存取的成員。不需要 new 關鍵字。</target>
        <note />
      </trans-unit>
      <trans-unit id="WRN_NewNotRequired_Title">
        <source>Member does not hide an inherited member; new keyword is not required</source>
        <target state="translated">成員未隱藏所繼承的成員; 不需要 new 關鍵字</target>
        <note />
      </trans-unit>
      <trans-unit id="ERR_CircConstValue">
        <source>The evaluation of the constant value for '{0}' involves a circular definition</source>
        <target state="translated">{0}' 常數值的運算發生循環定義</target>
        <note />
      </trans-unit>
      <trans-unit id="ERR_MemberAlreadyExists">
        <source>Type '{1}' already defines a member called '{0}' with the same parameter types</source>
        <target state="translated">類型 '{1}' 已定義了一個具有相同參數類型且名為 '{0}' 的成員</target>
        <note />
      </trans-unit>
      <trans-unit id="ERR_StaticNotVirtual">
        <source>A static member '{0}' cannot be marked as override, virtual, or abstract</source>
        <target state="translated">靜態成員 '{0}' 不可標記為 override、virtual 或 abstract。</target>
        <note />
      </trans-unit>
      <trans-unit id="ERR_OverrideNotNew">
        <source>A member '{0}' marked as override cannot be marked as new or virtual</source>
        <target state="translated">標記為 override 的成員 '{0}'，不可標記為 new 或 virtual。</target>
        <note />
      </trans-unit>
      <trans-unit id="WRN_NewOrOverrideExpected">
        <source>'{0}' hides inherited member '{1}'. To make the current member override that implementation, add the override keyword. Otherwise add the new keyword.</source>
        <target state="translated">'{0}' 會隱藏繼承的成員 '{1}'。若要讓目前的成員覆寫該實作，請加入 override 關鍵字; 否則請加入 new 關鍵字。</target>
        <note />
      </trans-unit>
      <trans-unit id="WRN_NewOrOverrideExpected_Title">
        <source>Member hides inherited member; missing override keyword</source>
        <target state="translated">成員隱藏所繼承的成員; 遺漏 override 關鍵字</target>
        <note />
      </trans-unit>
      <trans-unit id="ERR_OverrideNotExpected">
        <source>'{0}': no suitable method found to override</source>
        <target state="translated">'{0}': 未找到任何合適的方法可覆寫</target>
        <note />
      </trans-unit>
      <trans-unit id="ERR_NamespaceUnexpected">
        <source>A namespace cannot directly contain members such as fields or methods</source>
        <target state="translated">命名空間不能直接包含如欄位或方法等成員</target>
        <note />
      </trans-unit>
      <trans-unit id="ERR_NoSuchMember">
        <source>'{0}' does not contain a definition for '{1}'</source>
        <target state="translated">'{0}' 未包含 '{1}' 的定義</target>
        <note />
      </trans-unit>
      <trans-unit id="ERR_BadSKknown">
        <source>'{0}' is a {1} but is used like a {2}</source>
        <target state="translated">'{0}' 是 {1}，但卻當成 {2} 使用。</target>
        <note />
      </trans-unit>
      <trans-unit id="ERR_BadSKunknown">
        <source>'{0}' is a {1}, which is not valid in the given context</source>
        <target state="translated">'{0}' 是 {1}，其在指定內容中無效。</target>
        <note />
      </trans-unit>
      <trans-unit id="ERR_ObjectRequired">
        <source>An object reference is required for the non-static field, method, or property '{0}'</source>
        <target state="translated">需要有物件參考，才可使用非靜態欄位、方法或屬性 '{0}'。</target>
        <note />
      </trans-unit>
      <trans-unit id="ERR_AmbigCall">
        <source>The call is ambiguous between the following methods or properties: '{0}' and '{1}'</source>
        <target state="translated">以下方法或屬性之間的呼叫模稜兩可: '{0}' 和 '{1}'</target>
        <note />
      </trans-unit>
      <trans-unit id="ERR_BadAccess">
        <source>'{0}' is inaccessible due to its protection level</source>
        <target state="translated">'{0}' 由於其保護層級之故，所以無法存取。</target>
        <note />
      </trans-unit>
      <trans-unit id="ERR_MethDelegateMismatch">
        <source>No overload for '{0}' matches delegate '{1}'</source>
        <target state="translated">{0}' 沒有任何多載符合委派 '{1}'</target>
        <note />
      </trans-unit>
      <trans-unit id="ERR_RetObjectRequired">
        <source>An object of a type convertible to '{0}' is required</source>
        <target state="translated">需要可轉換成 '{0}' 之類型的物件</target>
        <note />
      </trans-unit>
      <trans-unit id="ERR_RetNoObjectRequired">
        <source>Since '{0}' returns void, a return keyword must not be followed by an object expression</source>
        <target state="translated">因為 '{0}' 傳回了 void，所以 return 關鍵字之後不可接著物件運算式。</target>
        <note />
      </trans-unit>
      <trans-unit id="ERR_LocalDuplicate">
        <source>A local variable or function named '{0}' is already defined in this scope</source>
        <target state="translated">已經在此範圍內定義名為 '{0}' 的區域變數或函式</target>
        <note />
      </trans-unit>
      <trans-unit id="ERR_AssgLvalueExpected">
        <source>The left-hand side of an assignment must be a variable, property or indexer</source>
        <target state="translated">指派的左側必須是變數、屬性或索引子。</target>
        <note />
      </trans-unit>
      <trans-unit id="ERR_StaticConstParam">
        <source>'{0}': a static constructor must be parameterless</source>
        <target state="translated">'{0}': 靜態建構函式不能使用參數</target>
        <note />
      </trans-unit>
      <trans-unit id="ERR_NotConstantExpression">
        <source>The expression being assigned to '{0}' must be constant</source>
        <target state="translated">指派至 '{0}' 的運算式必須為常數</target>
        <note />
      </trans-unit>
      <trans-unit id="ERR_NotNullConstRefField">
        <source>'{0}' is of type '{1}'. A const field of a reference type other than string can only be initialized with null.</source>
        <target state="translated">'{0}' 為類型 '{1}'。非字串之參考類型的 const 欄位，只能以 null 初始設定。</target>
        <note />
      </trans-unit>
      <trans-unit id="ERR_LocalIllegallyOverrides">
        <source>A local or parameter named '{0}' cannot be declared in this scope because that name is used in an enclosing local scope to define a local or parameter</source>
        <target state="translated">無法在此範圍宣告名為 '{0}' 的區域變數或參數，因為該名稱已用於封入區域變數範圍，以定義區域變數或參數。</target>
        <note />
      </trans-unit>
      <trans-unit id="ERR_BadUsingNamespace">
        <source>A 'using namespace' directive can only be applied to namespaces; '{0}' is a type not a namespace. Consider a 'using static' directive instead</source>
        <target state="translated">using namespace' 指示詞只能套用至命名空間; '{0}' 是類型而非命名空間。請考慮改用 'using static' 指示詞</target>
        <note />
      </trans-unit>
      <trans-unit id="ERR_BadUsingType">
        <source>A 'using static' directive can only be applied to types; '{0}' is a namespace not a type. Consider a 'using namespace' directive instead</source>
        <target state="translated">using static' 指示詞只能套用至類型; '{0}' 是命名空間而非類型。請考慮改用 'using namespace' 指示詞</target>
        <note />
      </trans-unit>
      <trans-unit id="ERR_NoAliasHere">
        <source>A 'using static' directive cannot be used to declare an alias</source>
        <target state="translated">using static' 指示詞不能用來宣告別名</target>
        <note />
      </trans-unit>
      <trans-unit id="ERR_NoBreakOrCont">
        <source>No enclosing loop out of which to break or continue</source>
        <target state="translated">沒有可中斷或繼續的封閉式迴圈</target>
        <note />
      </trans-unit>
      <trans-unit id="ERR_DuplicateLabel">
        <source>The label '{0}' is a duplicate</source>
        <target state="translated">標籤 '{0}' 重複</target>
        <note />
      </trans-unit>
      <trans-unit id="ERR_NoConstructors">
        <source>The type '{0}' has no constructors defined</source>
        <target state="translated">類型 '{0}' 未定義任何建構函式</target>
        <note />
      </trans-unit>
      <trans-unit id="ERR_NoNewAbstract">
        <source>Cannot create an instance of the abstract class or interface '{0}'</source>
        <target state="translated">無法建立抽象類別或介面 '{0}' 的執行個體</target>
        <note />
      </trans-unit>
      <trans-unit id="ERR_ConstValueRequired">
        <source>A const field requires a value to be provided</source>
        <target state="translated">需要為 const 欄位提供值</target>
        <note />
      </trans-unit>
      <trans-unit id="ERR_CircularBase">
        <source>Circular base class dependency involving '{0}' and '{1}'</source>
        <target state="translated">循環基底類別相依包括 '{0}' 和 '{1}'</target>
        <note />
      </trans-unit>
      <trans-unit id="ERR_BadDelegateConstructor">
        <source>The delegate '{0}' does not have a valid constructor</source>
        <target state="translated">委派 '{0}' 沒有有效的建構函式</target>
        <note />
      </trans-unit>
      <trans-unit id="ERR_MethodNameExpected">
        <source>Method name expected</source>
        <target state="translated">必須是方法名稱</target>
        <note />
      </trans-unit>
      <trans-unit id="ERR_ConstantExpected">
        <source>A constant value is expected</source>
        <target state="translated">必須是常數值</target>
        <note />
      </trans-unit>
      <trans-unit id="ERR_V6SwitchGoverningTypeValueExpected">
        <source>A switch expression or case label must be a bool, char, string, integral, enum, or corresponding nullable type in C# 6 and earlier.</source>
        <target state="translated">Switch 運算式或 case 標籤必須是 bool、char、string、integral、enum 或 C# 6 及舊版中對應的可為 Null 類型。</target>
        <note />
      </trans-unit>
      <trans-unit id="ERR_IntegralTypeValueExpected">
        <source>A value of an integral type expected</source>
        <target state="translated">必須是整數類型的值</target>
        <note />
      </trans-unit>
      <trans-unit id="ERR_DuplicateCaseLabel">
        <source>The switch statement contains multiple cases with the label value '{0}'</source>
        <target state="translated">switch 陳述式包含多個標籤值為 '{0}' 的情況</target>
        <note />
      </trans-unit>
      <trans-unit id="ERR_InvalidGotoCase">
        <source>A goto case is only valid inside a switch statement</source>
        <target state="translated">goto case 只有在 switch 陳述式中有效</target>
        <note />
      </trans-unit>
      <trans-unit id="ERR_PropertyLacksGet">
        <source>The property or indexer '{0}' cannot be used in this context because it lacks the get accessor</source>
        <target state="translated">屬性或索引子 '{0}' 無法用在此內容中，因為它缺少 get 存取子。</target>
        <note />
      </trans-unit>
      <trans-unit id="ERR_BadExceptionType">
        <source>The type caught or thrown must be derived from System.Exception</source>
        <target state="translated">類型 catch 或 throw 必須衍生自 System.Exception</target>
        <note />
      </trans-unit>
      <trans-unit id="ERR_BadEmptyThrow">
        <source>A throw statement with no arguments is not allowed outside of a catch clause</source>
        <target state="translated">沒有引數的 throw 陳述式不可用於 catch 子句之外</target>
        <note />
      </trans-unit>
      <trans-unit id="ERR_BadFinallyLeave">
        <source>Control cannot leave the body of a finally clause</source>
        <target state="translated">控制項不可脫離 finally 子句的主體</target>
        <note />
      </trans-unit>
      <trans-unit id="ERR_LabelShadow">
        <source>The label '{0}' shadows another label by the same name in a contained scope</source>
        <target state="translated">標籤 '{0}' 所包含的範圍內以相同的名稱遮蔽了另一個標籤</target>
        <note />
      </trans-unit>
      <trans-unit id="ERR_LabelNotFound">
        <source>No such label '{0}' within the scope of the goto statement</source>
        <target state="translated">goto 陳述式的範圍內沒有這種標籤 '{0}'</target>
        <note />
      </trans-unit>
      <trans-unit id="ERR_UnreachableCatch">
        <source>A previous catch clause already catches all exceptions of this or of a super type ('{0}')</source>
        <target state="translated">之前的 catch 子句已取得所有屬於此類型或超級類型 ('{0}') 的例外狀況</target>
        <note />
      </trans-unit>
      <trans-unit id="WRN_FilterIsConstantTrue">
        <source>Filter expression is a constant 'true', consider removing the filter</source>
        <target state="translated">篩選條件運算式是常數 'true'，請考慮移除此篩選條件</target>
        <note />
      </trans-unit>
      <trans-unit id="WRN_FilterIsConstantTrue_Title">
        <source>Filter expression is a constant 'true'</source>
        <target state="translated">篩選條件運算式是常數 'true'</target>
        <note />
      </trans-unit>
      <trans-unit id="ERR_ReturnExpected">
        <source>'{0}': not all code paths return a value</source>
        <target state="translated">'{0}': 不是所有程式碼路徑都有傳回值</target>
        <note />
      </trans-unit>
      <trans-unit id="WRN_UnreachableCode">
        <source>Unreachable code detected</source>
        <target state="translated">偵測到執行不到的程式碼</target>
        <note />
      </trans-unit>
      <trans-unit id="WRN_UnreachableCode_Title">
        <source>Unreachable code detected</source>
        <target state="translated">偵測到執行不到的程式碼</target>
        <note />
      </trans-unit>
      <trans-unit id="ERR_SwitchFallThrough">
        <source>Control cannot fall through from one case label ('{0}') to another</source>
        <target state="translated">程式控制權無法從一個 case 標籤 ('{0}') 繼續到另一個</target>
        <note />
      </trans-unit>
      <trans-unit id="WRN_UnreferencedLabel">
        <source>This label has not been referenced</source>
        <target state="translated">未參考此標籤</target>
        <note />
      </trans-unit>
      <trans-unit id="WRN_UnreferencedLabel_Title">
        <source>This label has not been referenced</source>
        <target state="translated">未參考此標籤</target>
        <note />
      </trans-unit>
      <trans-unit id="ERR_UseDefViolation">
        <source>Use of unassigned local variable '{0}'</source>
        <target state="translated">使用未指派的區域變數 '{0}'</target>
        <note />
      </trans-unit>
      <trans-unit id="WRN_UnreferencedVar">
        <source>The variable '{0}' is declared but never used</source>
        <target state="translated">已宣告變數 '{0}'，但從未使用過它。</target>
        <note />
      </trans-unit>
      <trans-unit id="WRN_UnreferencedVar_Title">
        <source>Variable is declared but never used</source>
        <target state="translated">已宣告變數，但從未使用過它</target>
        <note />
      </trans-unit>
      <trans-unit id="WRN_UnreferencedField">
        <source>The field '{0}' is never used</source>
        <target state="translated">欄位 '{0}' 從未使用過</target>
        <note />
      </trans-unit>
      <trans-unit id="WRN_UnreferencedField_Title">
        <source>Field is never used</source>
        <target state="translated">從未使用過欄位</target>
        <note />
      </trans-unit>
      <trans-unit id="ERR_UseDefViolationField">
        <source>Use of possibly unassigned field '{0}'</source>
        <target state="translated">使用可能未指派的欄位 '{0}'</target>
        <note />
      </trans-unit>
      <trans-unit id="ERR_UseDefViolationProperty">
        <source>Use of possibly unassigned auto-implemented property '{0}'</source>
        <target state="translated">可能使用了未指派的自動實作屬性 '{0}'</target>
        <note />
      </trans-unit>
      <trans-unit id="ERR_UnassignedThis">
        <source>Field '{0}' must be fully assigned before control is returned to the caller</source>
        <target state="translated">在程式控制權回到呼叫端之前，必須完整指派欄位 '{0}'。</target>
        <note />
      </trans-unit>
      <trans-unit id="ERR_AmbigQM">
        <source>Type of conditional expression cannot be determined because '{0}' and '{1}' implicitly convert to one another</source>
        <target state="translated">無法判斷條件運算式的類型，因為 '{0}' 和 '{1}' 會互相隱含轉換。</target>
        <note />
      </trans-unit>
      <trans-unit id="ERR_InvalidQM">
        <source>Type of conditional expression cannot be determined because there is no implicit conversion between '{0}' and '{1}'</source>
        <target state="translated">無法確認條件運算式的類型，因為 '{0}' 和 '{1}' 之間沒有隱含轉換。</target>
        <note />
      </trans-unit>
      <trans-unit id="ERR_NoBaseClass">
        <source>A base class is required for a 'base' reference</source>
        <target state="translated">base' 參考需要基底類別</target>
        <note />
      </trans-unit>
      <trans-unit id="ERR_BaseIllegal">
        <source>Use of keyword 'base' is not valid in this context</source>
        <target state="translated">在此內容中使用關鍵字 'base' 無效</target>
        <note />
      </trans-unit>
      <trans-unit id="ERR_ObjectProhibited">
        <source>Member '{0}' cannot be accessed with an instance reference; qualify it with a type name instead</source>
        <target state="translated">成員 '{0}' 無法以執行個體參考進行存取; 請改用類型名稱。</target>
        <note />
      </trans-unit>
      <trans-unit id="ERR_ParamUnassigned">
        <source>The out parameter '{0}' must be assigned to before control leaves the current method</source>
        <target state="translated">在程式控制權脫離目前的方法之前，必須指派 out 參數 '{0}'。</target>
        <note />
      </trans-unit>
      <trans-unit id="ERR_InvalidArray">
        <source>Invalid rank specifier: expected ',' or ']'</source>
        <target state="translated">陣序規範無效: 必須是 ',' 或 ']'</target>
        <note />
      </trans-unit>
      <trans-unit id="ERR_ExternHasBody">
        <source>'{0}' cannot be extern and declare a body</source>
        <target state="translated">'{0}' 不可同時為外部並宣告主體</target>
        <note />
      </trans-unit>
      <trans-unit id="ERR_ExternHasConstructorInitializer">
        <source>'{0}' cannot be extern and have a constructor initializer</source>
        <target state="translated">'{0}' 不可同時為外部並具有建構函式初始設定式</target>
        <note />
      </trans-unit>
      <trans-unit id="ERR_AbstractAndExtern">
        <source>'{0}' cannot be both extern and abstract</source>
        <target state="translated">'{0}' 不可同時為外部與抽象</target>
        <note />
      </trans-unit>
      <trans-unit id="ERR_BadAttributeParamType">
        <source>Attribute constructor parameter '{0}' has type '{1}', which is not a valid attribute parameter type</source>
        <target state="translated">屬性建構函式參數 '{0}' 的類型為 '{1}'，但是該類型不是有效的屬性參數類型。</target>
        <note />
      </trans-unit>
      <trans-unit id="ERR_BadAttributeArgument">
        <source>An attribute argument must be a constant expression, typeof expression or array creation expression of an attribute parameter type</source>
        <target state="translated">屬性引數必須是常數運算式、typeof 運算式或屬性參數類型的陣列建立運算式</target>
        <note />
      </trans-unit>
      <trans-unit id="ERR_BadAttributeParamDefaultArgument">
        <source>Attribute constructor parameter '{0}' is optional, but no default parameter value was specified.</source>
        <target state="translated">屬性建構函式參數 '{0}' 為選擇性參數，但並未指定預設參數值。</target>
        <note />
      </trans-unit>
      <trans-unit id="WRN_IsAlwaysTrue">
        <source>The given expression is always of the provided ('{0}') type</source>
        <target state="translated">指定的運算式一律會是提供的 ('{0}') 類型</target>
        <note />
      </trans-unit>
      <trans-unit id="WRN_IsAlwaysTrue_Title">
        <source>'is' expression's given expression is always of the provided type</source>
        <target state="translated">'is' 運算式的指定運算式一律會是提供的類型</target>
        <note />
      </trans-unit>
      <trans-unit id="WRN_IsAlwaysFalse">
        <source>The given expression is never of the provided ('{0}') type</source>
        <target state="translated">指定的運算式絕不是提供的 ('{0}') 類型</target>
        <note />
      </trans-unit>
      <trans-unit id="WRN_IsAlwaysFalse_Title">
        <source>'is' expression's given expression is never of the provided type</source>
        <target state="translated">'is' 運算式的指定運算式絕不是提供的類型</target>
        <note />
      </trans-unit>
      <trans-unit id="ERR_LockNeedsReference">
        <source>'{0}' is not a reference type as required by the lock statement</source>
        <target state="translated">'{0}' 不是 lock 陳述式所需的參考類型</target>
        <note />
      </trans-unit>
      <trans-unit id="ERR_NullNotValid">
        <source>Use of null is not valid in this context</source>
        <target state="translated">在此內容中使用 null 無效</target>
        <note />
      </trans-unit>
      <trans-unit id="ERR_DefaultLiteralNotValid">
        <source>Use of default literal is not valid in this context</source>
        <target state="translated">在此內容中使用預設常值無效</target>
        <note />
      </trans-unit>
      <trans-unit id="ERR_UseDefViolationThis">
        <source>The 'this' object cannot be used before all of its fields are assigned to</source>
        <target state="translated">指定其所有欄位前，無法使用 'this' 物件</target>
        <note />
      </trans-unit>
      <trans-unit id="ERR_ArgsInvalid">
        <source>The __arglist construct is valid only within a variable argument method</source>
        <target state="translated">__arglist 建構函式只有在變數引數方法中才有效</target>
        <note />
      </trans-unit>
      <trans-unit id="ERR_PtrExpected">
        <source>The * or -&gt; operator must be applied to a pointer</source>
        <target state="translated">必須對指標套用 * 或 -&gt; 運算子</target>
        <note />
      </trans-unit>
      <trans-unit id="ERR_PtrIndexSingle">
        <source>A pointer must be indexed by only one value</source>
        <target state="translated">只能使用一個值對指標編製索引</target>
        <note />
      </trans-unit>
      <trans-unit id="WRN_ByRefNonAgileField">
        <source>Using '{0}' as a ref or out value or taking its address may cause a runtime exception because it is a field of a marshal-by-reference class</source>
        <target state="translated">若將 '{0}' 用作為 ref 或 out 值或取得其位址，皆可能會導致執行階段例外狀況，因為其為 marshal-by-reference 類別的欄位</target>
        <note />
      </trans-unit>
      <trans-unit id="WRN_ByRefNonAgileField_Title">
        <source>Using a field of a marshal-by-reference class as a ref or out value or taking its address may cause a runtime exception</source>
        <target state="translated">若將 marshal-by-reference 類別的欄位用作為 ref 或 out 值或取得其位址，皆可能會導致執行階段例外狀況</target>
        <note />
      </trans-unit>
      <trans-unit id="ERR_AssgReadonlyStatic">
        <source>A static readonly field cannot be assigned to (except in a static constructor or a variable initializer)</source>
        <target state="translated">不可指定為靜態唯讀欄位 (除非在靜態建構函式或變數初始設定式中)</target>
        <note />
      </trans-unit>
      <trans-unit id="ERR_RefReadonlyStatic">
        <source>A static readonly field cannot be used as a ref or out value (except in a static constructor)</source>
        <target state="translated">無法將靜態唯讀欄位用作為 ref 或 out 值 (除非在靜態建構函式中)</target>
        <note />
      </trans-unit>
      <trans-unit id="ERR_AssgReadonlyProp">
        <source>Property or indexer '{0}' cannot be assigned to -- it is read only</source>
        <target state="translated">無法指派為屬性或索引子 '{0}' -- 其為唯讀</target>
        <note />
      </trans-unit>
      <trans-unit id="ERR_IllegalStatement">
        <source>Only assignment, call, increment, decrement, await, and new object expressions can be used as a statement</source>
        <target state="needs-review-translation">只有指派、呼叫、遞增、遞減以及新的物件運算式，可以用做為陳述式。</target>
        <note />
      </trans-unit>
      <trans-unit id="ERR_BadGetEnumerator">
        <source>foreach requires that the return type '{0}' of '{1}' must have a suitable public MoveNext method and public Current property</source>
        <target state="translated">foreach 要求 '{1}' 的傳回類型 '{0}' 必須要有適合的公用 MoveNext 方法以及公用 Current 屬性</target>
        <note />
      </trans-unit>
      <trans-unit id="ERR_TooManyLocals">
        <source>Only 65534 locals, including those generated by the compiler, are allowed</source>
        <target state="translated">只可使用 65534 個區域變數，包括由編譯器所產生的區域變數。</target>
        <note />
      </trans-unit>
      <trans-unit id="ERR_AbstractBaseCall">
        <source>Cannot call an abstract base member: '{0}'</source>
        <target state="translated">無法呼叫抽象基底成員: '{0}'</target>
        <note />
      </trans-unit>
      <trans-unit id="ERR_RefProperty">
        <source>A property or indexer may not be passed as an out or ref parameter</source>
        <target state="translated">屬性或索引子不可以 out 或 ref 參數形式傳遞</target>
        <note />
      </trans-unit>
      <trans-unit id="ERR_ManagedAddr">
        <source>Cannot take the address of, get the size of, or declare a pointer to a managed type ('{0}')</source>
        <target state="translated">無法取得 Managed 類型 ('{0}') 的位址、大小，也無法宣告指向它的指標。</target>
        <note />
      </trans-unit>
      <trans-unit id="ERR_BadFixedInitType">
        <source>The type of a local declared in a fixed statement must be a pointer type</source>
        <target state="translated">在 fixed 陳述式中宣告的區域變數類型必須為指標類型</target>
        <note />
      </trans-unit>
      <trans-unit id="ERR_FixedMustInit">
        <source>You must provide an initializer in a fixed or using statement declaration</source>
        <target state="translated">在 fixed 或 using 陳述式宣告中，必須提供初始設定式。</target>
        <note />
      </trans-unit>
      <trans-unit id="ERR_InvalidAddrOp">
        <source>Cannot take the address of the given expression</source>
        <target state="translated">無法取得指定運算式的位址</target>
        <note />
      </trans-unit>
      <trans-unit id="ERR_FixedNeeded">
        <source>You can only take the address of an unfixed expression inside of a fixed statement initializer</source>
        <target state="translated">您只能取得 fixed 陳述式初始設定式中 unfixed 運算式的位址</target>
        <note />
      </trans-unit>
      <trans-unit id="ERR_FixedNotNeeded">
        <source>You cannot use the fixed statement to take the address of an already fixed expression</source>
        <target state="translated">您不能使用 fixed 陳述式來取得原本就是 fixed 運算式的位址</target>
        <note />
      </trans-unit>
      <trans-unit id="ERR_UnsafeNeeded">
        <source>Pointers and fixed size buffers may only be used in an unsafe context</source>
        <target state="translated">指標和固定大小緩衝區只能使用於 unsafe 內容中</target>
        <note />
      </trans-unit>
      <trans-unit id="ERR_OpTFRetType">
        <source>The return type of operator True or False must be bool</source>
        <target state="translated">運算子 True 或 False 的傳回類型必須為 bool</target>
        <note />
      </trans-unit>
      <trans-unit id="ERR_OperatorNeedsMatch">
        <source>The operator '{0}' requires a matching operator '{1}' to also be defined</source>
        <target state="translated">運算子 '{0}' 需要也同時定義對稱的運算子 '{1}'</target>
        <note />
      </trans-unit>
      <trans-unit id="ERR_BadBoolOp">
        <source>In order to be applicable as a short circuit operator a user-defined logical operator ('{0}') must have the same return type and parameter types</source>
        <target state="translated">為了可以當成最少運算 (Short Circuit) 運算子使用，使用者定義的邏輯運算子 ('{0}') 必須具有相同的傳回類型與參數類型。</target>
        <note />
      </trans-unit>
      <trans-unit id="ERR_MustHaveOpTF">
        <source>In order for '{0}' to be applicable as a short circuit operator, its declaring type '{1}' must define operator true and operator false</source>
        <target state="translated">為了讓 '{0}' 可以當成最少運算 (short circuit) 的運算子使用，其宣告類型 '{1}' 必須定義運算子 true 和運算子 false。</target>
        <note />
      </trans-unit>
      <trans-unit id="WRN_UnreferencedVarAssg">
        <source>The variable '{0}' is assigned but its value is never used</source>
        <target state="translated">已指派變數 '{0}'，但是從未使用過它的值。</target>
        <note />
      </trans-unit>
      <trans-unit id="WRN_UnreferencedVarAssg_Title">
        <source>Variable is assigned but its value is never used</source>
        <target state="translated">已指派變數，但從未使用過其值</target>
        <note />
      </trans-unit>
      <trans-unit id="ERR_CheckedOverflow">
        <source>The operation overflows at compile time in checked mode</source>
        <target state="translated">檢查模式下，作業於編譯時期溢位</target>
        <note />
      </trans-unit>
      <trans-unit id="ERR_ConstOutOfRangeChecked">
        <source>Constant value '{0}' cannot be converted to a '{1}' (use 'unchecked' syntax to override)</source>
        <target state="translated">常數值 '{0}' 不可轉換成 '{1}' (請使用 'unchecked' 語法覆寫)</target>
        <note />
      </trans-unit>
      <trans-unit id="ERR_BadVarargs">
        <source>A method with vararg cannot be generic, be in a generic type, or have a params parameter</source>
        <target state="translated">具有 vararg 的方法不可為泛型、泛型類型或是具有 params 參數。</target>
        <note />
      </trans-unit>
      <trans-unit id="ERR_ParamsMustBeArray">
        <source>The params parameter must be a single dimensional array</source>
        <target state="translated">params 參數必須是單一維度陣列</target>
        <note />
      </trans-unit>
      <trans-unit id="ERR_IllegalArglist">
        <source>An __arglist expression may only appear inside of a call or new expression</source>
        <target state="translated">__arglist 運算式只可出現於呼叫或 new 運算式中</target>
        <note />
      </trans-unit>
      <trans-unit id="ERR_IllegalUnsafe">
        <source>Unsafe code may only appear if compiling with /unsafe</source>
        <target state="translated">只有在編譯時指定了 /unsafe，才會出現 unsafe 程式碼。</target>
        <note />
      </trans-unit>
      <trans-unit id="ERR_AmbigMember">
        <source>Ambiguity between '{0}' and '{1}'</source>
        <target state="translated">{0}' 與 '{1}' 之間模稜兩可</target>
        <note />
      </trans-unit>
      <trans-unit id="ERR_BadForeachDecl">
        <source>Type and identifier are both required in a foreach statement</source>
        <target state="translated">在 foreach 陳述式中同時需要類型與識別項</target>
        <note />
      </trans-unit>
      <trans-unit id="ERR_ParamsLast">
        <source>A params parameter must be the last parameter in a formal parameter list</source>
        <target state="translated">params 參數必須是型式參數清單中的最後一個參數</target>
        <note />
      </trans-unit>
      <trans-unit id="ERR_SizeofUnsafe">
        <source>'{0}' does not have a predefined size, therefore sizeof can only be used in an unsafe context (consider using System.Runtime.InteropServices.Marshal.SizeOf)</source>
        <target state="translated">'{0}' 沒有預先定義的大小，因此 sizeof 只能使用於 unsafe 內容 (請考慮使用 System.Runtime.InteropServices.Marshal.SizeOf)。</target>
        <note />
      </trans-unit>
      <trans-unit id="ERR_DottedTypeNameNotFoundInNS">
        <source>The type or namespace name '{0}' does not exist in the namespace '{1}' (are you missing an assembly reference?)</source>
        <target state="translated">命名空間 '{1}' 中沒有類型或命名空間名稱 '{0}' (是否遺漏了組件參考?)</target>
        <note />
      </trans-unit>
      <trans-unit id="ERR_FieldInitRefNonstatic">
        <source>A field initializer cannot reference the non-static field, method, or property '{0}'</source>
        <target state="translated">欄位初始設定式無法參考非靜態欄位、方法或屬性 '{0}'。</target>
        <note />
      </trans-unit>
      <trans-unit id="ERR_SealedNonOverride">
        <source>'{0}' cannot be sealed because it is not an override</source>
        <target state="translated">'因為 '{0}' 不是 override，所以無法密封。</target>
        <note />
      </trans-unit>
      <trans-unit id="ERR_CantOverrideSealed">
        <source>'{0}': cannot override inherited member '{1}' because it is sealed</source>
        <target state="translated">'{0}': 無法覆寫繼承的成員 '{1}'，因為其已密封。</target>
        <note />
      </trans-unit>
      <trans-unit id="ERR_VoidError">
        <source>The operation in question is undefined on void pointers</source>
        <target state="translated">在 Void 指標上未定義有問題的作業</target>
        <note />
      </trans-unit>
      <trans-unit id="ERR_ConditionalOnOverride">
        <source>The Conditional attribute is not valid on '{0}' because it is an override method</source>
        <target state="translated">Conditional 屬性在 '{0}' 上無效，因為其為覆寫方法。</target>
        <note />
      </trans-unit>
      <trans-unit id="ERR_PointerInAsOrIs">
        <source>Neither 'is' nor 'as' is valid on pointer types</source>
        <target state="translated">is' 或 'as' 在指標類型上都無效</target>
        <note />
      </trans-unit>
      <trans-unit id="ERR_CallingFinalizeDeprecated">
        <source>Destructors and object.Finalize cannot be called directly. Consider calling IDisposable.Dispose if available.</source>
        <target state="translated">無法直接呼叫解構函式與 object.Finalize。請考慮呼叫 IDisposable.Dispose (若有的話)。</target>
        <note />
      </trans-unit>
      <trans-unit id="ERR_SingleTypeNameNotFound">
        <source>The type or namespace name '{0}' could not be found (are you missing a using directive or an assembly reference?)</source>
        <target state="translated">找不到類型或命名空間名稱 '{0}' (是否遺漏了 using 指示詞或組件參考?)</target>
        <note />
      </trans-unit>
      <trans-unit id="ERR_NegativeStackAllocSize">
        <source>Cannot use a negative size with stackalloc</source>
        <target state="translated">stackalloc 無法使用負值大小</target>
        <note />
      </trans-unit>
      <trans-unit id="ERR_NegativeArraySize">
        <source>Cannot create an array with a negative size</source>
        <target state="translated">無法以負值大小建立陣列</target>
        <note />
      </trans-unit>
      <trans-unit id="ERR_OverrideFinalizeDeprecated">
        <source>Do not override object.Finalize. Instead, provide a destructor.</source>
        <target state="translated">請勿覆寫 object.Finalize，請改為提供解構函式。</target>
        <note />
      </trans-unit>
      <trans-unit id="ERR_CallingBaseFinalizeDeprecated">
        <source>Do not directly call your base class Finalize method. It is called automatically from your destructor.</source>
        <target state="translated">請勿直接呼叫您的基底類別 Finalize 方法。其會從您的解構函式自動呼叫。</target>
        <note />
      </trans-unit>
      <trans-unit id="WRN_NegativeArrayIndex">
        <source>Indexing an array with a negative index (array indices always start at zero)</source>
        <target state="translated">正在以負值索引檢索陣列 (陣列索引一律從 0 開始)</target>
        <note />
      </trans-unit>
      <trans-unit id="WRN_NegativeArrayIndex_Title">
        <source>Indexing an array with a negative index</source>
        <target state="translated">對具有負索引的陣列編製索引</target>
        <note />
      </trans-unit>
      <trans-unit id="WRN_BadRefCompareLeft">
        <source>Possible unintended reference comparison; to get a value comparison, cast the left hand side to type '{0}'</source>
        <target state="translated">可能誤用了參考比較; 若要進行數值比較，請將左側轉型為類型 '{0}'。</target>
        <note />
      </trans-unit>
      <trans-unit id="WRN_BadRefCompareLeft_Title">
        <source>Possible unintended reference comparison; left hand side needs cast</source>
        <target state="translated">可能誤用參考比較; 左端需要轉換</target>
        <note />
      </trans-unit>
      <trans-unit id="WRN_BadRefCompareRight">
        <source>Possible unintended reference comparison; to get a value comparison, cast the right hand side to type '{0}'</source>
        <target state="translated">可能誤用了參考比較; 若要進行數值比較，請將右側轉型為類型 '{0}'。</target>
        <note />
      </trans-unit>
      <trans-unit id="WRN_BadRefCompareRight_Title">
        <source>Possible unintended reference comparison; right hand side needs cast</source>
        <target state="translated">可能誤用參考比較; 右端需要轉換</target>
        <note />
      </trans-unit>
      <trans-unit id="ERR_BadCastInFixed">
        <source>The right hand side of a fixed statement assignment may not be a cast expression</source>
        <target state="translated">fixed 陳述式指派的右側，不可為 cast 運算式。</target>
        <note />
      </trans-unit>
      <trans-unit id="ERR_StackallocInCatchFinally">
        <source>stackalloc may not be used in a catch or finally block</source>
        <target state="translated">在 catch 或 finally 區塊中不可使用 stackalloc</target>
        <note />
      </trans-unit>
      <trans-unit id="ERR_VarargsLast">
        <source>An __arglist parameter must be the last parameter in a formal parameter list</source>
        <target state="translated">__arglist 參數必須是型式參數清單的最後一個參數</target>
        <note />
      </trans-unit>
      <trans-unit id="ERR_MissingPartial">
        <source>Missing partial modifier on declaration of type '{0}'; another partial declaration of this type exists</source>
        <target state="translated">類型 '{0}' 的宣告中遺漏 partial 修飾詞; 還存在此類型的其他部分宣告。</target>
        <note />
      </trans-unit>
      <trans-unit id="ERR_PartialTypeKindConflict">
        <source>Partial declarations of '{0}' must be all classes, all structs, or all interfaces</source>
        <target state="translated">{0}' 的部分宣告必須全部為類別、全部為結構，或全部為介面。</target>
        <note />
      </trans-unit>
      <trans-unit id="ERR_PartialModifierConflict">
        <source>Partial declarations of '{0}' have conflicting accessibility modifiers</source>
        <target state="translated">{0}' 的部分宣告出現相 衝突的存取範圍修飾詞</target>
        <note />
      </trans-unit>
      <trans-unit id="ERR_PartialMultipleBases">
        <source>Partial declarations of '{0}' must not specify different base classes</source>
        <target state="translated">{0}' 的部分宣告不得指定不同的基底類別</target>
        <note />
      </trans-unit>
      <trans-unit id="ERR_PartialWrongTypeParams">
        <source>Partial declarations of '{0}' must have the same type parameter names in the same order</source>
        <target state="translated">{0}' 的部分宣告必須要有相同順序的相同類型參數名稱</target>
        <note />
      </trans-unit>
      <trans-unit id="ERR_PartialWrongConstraints">
        <source>Partial declarations of '{0}' have inconsistent constraints for type parameter '{1}'</source>
        <target state="translated">{0}' 的部分宣告對類型參數 '{1}' 有不一致的條件約束</target>
        <note />
      </trans-unit>
      <trans-unit id="ERR_NoImplicitConvCast">
        <source>Cannot implicitly convert type '{0}' to '{1}'. An explicit conversion exists (are you missing a cast?)</source>
        <target state="translated">無法將類型 '{0}' 隱含轉換成 '{1}'。已存在明確轉換 (是否漏了轉型?)</target>
        <note />
      </trans-unit>
      <trans-unit id="ERR_PartialMisplaced">
        <source>The 'partial' modifier can only appear immediately before 'class', 'struct', 'interface', or 'void'</source>
        <target state="translated">partial' 修飾詞只可緊接在 'class'、'struct'、'interface' 或 'void' 之前。</target>
        <note />
      </trans-unit>
      <trans-unit id="ERR_ImportedCircularBase">
        <source>Imported type '{0}' is invalid. It contains a circular base class dependency.</source>
        <target state="translated">匯入的類型 '{0}' 無效。其包含循環基底類別相依性。</target>
        <note />
      </trans-unit>
      <trans-unit id="ERR_UseDefViolationOut">
        <source>Use of unassigned out parameter '{0}'</source>
        <target state="translated">使用未指派的 out 參數 '{0}'</target>
        <note />
      </trans-unit>
      <trans-unit id="ERR_ArraySizeInDeclaration">
        <source>Array size cannot be specified in a variable declaration (try initializing with a 'new' expression)</source>
        <target state="translated">變數宣告中不可指定陣列大小 (請嘗試使用 'new' 運算式進行初始設定)</target>
        <note />
      </trans-unit>
      <trans-unit id="ERR_InaccessibleGetter">
        <source>The property or indexer '{0}' cannot be used in this context because the get accessor is inaccessible</source>
        <target state="translated">無法在此內容中使用屬性或索引子 '{0}'，因為無法存取 get 存取子。</target>
        <note />
      </trans-unit>
      <trans-unit id="ERR_InaccessibleSetter">
        <source>The property or indexer '{0}' cannot be used in this context because the set accessor is inaccessible</source>
        <target state="translated">無法在此內容中使用屬性或索引子 '{0}'，因為無法存取 set 存取子。</target>
        <note />
      </trans-unit>
      <trans-unit id="ERR_InvalidPropertyAccessMod">
        <source>The accessibility modifier of the '{0}' accessor must be more restrictive than the property or indexer '{1}'</source>
        <target state="translated">{0}' 存取子的存取範圍修飾詞，必須比屬性或索引子 '{1}' 更嚴格。</target>
        <note />
      </trans-unit>
      <trans-unit id="ERR_DuplicatePropertyAccessMods">
        <source>Cannot specify accessibility modifiers for both accessors of the property or indexer '{0}'</source>
        <target state="translated">不可同時對屬性或索引子 '{0}' 的兩個存取子，指定存取範圍修飾詞。</target>
        <note />
      </trans-unit>
      <trans-unit id="ERR_PropertyAccessModInInterface">
        <source>'{0}': accessibility modifiers may not be used on accessors in an interface</source>
        <target state="translated">'{0}': 存取範圍修飾詞不可使用在介面的存取子上</target>
        <note />
      </trans-unit>
      <trans-unit id="ERR_AccessModMissingAccessor">
        <source>'{0}': accessibility modifiers on accessors may only be used if the property or indexer has both a get and a set accessor</source>
        <target state="translated">'{0}': 存取子上的存取範圍修飾詞，只有在屬性或索引子同時有 get 和 set 存取子時，才可使用。</target>
        <note />
      </trans-unit>
      <trans-unit id="ERR_UnimplementedInterfaceAccessor">
        <source>'{0}' does not implement interface member '{1}'. '{2}' is not public.</source>
        <target state="translated">'{0}' 未實作介面成員 '{1}'，因為 '{2}' 並非公用。</target>
        <note />
      </trans-unit>
      <trans-unit id="WRN_PatternIsAmbiguous">
        <source>'{0}' does not implement the '{1}' pattern. '{2}' is ambiguous with '{3}'.</source>
        <target state="translated">'{0}' 未實作 '{1}' 模式，因為 '{2}' 與 '{3}' 之間模稜兩可。</target>
        <note />
      </trans-unit>
      <trans-unit id="WRN_PatternIsAmbiguous_Title">
        <source>Type does not implement the collection pattern; members are ambiguous</source>
        <target state="translated">類型未實作集合模式; 成員模稜兩可</target>
        <note />
      </trans-unit>
      <trans-unit id="WRN_PatternStaticOrInaccessible">
        <source>'{0}' does not implement the '{1}' pattern. '{2}' is either static or not public.</source>
        <target state="translated">'{0}' 未實作 '{1}' 模式，因為 '{2}' 為靜態或並非公用。</target>
        <note />
      </trans-unit>
      <trans-unit id="WRN_PatternStaticOrInaccessible_Title">
        <source>Type does not implement the collection pattern; member is either static or not public</source>
        <target state="translated">類型未實作集合模式; 成員為靜態或非公用</target>
        <note />
      </trans-unit>
      <trans-unit id="WRN_PatternBadSignature">
        <source>'{0}' does not implement the '{1}' pattern. '{2}' has the wrong signature.</source>
        <target state="translated">'{0}' 未實作 '{1}' 模式。'{2}' 的簽章錯誤。</target>
        <note />
      </trans-unit>
      <trans-unit id="WRN_PatternBadSignature_Title">
        <source>Type does not implement the collection pattern; member has the wrong signature</source>
        <target state="translated">類型未實作集合模式; 成員的簽章錯誤</target>
        <note />
      </trans-unit>
      <trans-unit id="ERR_FriendRefNotEqualToThis">
        <source>Friend access was granted by '{0}', but the public key of the output assembly ('{1}') does not match that specified by the InternalsVisibleTo attribute in the granting assembly.</source>
        <target state="needs-review-translation">{0}' 已授與 Friend 存取權限，但輸出組件的公開金鑰不符合授與之組件中屬性所指定的公開金鑰。</target>
        <note />
      </trans-unit>
      <trans-unit id="ERR_FriendRefSigningMismatch">
        <source>Friend access was granted by '{0}', but the strong name signing state of the output assembly does not match that of the granting assembly.</source>
        <target state="translated">{0}' 已授與 Friend 存取權限，但輸出組件的強式名稱簽署狀態不符合授與組件的強式名稱簽署狀態。</target>
        <note />
      </trans-unit>
      <trans-unit id="WRN_SequentialOnPartialClass">
        <source>There is no defined ordering between fields in multiple declarations of partial struct '{0}'. To specify an ordering, all instance fields must be in the same declaration.</source>
        <target state="translated">在部分結構 '{0}' 的多重宣告中，欄位之間沒有已定義的順序。若要指定順序，所有執行個體欄位都必須在同一個宣告中。</target>
        <note />
      </trans-unit>
      <trans-unit id="WRN_SequentialOnPartialClass_Title">
        <source>There is no defined ordering between fields in multiple declarations of partial struct</source>
        <target state="translated">在多個局部結構宣告中，欄位之間未定義順序</target>
        <note />
      </trans-unit>
      <trans-unit id="ERR_BadConstType">
        <source>The type '{0}' cannot be declared const</source>
        <target state="translated">類型 '{0}' 不可宣告為 const</target>
        <note />
      </trans-unit>
      <trans-unit id="ERR_NoNewTyvar">
        <source>Cannot create an instance of the variable type '{0}' because it does not have the new() constraint</source>
        <target state="translated">無法建立變數類型 '{0}' 的執行個體，因為其無 new() 條件約束</target>
        <note />
      </trans-unit>
      <trans-unit id="ERR_BadArity">
        <source>Using the generic {1} '{0}' requires {2} type arguments</source>
        <target state="translated">使用泛型 {1} '{0}' 時需要 {2} 個類型引數</target>
        <note />
      </trans-unit>
      <trans-unit id="ERR_BadTypeArgument">
        <source>The type '{0}' may not be used as a type argument</source>
        <target state="translated">類型 '{0}' 不可用做類型引數</target>
        <note />
      </trans-unit>
      <trans-unit id="ERR_TypeArgsNotAllowed">
        <source>The {1} '{0}' cannot be used with type arguments</source>
        <target state="translated">{1} '{0}' 不可搭配類型引數一起使用</target>
        <note />
      </trans-unit>
      <trans-unit id="ERR_HasNoTypeVars">
        <source>The non-generic {1} '{0}' cannot be used with type arguments</source>
        <target state="translated">非泛型 {1} '{0}' 不可搭配類型引數一起使用</target>
        <note />
      </trans-unit>
      <trans-unit id="ERR_NewConstraintNotSatisfied">
        <source>'{2}' must be a non-abstract type with a public parameterless constructor in order to use it as parameter '{1}' in the generic type or method '{0}'</source>
        <target state="translated">'{2}' 必須是具有公用無參數建構函式的非抽象類型，才可在泛型類型或方法 '{0}' 中用做為參數 '{1}'。</target>
        <note />
      </trans-unit>
      <trans-unit id="ERR_GenericConstraintNotSatisfiedRefType">
        <source>The type '{3}' cannot be used as type parameter '{2}' in the generic type or method '{0}'. There is no implicit reference conversion from '{3}' to '{1}'.</source>
        <target state="translated">類型 '{3}' 不可用做為泛型類型或方法 '{0}' 中的類型參數 '{2}'。沒有從 '{3}' 到 '{1}' 的隱含參考轉換。</target>
        <note />
      </trans-unit>
      <trans-unit id="ERR_GenericConstraintNotSatisfiedNullableEnum">
        <source>The type '{3}' cannot be used as type parameter '{2}' in the generic type or method '{0}'. The nullable type '{3}' does not satisfy the constraint of '{1}'.</source>
        <target state="translated">類型 '{3}' 不可用做為泛型類型或方法 '{0}' 中的類型參數 '{2}'。可為 Null 的類型 '{3}' 無法滿足 '{1}' 的條件約束。</target>
        <note />
      </trans-unit>
      <trans-unit id="ERR_GenericConstraintNotSatisfiedNullableInterface">
        <source>The type '{3}' cannot be used as type parameter '{2}' in the generic type or method '{0}'. The nullable type '{3}' does not satisfy the constraint of '{1}'. Nullable types can not satisfy any interface constraints.</source>
        <target state="translated">類型 '{3}' 不可用做為泛型類型或方法 '{0}' 中的類型參數 '{2}'。可為 Null 的類型 '{3}' 無法滿足 '{1}' 的條件約束。可為 Null 的類型無法滿足任何介面條件約束。</target>
        <note />
      </trans-unit>
      <trans-unit id="ERR_GenericConstraintNotSatisfiedTyVar">
        <source>The type '{3}' cannot be used as type parameter '{2}' in the generic type or method '{0}'. There is no boxing conversion or type parameter conversion from '{3}' to '{1}'.</source>
        <target state="translated">類型 '{3}' 不可用做為泛型類型或方法 '{0}' 中的類型參數 '{2}'。沒有從 '{3}' 到 '{1}' 的 Boxing 轉換或類型參數轉換。</target>
        <note />
      </trans-unit>
      <trans-unit id="ERR_GenericConstraintNotSatisfiedValType">
        <source>The type '{3}' cannot be used as type parameter '{2}' in the generic type or method '{0}'. There is no boxing conversion from '{3}' to '{1}'.</source>
        <target state="translated">類型 '{3}' 不可用做為泛型類型或方法 '{0}' 中的類型參數 '{2}'。沒有從 '{3}' 到 '{1}' 的 Boxing 轉換。</target>
        <note />
      </trans-unit>
      <trans-unit id="ERR_DuplicateGeneratedName">
        <source>The parameter name '{0}' conflicts with an automatically-generated parameter name</source>
        <target state="translated">參數名稱 '{0}' 與自動產生的參數名稱衝突</target>
        <note />
      </trans-unit>
      <trans-unit id="ERR_GlobalSingleTypeNameNotFound">
        <source>The type or namespace name '{0}' could not be found in the global namespace (are you missing an assembly reference?)</source>
        <target state="translated">全域命名空間中找不到類型或命名空間名稱 '{0}' (是否遺漏了組件參考?)</target>
        <note />
      </trans-unit>
      <trans-unit id="ERR_NewBoundMustBeLast">
        <source>The new() constraint must be the last constraint specified</source>
        <target state="translated">new() 條件約束必須是最後指定的條件約束</target>
        <note />
      </trans-unit>
      <trans-unit id="WRN_MainCantBeGeneric">
        <source>'{0}': an entry point cannot be generic or in a generic type</source>
        <target state="translated">'{0}': 進入點不可為泛型，也不可為泛型類型。</target>
        <note />
      </trans-unit>
      <trans-unit id="WRN_MainCantBeGeneric_Title">
        <source>An entry point cannot be generic or in a generic type</source>
        <target state="translated">進入點不可為泛型，也不可為泛型類型</target>
        <note />
      </trans-unit>
      <trans-unit id="ERR_TypeVarCantBeNull">
        <source>Cannot convert null to type parameter '{0}' because it could be a non-nullable value type. Consider using 'default({0})' instead.</source>
        <target state="translated">無法將 null 轉換成類型參數 '{0}'，因為其可能是不可為 null 的實值類型。請考慮改用 'default({0})'。</target>
        <note />
      </trans-unit>
      <trans-unit id="ERR_AttributeCantBeGeneric">
        <source>Cannot apply attribute class '{0}' because it is generic</source>
        <target state="translated">無法套用屬性類別 '{0}'，因為其為泛型。</target>
        <note />
      </trans-unit>
      <trans-unit id="ERR_DuplicateBound">
        <source>Duplicate constraint '{0}' for type parameter '{1}'</source>
        <target state="translated">類型參數 '{1}' 出現重複的條件約束 '{0}'</target>
        <note />
      </trans-unit>
      <trans-unit id="ERR_ClassBoundNotFirst">
        <source>The class type constraint '{0}' must come before any other constraints</source>
        <target state="translated">類別類型條件約束 '{0}' 必須在所有其他條件約束之前</target>
        <note />
      </trans-unit>
      <trans-unit id="ERR_BadRetType">
        <source>'{1} {0}' has the wrong return type</source>
        <target state="translated">'{1} {0}' 的傳回類型錯誤</target>
        <note />
      </trans-unit>
      <trans-unit id="ERR_DelegateRefMismatch">
        <source>Ref mismatch between '{0}' and delegate '{1}'</source>
        <target state="translated">{0}' 與委派 '{1}' 之間的參考不符</target>
        <note />
      </trans-unit>
      <trans-unit id="ERR_DuplicateConstraintClause">
        <source>A constraint clause has already been specified for type parameter '{0}'. All of the constraints for a type parameter must be specified in a single where clause.</source>
        <target state="translated">已為類型參數 '{0}' 指定了條件約束子句。類型參數的所有條件約束，都必須在單一 where 子句中指定。</target>
        <note />
      </trans-unit>
      <trans-unit id="ERR_CantInferMethTypeArgs">
        <source>The type arguments for method '{0}' cannot be inferred from the usage. Try specifying the type arguments explicitly.</source>
        <target state="translated">方法 '{0}' 的類型引數不可從使用方式推斷。請嘗試明確地指定類型引數。</target>
        <note />
      </trans-unit>
      <trans-unit id="ERR_LocalSameNameAsTypeParam">
        <source>'{0}': a parameter, local variable, or local function cannot have the same name as a method type parameter</source>
        <target state="translated">'{0}': 參數、區域變數或區域函式的名稱不得與方法類型參數相同</target>
        <note />
      </trans-unit>
      <trans-unit id="ERR_AsWithTypeVar">
        <source>The type parameter '{0}' cannot be used with the 'as' operator because it does not have a class type constraint nor a 'class' constraint</source>
        <target state="translated">類型參數 '{0}' 不可與 'as' 運算子一起使用，因為它沒有類別類型條件約束或 'class' 條件約束。</target>
        <note />
      </trans-unit>
      <trans-unit id="WRN_UnreferencedFieldAssg">
        <source>The field '{0}' is assigned but its value is never used</source>
        <target state="translated">已指派欄位 '{0}'，但從未使用過其值。</target>
        <note />
      </trans-unit>
      <trans-unit id="WRN_UnreferencedFieldAssg_Title">
        <source>Field is assigned but its value is never used</source>
        <target state="translated">已指派欄位，但從未使用過其值</target>
        <note />
      </trans-unit>
      <trans-unit id="ERR_BadIndexerNameAttr">
        <source>The '{0}' attribute is valid only on an indexer that is not an explicit interface member declaration</source>
        <target state="translated">{0}' 屬性只有在非明確介面成員宣告的索引子上才有效</target>
        <note />
      </trans-unit>
      <trans-unit id="ERR_AttrArgWithTypeVars">
        <source>'{0}': an attribute argument cannot use type parameters</source>
        <target state="translated">'{0}': 屬性引數不可使用類型參數</target>
        <note />
      </trans-unit>
      <trans-unit id="ERR_NewTyvarWithArgs">
        <source>'{0}': cannot provide arguments when creating an instance of a variable type</source>
        <target state="translated">'{0}': 不能在建立變數類型的執行個體時，提供引數。</target>
        <note />
      </trans-unit>
      <trans-unit id="ERR_AbstractSealedStatic">
        <source>'{0}': an abstract class cannot be sealed or static</source>
        <target state="translated">'{0}': 為抽象類別，不可為密封或靜態。</target>
        <note />
      </trans-unit>
      <trans-unit id="WRN_AmbiguousXMLReference">
        <source>Ambiguous reference in cref attribute: '{0}'. Assuming '{1}', but could have also matched other overloads including '{2}'.</source>
        <target state="translated">cref 屬性中有模稜兩可的參考: '{0}'。已假設為 '{1}'，但也可能符合其他多載，包括 '{2}'。</target>
        <note />
      </trans-unit>
      <trans-unit id="WRN_AmbiguousXMLReference_Title">
        <source>Ambiguous reference in cref attribute</source>
        <target state="translated">cref 屬性中的參考模稜兩可</target>
        <note />
      </trans-unit>
      <trans-unit id="WRN_VolatileByRef">
        <source>'{0}': a reference to a volatile field will not be treated as volatile</source>
        <target state="translated">'{0}': volatile 欄位的參考不會視為 volatile</target>
        <note />
      </trans-unit>
      <trans-unit id="WRN_VolatileByRef_Title">
        <source>A reference to a volatile field will not be treated as volatile</source>
        <target state="translated">volatile 欄位的參考不會視為 volatile</target>
        <note />
      </trans-unit>
      <trans-unit id="WRN_VolatileByRef_Description">
        <source>A volatile field should not normally be used as a ref or out value, since it will not be treated as volatile. There are exceptions to this, such as when calling an interlocked API.</source>
        <target state="translated">通常不應該將 volatile 欄位用作為 ref 或 out 值，因為不會將它視為 volatile。但有例外狀況，例如呼叫連鎖 API 時。</target>
        <note />
      </trans-unit>
      <trans-unit id="ERR_ComImportWithImpl">
        <source>Since '{1}' has the ComImport attribute, '{0}' must be extern or abstract</source>
        <target state="translated">因為 '{1}' 具有 ComImport 屬性，所以 '{0}' 必須為 extern 或 abstract。</target>
        <note />
      </trans-unit>
      <trans-unit id="ERR_ComImportWithBase">
        <source>'{0}': a class with the ComImport attribute cannot specify a base class</source>
        <target state="translated">'{0}': 具有 ComImport 屬性的類別不可指定基底類別</target>
        <note />
      </trans-unit>
      <trans-unit id="ERR_ImplBadConstraints">
        <source>The constraints for type parameter '{0}' of method '{1}' must match the constraints for type parameter '{2}' of interface method '{3}'. Consider using an explicit interface implementation instead.</source>
        <target state="translated">方法 '{1}' 之類型參數 '{0}' 的條件約束，必須符合介面方法 '{3}' 之類型參數 '{2}' 的條件約束。請考慮改用明確的介面實作。</target>
        <note />
      </trans-unit>
      <trans-unit id="ERR_ImplBadTupleNames">
        <source>The tuple element names in the signature of method '{0}' must match the tuple element names of interface method '{1}' (including on the return type).</source>
        <target state="translated">方法 '{0}' 的特徵標記中元組元素必須與介面方法 '{1}' 的元組元素名稱相符 (包括在傳回類型)。</target>
        <note />
      </trans-unit>
      <trans-unit id="ERR_DottedTypeNameNotFoundInAgg">
        <source>The type name '{0}' does not exist in the type '{1}'</source>
        <target state="translated">類型名稱 '{0}' 不存在於類型 '{1}' 中</target>
        <note />
      </trans-unit>
      <trans-unit id="ERR_MethGrpToNonDel">
        <source>Cannot convert method group '{0}' to non-delegate type '{1}'. Did you intend to invoke the method?</source>
        <target state="translated">無法將方法群組 '{0}' 轉換成非委派類型 '{1}'。原本希望叫用該方法嗎?</target>
        <note />
      </trans-unit>
      <trans-unit id="ERR_BadExternAlias">
        <source>The extern alias '{0}' was not specified in a /reference option</source>
        <target state="translated">/reference 選項中未指定外部別名 '{0}'</target>
        <note />
      </trans-unit>
      <trans-unit id="ERR_ColColWithTypeAlias">
        <source>Cannot use alias '{0}' with '::' since the alias references a type. Use '.' instead.</source>
        <target state="translated">別名 '{0}' 不能搭配 '::' 一起使用，因為別名會參考類型。請改用 '.'。</target>
        <note />
      </trans-unit>
      <trans-unit id="ERR_AliasNotFound">
        <source>Alias '{0}' not found</source>
        <target state="translated">找不到別名 '{0}'</target>
        <note />
      </trans-unit>
      <trans-unit id="ERR_SameFullNameAggAgg">
        <source>The type '{1}' exists in both '{0}' and '{2}'</source>
        <target state="translated">類型 '{1}' 同時存在於 '{0}' 和 '{2}' 中</target>
        <note />
      </trans-unit>
      <trans-unit id="ERR_SameFullNameNsAgg">
        <source>The namespace '{1}' in '{0}' conflicts with the type '{3}' in '{2}'</source>
        <target state="translated">{0}' 中的命名空間 '{1}' 與 '{2}' 中的類型 '{3}' 相衝突</target>
        <note />
      </trans-unit>
      <trans-unit id="WRN_SameFullNameThisNsAgg">
        <source>The namespace '{1}' in '{0}' conflicts with the imported type '{3}' in '{2}'. Using the namespace defined in '{0}'.</source>
        <target state="translated">{0}' 中的命名空間 '{1}' 與 '{2}' 中匯入的類型 '{3}' 相衝突。請使用 '{0}' 中定義的命名空間。</target>
        <note />
      </trans-unit>
      <trans-unit id="WRN_SameFullNameThisNsAgg_Title">
        <source>Namespace conflicts with imported type</source>
        <target state="translated">命名空間與所匯入的類型衝突</target>
        <note />
      </trans-unit>
      <trans-unit id="WRN_SameFullNameThisAggAgg">
        <source>The type '{1}' in '{0}' conflicts with the imported type '{3}' in '{2}'. Using the type defined in '{0}'.</source>
        <target state="translated">{0}' 中的類型 '{1}' 與 '{2}' 中匯入的類型 '{3}' 相衝突。請使用 '{0}' 中定義的類型。</target>
        <note />
      </trans-unit>
      <trans-unit id="WRN_SameFullNameThisAggAgg_Title">
        <source>Type conflicts with imported type</source>
        <target state="translated">類型與所匯入的類型衝突</target>
        <note />
      </trans-unit>
      <trans-unit id="WRN_SameFullNameThisAggNs">
        <source>The type '{1}' in '{0}' conflicts with the imported namespace '{3}' in '{2}'. Using the type defined in '{0}'.</source>
        <target state="translated">{0}' 中的類型 '{1}' 與 '{2}' 中匯入的命名空間 '{3}' 相衝突。請使用 '{0}' 中定義的類型。</target>
        <note />
      </trans-unit>
      <trans-unit id="WRN_SameFullNameThisAggNs_Title">
        <source>Type conflicts with imported namespace</source>
        <target state="translated">類型與所匯入的命名空間衝突</target>
        <note />
      </trans-unit>
      <trans-unit id="ERR_SameFullNameThisAggThisNs">
        <source>The type '{1}' in '{0}' conflicts with the namespace '{3}' in '{2}'</source>
        <target state="translated">{0}' 中的類型 '{1}' 與 '{2}' 中的命名空間 '{3}' 相衝突</target>
        <note />
      </trans-unit>
      <trans-unit id="ERR_ExternAfterElements">
        <source>An extern alias declaration must precede all other elements defined in the namespace</source>
        <target state="translated">外部別名宣告必須位於命名空間中所有其他定義的元素之前</target>
        <note />
      </trans-unit>
      <trans-unit id="WRN_GlobalAliasDefn">
        <source>Defining an alias named 'global' is ill-advised since 'global::' always references the global namespace and not an alias</source>
        <target state="translated">最好不要定義名為 'global' 的別名，因為 'global::' 一定會去參考全域命名空間，而不會去參考別名。</target>
        <note />
      </trans-unit>
      <trans-unit id="WRN_GlobalAliasDefn_Title">
        <source>Defining an alias named 'global' is ill-advised</source>
        <target state="translated">最好不要定義名為 'global' 的別名</target>
        <note />
      </trans-unit>
      <trans-unit id="ERR_SealedStaticClass">
        <source>'{0}': a class cannot be both static and sealed</source>
        <target state="translated">'{0}': 類別不可同時為 static 和 sealed</target>
        <note />
      </trans-unit>
      <trans-unit id="ERR_PrivateAbstractAccessor">
        <source>'{0}': abstract properties cannot have private accessors</source>
        <target state="translated">'{0}': 抽象屬性不可有私用存取子</target>
        <note />
      </trans-unit>
      <trans-unit id="ERR_ValueExpected">
        <source>Syntax error; value expected</source>
        <target state="translated">語法錯誤; 應為值</target>
        <note />
      </trans-unit>
      <trans-unit id="ERR_UnboxNotLValue">
        <source>Cannot modify the result of an unboxing conversion</source>
        <target state="translated">無法修改 Unboxing 轉換的結果</target>
        <note />
      </trans-unit>
      <trans-unit id="ERR_AnonMethGrpInForEach">
        <source>Foreach cannot operate on a '{0}'. Did you intend to invoke the '{0}'?</source>
        <target state="translated">Foreach 無法在 '{0}' 上運作。原本是要叫用 '{0}' 嗎?</target>
        <note />
      </trans-unit>
      <trans-unit id="ERR_BadIncDecRetType">
        <source>The return type for ++ or -- operator must match the parameter type or be derived from the parameter type</source>
        <target state="translated">++ 或 -- 運算子的傳回類型，必須符合此參數類型或衍生自此參數類型。</target>
        <note />
      </trans-unit>
      <trans-unit id="ERR_RefValBoundMustBeFirst">
        <source>The 'class' or 'struct' constraint must come before any other constraints</source>
        <target state="translated">class' 或 'struct' 條件約束必須在所有其他條件約束之前</target>
        <note />
      </trans-unit>
      <trans-unit id="ERR_RefValBoundWithClass">
        <source>'{0}': cannot specify both a constraint class and the 'class' or 'struct' constraint</source>
        <target state="translated">'{0}': 不可在指定條件約束類型的同時，又指定 'class' 或 'struct' 條件約束。</target>
        <note />
      </trans-unit>
      <trans-unit id="ERR_NewBoundWithVal">
        <source>The 'new()' constraint cannot be used with the 'struct' constraint</source>
        <target state="translated">new()' 條件約束不能和 'struct' 條件約束一起使用</target>
        <note />
      </trans-unit>
      <trans-unit id="ERR_RefConstraintNotSatisfied">
        <source>The type '{2}' must be a reference type in order to use it as parameter '{1}' in the generic type or method '{0}'</source>
        <target state="translated">類型 '{2}' 必須是參考類型，才可在泛型類型或方法 '{0}' 中用做為參數 '{1}'</target>
        <note />
      </trans-unit>
      <trans-unit id="ERR_ValConstraintNotSatisfied">
        <source>The type '{2}' must be a non-nullable value type in order to use it as parameter '{1}' in the generic type or method '{0}'</source>
        <target state="translated">類型 '{2}' 必須是不可為 null 的實值類型，才可在泛型類型或方法 '{0}' 中用做為參數 '{1}'</target>
        <note />
      </trans-unit>
      <trans-unit id="ERR_CircularConstraint">
        <source>Circular constraint dependency involving '{0}' and '{1}'</source>
        <target state="translated">循環條件約束相依性包括 '{0}' 和 '{1}'</target>
        <note />
      </trans-unit>
      <trans-unit id="ERR_BaseConstraintConflict">
        <source>Type parameter '{0}' inherits conflicting constraints '{1}' and '{2}'</source>
        <target state="translated">類型參數 '{0}' 繼承了衝突的條件約束 '{1}' 和 '{2}'</target>
        <note />
      </trans-unit>
      <trans-unit id="ERR_ConWithValCon">
        <source>Type parameter '{1}' has the 'struct' constraint so '{1}' cannot be used as a constraint for '{0}'</source>
        <target state="translated">類型參數 '{1}' 有 'struct' 條件約束，因此 '{1}' 不可做為 '{0}' 的條件約束。</target>
        <note />
      </trans-unit>
      <trans-unit id="ERR_AmbigUDConv">
        <source>Ambiguous user defined conversions '{0}' and '{1}' when converting from '{2}' to '{3}'</source>
        <target state="translated">從 '{2}' 轉換成 '{3}' 時，使用者定義的轉換 '{0}' 與 '{1}' 模稜兩可。</target>
        <note />
      </trans-unit>
      <trans-unit id="WRN_AlwaysNull">
        <source>The result of the expression is always 'null' of type '{0}'</source>
        <target state="translated">運算式的結果一律會是類型 '{0}' 的 'null'</target>
        <note />
      </trans-unit>
      <trans-unit id="WRN_AlwaysNull_Title">
        <source>The result of the expression is always 'null'</source>
        <target state="translated">運算式的結果一律是 'null'</target>
        <note />
      </trans-unit>
      <trans-unit id="ERR_RefReturnThis">
        <source>Cannot return 'this' by reference.</source>
        <target state="translated">無法以傳址方式傳回「這個」。</target>
        <note />
      </trans-unit>
      <trans-unit id="ERR_AttributeCtorInParameter">
        <source>Cannot use attribute constructor '{0}' because it is has 'in' parameters.</source>
        <target state="translated">因為屬性建構函式 '{0}' 有 'in' 參數，所以無法使用。</target>
        <note />
      </trans-unit>
      <trans-unit id="ERR_OverrideWithConstraints">
        <source>Constraints for override and explicit interface implementation methods are inherited from the base method, so they cannot be specified directly</source>
        <target state="translated">覆寫及明確介面實作方法的條件約束，繼承自基底方法，所以無法直接指定。</target>
        <note />
      </trans-unit>
      <trans-unit id="ERR_AmbigOverride">
        <source>The inherited members '{0}' and '{1}' have the same signature in type '{2}', so they cannot be overridden</source>
        <target state="translated">繼承的成員 '{0}' 和 '{1}'，在類型 '{2}' 中有相同的簽章，所以無法覆寫。</target>
        <note />
      </trans-unit>
      <trans-unit id="ERR_DecConstError">
        <source>Evaluation of the decimal constant expression failed</source>
        <target state="translated">運算十進位常數運算式失敗</target>
        <note />
      </trans-unit>
      <trans-unit id="WRN_CmpAlwaysFalse">
        <source>Comparing with null of type '{0}' always produces 'false'</source>
        <target state="translated">與類型 '{0}' 的 null 進行比較，一律會產生 'false'。</target>
        <note />
      </trans-unit>
      <trans-unit id="WRN_CmpAlwaysFalse_Title">
        <source>Comparing with null of struct type always produces 'false'</source>
        <target state="translated">與 struct 類型的 null 進行比較，一律會產生 'false'</target>
        <note />
      </trans-unit>
      <trans-unit id="WRN_FinalizeMethod">
        <source>Introducing a 'Finalize' method can interfere with destructor invocation. Did you intend to declare a destructor?</source>
        <target state="translated">引進可能會妨礙解構函式引動過程的 'Finalize' 方法。是否想要宣告解構函式?</target>
        <note />
      </trans-unit>
      <trans-unit id="WRN_FinalizeMethod_Title">
        <source>Introducing a 'Finalize' method can interfere with destructor invocation</source>
        <target state="translated">採用 'Finalize' 方法可能會妨礙解構函式的引動過程</target>
        <note />
      </trans-unit>
      <trans-unit id="WRN_FinalizeMethod_Description">
        <source>This warning occurs when you create a class with a method whose signature is public virtual void Finalize.

If such a class is used as a base class and if the deriving class defines a destructor, the destructor will override the base class Finalize method, not Finalize.</source>
        <target state="translated">如果用以建立類別的方法，其簽章是公用虛擬 void Finalize，則會發生此警告。

如果這類類別用做基底類別，而且衍生類別定義解構函式，則解構函式會覆寫基底類別 Finalize 方法，而非 Finalize。</target>
        <note />
      </trans-unit>
      <trans-unit id="ERR_ExplicitImplParams">
        <source>'{0}' should not have a params parameter since '{1}' does not</source>
        <target state="translated">'{0}' 不應有 params 參數，因為 '{1}' 沒有此參數。</target>
        <note />
      </trans-unit>
      <trans-unit id="WRN_GotoCaseShouldConvert">
        <source>The 'goto case' value is not implicitly convertible to type '{0}'</source>
        <target state="translated">goto case' 值未隱含轉換成類型 '{0}'</target>
        <note />
      </trans-unit>
      <trans-unit id="WRN_GotoCaseShouldConvert_Title">
        <source>The 'goto case' value is not implicitly convertible to the switch type</source>
        <target state="translated">goto case' 值未隱含轉換成參數類型</target>
        <note />
      </trans-unit>
      <trans-unit id="ERR_MethodImplementingAccessor">
        <source>Method '{0}' cannot implement interface accessor '{1}' for type '{2}'. Use an explicit interface implementation.</source>
        <target state="translated">方法 '{0}' 無法實作類型 '{2}' 的介面存取子 '{1}'。請使用明確介面實作。</target>
        <note />
      </trans-unit>
      <trans-unit id="WRN_NubExprIsConstBool">
        <source>The result of the expression is always '{0}' since a value of type '{1}' is never equal to 'null' of type '{2}'</source>
        <target state="translated">運算式的結果一律會是 '{0}'，因為類型 '{1}' 的值絕對不會等於類型 '{2}' 的 'null'。</target>
        <note />
      </trans-unit>
      <trans-unit id="WRN_NubExprIsConstBool_Title">
        <source>The result of the expression is always the same since a value of this type is never equal to 'null'</source>
        <target state="translated">運算式的結果一律會相同，因為此類型的值絕對不會等於 'null'</target>
        <note />
      </trans-unit>
      <trans-unit id="WRN_NubExprIsConstBool2">
        <source>The result of the expression is always '{0}' since a value of type '{1}' is never equal to 'null' of type '{2}'</source>
        <target state="translated">運算式的結果一律會是 '{0}'，因為類型 '{1}' 的值絕對不會等於類型 '{2}' 的 'null'。</target>
        <note />
      </trans-unit>
      <trans-unit id="WRN_NubExprIsConstBool2_Title">
        <source>The result of the expression is always the same since a value of this type is never equal to 'null'</source>
        <target state="translated">運算式的結果一律會相同，因為此類型的值絕對不會等於 'null'</target>
        <note />
      </trans-unit>
      <trans-unit id="WRN_ExplicitImplCollision">
        <source>Explicit interface implementation '{0}' matches more than one interface member. Which interface member is actually chosen is implementation-dependent. Consider using a non-explicit implementation instead.</source>
        <target state="translated">明確介面實作 '{0}' 符合多個介面成員。實際選擇的介面成員，與實作相關。請考慮改用非明確實作。</target>
        <note />
      </trans-unit>
      <trans-unit id="WRN_ExplicitImplCollision_Title">
        <source>Explicit interface implementation matches more than one interface member</source>
        <target state="translated">明確介面實作符合多個介面成員</target>
        <note />
      </trans-unit>
      <trans-unit id="ERR_AbstractHasBody">
        <source>'{0}' cannot declare a body because it is marked abstract</source>
        <target state="translated">'因為 '{0}' 已標記為抽象，所以它無法宣告主體。</target>
        <note />
      </trans-unit>
      <trans-unit id="ERR_ConcreteMissingBody">
        <source>'{0}' must declare a body because it is not marked abstract, extern, or partial</source>
        <target state="translated">'{0}' 並未標記成 abstract、extern 或 partial，所以必須宣告主體。</target>
        <note />
      </trans-unit>
      <trans-unit id="ERR_AbstractAndSealed">
        <source>'{0}' cannot be both abstract and sealed</source>
        <target state="translated">'{0}' 不可同時為抽象與密封</target>
        <note />
      </trans-unit>
      <trans-unit id="ERR_AbstractNotVirtual">
        <source>The abstract {0} '{1}' cannot be marked virtual</source>
        <target state="translated">抽象 {0} '{1}' 不可標記為虛擬</target>
        <note />
      </trans-unit>
      <trans-unit id="ERR_StaticConstant">
        <source>The constant '{0}' cannot be marked static</source>
        <target state="translated">常數 '{0}' 不可標記為 static</target>
        <note />
      </trans-unit>
      <trans-unit id="ERR_CantOverrideNonFunction">
        <source>'{0}': cannot override because '{1}' is not a function</source>
        <target state="translated">'{0}': 因為 '{1}' 不是函式，所以無法覆寫。</target>
        <note />
      </trans-unit>
      <trans-unit id="ERR_CantOverrideNonVirtual">
        <source>'{0}': cannot override inherited member '{1}' because it is not marked virtual, abstract, or override</source>
        <target state="translated">'{0}': 無法覆寫繼承的成員 '{1}'，因為其未標記為 virtual、abstract 或 override。</target>
        <note />
      </trans-unit>
      <trans-unit id="ERR_CantChangeAccessOnOverride">
        <source>'{0}': cannot change access modifiers when overriding '{1}' inherited member '{2}'</source>
        <target state="translated">'{0}': 覆寫 '{1}' 繼承的成員 '{2}' 時，無法變更存取修飾詞。</target>
        <note />
      </trans-unit>
      <trans-unit id="ERR_CantChangeTupleNamesOnOverride">
        <source>'{0}': cannot change tuple element names when overriding inherited member '{1}'</source>
        <target state="translated">'{0}': 在覆寫繼承的成員 '{1}' 時無法變更元組元素名稱</target>
        <note />
      </trans-unit>
      <trans-unit id="ERR_CantChangeReturnTypeOnOverride">
        <source>'{0}': return type must be '{2}' to match overridden member '{1}'</source>
        <target state="translated">'{0}': 傳回類型必須是 '{2}' 才符合覆寫的成員 '{1}'</target>
        <note />
      </trans-unit>
      <trans-unit id="ERR_CantDeriveFromSealedType">
        <source>'{0}': cannot derive from sealed type '{1}'</source>
        <target state="translated">'{0}': 無法衍生自密封類型 '{1}'</target>
        <note />
      </trans-unit>
      <trans-unit id="ERR_AbstractInConcreteClass">
        <source>'{0}' is abstract but it is contained in non-abstract class '{1}'</source>
        <target state="translated">'{0}' 為抽象，因為其包含在非抽象類別 '{1}' 中。</target>
        <note />
      </trans-unit>
      <trans-unit id="ERR_StaticConstructorWithExplicitConstructorCall">
        <source>'{0}': static constructor cannot have an explicit 'this' or 'base' constructor call</source>
        <target state="translated">'{0}': 靜態建構函式不可有明確的 'this' 或 'base' 建構函式呼叫</target>
        <note />
      </trans-unit>
      <trans-unit id="ERR_StaticConstructorWithAccessModifiers">
        <source>'{0}': access modifiers are not allowed on static constructors</source>
        <target state="translated">'{0}': 靜態建構函式中不可使用存取修飾詞</target>
        <note />
      </trans-unit>
      <trans-unit id="ERR_RecursiveConstructorCall">
        <source>Constructor '{0}' cannot call itself</source>
        <target state="translated">建構函式 '{0}' 不可呼叫其本身</target>
        <note />
      </trans-unit>
      <trans-unit id="ERR_IndirectRecursiveConstructorCall">
        <source>Constructor '{0}' cannot call itself through another constructor</source>
        <target state="translated">建構函式 '{0}' 不可透過其他建構函式呼叫自己</target>
        <note />
      </trans-unit>
      <trans-unit id="ERR_ObjectCallingBaseConstructor">
        <source>'{0}' has no base class and cannot call a base constructor</source>
        <target state="translated">'{0}' 沒有基底類別且無法呼叫基底建構函式</target>
        <note />
      </trans-unit>
      <trans-unit id="ERR_PredefinedTypeNotFound">
        <source>Predefined type '{0}' is not defined or imported</source>
        <target state="translated">未定義或匯入預先定義的類型 '{0}'</target>
        <note />
      </trans-unit>
      <trans-unit id="ERR_PredefinedValueTupleTypeNotFound">
        <source>Predefined type '{0}' is not defined or imported</source>
        <target state="translated">未定義或匯入預先定義的類型 '{0}'</target>
        <note />
      </trans-unit>
      <trans-unit id="ERR_PredefinedValueTupleTypeAmbiguous3">
        <source>Predefined type '{0}' is declared in multiple referenced assemblies: '{1}' and '{2}'</source>
        <target state="translated">在多個參考組件中宣告了預先定義的類型 '{0}': '{1}' 與 '{2}'</target>
        <note />
      </trans-unit>
      <trans-unit id="ERR_StructWithBaseConstructorCall">
        <source>'{0}': structs cannot call base class constructors</source>
        <target state="translated">'{0}': 結構無法呼叫基底類別建構函式</target>
        <note />
      </trans-unit>
      <trans-unit id="ERR_StructLayoutCycle">
        <source>Struct member '{0}' of type '{1}' causes a cycle in the struct layout</source>
        <target state="translated">類型為 '{1}' 的結構成員 '{0}'，在結構配置中造成循環。</target>
        <note />
      </trans-unit>
      <trans-unit id="ERR_InterfacesCannotContainTypes">
        <source>'{0}': interfaces cannot declare types</source>
        <target state="translated">'{0}': 介面不可宣告類型</target>
        <note />
      </trans-unit>
      <trans-unit id="ERR_InterfacesCantContainFields">
        <source>Interfaces cannot contain fields</source>
        <target state="translated">介面不能包含欄位</target>
        <note />
      </trans-unit>
      <trans-unit id="ERR_InterfacesCantContainConstructors">
        <source>Interfaces cannot contain constructors</source>
        <target state="translated">介面不能包含建構函式</target>
        <note />
      </trans-unit>
      <trans-unit id="ERR_NonInterfaceInInterfaceList">
        <source>Type '{0}' in interface list is not an interface</source>
        <target state="translated">介面清單中的類型 '{0}' 不是介面</target>
        <note />
      </trans-unit>
      <trans-unit id="ERR_DuplicateInterfaceInBaseList">
        <source>'{0}' is already listed in interface list</source>
        <target state="translated">'{0}' 已列於介面清單中</target>
        <note />
      </trans-unit>
      <trans-unit id="ERR_DuplicateInterfaceWithTupleNamesInBaseList">
        <source>'{0}' is already listed in the interface list on type '{2}' with different tuple element names, as '{1}'.</source>
        <target state="translated">'{0}' 已列於元組元素名稱不同的類型 '{2}' 介面清單中，名稱為 '{1}'。</target>
        <note />
      </trans-unit>
      <trans-unit id="ERR_CycleInInterfaceInheritance">
        <source>Inherited interface '{1}' causes a cycle in the interface hierarchy of '{0}'</source>
        <target state="translated">繼承的介面 '{1}' 造成 '{0}' 介面階層架構中出現循環</target>
        <note />
      </trans-unit>
      <trans-unit id="ERR_InterfaceMemberHasBody">
        <source>'{0}': interface members cannot have a definition</source>
        <target state="translated">'{0}': 介面成員不可有定義</target>
        <note />
      </trans-unit>
      <trans-unit id="ERR_HidingAbstractMethod">
        <source>'{0}' hides inherited abstract member '{1}'</source>
        <target state="translated">'{0}' 會隱藏繼承的抽象成員 '{1}'</target>
        <note />
      </trans-unit>
      <trans-unit id="ERR_UnimplementedAbstractMethod">
        <source>'{0}' does not implement inherited abstract member '{1}'</source>
        <target state="translated">'{0}' 未實作繼承的抽象成員 '{1}'</target>
        <note />
      </trans-unit>
      <trans-unit id="ERR_UnimplementedInterfaceMember">
        <source>'{0}' does not implement interface member '{1}'</source>
        <target state="translated">'{0}' 未實作介面成員 '{1}'</target>
        <note />
      </trans-unit>
      <trans-unit id="ERR_ObjectCantHaveBases">
        <source>The class System.Object cannot have a base class or implement an interface</source>
        <target state="translated">類別 System.Object 不能有基底類別或實作介面</target>
        <note />
      </trans-unit>
      <trans-unit id="ERR_ExplicitInterfaceImplementationNotInterface">
        <source>'{0}' in explicit interface declaration is not an interface</source>
        <target state="translated">'在明確介面宣告中的 '{0}' 不是介面</target>
        <note />
      </trans-unit>
      <trans-unit id="ERR_InterfaceMemberNotFound">
        <source>'{0}' in explicit interface declaration is not a member of interface</source>
        <target state="translated">'在明確介面宣告中的 '{0}' 不是介面的成員</target>
        <note />
      </trans-unit>
      <trans-unit id="ERR_ClassDoesntImplementInterface">
        <source>'{0}': containing type does not implement interface '{1}'</source>
        <target state="translated">'{0}': 包含類型未實作介面 '{1}'</target>
        <note />
      </trans-unit>
      <trans-unit id="ERR_ExplicitInterfaceImplementationInNonClassOrStruct">
        <source>'{0}': explicit interface declaration can only be declared in a class or struct</source>
        <target state="translated">'{0}': 明確的介面宣告只能在類別或結構中宣告</target>
        <note />
      </trans-unit>
      <trans-unit id="ERR_MemberNameSameAsType">
        <source>'{0}': member names cannot be the same as their enclosing type</source>
        <target state="translated">'{0}': 成員名稱不可與其封入類型名稱相同</target>
        <note />
      </trans-unit>
      <trans-unit id="ERR_EnumeratorOverflow">
        <source>'{0}': the enumerator value is too large to fit in its type</source>
        <target state="translated">'{0}': 就其類型而言，此列舉值過大。</target>
        <note />
      </trans-unit>
      <trans-unit id="ERR_CantOverrideNonProperty">
        <source>'{0}': cannot override because '{1}' is not a property</source>
        <target state="translated">'{0}': 因為 '{1}' 不是屬性，所以無法覆寫。</target>
        <note />
      </trans-unit>
      <trans-unit id="ERR_NoGetToOverride">
        <source>'{0}': cannot override because '{1}' does not have an overridable get accessor</source>
        <target state="translated">'{0}': 因為 '{1}' 沒有可覆寫的 get 存取子，所以無法覆寫。</target>
        <note />
      </trans-unit>
      <trans-unit id="ERR_NoSetToOverride">
        <source>'{0}': cannot override because '{1}' does not have an overridable set accessor</source>
        <target state="translated">'{0}': 因為 '{1}' 沒有可覆寫的 set 存取子，所以無法覆寫。</target>
        <note />
      </trans-unit>
      <trans-unit id="ERR_PropertyCantHaveVoidType">
        <source>'{0}': property or indexer cannot have void type</source>
        <target state="translated">'{0}': 屬性或索引子不可有 void 類型</target>
        <note />
      </trans-unit>
      <trans-unit id="ERR_PropertyWithNoAccessors">
        <source>'{0}': property or indexer must have at least one accessor</source>
        <target state="translated">'{0}': 屬性或索引子至少必須要有一個存取子</target>
        <note />
      </trans-unit>
      <trans-unit id="ERR_NewVirtualInSealed">
        <source>'{0}' is a new virtual member in sealed class '{1}'</source>
        <target state="translated">'{0}' 是密封類別 '{1}' 中新的虛擬成員</target>
        <note />
      </trans-unit>
      <trans-unit id="ERR_ExplicitPropertyAddingAccessor">
        <source>'{0}' adds an accessor not found in interface member '{1}'</source>
        <target state="translated">'{0}' 加入了在介面成員 '{1}' 中找不到的存取子</target>
        <note />
      </trans-unit>
      <trans-unit id="ERR_ExplicitPropertyMissingAccessor">
        <source>Explicit interface implementation '{0}' is missing accessor '{1}'</source>
        <target state="translated">明確介面實作 '{0}' 遺失存取子 '{1}'</target>
        <note />
      </trans-unit>
      <trans-unit id="ERR_ConversionWithInterface">
        <source>'{0}': user-defined conversions to or from an interface are not allowed</source>
        <target state="translated">'{0}': 介面之間不可進行使用者定義的轉換</target>
        <note />
      </trans-unit>
      <trans-unit id="ERR_ConversionWithBase">
        <source>'{0}': user-defined conversions to or from a base class are not allowed</source>
        <target state="translated">'{0}': 在基底類別之間不可進行使用者定義的轉換</target>
        <note />
      </trans-unit>
      <trans-unit id="ERR_ConversionWithDerived">
        <source>'{0}': user-defined conversions to or from a derived class are not allowed</source>
        <target state="translated">'{0}': 衍生類別之間不可進行使用者定義的轉換</target>
        <note />
      </trans-unit>
      <trans-unit id="ERR_IdentityConversion">
        <source>User-defined operator cannot take an object of the enclosing type and convert to an object of the enclosing type</source>
        <target state="translated">使用者定義的運算子無法攜帶封入類型的物件和轉換為封入類型的物件</target>
        <note />
      </trans-unit>
      <trans-unit id="ERR_ConversionNotInvolvingContainedType">
        <source>User-defined conversion must convert to or from the enclosing type</source>
        <target state="translated">使用者定義的轉換必須轉換為封入類型或從封入類型轉換</target>
        <note />
      </trans-unit>
      <trans-unit id="ERR_DuplicateConversionInClass">
        <source>Duplicate user-defined conversion in type '{0}'</source>
        <target state="translated">類型 '{0}' 中出現重複的使用者定義之轉換</target>
        <note />
      </trans-unit>
      <trans-unit id="ERR_OperatorsMustBeStatic">
        <source>User-defined operator '{0}' must be declared static and public</source>
        <target state="translated">使用者定義的運算子 '{0}' 必須宣告為 static 和 public</target>
        <note />
      </trans-unit>
      <trans-unit id="ERR_BadIncDecSignature">
        <source>The parameter type for ++ or -- operator must be the containing type</source>
        <target state="translated">++ 或 -- 運算子的參數類型必須是包含類型</target>
        <note />
      </trans-unit>
      <trans-unit id="ERR_BadUnaryOperatorSignature">
        <source>The parameter of a unary operator must be the containing type</source>
        <target state="translated">一元運算子的參數必須為包含類型</target>
        <note />
      </trans-unit>
      <trans-unit id="ERR_BadBinaryOperatorSignature">
        <source>One of the parameters of a binary operator must be the containing type</source>
        <target state="translated">二元運算子的一個參數必須為包含類型</target>
        <note />
      </trans-unit>
      <trans-unit id="ERR_BadShiftOperatorSignature">
        <source>The first operand of an overloaded shift operator must have the same type as the containing type, and the type of the second operand must be int</source>
        <target state="translated">多載移位 (Shift) 運算子的第一個運算元的類型必須和包含類型相同，而第二個運算元的類型必須是 int</target>
        <note />
      </trans-unit>
      <trans-unit id="ERR_InterfacesCantContainOperators">
        <source>Interfaces cannot contain operators</source>
        <target state="translated">介面無法包含運算子</target>
        <note />
      </trans-unit>
      <trans-unit id="ERR_StructsCantContainDefaultConstructor">
        <source>Structs cannot contain explicit parameterless constructors</source>
        <target state="translated">結構無法包含明確無參數的建構函式</target>
        <note />
      </trans-unit>
      <trans-unit id="ERR_EnumsCantContainDefaultConstructor">
        <source>Enums cannot contain explicit parameterless constructors</source>
        <target state="translated">列舉不能包含明確的無參數建構函式</target>
        <note />
      </trans-unit>
      <trans-unit id="ERR_CantOverrideBogusMethod">
        <source>'{0}': cannot override '{1}' because it is not supported by the language</source>
        <target state="translated">'{0}': 因為此語言不支援 '{1}'，所以無法覆寫。</target>
        <note />
      </trans-unit>
      <trans-unit id="ERR_BindToBogus">
        <source>'{0}' is not supported by the language</source>
        <target state="translated">'此語言不支援 '{0}'</target>
        <note />
      </trans-unit>
      <trans-unit id="ERR_CantCallSpecialMethod">
        <source>'{0}': cannot explicitly call operator or accessor</source>
        <target state="translated">'{0}': 無法明確呼叫運算子或存取子</target>
        <note />
      </trans-unit>
      <trans-unit id="ERR_BadTypeReference">
        <source>'{0}': cannot reference a type through an expression; try '{1}' instead</source>
        <target state="translated">'{0}': 不可透過運算式參考類型; 請嘗試改用 '{1}'。</target>
        <note />
      </trans-unit>
      <trans-unit id="ERR_FieldInitializerInStruct">
        <source>'{0}': cannot have instance property or field initializers in structs</source>
        <target state="translated">'{0}': 結構中不可有執行個體屬性或欄位初始設定式</target>
        <note />
      </trans-unit>
      <trans-unit id="ERR_BadDestructorName">
        <source>Name of destructor must match name of class</source>
        <target state="translated">解構函式的名稱必須符合類別的名稱</target>
        <note />
      </trans-unit>
      <trans-unit id="ERR_OnlyClassesCanContainDestructors">
        <source>Only class types can contain destructors</source>
        <target state="translated">只有類別類型可以包含解構函式</target>
        <note />
      </trans-unit>
      <trans-unit id="ERR_ConflictAliasAndMember">
        <source>Namespace '{1}' contains a definition conflicting with alias '{0}'</source>
        <target state="translated">命名空間 '{1}' 包含與別名 '{0}' 相衝突的定義</target>
        <note />
      </trans-unit>
      <trans-unit id="ERR_ConflictingAliasAndDefinition">
        <source>Alias '{0}' conflicts with {1} definition</source>
        <target state="translated">別名 '{0}' 與 {1} 定義相衝突</target>
        <note />
      </trans-unit>
      <trans-unit id="ERR_ConditionalOnSpecialMethod">
        <source>The Conditional attribute is not valid on '{0}' because it is a constructor, destructor, operator, or explicit interface implementation</source>
        <target state="translated">Conditional 屬性在 '{0}' 上無效，因為其為建構函式、解構函式、運算子或明確介面實作。</target>
        <note />
      </trans-unit>
      <trans-unit id="ERR_ConditionalMustReturnVoid">
        <source>The Conditional attribute is not valid on '{0}' because its return type is not void</source>
        <target state="translated">Conditional 屬性在 '{0}' 上無效，因為其傳回類型不是 void。</target>
        <note />
      </trans-unit>
      <trans-unit id="ERR_DuplicateAttribute">
        <source>Duplicate '{0}' attribute</source>
        <target state="translated">{0}' 屬性重複</target>
        <note />
      </trans-unit>
      <trans-unit id="ERR_DuplicateAttributeInNetModule">
        <source>Duplicate '{0}' attribute in '{1}'</source>
        <target state="translated">{1}' 中的 '{0}' 屬性重複</target>
        <note />
      </trans-unit>
      <trans-unit id="ERR_ConditionalOnInterfaceMethod">
        <source>The Conditional attribute is not valid on interface members</source>
        <target state="translated">Conditional 屬性不能用在介面成員上</target>
        <note />
      </trans-unit>
      <trans-unit id="ERR_OperatorCantReturnVoid">
        <source>User-defined operators cannot return void</source>
        <target state="translated">使用者定義的運算子無法傳回 void</target>
        <note />
      </trans-unit>
      <trans-unit id="ERR_BadDynamicConversion">
        <source>'{0}': user-defined conversions to or from the dynamic type are not allowed</source>
        <target state="translated">'{0}': 動態類型之間不可進行使用者定義的轉換</target>
        <note />
      </trans-unit>
      <trans-unit id="ERR_InvalidAttributeArgument">
        <source>Invalid value for argument to '{0}' attribute</source>
        <target state="translated">{0}' 屬性的引數值無效</target>
        <note />
      </trans-unit>
      <trans-unit id="ERR_ParameterNotValidForType">
        <source>Parameter not valid for the specified unmanaged type.</source>
        <target state="translated">參數對於指定的 Unmanaged 類型無效。</target>
        <note />
      </trans-unit>
      <trans-unit id="ERR_AttributeParameterRequired1">
        <source>Attribute parameter '{0}' must be specified.</source>
        <target state="translated">必須指定屬性參數 '{0}'。</target>
        <note />
      </trans-unit>
      <trans-unit id="ERR_AttributeParameterRequired2">
        <source>Attribute parameter '{0}' or '{1}' must be specified.</source>
        <target state="translated">必須指定屬性參數 '{0}' 或 '{1}'。</target>
        <note />
      </trans-unit>
      <trans-unit id="ERR_MarshalUnmanagedTypeNotValidForFields">
        <source>Unmanaged type '{0}' not valid for fields.</source>
        <target state="translated">Unmanaged 類型 '{0}' 對欄位無效。</target>
        <note />
      </trans-unit>
      <trans-unit id="ERR_MarshalUnmanagedTypeOnlyValidForFields">
        <source>Unmanaged type '{0}' is only valid for fields.</source>
        <target state="translated">Unmanaged 類型 '{0}' 只對欄位有效。</target>
        <note />
      </trans-unit>
      <trans-unit id="ERR_AttributeOnBadSymbolType">
        <source>Attribute '{0}' is not valid on this declaration type. It is only valid on '{1}' declarations.</source>
        <target state="translated">屬性 '{0}' 在此宣告類型上無效。其只有在 '{1}' 宣告上才有效。</target>
        <note />
      </trans-unit>
      <trans-unit id="ERR_FloatOverflow">
        <source>Floating-point constant is outside the range of type '{0}'</source>
        <target state="translated">浮點常數的值超出類型 '{0}' 的範圍</target>
        <note />
      </trans-unit>
      <trans-unit id="ERR_ComImportWithoutUuidAttribute">
        <source>The Guid attribute must be specified with the ComImport attribute</source>
        <target state="translated">指定 Guid 屬性時必須同時指定 ComImport 屬性</target>
        <note />
      </trans-unit>
      <trans-unit id="ERR_InvalidNamedArgument">
        <source>Invalid value for named attribute argument '{0}'</source>
        <target state="translated">具名屬性引數 '{0}' 的值無效</target>
        <note />
      </trans-unit>
      <trans-unit id="ERR_DllImportOnInvalidMethod">
        <source>The DllImport attribute must be specified on a method marked 'static' and 'extern'</source>
        <target state="translated">DllImport 屬性必須指定在標記為 'static' 和 'extern' 的方法上</target>
        <note />
      </trans-unit>
      <trans-unit id="ERR_EncUpdateFailedMissingAttribute">
        <source>Cannot update '{0}'; attribute '{1}' is missing.</source>
        <target state="translated">無法更新 '{0}'; 缺少屬性 '{1}'。</target>
        <note />
      </trans-unit>
      <trans-unit id="ERR_DllImportOnGenericMethod">
        <source>The DllImport attribute cannot be applied to a method that is generic or contained in a generic type.</source>
        <target state="translated">DllImport 屬性無法套用至泛型方法，或套用至包含在泛型類型中的方法。</target>
        <note />
      </trans-unit>
      <trans-unit id="ERR_FieldCantBeRefAny">
        <source>Field or property cannot be of type '{0}'</source>
        <target state="translated">欄位或屬性不可為類型 '{0}'</target>
        <note />
      </trans-unit>
      <trans-unit id="ERR_FieldAutoPropCantBeByRefLike">
        <source>Field or auto-implemented property cannot be of type '{0}' unless it is an instance member of a ref struct.</source>
        <target state="translated">欄位或自動實作屬性的類型不可為 '{0}'，除非它是 ref struct 的執行個體成員。</target>
        <note />
      </trans-unit>
      <trans-unit id="ERR_ArrayElementCantBeRefAny">
        <source>Array elements cannot be of type '{0}'</source>
        <target state="translated">陣列元素不可為類型 '{0}'</target>
        <note />
      </trans-unit>
      <trans-unit id="WRN_DeprecatedSymbol">
        <source>'{0}' is obsolete</source>
        <target state="translated">'{0}' 已經過時</target>
        <note />
      </trans-unit>
      <trans-unit id="WRN_DeprecatedSymbol_Title">
        <source>Type or member is obsolete</source>
        <target state="translated">類型或成員已經過時</target>
        <note />
      </trans-unit>
      <trans-unit id="ERR_NotAnAttributeClass">
        <source>'{0}' is not an attribute class</source>
        <target state="translated">'{0}' 不是屬性類別</target>
        <note />
      </trans-unit>
      <trans-unit id="ERR_BadNamedAttributeArgument">
        <source>'{0}' is not a valid named attribute argument. Named attribute arguments must be fields which are not readonly, static, or const, or read-write properties which are public and not static.</source>
        <target state="translated">'{0}' 不是有效的具名屬性引數。具名屬性引數必須為欄位，且不可為 readonly、static 或 const，也不可以是 public 且非 static 的 read-write 屬性。</target>
        <note />
      </trans-unit>
      <trans-unit id="WRN_DeprecatedSymbolStr">
        <source>'{0}' is obsolete: '{1}'</source>
        <target state="translated">'{0}' 已經過時: '{1}'</target>
        <note />
      </trans-unit>
      <trans-unit id="WRN_DeprecatedSymbolStr_Title">
        <source>Type or member is obsolete</source>
        <target state="translated">類型或成員已經過時</target>
        <note />
      </trans-unit>
      <trans-unit id="ERR_DeprecatedSymbolStr">
        <source>'{0}' is obsolete: '{1}'</source>
        <target state="translated">'{0}' 已經過時: '{1}'</target>
        <note />
      </trans-unit>
      <trans-unit id="ERR_IndexerCantHaveVoidType">
        <source>Indexers cannot have void type</source>
        <target state="translated">索引子不能有 void 的類型</target>
        <note />
      </trans-unit>
      <trans-unit id="ERR_VirtualPrivate">
        <source>'{0}': virtual or abstract members cannot be private</source>
        <target state="translated">'{0}': 虛擬或抽象成員不可為私用</target>
        <note />
      </trans-unit>
      <trans-unit id="ERR_ArrayInitToNonArrayType">
        <source>Can only use array initializer expressions to assign to array types. Try using a new expression instead.</source>
        <target state="translated">只可使用陣列初始設定式運算式，指派給陣列類型。請嘗試改用 new 運算式。</target>
        <note />
      </trans-unit>
      <trans-unit id="ERR_ArrayInitInBadPlace">
        <source>Array initializers can only be used in a variable or field initializer. Try using a new expression instead.</source>
        <target state="translated">陣列初始設定式只可用於變數或欄位初始設定式中。請嘗試改用 new 運算式。</target>
        <note />
      </trans-unit>
      <trans-unit id="ERR_MissingStructOffset">
        <source>'{0}': instance field in types marked with StructLayout(LayoutKind.Explicit) must have a FieldOffset attribute</source>
        <target state="translated">'{0}': 標記有 StructLayout(LayoutKind.Explicit) 之類型的執行個體欄位，必須要有 FieldOffset 屬性</target>
        <note />
      </trans-unit>
      <trans-unit id="WRN_ExternMethodNoImplementation">
        <source>Method, operator, or accessor '{0}' is marked external and has no attributes on it. Consider adding a DllImport attribute to specify the external implementation.</source>
        <target state="translated">方法、運算子或存取子 '{0}' 已標記為外部，但其上沒有屬性。請考慮加入 DllImport 屬性來指定外部實作。</target>
        <note />
      </trans-unit>
      <trans-unit id="WRN_ExternMethodNoImplementation_Title">
        <source>Method, operator, or accessor is marked external and has no attributes on it</source>
        <target state="translated">方法、運算子或存取子標記為外部，而且其上沒有屬性</target>
        <note />
      </trans-unit>
      <trans-unit id="WRN_ProtectedInSealed">
        <source>'{0}': new protected member declared in sealed class</source>
        <target state="translated">'{0}': 在密封類別中宣告了新的 Protected 成員</target>
        <note />
      </trans-unit>
      <trans-unit id="WRN_ProtectedInSealed_Title">
        <source>New protected member declared in sealed class</source>
        <target state="translated">在密封類別中已宣告新的受保護成員</target>
        <note />
      </trans-unit>
      <trans-unit id="ERR_InterfaceImplementedByConditional">
        <source>Conditional member '{0}' cannot implement interface member '{1}' in type '{2}'</source>
        <target state="translated">Conditional 成員 '{0}' 無法在類型 '{2}' 中實作介面成員 '{1}'</target>
        <note />
      </trans-unit>
      <trans-unit id="ERR_IllegalRefParam">
        <source>ref and out are not valid in this context</source>
        <target state="translated">ref 和 out 在此內容中無效</target>
        <note />
      </trans-unit>
      <trans-unit id="ERR_BadArgumentToAttribute">
        <source>The argument to the '{0}' attribute must be a valid identifier</source>
        <target state="translated">{0}' 屬性的引數必須是有效的識別項</target>
        <note />
      </trans-unit>
      <trans-unit id="ERR_StructOffsetOnBadStruct">
        <source>The FieldOffset attribute can only be placed on members of types marked with the StructLayout(LayoutKind.Explicit)</source>
        <target state="translated">FieldOffset 屬性僅能置於標記為 StructLayout(LayoutKind.Explicit) 類型的成員上</target>
        <note />
      </trans-unit>
      <trans-unit id="ERR_StructOffsetOnBadField">
        <source>The FieldOffset attribute is not allowed on static or const fields</source>
        <target state="translated">static 或 const 欄位不能有 FieldOffset 屬性</target>
        <note />
      </trans-unit>
      <trans-unit id="ERR_AttributeUsageOnNonAttributeClass">
        <source>Attribute '{0}' is only valid on classes derived from System.Attribute</source>
        <target state="translated">屬性 '{0}' 只有在衍生自 System.Attribute 的類別上才有效</target>
        <note />
      </trans-unit>
      <trans-unit id="WRN_PossibleMistakenNullStatement">
        <source>Possible mistaken empty statement</source>
        <target state="translated">可能誤用了空白的陳述式</target>
        <note />
      </trans-unit>
      <trans-unit id="WRN_PossibleMistakenNullStatement_Title">
        <source>Possible mistaken empty statement</source>
        <target state="translated">可能誤用了空白的陳述式</target>
        <note />
      </trans-unit>
      <trans-unit id="ERR_DuplicateNamedAttributeArgument">
        <source>'{0}' duplicate named attribute argument</source>
        <target state="translated">'{0}' 有重複的具名屬性引數</target>
        <note />
      </trans-unit>
      <trans-unit id="ERR_DeriveFromEnumOrValueType">
        <source>'{0}' cannot derive from special class '{1}'</source>
        <target state="translated">'{0}' 不可衍生自特殊類別 '{1}'</target>
        <note />
      </trans-unit>
      <trans-unit id="ERR_DefaultMemberOnIndexedType">
        <source>Cannot specify the DefaultMember attribute on a type containing an indexer</source>
        <target state="translated">無法在包含索引子的類型上指定 DefaultMember 屬性</target>
        <note />
      </trans-unit>
      <trans-unit id="ERR_BogusType">
        <source>'{0}' is a type not supported by the language</source>
        <target state="translated">'此語言不支援類型 '{0}'</target>
        <note />
      </trans-unit>
      <trans-unit id="WRN_UnassignedInternalField">
        <source>Field '{0}' is never assigned to, and will always have its default value {1}</source>
        <target state="translated">從未指派欄位 '{0}'，會持續使用其預設值 {1}。</target>
        <note />
      </trans-unit>
      <trans-unit id="WRN_UnassignedInternalField_Title">
        <source>Field is never assigned to, and will always have its default value</source>
        <target state="translated">從未指派欄位，會持續使用其預設值</target>
        <note />
      </trans-unit>
      <trans-unit id="ERR_CStyleArray">
        <source>Bad array declarator: To declare a managed array the rank specifier precedes the variable's identifier. To declare a fixed size buffer field, use the fixed keyword before the field type.</source>
        <target state="translated">陣列宣告子無效: 若要宣告 Managed 陣列，陣序規範必須位於變數識別項之前。若要宣告固定大小緩衝區欄位，請在欄位類型之前使用 fixed 關鍵字。</target>
        <note />
      </trans-unit>
      <trans-unit id="WRN_VacuousIntegralComp">
        <source>Comparison to integral constant is useless; the constant is outside the range of type '{0}'</source>
        <target state="translated">與整數常數比較無意義，因為此常數位於類型 '{0}' 的範圍外。</target>
        <note />
      </trans-unit>
      <trans-unit id="WRN_VacuousIntegralComp_Title">
        <source>Comparison to integral constant is useless; the constant is outside the range of the type</source>
        <target state="translated">與整數常數比較無意義; 此常數位於類型的範圍外</target>
        <note />
      </trans-unit>
      <trans-unit id="ERR_AbstractAttributeClass">
        <source>Cannot apply attribute class '{0}' because it is abstract</source>
        <target state="translated">無法套用屬性類別 '{0}'，因為其抽象。</target>
        <note />
      </trans-unit>
      <trans-unit id="ERR_BadNamedAttributeArgumentType">
        <source>'{0}' is not a valid named attribute argument because it is not a valid attribute parameter type</source>
        <target state="translated">'{0}' 不是有效的具名屬性引數，因為其不是有效的屬性參數類型。</target>
        <note />
      </trans-unit>
      <trans-unit id="ERR_MissingPredefinedMember">
        <source>Missing compiler required member '{0}.{1}'</source>
        <target state="translated">遺漏編譯器必要成員 '{0}.{1}'</target>
        <note />
      </trans-unit>
      <trans-unit id="WRN_AttributeLocationOnBadDeclaration">
        <source>'{0}' is not a valid attribute location for this declaration. Valid attribute locations for this declaration are '{1}'. All attributes in this block will be ignored.</source>
        <target state="translated">'{0}' 對此宣告而言，不是有效的屬性位置。對此宣告有效的屬性位置是 '{1}'。將會忽略此區塊中的所有屬性。</target>
        <note />
      </trans-unit>
      <trans-unit id="WRN_AttributeLocationOnBadDeclaration_Title">
        <source>Not a valid attribute location for this declaration</source>
        <target state="translated">不是此宣告的有效屬性位置</target>
        <note />
      </trans-unit>
      <trans-unit id="WRN_InvalidAttributeLocation">
        <source>'{0}' is not a recognized attribute location. Valid attribute locations for this declaration are '{1}'. All attributes in this block will be ignored.</source>
        <target state="translated">'{0}' 不是可辨認的屬性位置。此宣告的有效屬性位置為 '{1}'。將會忽略此區塊中的所有屬性。</target>
        <note />
      </trans-unit>
      <trans-unit id="WRN_InvalidAttributeLocation_Title">
        <source>Not a recognized attribute location</source>
        <target state="translated">不是可辨識的屬性位置</target>
        <note />
      </trans-unit>
      <trans-unit id="WRN_EqualsWithoutGetHashCode">
        <source>'{0}' overrides Object.Equals(object o) but does not override Object.GetHashCode()</source>
        <target state="translated">'{0}' 會覆寫 Object.Equals(object o)，但是不會覆寫 Object.GetHashCode()</target>
        <note />
      </trans-unit>
      <trans-unit id="WRN_EqualsWithoutGetHashCode_Title">
        <source>Type overrides Object.Equals(object o) but does not override Object.GetHashCode()</source>
        <target state="translated">類型會覆寫 Object.Equals(object o)，但不會覆寫 Object.GetHashCode()</target>
        <note />
      </trans-unit>
      <trans-unit id="WRN_EqualityOpWithoutEquals">
        <source>'{0}' defines operator == or operator != but does not override Object.Equals(object o)</source>
        <target state="translated">'{0}' 定義了運算子 == 或運算子 !=，但不會覆寫 Object.Equals(object o)。</target>
        <note />
      </trans-unit>
      <trans-unit id="WRN_EqualityOpWithoutEquals_Title">
        <source>Type defines operator == or operator != but does not override Object.Equals(object o)</source>
        <target state="translated">類型會定義運算子 == 或運算子 !=，但不會覆寫 Object.Equals(object o)</target>
        <note />
      </trans-unit>
      <trans-unit id="WRN_EqualityOpWithoutGetHashCode">
        <source>'{0}' defines operator == or operator != but does not override Object.GetHashCode()</source>
        <target state="translated">'{0}' 定義了運算子 == 或運算子 !=，但不會覆寫 Object.GetHashCode()。</target>
        <note />
      </trans-unit>
      <trans-unit id="WRN_EqualityOpWithoutGetHashCode_Title">
        <source>Type defines operator == or operator != but does not override Object.GetHashCode()</source>
        <target state="translated">類型會定義運算子 == 或運算子 !=，但不會覆寫 Object.GetHashCode()</target>
        <note />
      </trans-unit>
      <trans-unit id="ERR_OutAttrOnRefParam">
        <source>Cannot specify the Out attribute on a ref parameter without also specifying the In attribute.</source>
        <target state="translated">無法在 ref 參數上僅指定 Out 屬性，卻不指定 In 屬性。</target>
        <note />
      </trans-unit>
      <trans-unit id="ERR_OverloadRefKind">
        <source>'{0}' cannot define an overloaded {1} that differs only on parameter modifiers '{2}' and '{3}'</source>
        <target state="translated">'{0}' 無法定義多載的 {1}，後者僅在參數修飾詞 '{2}' 和 '{3}' 有所不同</target>
        <note />
      </trans-unit>
      <trans-unit id="ERR_LiteralDoubleCast">
        <source>Literal of type double cannot be implicitly converted to type '{1}'; use an '{0}' suffix to create a literal of this type</source>
        <target state="translated">不可將類型 double 的常值，隱含轉換成類型 '{1}'; 請使用 '{0}' 後置詞來建立此類型的常值。</target>
        <note />
      </trans-unit>
      <trans-unit id="WRN_IncorrectBooleanAssg">
        <source>Assignment in conditional expression is always constant; did you mean to use == instead of = ?</source>
        <target state="translated">條件運算式中的指派一直是常數; 這表示您要使用 == 代替 = ?</target>
        <note />
      </trans-unit>
      <trans-unit id="WRN_IncorrectBooleanAssg_Title">
        <source>Assignment in conditional expression is always constant</source>
        <target state="translated">條件運算式中的指派一律是常數</target>
        <note />
      </trans-unit>
      <trans-unit id="ERR_ProtectedInStruct">
        <source>'{0}': new protected member declared in struct</source>
        <target state="translated">'{0}': 在結構中宣告了新的 Protected 成員</target>
        <note />
      </trans-unit>
      <trans-unit id="ERR_InconsistentIndexerNames">
        <source>Two indexers have different names; the IndexerName attribute must be used with the same name on every indexer within a type</source>
        <target state="translated">兩個索引子具有不同的名稱; 類型中每個索引子上都必須使用同名的 IndexerName 屬性。</target>
        <note />
      </trans-unit>
      <trans-unit id="ERR_ComImportWithUserCtor">
        <source>A class with the ComImport attribute cannot have a user-defined constructor</source>
        <target state="translated">擁有 ComImport 屬性的類別無法有使用者定義的建構函式</target>
        <note />
      </trans-unit>
      <trans-unit id="ERR_FieldCantHaveVoidType">
        <source>Field cannot have void type</source>
        <target state="translated">欄位不能有 void 類型</target>
        <note />
      </trans-unit>
      <trans-unit id="WRN_NonObsoleteOverridingObsolete">
        <source>Member '{0}' overrides obsolete member '{1}'. Add the Obsolete attribute to '{0}'.</source>
        <target state="translated">成員 '{0}' 會覆寫過時的成員 '{1}'。請將 Obsolete 屬性加入 '{0}'。</target>
        <note />
      </trans-unit>
      <trans-unit id="WRN_NonObsoleteOverridingObsolete_Title">
        <source>Member overrides obsolete member</source>
        <target state="translated">成員會覆寫過時成員</target>
        <note />
      </trans-unit>
      <trans-unit id="ERR_SystemVoid">
        <source>System.Void cannot be used from C# -- use typeof(void) to get the void type object</source>
        <target state="translated">無法從 C# 使用 System.Void -- 請使用 typeof(void) 取得 void 類型物件</target>
        <note />
      </trans-unit>
      <trans-unit id="ERR_ExplicitParamArray">
        <source>Do not use 'System.ParamArrayAttribute'. Use the 'params' keyword instead.</source>
        <target state="translated">請勿使用 'System.ParamArrayAttribute'。請改用 'params' 關鍵字。</target>
        <note />
      </trans-unit>
      <trans-unit id="WRN_BitwiseOrSignExtend">
        <source>Bitwise-or operator used on a sign-extended operand; consider casting to a smaller unsigned type first</source>
        <target state="translated">用於 sign-extend 運算元的 Bitwise-or 運算子; 請先考慮轉換為較小的不帶正負號類型</target>
        <note />
      </trans-unit>
      <trans-unit id="WRN_BitwiseOrSignExtend_Title">
        <source>Bitwise-or operator used on a sign-extended operand</source>
        <target state="translated">用於 sign-extended 運算元上的 Bitwise-or 運算子</target>
        <note />
      </trans-unit>
      <trans-unit id="WRN_BitwiseOrSignExtend_Description">
        <source>The compiler implicitly widened and sign-extended a variable, and then used the resulting value in a bitwise OR operation. This can result in unexpected behavior.</source>
        <target state="translated">編譯器會隱含地擴大，而且 sign-extended 變數，然後在位元 OR 運算中使用結果值。這可能會導致非預期的行為。</target>
        <note />
      </trans-unit>
      <trans-unit id="ERR_VolatileStruct">
        <source>'{0}': a volatile field cannot be of the type '{1}'</source>
        <target state="translated">'{0}': Volatile 欄位不可為類型 '{1}'</target>
        <note />
      </trans-unit>
      <trans-unit id="ERR_VolatileAndReadonly">
        <source>'{0}': a field cannot be both volatile and readonly</source>
        <target state="translated">'{0}': 欄位不可同時為 volatile 和 readonly</target>
        <note />
      </trans-unit>
      <trans-unit id="ERR_AbstractField">
        <source>The modifier 'abstract' is not valid on fields. Try using a property instead.</source>
        <target state="translated">修飾詞 'abstract' 在欄位上無效。請嘗試改用屬性。</target>
        <note />
      </trans-unit>
      <trans-unit id="ERR_BogusExplicitImpl">
        <source>'{0}' cannot implement '{1}' because it is not supported by the language</source>
        <target state="translated">'{0}' 不可實作 '{1}'，因為此語言不支援它。</target>
        <note />
      </trans-unit>
      <trans-unit id="ERR_ExplicitMethodImplAccessor">
        <source>'{0}' explicit method implementation cannot implement '{1}' because it is an accessor</source>
        <target state="translated">'{0}' 明確方法實作無法實作 '{1}'，因為其為存取子。</target>
        <note />
      </trans-unit>
      <trans-unit id="WRN_CoClassWithoutComImport">
        <source>'{0}' interface marked with 'CoClassAttribute' not marked with 'ComImportAttribute'</source>
        <target state="translated">'{0}' 介面標記為 'CoClassAttribute'，而非標記為 'ComImportAttribute'。</target>
        <note />
      </trans-unit>
      <trans-unit id="WRN_CoClassWithoutComImport_Title">
        <source>Interface marked with 'CoClassAttribute' not marked with 'ComImportAttribute'</source>
        <target state="translated">介面標記為 'CoClassAttribute'，而非標記為 'ComImportAttribute'</target>
        <note />
      </trans-unit>
      <trans-unit id="ERR_ConditionalWithOutParam">
        <source>Conditional member '{0}' cannot have an out parameter</source>
        <target state="translated">Conditional 成員 '{0}' 不可有 out 參數</target>
        <note />
      </trans-unit>
      <trans-unit id="ERR_AccessorImplementingMethod">
        <source>Accessor '{0}' cannot implement interface member '{1}' for type '{2}'. Use an explicit interface implementation.</source>
        <target state="translated">存取子 '{0}' 無法為類型 '{2}' 實作介面成員 '{1}'。請使用明確的介面實作。</target>
        <note />
      </trans-unit>
      <trans-unit id="ERR_AliasQualAsExpression">
        <source>The namespace alias qualifier '::' always resolves to a type or namespace so is illegal here. Consider using '.' instead.</source>
        <target state="translated">命名空間別名限定詞 '::' 一定會解析為類型或命名空間，所以不能用在這裡。請考慮用 '.' 替代。</target>
        <note />
      </trans-unit>
      <trans-unit id="ERR_DerivingFromATyVar">
        <source>Cannot derive from '{0}' because it is a type parameter</source>
        <target state="translated">無法從 '{0}' 衍生，因為其為類型參數。</target>
        <note />
      </trans-unit>
      <trans-unit id="ERR_DuplicateTypeParameter">
        <source>Duplicate type parameter '{0}'</source>
        <target state="translated">類型參數 '{0}' 重複</target>
        <note />
      </trans-unit>
      <trans-unit id="WRN_TypeParameterSameAsOuterTypeParameter">
        <source>Type parameter '{0}' has the same name as the type parameter from outer type '{1}'</source>
        <target state="translated">類型參數 '{0}' 與外部類型 '{1}' 的類型參數名稱相同</target>
        <note />
      </trans-unit>
      <trans-unit id="WRN_TypeParameterSameAsOuterTypeParameter_Title">
        <source>Type parameter has the same name as the type parameter from outer type</source>
        <target state="translated">類型參數與外部類型的類型參數名稱相同</target>
        <note />
      </trans-unit>
      <trans-unit id="ERR_TypeVariableSameAsParent">
        <source>Type parameter '{0}' has the same name as the containing type, or method</source>
        <target state="translated">類型參數 '{0}' 與包含類型或方法的名稱相同</target>
        <note />
      </trans-unit>
      <trans-unit id="ERR_UnifyingInterfaceInstantiations">
        <source>'{0}' cannot implement both '{1}' and '{2}' because they may unify for some type parameter substitutions</source>
        <target state="translated">'{0}' 不可同時實作 '{1}' 和 '{2}'，因為它們可能會整合某些類型參數的替代。</target>
        <note />
      </trans-unit>
      <trans-unit id="ERR_GenericDerivingFromAttribute">
        <source>A generic type cannot derive from '{0}' because it is an attribute class</source>
        <target state="translated">泛型類型不可衍生自 '{0}'，因為其為屬性類別。</target>
        <note />
      </trans-unit>
      <trans-unit id="ERR_TyVarNotFoundInConstraint">
        <source>'{1}' does not define type parameter '{0}'</source>
        <target state="translated">'{1}' 未定義類型參數 '{0}'</target>
        <note />
      </trans-unit>
      <trans-unit id="ERR_BadBoundType">
        <source>'{0}' is not a valid constraint. A type used as a constraint must be an interface, a non-sealed class or a type parameter.</source>
        <target state="translated">'{0}' 不是有效的條件約束。用做為條件約束的類型，必須是介面、非密封類別或類型參數。</target>
        <note />
      </trans-unit>
      <trans-unit id="ERR_SpecialTypeAsBound">
        <source>Constraint cannot be special class '{0}'</source>
        <target state="translated">條件約束不可為特殊類別 '{0}'</target>
        <note />
      </trans-unit>
      <trans-unit id="ERR_BadVisBound">
        <source>Inconsistent accessibility: constraint type '{1}' is less accessible than '{0}'</source>
        <target state="translated">不一致的存取範圍: 條件約束類型 '{1}' 比 '{0}' 的存取範圍小</target>
        <note />
      </trans-unit>
      <trans-unit id="ERR_LookupInTypeVariable">
        <source>Cannot do member lookup in '{0}' because it is a type parameter</source>
        <target state="translated">無法在 '{0}' 中進行成員查詢，因為其為類型參數。</target>
        <note />
      </trans-unit>
      <trans-unit id="ERR_BadConstraintType">
        <source>Invalid constraint type. A type used as a constraint must be an interface, a non-sealed class or a type parameter.</source>
        <target state="translated">條件約束類型無效。用做為條件約束的類型，必須是介面、非密封類別或類型參數。</target>
        <note />
      </trans-unit>
      <trans-unit id="ERR_InstanceMemberInStaticClass">
        <source>'{0}': cannot declare instance members in a static class</source>
        <target state="translated">'{0}': 不可在靜態類別中宣告執行個體成員</target>
        <note />
      </trans-unit>
      <trans-unit id="ERR_StaticBaseClass">
        <source>'{1}': cannot derive from static class '{0}'</source>
        <target state="translated">'{1}': 不可衍生自靜態類別 '{0}'</target>
        <note />
      </trans-unit>
      <trans-unit id="ERR_ConstructorInStaticClass">
        <source>Static classes cannot have instance constructors</source>
        <target state="translated">靜態類別不能有執行個體建構函式</target>
        <note />
      </trans-unit>
      <trans-unit id="ERR_DestructorInStaticClass">
        <source>Static classes cannot contain destructors</source>
        <target state="translated">靜態類別不能包含解構函式</target>
        <note />
      </trans-unit>
      <trans-unit id="ERR_InstantiatingStaticClass">
        <source>Cannot create an instance of the static class '{0}'</source>
        <target state="translated">無法建立靜態類別 '{0}' 的執行個體</target>
        <note />
      </trans-unit>
      <trans-unit id="ERR_StaticDerivedFromNonObject">
        <source>Static class '{0}' cannot derive from type '{1}'. Static classes must derive from object.</source>
        <target state="translated">靜態類別 '{0}' 不可衍生自類型 '{1}'。靜態類別必須衍生自 object。</target>
        <note />
      </trans-unit>
      <trans-unit id="ERR_StaticClassInterfaceImpl">
        <source>'{0}': static classes cannot implement interfaces</source>
        <target state="translated">'{0}': 靜態類別無法實作介面</target>
        <note />
      </trans-unit>
      <trans-unit id="ERR_RefStructInterfaceImpl">
        <source>'{0}': ref structs cannot implement interfaces</source>
        <target state="translated">'{0}': ref struct 無法實作介面</target>
        <note />
      </trans-unit>
      <trans-unit id="ERR_OperatorInStaticClass">
        <source>'{0}': static classes cannot contain user-defined operators</source>
        <target state="translated">'{0}': 靜態類別不可包含使用者定義的運算子</target>
        <note />
      </trans-unit>
      <trans-unit id="ERR_ConvertToStaticClass">
        <source>Cannot convert to static type '{0}'</source>
        <target state="translated">無法轉換成靜態類型 '{0}'</target>
        <note />
      </trans-unit>
      <trans-unit id="ERR_ConstraintIsStaticClass">
        <source>'{0}': static classes cannot be used as constraints</source>
        <target state="translated">'{0}': 靜態類別不可用做為條件約束</target>
        <note />
      </trans-unit>
      <trans-unit id="ERR_GenericArgIsStaticClass">
        <source>'{0}': static types cannot be used as type arguments</source>
        <target state="translated">'{0}': 靜態類型不可用做為類型引數</target>
        <note />
      </trans-unit>
      <trans-unit id="ERR_ArrayOfStaticClass">
        <source>'{0}': array elements cannot be of static type</source>
        <target state="translated">'{0}': 陣列元素不可為靜態類型</target>
        <note />
      </trans-unit>
      <trans-unit id="ERR_IndexerInStaticClass">
        <source>'{0}': cannot declare indexers in a static class</source>
        <target state="translated">'{0}': 不可在靜態類別中宣告索引子</target>
        <note />
      </trans-unit>
      <trans-unit id="ERR_ParameterIsStaticClass">
        <source>'{0}': static types cannot be used as parameters</source>
        <target state="translated">'{0}': 靜態類型不可用做為參數</target>
        <note />
      </trans-unit>
      <trans-unit id="ERR_ReturnTypeIsStaticClass">
        <source>'{0}': static types cannot be used as return types</source>
        <target state="translated">'{0}': 靜態類型不可用做為傳回類型</target>
        <note />
      </trans-unit>
      <trans-unit id="ERR_VarDeclIsStaticClass">
        <source>Cannot declare a variable of static type '{0}'</source>
        <target state="translated">無法宣告靜態類型 '{0}' 的變數</target>
        <note />
      </trans-unit>
      <trans-unit id="ERR_BadEmptyThrowInFinally">
        <source>A throw statement with no arguments is not allowed in a finally clause that is nested inside the nearest enclosing catch clause</source>
        <target state="translated">最內層 catch 子句中巢狀 finally 子句不允許沒有引數的 throw 陳述式</target>
        <note />
      </trans-unit>
      <trans-unit id="ERR_InvalidSpecifier">
        <source>'{0}' is not a valid format specifier</source>
        <target state="translated">'{0}' 不是有效的格式規範</target>
        <note />
      </trans-unit>
      <trans-unit id="WRN_AssignmentToLockOrDispose">
        <source>Possibly incorrect assignment to local '{0}' which is the argument to a using or lock statement. The Dispose call or unlocking will happen on the original value of the local.</source>
        <target state="translated">可能對引數 '{0}' 進行了不正確的指派，而其為 using 或 lock 陳述式的引數。此區域變數的原始值，將會發生 Dispose 呼叫或解除鎖定。</target>
        <note />
      </trans-unit>
      <trans-unit id="WRN_AssignmentToLockOrDispose_Title">
        <source>Possibly incorrect assignment to local which is the argument to a using or lock statement</source>
        <target state="translated">可能不正確地指派給其為 using 或 lock 陳述式引數的本機</target>
        <note />
      </trans-unit>
      <trans-unit id="ERR_ForwardedTypeInThisAssembly">
        <source>Type '{0}' is defined in this assembly, but a type forwarder is specified for it</source>
        <target state="translated">類型 '{0}' 定義於此組件中，但已為其指定類型轉送子。</target>
        <note />
      </trans-unit>
      <trans-unit id="ERR_ForwardedTypeIsNested">
        <source>Cannot forward type '{0}' because it is a nested type of '{1}'</source>
        <target state="translated">無法轉送類型 '{0}'，因為其為 '{1}' 的巢狀類型。</target>
        <note />
      </trans-unit>
      <trans-unit id="ERR_CycleInTypeForwarder">
        <source>The type forwarder for type '{0}' in assembly '{1}' causes a cycle</source>
        <target state="translated">組件 '{1}' 中類型 '{0}' 的類型轉送子造成循環</target>
        <note />
      </trans-unit>
      <trans-unit id="ERR_AssemblyNameOnNonModule">
        <source>The /moduleassemblyname option may only be specified when building a target type of 'module'</source>
        <target state="translated">只有在建置 'module' 的目標類型時，才可指定 /moduleassemblyname 選項。</target>
        <note />
      </trans-unit>
      <trans-unit id="ERR_InvalidAssemblyName">
        <source>Assembly reference '{0}' is invalid and cannot be resolved</source>
        <target state="translated">組件參考 '{0}' 無效，無法解析。</target>
        <note />
      </trans-unit>
      <trans-unit id="ERR_InvalidFwdType">
        <source>Invalid type specified as an argument for TypeForwardedTo attribute</source>
        <target state="translated">指定做為 TypeForwardedTo 屬性引數的類型無效</target>
        <note />
      </trans-unit>
      <trans-unit id="ERR_CloseUnimplementedInterfaceMemberStatic">
        <source>'{0}' does not implement interface member '{1}'. '{2}' cannot implement an interface member because it is static.</source>
        <target state="translated">'{0}' 未實作介面成員 '{1}'。'{2}' 無法實作介面成員，因為其為靜態。</target>
        <note />
      </trans-unit>
      <trans-unit id="ERR_CloseUnimplementedInterfaceMemberNotPublic">
        <source>'{0}' does not implement interface member '{1}'. '{2}' cannot implement an interface member because it is not public.</source>
        <target state="translated">'{0}' 未實作介面成員 '{1}'。'{2}' 無法實作介面成員，因為其並非公用。</target>
        <note />
      </trans-unit>
      <trans-unit id="ERR_CloseUnimplementedInterfaceMemberWrongReturnType">
        <source>'{0}' does not implement interface member '{1}'. '{2}' cannot implement '{1}' because it does not have the matching return type of '{3}'.</source>
        <target state="translated">'{0}' 未實作介面成員 '{1}'。'{2}' 無法實作 '{1}'，因為其沒有符合的傳回類型 '{3}'。</target>
        <note />
      </trans-unit>
      <trans-unit id="ERR_DuplicateTypeForwarder">
        <source>'{0}' duplicate TypeForwardedToAttribute</source>
        <target state="translated">'{0}' 與 TypeForwardedToAttribute 重複</target>
        <note />
      </trans-unit>
      <trans-unit id="ERR_ExpectedSelectOrGroup">
        <source>A query body must end with a select clause or a group clause</source>
        <target state="translated">查詢主體必須以 select 或 group 子句結尾</target>
        <note />
      </trans-unit>
      <trans-unit id="ERR_ExpectedContextualKeywordOn">
        <source>Expected contextual keyword 'on'</source>
        <target state="translated">必須是內容關鍵字 'on'</target>
        <note />
      </trans-unit>
      <trans-unit id="ERR_ExpectedContextualKeywordEquals">
        <source>Expected contextual keyword 'equals'</source>
        <target state="translated">必須是內容關鍵字 'equals'</target>
        <note />
      </trans-unit>
      <trans-unit id="ERR_ExpectedContextualKeywordBy">
        <source>Expected contextual keyword 'by'</source>
        <target state="translated">必須是內容關鍵字 'by'</target>
        <note />
      </trans-unit>
      <trans-unit id="ERR_InvalidAnonymousTypeMemberDeclarator">
        <source>Invalid anonymous type member declarator. Anonymous type members must be declared with a member assignment, simple name or member access.</source>
        <target state="translated">匿名類型成員宣告子無效。匿名類型成員必須以成員指派、簡單名稱或成員存取加以宣告。</target>
        <note />
      </trans-unit>
      <trans-unit id="ERR_InvalidInitializerElementInitializer">
        <source>Invalid initializer member declarator</source>
        <target state="translated">初始設定式成員宣告子無效</target>
        <note />
      </trans-unit>
      <trans-unit id="ERR_InconsistentLambdaParameterUsage">
        <source>Inconsistent lambda parameter usage; parameter types must be all explicit or all implicit</source>
        <target state="translated">Lambda 參數用法不一致; 參數類型必須全部為明確類型或全部為隱含類型。</target>
        <note />
      </trans-unit>
      <trans-unit id="ERR_PartialMethodInvalidModifier">
        <source>A partial method cannot have access modifiers or the virtual, abstract, override, new, sealed, or extern modifiers</source>
        <target state="translated">部分方法不可有存取修飾詞或 virtual、abstract、override、new、sealed 或 extern 修飾詞</target>
        <note />
      </trans-unit>
      <trans-unit id="ERR_PartialMethodOnlyInPartialClass">
        <source>A partial method must be declared within a partial class or partial struct</source>
        <target state="translated">在部分類別或部分結構中必須宣告部分方法</target>
        <note />
      </trans-unit>
      <trans-unit id="ERR_PartialMethodCannotHaveOutParameters">
        <source>A partial method cannot have out parameters</source>
        <target state="translated">部分方法不可有 out 參數</target>
        <note />
      </trans-unit>
      <trans-unit id="ERR_PartialMethodNotExplicit">
        <source>A partial method may not explicitly implement an interface method</source>
        <target state="translated">部分方法不可明確地實作介面方法</target>
        <note />
      </trans-unit>
      <trans-unit id="ERR_PartialMethodExtensionDifference">
        <source>Both partial method declarations must be extension methods or neither may be an extension method</source>
        <target state="translated">兩個部分方法宣告必須都是擴充方法，或者都不是擴充方法</target>
        <note />
      </trans-unit>
      <trans-unit id="ERR_PartialMethodOnlyOneLatent">
        <source>A partial method may not have multiple defining declarations</source>
        <target state="translated">部分方法不可有多重定義宣告</target>
        <note />
      </trans-unit>
      <trans-unit id="ERR_PartialMethodOnlyOneActual">
        <source>A partial method may not have multiple implementing declarations</source>
        <target state="translated">部分方法不能有多重實作的宣告</target>
        <note />
      </trans-unit>
      <trans-unit id="ERR_PartialMethodParamsDifference">
        <source>Both partial method declarations must use a params parameter or neither may use a params parameter</source>
        <target state="translated">兩個部分方法宣告都必須使用 params 參數，或兩者都不使用 params 參數</target>
        <note />
      </trans-unit>
      <trans-unit id="ERR_PartialMethodMustHaveLatent">
        <source>No defining declaration found for implementing declaration of partial method '{0}'</source>
        <target state="translated">找不到用以實作部分方法 '{0}' 宣告的定義宣告</target>
        <note />
      </trans-unit>
      <trans-unit id="ERR_PartialMethodInconsistentTupleNames">
        <source>Both partial method declarations, '{0}' and '{1}', must use the same tuple element names.</source>
        <target state="translated">部份方法宣告 '{0}' 與 '{1}' 必須使用相同的元組元素名稱。</target>
        <note />
      </trans-unit>
      <trans-unit id="ERR_PartialMethodInconsistentConstraints">
        <source>Partial method declarations of '{0}' have inconsistent type parameter constraints</source>
        <target state="translated">{0}' 的部分方法宣告出現不一致的類型參數條件約束</target>
        <note />
      </trans-unit>
      <trans-unit id="ERR_PartialMethodToDelegate">
        <source>Cannot create delegate from method '{0}' because it is a partial method without an implementing declaration</source>
        <target state="translated">無法從方法 '{0}' 建立委派，因為它是無實作宣告的部分方法</target>
        <note />
      </trans-unit>
      <trans-unit id="ERR_PartialMethodStaticDifference">
        <source>Both partial method declarations must be static or neither may be static</source>
        <target state="translated">兩個部分方法宣告必須都是靜態，或者都不是靜態</target>
        <note />
      </trans-unit>
      <trans-unit id="ERR_PartialMethodUnsafeDifference">
        <source>Both partial method declarations must be unsafe or neither may be unsafe</source>
        <target state="translated">兩個部分方法宣告必須都是 unsafe，或者都不是 unsafe</target>
        <note />
      </trans-unit>
      <trans-unit id="ERR_PartialMethodInExpressionTree">
        <source>Partial methods with only a defining declaration or removed conditional methods cannot be used in expression trees</source>
        <target state="translated">在運算式樹狀結構中，不可使用只具有定義宣告或已移除條件式方法的部分方法。</target>
        <note />
      </trans-unit>
      <trans-unit id="ERR_PartialMethodMustReturnVoid">
        <source>Partial methods must have a void return type</source>
        <target state="translated">部分方法必須有 void 傳回類型</target>
        <note />
      </trans-unit>
      <trans-unit id="WRN_ObsoleteOverridingNonObsolete">
        <source>Obsolete member '{0}' overrides non-obsolete member '{1}'</source>
        <target state="translated">過時的成員 '{0}' 會覆寫非過時的成員 '{1}'</target>
        <note />
      </trans-unit>
      <trans-unit id="WRN_ObsoleteOverridingNonObsolete_Title">
        <source>Obsolete member overrides non-obsolete member</source>
        <target state="translated">過時成員會覆寫非過時成員</target>
        <note />
      </trans-unit>
      <trans-unit id="WRN_DebugFullNameTooLong">
        <source>The fully qualified name for '{0}' is too long for debug information. Compile without '/debug' option.</source>
        <target state="translated">{0}' 的完整名稱對於偵錯資訊而言太長。在編譯時請勿使用 '/debug' 選項。</target>
        <note />
      </trans-unit>
      <trans-unit id="WRN_DebugFullNameTooLong_Title">
        <source>Fully qualified name is too long for debug information</source>
        <target state="translated">偵錯資訊的完整名稱太長</target>
        <note />
      </trans-unit>
      <trans-unit id="ERR_ImplicitlyTypedVariableAssignedBadValue">
        <source>Cannot assign {0} to an implicitly-typed variable</source>
        <target state="translated">無法將 {0} 指派給隱含類型變數</target>
        <note />
      </trans-unit>
      <trans-unit id="ERR_ImplicitlyTypedVariableWithNoInitializer">
        <source>Implicitly-typed variables must be initialized</source>
        <target state="translated">隱含類型變數必須經過初始設定</target>
        <note />
      </trans-unit>
      <trans-unit id="ERR_ImplicitlyTypedVariableMultipleDeclarator">
        <source>Implicitly-typed variables cannot have multiple declarators</source>
        <target state="translated">隱含類型變數不可有多重宣告子</target>
        <note />
      </trans-unit>
      <trans-unit id="ERR_ImplicitlyTypedVariableAssignedArrayInitializer">
        <source>Cannot initialize an implicitly-typed variable with an array initializer</source>
        <target state="translated">無法使用陣列初始設定式來初始設定隱含類型變數</target>
        <note />
      </trans-unit>
      <trans-unit id="ERR_ImplicitlyTypedLocalCannotBeFixed">
        <source>Implicitly-typed local variables cannot be fixed</source>
        <target state="translated">隱含類型區域變數不可為 fixed</target>
        <note />
      </trans-unit>
      <trans-unit id="ERR_ImplicitlyTypedVariableCannotBeConst">
        <source>Implicitly-typed variables cannot be constant</source>
        <target state="translated">隱含類型變數不可為常數</target>
        <note />
      </trans-unit>
      <trans-unit id="WRN_ExternCtorNoImplementation">
        <source>Constructor '{0}' is marked external</source>
        <target state="translated">建構函式 '{0}' 標記為外部</target>
        <note />
      </trans-unit>
      <trans-unit id="WRN_ExternCtorNoImplementation_Title">
        <source>Constructor is marked external</source>
        <target state="translated">建構函式標記為外部</target>
        <note />
      </trans-unit>
      <trans-unit id="ERR_TypeVarNotFound">
        <source>The contextual keyword 'var' may only appear within a local variable declaration or in script code</source>
        <target state="translated">內容關鍵字 'var' 只可出現在區域變數宣告或指令碼中</target>
        <note />
      </trans-unit>
      <trans-unit id="ERR_ImplicitlyTypedArrayNoBestType">
        <source>No best type found for implicitly-typed array</source>
        <target state="translated">找不到隱含類型陣列的最佳類型</target>
        <note />
      </trans-unit>
      <trans-unit id="ERR_AnonymousTypePropertyAssignedBadValue">
        <source>Cannot assign '{0}' to anonymous type property</source>
        <target state="translated">無法將 '{0}' 指派給匿名型別屬性</target>
        <note />
      </trans-unit>
      <trans-unit id="ERR_ExpressionTreeContainsBaseAccess">
        <source>An expression tree may not contain a base access</source>
        <target state="translated">運算式樹狀結構不可包含基底存取</target>
        <note />
      </trans-unit>
      <trans-unit id="ERR_ExpressionTreeContainsAssignment">
        <source>An expression tree may not contain an assignment operator</source>
        <target state="translated">運算式樹狀結構不可包含指派運算子</target>
        <note />
      </trans-unit>
      <trans-unit id="ERR_AnonymousTypeDuplicatePropertyName">
        <source>An anonymous type cannot have multiple properties with the same name</source>
        <target state="translated">匿名類型不可具有多個同名的屬性</target>
        <note />
      </trans-unit>
      <trans-unit id="ERR_StatementLambdaToExpressionTree">
        <source>A lambda expression with a statement body cannot be converted to an expression tree</source>
        <target state="translated">具有陳述式主體的 Lambda 運算式，不可轉換成運算式樹狀架構</target>
        <note />
      </trans-unit>
      <trans-unit id="ERR_ExpressionTreeMustHaveDelegate">
        <source>Cannot convert lambda to an expression tree whose type argument '{0}' is not a delegate type</source>
        <target state="translated">如果運算式樹狀結構的類型引數 '{0}' 不是委派類型，就無法將 Lambda 轉換成運算式樹狀結構。</target>
        <note />
      </trans-unit>
      <trans-unit id="ERR_AnonymousTypeNotAvailable">
        <source>Cannot use anonymous type in a constant expression</source>
        <target state="translated">在常數運算式中不可使用匿名類型</target>
        <note />
      </trans-unit>
      <trans-unit id="ERR_LambdaInIsAs">
        <source>The first operand of an 'is' or 'as' operator may not be a lambda expression, anonymous method, or method group.</source>
        <target state="translated">is' 或 'as' 運算子的第一個運算元，不可為 Lambda 運算式、匿名方法或方法群組。</target>
        <note />
      </trans-unit>
      <trans-unit id="ERR_TypelessTupleInAs">
        <source>The first operand of an 'as' operator may not be a tuple literal without a natural type.</source>
        <target state="translated">as' 運算子的第一運算元不得為不含自然對數的元組常值。</target>
        <note />
      </trans-unit>
      <trans-unit id="ERR_ExpressionTreeContainsMultiDimensionalArrayInitializer">
        <source>An expression tree may not contain a multidimensional array initializer</source>
        <target state="translated">運算式樹狀結構不可包含多維陣列初始設定式</target>
        <note />
      </trans-unit>
      <trans-unit id="ERR_MissingArgument">
        <source>Argument missing</source>
        <target state="translated">遺失引數</target>
        <note />
      </trans-unit>
      <trans-unit id="ERR_VariableUsedBeforeDeclaration">
        <source>Cannot use local variable '{0}' before it is declared</source>
        <target state="translated">在宣告區域變數 '{0}' 之前，無法使用此變數。</target>
        <note />
      </trans-unit>
      <trans-unit id="ERR_RecursivelyTypedVariable">
        <source>Type of '{0}' cannot be inferred since its initializer directly or indirectly refers to the definition.</source>
        <target state="translated">無法推斷 '{0}' 的類型，因為其初始設定式會直接或間接參考定義。</target>
        <note />
      </trans-unit>
      <trans-unit id="ERR_UnassignedThisAutoProperty">
        <source>Auto-implemented property '{0}' must be fully assigned before control is returned to the caller.</source>
        <target state="translated">在控制權回到呼叫端之前，必須完整指派自動實作的屬性 '{0}'。</target>
        <note />
      </trans-unit>
      <trans-unit id="ERR_VariableUsedBeforeDeclarationAndHidesField">
        <source>Cannot use local variable '{0}' before it is declared. The declaration of the local variable hides the field '{1}'.</source>
        <target state="translated">在宣告區域變數 '{0}' 之前，無法使用此變數。區域變數的宣告會隱藏欄位 '{1}'。</target>
        <note />
      </trans-unit>
      <trans-unit id="ERR_ExpressionTreeContainsBadCoalesce">
        <source>An expression tree lambda may not contain a coalescing operator with a null or default literal left-hand side</source>
        <target state="translated">運算式樹狀架構 Lambda 不可包含左側為 null 或預設常值的聯合運算子</target>
        <note />
      </trans-unit>
      <trans-unit id="ERR_IdentifierExpected">
        <source>Identifier expected</source>
        <target state="translated">必須是識別項</target>
        <note />
      </trans-unit>
      <trans-unit id="ERR_SemicolonExpected">
        <source>; expected</source>
        <target state="translated">必須是 ;</target>
        <note />
      </trans-unit>
      <trans-unit id="ERR_SyntaxError">
        <source>Syntax error, '{0}' expected</source>
        <target state="translated">語法錯誤，必須是 '{0}'。</target>
        <note />
      </trans-unit>
      <trans-unit id="ERR_DuplicateModifier">
        <source>Duplicate '{0}' modifier</source>
        <target state="translated">{0}' 修飾詞重複</target>
        <note />
      </trans-unit>
      <trans-unit id="ERR_DuplicateAccessor">
        <source>Property accessor already defined</source>
        <target state="translated">屬性存取子已定義</target>
        <note />
      </trans-unit>
      <trans-unit id="ERR_IntegralTypeExpected">
        <source>Type byte, sbyte, short, ushort, int, uint, long, or ulong expected</source>
        <target state="translated">必須是 byte、sbyte、short、ushort、int、uint、long 或 ulong 類型</target>
        <note />
      </trans-unit>
      <trans-unit id="ERR_IllegalEscape">
        <source>Unrecognized escape sequence</source>
        <target state="translated">逸出序列無法辨認</target>
        <note />
      </trans-unit>
      <trans-unit id="ERR_NewlineInConst">
        <source>Newline in constant</source>
        <target state="translated">常數中包含新行字元</target>
        <note />
      </trans-unit>
      <trans-unit id="ERR_EmptyCharConst">
        <source>Empty character literal</source>
        <target state="translated">空的字元常值</target>
        <note />
      </trans-unit>
      <trans-unit id="ERR_TooManyCharsInConst">
        <source>Too many characters in character literal</source>
        <target state="translated">字元常值中有太多字元</target>
        <note />
      </trans-unit>
      <trans-unit id="ERR_InvalidNumber">
        <source>Invalid number</source>
        <target state="translated">數字無效</target>
        <note />
      </trans-unit>
      <trans-unit id="ERR_GetOrSetExpected">
        <source>A get or set accessor expected</source>
        <target state="translated">必須是 get 或 set 存取子</target>
        <note />
      </trans-unit>
      <trans-unit id="ERR_ClassTypeExpected">
        <source>An object, string, or class type expected</source>
        <target state="translated">必須是物件、字串或類別類型。</target>
        <note />
      </trans-unit>
      <trans-unit id="ERR_NamedArgumentExpected">
        <source>Named attribute argument expected</source>
        <target state="translated">必須是具名屬性引數</target>
        <note />
      </trans-unit>
      <trans-unit id="ERR_TooManyCatches">
        <source>Catch clauses cannot follow the general catch clause of a try statement</source>
        <target state="translated">Catch 子句無法接在 try 陳述式的一般 catch 字句之後</target>
        <note />
      </trans-unit>
      <trans-unit id="ERR_ThisOrBaseExpected">
        <source>Keyword 'this' or 'base' expected</source>
        <target state="translated">應有關鍵字 'this' 或 'base'</target>
        <note />
      </trans-unit>
      <trans-unit id="ERR_OvlUnaryOperatorExpected">
        <source>Overloadable unary operator expected</source>
        <target state="translated">必須是可多載的一元運算子</target>
        <note />
      </trans-unit>
      <trans-unit id="ERR_OvlBinaryOperatorExpected">
        <source>Overloadable binary operator expected</source>
        <target state="translated">必須是可多載的二元運算子</target>
        <note />
      </trans-unit>
      <trans-unit id="ERR_IntOverflow">
        <source>Integral constant is too large</source>
        <target state="translated">整數常數太大</target>
        <note />
      </trans-unit>
      <trans-unit id="ERR_EOFExpected">
        <source>Type or namespace definition, or end-of-file expected</source>
        <target state="translated">必須是類型或命名空間定義，或檔案結尾</target>
        <note />
      </trans-unit>
      <trans-unit id="ERR_GlobalDefinitionOrStatementExpected">
        <source>Member definition, statement, or end-of-file expected</source>
        <target state="translated">必須是成員定義、陳述式或檔案結尾。</target>
        <note />
      </trans-unit>
      <trans-unit id="ERR_BadEmbeddedStmt">
        <source>Embedded statement cannot be a declaration or labeled statement</source>
        <target state="translated">內嵌的陳述式不能為宣告或標記陳述式</target>
        <note />
      </trans-unit>
      <trans-unit id="ERR_PPDirectiveExpected">
        <source>Preprocessor directive expected</source>
        <target state="translated">必須是前置處理器指示詞</target>
        <note />
      </trans-unit>
      <trans-unit id="ERR_EndOfPPLineExpected">
        <source>Single-line comment or end-of-line expected</source>
        <target state="translated">必須是單行註解或行結尾</target>
        <note />
      </trans-unit>
      <trans-unit id="ERR_CloseParenExpected">
        <source>) expected</source>
        <target state="translated">必須是 )</target>
        <note />
      </trans-unit>
      <trans-unit id="ERR_EndifDirectiveExpected">
        <source>#endif directive expected</source>
        <target state="translated">必須是 #endif 指示詞</target>
        <note />
      </trans-unit>
      <trans-unit id="ERR_UnexpectedDirective">
        <source>Unexpected preprocessor directive</source>
        <target state="translated">未預期的前置處理器指示詞</target>
        <note />
      </trans-unit>
      <trans-unit id="ERR_ErrorDirective">
        <source>#error: '{0}'</source>
        <target state="translated">#error: '{0}'</target>
        <note />
      </trans-unit>
      <trans-unit id="WRN_WarningDirective">
        <source>#warning: '{0}'</source>
        <target state="translated">#warning: '{0}'</target>
        <note />
      </trans-unit>
      <trans-unit id="WRN_WarningDirective_Title">
        <source>#warning directive</source>
        <target state="translated">#warning 指示詞</target>
        <note />
      </trans-unit>
      <trans-unit id="ERR_TypeExpected">
        <source>Type expected</source>
        <target state="translated">必須是類型</target>
        <note />
      </trans-unit>
      <trans-unit id="ERR_PPDefFollowsToken">
        <source>Cannot define/undefine preprocessor symbols after first token in file</source>
        <target state="translated">於檔案第一個語彙基元後無法定義或取消定義前置處理器符號</target>
        <note />
      </trans-unit>
      <trans-unit id="ERR_PPReferenceFollowsToken">
        <source>Cannot use #r after first token in file</source>
        <target state="translated">無法在檔案的第一個語彙基元後使用 #r</target>
        <note />
      </trans-unit>
      <trans-unit id="ERR_OpenEndedComment">
        <source>End-of-file found, '*/' expected</source>
        <target state="translated">找到檔案結尾，必須是 '*/'</target>
        <note />
      </trans-unit>
      <trans-unit id="ERR_Merge_conflict_marker_encountered">
        <source>Merge conflict marker encountered</source>
        <target state="translated">偵測到合併衝突標記</target>
        <note />
      </trans-unit>
      <trans-unit id="ERR_NoRefOutWhenRefOnly">
        <source>Do not use refout when using refonly.</source>
        <target state="translated">使用 refonly 時，請勿使用 refout。</target>
        <note />
      </trans-unit>
      <trans-unit id="ERR_NoNetModuleOutputWhenRefOutOrRefOnly">
        <source>Cannot compile net modules when using /refout or /refonly.</source>
        <target state="translated">使用 /refout 或 /refonly 時無法編譯網路模組。</target>
        <note />
      </trans-unit>
      <trans-unit id="ERR_OvlOperatorExpected">
        <source>Overloadable operator expected</source>
        <target state="translated">必須是可多載的運算子</target>
        <note />
      </trans-unit>
      <trans-unit id="ERR_EndRegionDirectiveExpected">
        <source>#endregion directive expected</source>
        <target state="translated">必須是 #endregion 指示詞</target>
        <note />
      </trans-unit>
      <trans-unit id="ERR_UnterminatedStringLit">
        <source>Unterminated string literal</source>
        <target state="translated">未結束的字串常值</target>
        <note />
      </trans-unit>
      <trans-unit id="ERR_BadDirectivePlacement">
        <source>Preprocessor directives must appear as the first non-whitespace character on a line</source>
        <target state="translated">前置處理器指示詞必須出現為行中第一個非空白字元</target>
        <note />
      </trans-unit>
      <trans-unit id="ERR_IdentifierExpectedKW">
        <source>Identifier expected; '{1}' is a keyword</source>
        <target state="translated">必須是識別項; '{1}' 為關鍵字。</target>
        <note />
      </trans-unit>
      <trans-unit id="ERR_SemiOrLBraceExpected">
        <source>{ or ; expected</source>
        <target state="translated">必須是 { 或 ;</target>
        <note />
      </trans-unit>
      <trans-unit id="ERR_MultiTypeInDeclaration">
        <source>Cannot use more than one type in a for, using, fixed, or declaration statement</source>
        <target state="translated">無法在 for、using、fixed 或宣告陳述式中使用一個以上的類型</target>
        <note />
      </trans-unit>
      <trans-unit id="ERR_AddOrRemoveExpected">
        <source>An add or remove accessor expected</source>
        <target state="translated">必須是 add 或 remove 存取子</target>
        <note />
      </trans-unit>
      <trans-unit id="ERR_UnexpectedCharacter">
        <source>Unexpected character '{0}'</source>
        <target state="translated">未預期的字元 '{0}'</target>
        <note />
      </trans-unit>
      <trans-unit id="ERR_UnexpectedToken">
        <source>Unexpected token '{0}'</source>
        <target state="translated">未預期的語彙基元 '{0}'</target>
        <note />
      </trans-unit>
      <trans-unit id="ERR_ProtectedInStatic">
        <source>'{0}': static classes cannot contain protected members</source>
        <target state="translated">'{0}': 靜態類別不可包含 Protected 成員</target>
        <note />
      </trans-unit>
      <trans-unit id="WRN_UnreachableGeneralCatch">
        <source>A previous catch clause already catches all exceptions. All non-exceptions thrown will be wrapped in a System.Runtime.CompilerServices.RuntimeWrappedException.</source>
        <target state="translated">上一個 catch 子句已經攔截所有的例外狀況。所有擲回的非例外狀況都將包裝在 System.Runtime.CompilerServices.RuntimeWrappedException 中。</target>
        <note />
      </trans-unit>
      <trans-unit id="WRN_UnreachableGeneralCatch_Title">
        <source>A previous catch clause already catches all exceptions</source>
        <target state="translated">前一個 catch 子句已提取所有例外狀況</target>
        <note />
      </trans-unit>
      <trans-unit id="WRN_UnreachableGeneralCatch_Description">
        <source>This warning is caused when a catch() block has no specified exception type after a catch (System.Exception e) block. The warning advises that the catch() block will not catch any exceptions.

A catch() block after a catch (System.Exception e) block can catch non-CLS exceptions if the RuntimeCompatibilityAttribute is set to false in the AssemblyInfo.cs file: [assembly: RuntimeCompatibilityAttribute(WrapNonExceptionThrows = false)]. If this attribute is not set explicitly to false, all thrown non-CLS exceptions are wrapped as Exceptions and the catch (System.Exception e) block catches them.</source>
        <target state="translated">如果 catch() 區塊未在 catch (System.Exception e) 區塊後面指定例外狀況類型，則會導致此警告。此警告會建議 catch() 區塊將不會擷取任何例外狀況。

如果 AssemblyInfo.cs 檔案中的 RuntimeCompatibilityAttribute 設定為 false，則 catch (System.Exception e) 區塊後面的 catch() 區塊可以擷取非 CLS 例外狀況: [assembly: RuntimeCompatibilityAttribute(WrapNonExceptionThrows = false)]。如果此屬性未明確地設定為 false，則所有擲回的非 CLS 例外狀況都會包裝為例外狀況，而 catch (System.Exception e) 區塊會加以擷取。</target>
        <note />
      </trans-unit>
      <trans-unit id="ERR_IncrementLvalueExpected">
        <source>The operand of an increment or decrement operator must be a variable, property or indexer</source>
        <target state="translated">遞增或遞減運算子的運算元必須是變數、屬性或索引子。</target>
        <note />
      </trans-unit>
      <trans-unit id="ERR_NoSuchMemberOrExtension">
        <source>'{0}' does not contain a definition for '{1}' and no accessible extension method '{1}' accepting a first argument of type '{0}' could be found (are you missing a using directive or an assembly reference?)</source>
        <target state="needs-review-translation">'{0}' 未包含 '{1}' 的定義，也找不到擴充方法 '{1}' 可接受類型 '{0}' 的第一個引數 (是否遺漏 using 指示詞或組件參考?)</target>
        <note />
      </trans-unit>
      <trans-unit id="ERR_NoSuchMemberOrExtensionNeedUsing">
        <source>'{0}' does not contain a definition for '{1}' and no extension method '{1}' accepting a first argument of type '{0}' could be found (are you missing a using directive for '{2}'?)</source>
        <target state="translated">'{0}' 未包含 '{1}' 的定義，也找不到擴充方法 '{1}' 可接受類型 '{0}' 的第一個引數 (是否遺漏 '{2}' 的 using 指示詞?)</target>
        <note />
      </trans-unit>
      <trans-unit id="ERR_BadThisParam">
        <source>Method '{0}' has a parameter modifier 'this' which is not on the first parameter</source>
        <target state="translated">方法 '{0}' 具有參數修飾詞 'this'，但其不在第一個參數上。</target>
        <note />
      </trans-unit>
      <trans-unit id="ERR_BadParameterModifiers">
        <source> The parameter modifier '{0}' cannot be used with '{1}'</source>
        <target state="translated"> 參數修飾詞 '{0}' 不可搭配 '{1}' 使用</target>
        <note />
      </trans-unit>
      <trans-unit id="ERR_BadTypeforThis">
        <source>The first parameter of an extension method cannot be of type '{0}'</source>
        <target state="translated">擴充方法的第一個參數不可為類型 '{0}'</target>
        <note />
      </trans-unit>
      <trans-unit id="ERR_BadParamModThis">
        <source>A parameter array cannot be used with 'this' modifier on an extension method</source>
        <target state="translated">擴充方法中，參數陣列不可用於 'this' 修飾詞</target>
        <note />
      </trans-unit>
      <trans-unit id="ERR_BadExtensionMeth">
        <source>Extension method must be static</source>
        <target state="translated">擴充方法必須為靜態</target>
        <note />
      </trans-unit>
      <trans-unit id="ERR_BadExtensionAgg">
        <source>Extension method must be defined in a non-generic static class</source>
        <target state="translated">擴充方法必須在非泛型靜態類別中定義</target>
        <note />
      </trans-unit>
      <trans-unit id="ERR_DupParamMod">
        <source>A parameter can only have one '{0}' modifier</source>
        <target state="translated">參數只能有一個 '{0}' 修飾詞</target>
        <note />
      </trans-unit>
      <trans-unit id="ERR_ExtensionMethodsDecl">
        <source>Extension methods must be defined in a top level static class; {0} is a nested class</source>
        <target state="translated">擴充方法必須定義在最上層靜態類別中; {0} 為巢狀類別。</target>
        <note />
      </trans-unit>
      <trans-unit id="ERR_ExtensionAttrNotFound">
        <source>Cannot define a new extension method because the compiler required type '{0}' cannot be found. Are you missing a reference to System.Core.dll?</source>
        <target state="translated">無法定義新的擴充方法，因為找不到編譯器的必要類型 '{0}'。是否遺漏了 System.Core.dll 的參考?</target>
        <note />
      </trans-unit>
      <trans-unit id="ERR_ExplicitExtension">
        <source>Do not use 'System.Runtime.CompilerServices.ExtensionAttribute'. Use the 'this' keyword instead.</source>
        <target state="translated">請勿使用 'System.Runtime.CompilerServices.ExtensionAttribute'。請改用 'this' 關鍵字。</target>
        <note />
      </trans-unit>
      <trans-unit id="ERR_ExplicitDynamicAttr">
        <source>Do not use 'System.Runtime.CompilerServices.DynamicAttribute'. Use the 'dynamic' keyword instead.</source>
        <target state="translated">請勿使用 'System.Runtime.CompilerServices.DynamicAttribute'。請改用 'dynamic' 關鍵字。</target>
        <note />
      </trans-unit>
      <trans-unit id="ERR_NoDynamicPhantomOnBaseCtor">
        <source>The constructor call needs to be dynamically dispatched, but cannot be because it is part of a constructor initializer. Consider casting the dynamic arguments.</source>
        <target state="translated">建構函式呼叫必須以動態方式分派，但因為其為建構函式初始設定式的一部分，所以無法動態分派。請考慮將動態引數轉型。</target>
        <note />
      </trans-unit>
      <trans-unit id="ERR_ValueTypeExtDelegate">
        <source>Extension method '{0}' defined on value type '{1}' cannot be used to create delegates</source>
        <target state="translated">實值類型 '{1}' 上定義的擴充方法 '{0}'，無法用以建立委派。</target>
        <note />
      </trans-unit>
      <trans-unit id="ERR_BadArgCount">
        <source>No overload for method '{0}' takes {1} arguments</source>
        <target state="translated">方法 '{0}' 沒有任何多載使用 {1} 個引數</target>
        <note />
      </trans-unit>
      <trans-unit id="ERR_BadArgType">
        <source>Argument {0}: cannot convert from '{1}' to '{2}'</source>
        <target state="translated">引數 {0}: 無法從 '{1}' 轉換成 '{2}'</target>
        <note />
      </trans-unit>
      <trans-unit id="ERR_NoSourceFile">
        <source>Source file '{0}' could not be opened -- {1}</source>
        <target state="translated">無法開啟原始程式檔 '{0}' -- {1}</target>
        <note />
      </trans-unit>
      <trans-unit id="ERR_CantRefResource">
        <source>Cannot link resource files when building a module</source>
        <target state="translated">建立模組時無法連結資源檔案</target>
        <note />
      </trans-unit>
      <trans-unit id="ERR_ResourceNotUnique">
        <source>Resource identifier '{0}' has already been used in this assembly</source>
        <target state="translated">在此組件中已使用了資源識別項 '{0}'</target>
        <note />
      </trans-unit>
      <trans-unit id="ERR_ResourceFileNameNotUnique">
        <source>Each linked resource and module must have a unique filename. Filename '{0}' is specified more than once in this assembly</source>
        <target state="translated">每個連結資源與模組，都必須要有不重複的檔案名稱。在此組件中指定了一次以上的檔案名稱 '{0}'。</target>
        <note />
      </trans-unit>
      <trans-unit id="ERR_ImportNonAssembly">
        <source>The referenced file '{0}' is not an assembly</source>
        <target state="translated">參考檔 '{0}' 不是組件</target>
        <note />
      </trans-unit>
      <trans-unit id="ERR_RefLvalueExpected">
        <source>A ref or out value must be an assignable variable</source>
        <target state="translated">ref 或 out 值必須是可指派的值</target>
        <note />
      </trans-unit>
      <trans-unit id="ERR_BaseInStaticMeth">
        <source>Keyword 'base' is not available in a static method</source>
        <target state="translated">關鍵字 'base' 在靜態方法中無效</target>
        <note />
      </trans-unit>
      <trans-unit id="ERR_BaseInBadContext">
        <source>Keyword 'base' is not available in the current context</source>
        <target state="translated">在目前的內容中無法使用關鍵字 'base'</target>
        <note />
      </trans-unit>
      <trans-unit id="ERR_RbraceExpected">
        <source>} expected</source>
        <target state="translated">必須是 }</target>
        <note />
      </trans-unit>
      <trans-unit id="ERR_LbraceExpected">
        <source>{ expected</source>
        <target state="translated">必須是 {</target>
        <note />
      </trans-unit>
      <trans-unit id="ERR_InExpected">
        <source>'in' expected</source>
        <target state="translated">'必須是 'in'</target>
        <note />
      </trans-unit>
      <trans-unit id="ERR_InvalidPreprocExpr">
        <source>Invalid preprocessor expression</source>
        <target state="translated">前置處理器運算式無效</target>
        <note />
      </trans-unit>
      <trans-unit id="ERR_InvalidMemberDecl">
        <source>Invalid token '{0}' in class, struct, or interface member declaration</source>
        <target state="translated">類別、結構或介面成員宣告中的語彙基元 '{0}' 無效。</target>
        <note />
      </trans-unit>
      <trans-unit id="ERR_MemberNeedsType">
        <source>Method must have a return type</source>
        <target state="translated">方法必須要有傳回類型</target>
        <note />
      </trans-unit>
      <trans-unit id="ERR_BadBaseType">
        <source>Invalid base type</source>
        <target state="translated">基底類型無效</target>
        <note />
      </trans-unit>
      <trans-unit id="WRN_EmptySwitch">
        <source>Empty switch block</source>
        <target state="translated">空的 switch 區塊</target>
        <note />
      </trans-unit>
      <trans-unit id="WRN_EmptySwitch_Title">
        <source>Empty switch block</source>
        <target state="translated">空的 switch 區塊</target>
        <note />
      </trans-unit>
      <trans-unit id="ERR_ExpectedEndTry">
        <source>Expected catch or finally</source>
        <target state="translated">必須是 catch 或 finally</target>
        <note />
      </trans-unit>
      <trans-unit id="ERR_InvalidExprTerm">
        <source>Invalid expression term '{0}'</source>
        <target state="translated">運算式詞彙 '{0}' 無效</target>
        <note />
      </trans-unit>
      <trans-unit id="ERR_BadNewExpr">
        <source>A new expression requires (), [], or {} after type</source>
        <target state="translated">new 運算式在類型後需要有 ()、[] 或 {}</target>
        <note />
      </trans-unit>
      <trans-unit id="ERR_NoNamespacePrivate">
        <source>Elements defined in a namespace cannot be explicitly declared as private, protected, protected internal, or private protected</source>
        <target state="translated">在命名空間中定義的元素無法明確宣告為 private、protected、protected internal 或 private protected</target>
        <note />
      </trans-unit>
      <trans-unit id="ERR_BadVarDecl">
        <source>Expected ; or = (cannot specify constructor arguments in declaration)</source>
        <target state="translated">必須是 ; 或 = (無法在宣告中指定建構函式引數)</target>
        <note />
      </trans-unit>
      <trans-unit id="ERR_UsingAfterElements">
        <source>A using clause must precede all other elements defined in the namespace except extern alias declarations</source>
        <target state="translated">using 子句必須位於所有其他命名空間中所定義的元素之前 (外部別名宣告除外)</target>
        <note />
      </trans-unit>
      <trans-unit id="ERR_BadBinOpArgs">
        <source>Overloaded binary operator '{0}' takes two parameters</source>
        <target state="translated">多載二元運算子 '{0}' 接受兩個參數</target>
        <note />
      </trans-unit>
      <trans-unit id="ERR_BadUnOpArgs">
        <source>Overloaded unary operator '{0}' takes one parameter</source>
        <target state="translated">多載一元運算子 '{0}' 接受一個參數</target>
        <note />
      </trans-unit>
      <trans-unit id="ERR_NoVoidParameter">
        <source>Invalid parameter type 'void'</source>
        <target state="translated">參數類型 'void' 無效</target>
        <note />
      </trans-unit>
      <trans-unit id="ERR_DuplicateAlias">
        <source>The using alias '{0}' appeared previously in this namespace</source>
        <target state="translated">using 別名 '{0}' 之前曾出現於此命名空間中</target>
        <note />
      </trans-unit>
      <trans-unit id="ERR_BadProtectedAccess">
        <source>Cannot access protected member '{0}' via a qualifier of type '{1}'; the qualifier must be of type '{2}' (or derived from it)</source>
        <target state="translated">無法經由類型 '{1}' 的限定詞，來存取保護的成員 '{0}'; 限定詞必須是類型 '{2}' (或從其衍生的類型)</target>
        <note />
      </trans-unit>
      <trans-unit id="ERR_AddModuleAssembly">
        <source>'{0}' cannot be added to this assembly because it already is an assembly</source>
        <target state="translated">'{0}' 因為已是組件，所以無法加入此組件中。</target>
        <note />
      </trans-unit>
      <trans-unit id="ERR_BindToBogusProp2">
        <source>Property, indexer, or event '{0}' is not supported by the language; try directly calling accessor methods '{1}' or '{2}'</source>
        <target state="translated">此語言不支援屬性、索引子或事件 '{0}'; 請嘗試直接呼叫存取子方法 '{1}' 或 '{2}'。</target>
        <note />
      </trans-unit>
      <trans-unit id="ERR_BindToBogusProp1">
        <source>Property, indexer, or event '{0}' is not supported by the language; try directly calling accessor method '{1}'</source>
        <target state="translated">此語言不支援屬性、索引子或事件 '{0}'; 請嘗試直接呼叫存取子方法 '{1}'。</target>
        <note />
      </trans-unit>
      <trans-unit id="ERR_NoVoidHere">
        <source>Keyword 'void' cannot be used in this context</source>
        <target state="translated">在此內容中不可使用關鍵字 'void'</target>
        <note />
      </trans-unit>
      <trans-unit id="ERR_IndexerNeedsParam">
        <source>Indexers must have at least one parameter</source>
        <target state="translated">索引子至少要有一個參數</target>
        <note />
      </trans-unit>
      <trans-unit id="ERR_BadArraySyntax">
        <source>Array type specifier, [], must appear before parameter name</source>
        <target state="translated">陣列類型規範 [] 必須出現在參數名稱之前</target>
        <note />
      </trans-unit>
      <trans-unit id="ERR_BadOperatorSyntax">
        <source>Declaration is not valid; use '{0} operator &lt;dest-type&gt; (...' instead</source>
        <target state="translated">宣告無效; 請改用 '{0} operator &lt;dest-type&gt; (...'。</target>
        <note />
      </trans-unit>
      <trans-unit id="ERR_MainClassNotFound">
        <source>Could not find '{0}' specified for Main method</source>
        <target state="translated">找不到為 Main 方法所指定的 '{0}'</target>
        <note />
      </trans-unit>
      <trans-unit id="ERR_MainClassNotClass">
        <source>'{0}' specified for Main method must be a valid non-generic class or struct</source>
        <target state="translated">'為 Main 方法所指定的 '{0}' 必須為有效的非泛型類別或結構</target>
        <note />
      </trans-unit>
      <trans-unit id="ERR_NoMainInClass">
        <source>'{0}' does not have a suitable static Main method</source>
        <target state="translated">'{0}' 沒有適合的靜態 Main 方法</target>
        <note />
      </trans-unit>
      <trans-unit id="ERR_MainClassIsImport">
        <source>Cannot use '{0}' for Main method because it is imported</source>
        <target state="translated">無法為 Main 方法使用 '{0}'，因為其為匯入物件。</target>
        <note />
      </trans-unit>
      <trans-unit id="ERR_OutputNeedsName">
        <source>Outputs without source must have the /out option specified</source>
        <target state="translated">沒有來源的輸出必須有指定的 /out 選項</target>
        <note />
      </trans-unit>
      <trans-unit id="ERR_CantHaveWin32ResAndManifest">
        <source>Conflicting options specified: Win32 resource file; Win32 manifest</source>
        <target state="translated">指定的選項衝突: Win32 資源檔; Win32 資訊清單</target>
        <note />
      </trans-unit>
      <trans-unit id="ERR_CantHaveWin32ResAndIcon">
        <source>Conflicting options specified: Win32 resource file; Win32 icon</source>
        <target state="translated">指定的選項衝突: Win32 資源檔; Win32 圖示</target>
        <note />
      </trans-unit>
      <trans-unit id="ERR_CantReadResource">
        <source>Error reading resource '{0}' -- '{1}'</source>
        <target state="translated">讀取資源 '{0}' 時發生錯誤 -- '{1}'</target>
        <note />
      </trans-unit>
      <trans-unit id="ERR_DocFileGen">
        <source>Error writing to XML documentation file: {0}</source>
        <target state="translated">寫入 XML 文件檔案時發生錯誤: {0}</target>
        <note />
      </trans-unit>
      <trans-unit id="WRN_XMLParseError">
        <source>XML comment has badly formed XML -- '{0}'</source>
        <target state="translated">XML 註解有格式錯誤的 XML -- '{0}'</target>
        <note />
      </trans-unit>
      <trans-unit id="WRN_XMLParseError_Title">
        <source>XML comment has badly formed XML</source>
        <target state="translated">XML 註解有格式錯誤的 XML</target>
        <note />
      </trans-unit>
      <trans-unit id="WRN_DuplicateParamTag">
        <source>XML comment has a duplicate param tag for '{0}'</source>
        <target state="translated">XML 註解中的 '{0}' 有重複的 param 標記</target>
        <note />
      </trans-unit>
      <trans-unit id="WRN_DuplicateParamTag_Title">
        <source>XML comment has a duplicate param tag</source>
        <target state="translated">XML 註解中有重複的 param 標記</target>
        <note />
      </trans-unit>
      <trans-unit id="WRN_UnmatchedParamTag">
        <source>XML comment has a param tag for '{0}', but there is no parameter by that name</source>
        <target state="translated">XML 註解中的 '{0}' 有 param 標記，但沒有該名稱的參數。</target>
        <note />
      </trans-unit>
      <trans-unit id="WRN_UnmatchedParamTag_Title">
        <source>XML comment has a param tag, but there is no parameter by that name</source>
        <target state="translated">XML 註解具有 param 標記，但是沒有該名稱的參數</target>
        <note />
      </trans-unit>
      <trans-unit id="WRN_UnmatchedParamRefTag">
        <source>XML comment on '{1}' has a paramref tag for '{0}', but there is no parameter by that name</source>
        <target state="translated">{1}' 上的 XML 註解中的 '{0}' 有 paramref 標記，但沒有該名稱的參數。</target>
        <note />
      </trans-unit>
      <trans-unit id="WRN_UnmatchedParamRefTag_Title">
        <source>XML comment has a paramref tag, but there is no parameter by that name</source>
        <target state="translated">XML 註解具有 paramref 標記，但是沒有該名稱的參數</target>
        <note />
      </trans-unit>
      <trans-unit id="WRN_MissingParamTag">
        <source>Parameter '{0}' has no matching param tag in the XML comment for '{1}' (but other parameters do)</source>
        <target state="translated">參數 '{0}' 在 '{1}' 的 XML 註解中沒有相符的 param 標記 (但其他參數有)</target>
        <note />
      </trans-unit>
      <trans-unit id="WRN_MissingParamTag_Title">
        <source>Parameter has no matching param tag in the XML comment (but other parameters do)</source>
        <target state="translated">在 XML 註解中，參數沒有相符的 param 標記 (但其他參數則相反)</target>
        <note />
      </trans-unit>
      <trans-unit id="WRN_BadXMLRef">
        <source>XML comment has cref attribute '{0}' that could not be resolved</source>
        <target state="translated">XML 註解有無法解析的 cref 屬性 '{0}'</target>
        <note />
      </trans-unit>
      <trans-unit id="WRN_BadXMLRef_Title">
        <source>XML comment has cref attribute that could not be resolved</source>
        <target state="translated">XML 註解有無法解析的 cref 屬性</target>
        <note />
      </trans-unit>
      <trans-unit id="ERR_BadStackAllocExpr">
        <source>A stackalloc expression requires [] after type</source>
        <target state="translated">stackalloc 運算式在類型之後需要有 []</target>
        <note />
      </trans-unit>
      <trans-unit id="ERR_InvalidLineNumber">
        <source>The line number specified for #line directive is missing or invalid</source>
        <target state="translated">為 #line 指示詞指定的行號遺漏或無效</target>
        <note />
      </trans-unit>
      <trans-unit id="ERR_MissingPPFile">
        <source>Quoted file name, single-line comment or end-of-line expected</source>
        <target state="translated">必須是檔案名稱、單行註解或行結尾。</target>
        <note />
      </trans-unit>
      <trans-unit id="ERR_ExpectedPPFile">
        <source>Quoted file name expected</source>
        <target state="translated">必須是以引號括住的檔案名稱</target>
        <note />
      </trans-unit>
      <trans-unit id="ERR_ReferenceDirectiveOnlyAllowedInScripts">
        <source>#r is only allowed in scripts</source>
        <target state="translated">#r 只可用於指令碼中</target>
        <note />
      </trans-unit>
      <trans-unit id="ERR_ForEachMissingMember">
        <source>foreach statement cannot operate on variables of type '{0}' because '{0}' does not contain a public instance definition for '{1}'</source>
        <target state="translated">foreach 陳述式不可用在類型 '{0}' 的變數上，因為 '{0}' 未包含 '{1}' 的公用執行個體定義</target>
        <note />
      </trans-unit>
      <trans-unit id="WRN_BadXMLRefParamType">
        <source>Invalid type for parameter {0} in XML comment cref attribute: '{1}'</source>
        <target state="translated">XML 註解 cref 屬性中參數 {0} 的類型無效: '{1}'</target>
        <note />
      </trans-unit>
      <trans-unit id="WRN_BadXMLRefParamType_Title">
        <source>Invalid type for parameter in XML comment cref attribute</source>
        <target state="translated">XML 註解 cref 屬性中的參數類型無效</target>
        <note />
      </trans-unit>
      <trans-unit id="WRN_BadXMLRefReturnType">
        <source>Invalid return type in XML comment cref attribute</source>
        <target state="translated">XML 註解 cref 屬性中的傳回類型無效</target>
        <note />
      </trans-unit>
      <trans-unit id="WRN_BadXMLRefReturnType_Title">
        <source>Invalid return type in XML comment cref attribute</source>
        <target state="translated">XML 註解 cref 屬性中的傳回類型無效</target>
        <note />
      </trans-unit>
      <trans-unit id="ERR_BadWin32Res">
        <source>Error reading Win32 resources -- {0}</source>
        <target state="translated">讀取 Win32 資源時發生錯誤 -- {0}</target>
        <note />
      </trans-unit>
      <trans-unit id="WRN_BadXMLRefSyntax">
        <source>XML comment has syntactically incorrect cref attribute '{0}'</source>
        <target state="translated">XML 註解有句法不正確的 cref 屬性 '{0}'</target>
        <note />
      </trans-unit>
      <trans-unit id="WRN_BadXMLRefSyntax_Title">
        <source>XML comment has syntactically incorrect cref attribute</source>
        <target state="translated">XML 註解有句法不正確的 cref 屬性</target>
        <note />
      </trans-unit>
      <trans-unit id="ERR_BadModifierLocation">
        <source>Member modifier '{0}' must precede the member type and name</source>
        <target state="translated">成員修飾詞 '{0}' 必須在成員類型與名稱之前。</target>
        <note />
      </trans-unit>
      <trans-unit id="ERR_MissingArraySize">
        <source>Array creation must have array size or array initializer</source>
        <target state="translated">建立陣列必須有陣列大小或陣列初始設定式</target>
        <note />
      </trans-unit>
      <trans-unit id="WRN_UnprocessedXMLComment">
        <source>XML comment is not placed on a valid language element</source>
        <target state="translated">XML 註解沒有放置在有效的語言項目前</target>
        <note />
      </trans-unit>
      <trans-unit id="WRN_UnprocessedXMLComment_Title">
        <source>XML comment is not placed on a valid language element</source>
        <target state="translated">XML 註解沒有放置在有效的語言項目前</target>
        <note />
      </trans-unit>
      <trans-unit id="WRN_FailedInclude">
        <source>Unable to include XML fragment '{1}' of file '{0}' -- {2}</source>
        <target state="translated">無法納入檔案 '{0}' 的 XML 片段 '{1}' -- {2}</target>
        <note />
      </trans-unit>
      <trans-unit id="WRN_FailedInclude_Title">
        <source>Unable to include XML fragment</source>
        <target state="translated">無法包含 XML 片段</target>
        <note />
      </trans-unit>
      <trans-unit id="WRN_InvalidInclude">
        <source>Invalid XML include element -- {0}</source>
        <target state="translated">XML include 元素無效 -- {0}</target>
        <note />
      </trans-unit>
      <trans-unit id="WRN_InvalidInclude_Title">
        <source>Invalid XML include element</source>
        <target state="translated">無效的 XML include 項目</target>
        <note />
      </trans-unit>
      <trans-unit id="WRN_MissingXMLComment">
        <source>Missing XML comment for publicly visible type or member '{0}'</source>
        <target state="translated">遺漏公用可見類型或成員 '{0}' 的 XML 註解</target>
        <note />
      </trans-unit>
      <trans-unit id="WRN_MissingXMLComment_Title">
        <source>Missing XML comment for publicly visible type or member</source>
        <target state="translated">遺漏公用可見類型或成員的 XML 註解</target>
        <note />
      </trans-unit>
      <trans-unit id="WRN_MissingXMLComment_Description">
        <source>The /doc compiler option was specified, but one or more constructs did not have comments.</source>
        <target state="translated">已指定 /doc 編譯器選項，但是一個或多個建構沒有註解。</target>
        <note />
      </trans-unit>
      <trans-unit id="WRN_XMLParseIncludeError">
        <source>Badly formed XML in included comments file -- '{0}'</source>
        <target state="translated">Include 註解檔中的 XML 格式錯誤 -- '{0}'</target>
        <note />
      </trans-unit>
      <trans-unit id="WRN_XMLParseIncludeError_Title">
        <source>Badly formed XML in included comments file</source>
        <target state="translated">Include 註解檔中的 XML 格式錯誤</target>
        <note />
      </trans-unit>
      <trans-unit id="ERR_BadDelArgCount">
        <source>Delegate '{0}' does not take {1} arguments</source>
        <target state="translated">委派 '{0}' 不接受 {1} 個引數</target>
        <note />
      </trans-unit>
      <trans-unit id="ERR_UnexpectedSemicolon">
        <source>Semicolon after method or accessor block is not valid</source>
        <target state="translated">方法或存取子區塊後的分號無效</target>
        <note />
      </trans-unit>
      <trans-unit id="ERR_MethodReturnCantBeRefAny">
        <source>Method or delegate cannot return type '{0}'</source>
        <target state="translated">方法或委派無法傳回類型 '{0}'</target>
        <note />
      </trans-unit>
      <trans-unit id="ERR_CompileCancelled">
        <source>Compilation cancelled by user</source>
        <target state="translated">使用者取消了編譯</target>
        <note />
      </trans-unit>
      <trans-unit id="ERR_MethodArgCantBeRefAny">
        <source>Cannot make reference to variable of type '{0}'</source>
        <target state="translated">無法製作類型 '{0}' 之變數的參考</target>
        <note />
      </trans-unit>
      <trans-unit id="ERR_AssgReadonlyLocal">
        <source>Cannot assign to '{0}' because it is read-only</source>
        <target state="translated">無法指派給 '{0}'，因為其為唯讀。</target>
        <note />
      </trans-unit>
      <trans-unit id="ERR_RefReadonlyLocal">
        <source>Cannot use '{0}' as a ref or out value because it is read-only</source>
        <target state="translated">無法將 '{0}' 用作為 ref 或 out 值，因其為唯讀。</target>
        <note />
      </trans-unit>
      <trans-unit id="ERR_CantUseRequiredAttribute">
        <source>The RequiredAttribute attribute is not permitted on C# types</source>
        <target state="translated">C# 類型上不可使用 RequiredAttribute 屬性</target>
        <note />
      </trans-unit>
      <trans-unit id="ERR_NoModifiersOnAccessor">
        <source>Modifiers cannot be placed on event accessor declarations</source>
        <target state="translated">修飾詞不能置於事件存取子宣告中</target>
        <note />
      </trans-unit>
      <trans-unit id="ERR_ParamsCantBeWithModifier">
        <source>The params parameter cannot be declared as {0}</source>
        <target state="translated">params 參數不可宣告為 {0}</target>
        <note />
      </trans-unit>
      <trans-unit id="ERR_ReturnNotLValue">
        <source>Cannot modify the return value of '{0}' because it is not a variable</source>
        <target state="translated">無法修改 '{0}' 的傳回值，因為其非變數。</target>
        <note />
      </trans-unit>
      <trans-unit id="ERR_MissingCoClass">
        <source>The managed coclass wrapper class '{0}' for interface '{1}' cannot be found (are you missing an assembly reference?)</source>
        <target state="translated">找不到介面 '{1}' 的 Managed coclass 包裝函式類別 '{0}' (是否遺漏了組件參考?)</target>
        <note />
      </trans-unit>
      <trans-unit id="ERR_AmbiguousAttribute">
        <source>'{0}' is ambiguous between '{1}' and '{2}'; use either '@{0}' or '{0}Attribute'</source>
        <target state="translated">'{0}' 在 '{1}' 與 '{2}' 之間模稜兩可; 請使用 '@{0}' 或 '{0}Attribute'</target>
        <note />
      </trans-unit>
      <trans-unit id="ERR_BadArgExtraRef">
        <source>Argument {0} may not be passed with the '{1}' keyword</source>
        <target state="translated">傳遞引數 {0} 時不可包含 '{1}' 關鍵字</target>
        <note />
      </trans-unit>
      <trans-unit id="WRN_CmdOptionConflictsSource">
        <source>Option '{0}' overrides attribute '{1}' given in a source file or added module</source>
        <target state="translated">選項 '{0}' 會覆寫原始程式檔或加入的模組中所指定之屬性 '{1}'</target>
        <note />
      </trans-unit>
      <trans-unit id="WRN_CmdOptionConflictsSource_Title">
        <source>Option overrides attribute given in a source file or added module</source>
        <target state="translated">選項會覆寫原始程式檔或加入的模組中所指定的屬性</target>
        <note />
      </trans-unit>
      <trans-unit id="WRN_CmdOptionConflictsSource_Description">
        <source>This warning occurs if the assembly attributes AssemblyKeyFileAttribute or AssemblyKeyNameAttribute found in source conflict with the /keyfile or /keycontainer command line option or key file name or key container specified in the Project Properties.</source>
        <target state="translated">如果來源中所找到的組件屬性 AssemblyKeyFileAttribute 或 AssemblyKeyNameAttribute，與 [專案屬性] 中所指定的 /keyfile 或 /keycontainer 命令列選項或金鑰檔案名稱或金鑰容器衝突，則會發生此警告。</target>
        <note />
      </trans-unit>
      <trans-unit id="ERR_BadCompatMode">
        <source>Invalid option '{0}' for /langversion. Use '/langversion:?' to list supported values.</source>
        <target state="translated">/langversion 的選項 '{0}' 無效。請使用 '/langversion:?' 來列出支援的值。</target>
        <note />
      </trans-unit>
      <trans-unit id="ERR_DelegateOnConditional">
        <source>Cannot create delegate with '{0}' because it or a method it overrides has a Conditional attribute</source>
        <target state="translated">無法以 '{0}' 建立委派，因為其或其所覆寫的方法具有 Conditional 屬性。</target>
        <note />
      </trans-unit>
      <trans-unit id="ERR_CantMakeTempFile">
        <source>Cannot create temporary file -- {0}</source>
        <target state="translated">無法建立暫存檔 -- {0}</target>
        <note />
      </trans-unit>
      <trans-unit id="ERR_BadArgRef">
        <source>Argument {0} must be passed with the '{1}' keyword</source>
        <target state="translated">傳遞引數 {0} 時必須包含 '{1}' 關鍵字</target>
        <note />
      </trans-unit>
      <trans-unit id="ERR_YieldInAnonMeth">
        <source>The yield statement cannot be used inside an anonymous method or lambda expression</source>
        <target state="translated">在匿名方法或 Lambda 運算式內不可使用 yield 陳述式</target>
        <note />
      </trans-unit>
      <trans-unit id="ERR_ReturnInIterator">
        <source>Cannot return a value from an iterator. Use the yield return statement to return a value, or yield break to end the iteration.</source>
        <target state="translated">無法從迭代器傳回值。請使用 yield return 陳述式傳回值，或使用 yield break 結束反覆運算。</target>
        <note />
      </trans-unit>
      <trans-unit id="ERR_BadIteratorArgType">
        <source>Iterators cannot have ref, in or out parameters</source>
        <target state="needs-review-translation">迭代器不能有 ref 或 out 參數</target>
        <note />
      </trans-unit>
      <trans-unit id="ERR_BadIteratorReturn">
        <source>The body of '{0}' cannot be an iterator block because '{1}' is not an iterator interface type</source>
        <target state="translated">{0}' 的主體不可是 Iterator 區塊，因為 '{1}' 不是 Iterator 介面類型。</target>
        <note />
      </trans-unit>
      <trans-unit id="ERR_BadYieldInFinally">
        <source>Cannot yield in the body of a finally clause</source>
        <target state="translated">finally 子句的主體中不可使用 yield</target>
        <note />
      </trans-unit>
      <trans-unit id="ERR_BadYieldInTryOfCatch">
        <source>Cannot yield a value in the body of a try block with a catch clause</source>
        <target state="translated">在具有 catch 子句的 try 區塊主體中不可使用 yield 產生值</target>
        <note />
      </trans-unit>
      <trans-unit id="ERR_EmptyYield">
        <source>Expression expected after yield return</source>
        <target state="translated">yield return 之後應接著運算式</target>
        <note />
      </trans-unit>
      <trans-unit id="ERR_AnonDelegateCantUse">
        <source>Cannot use ref, out, or in parameter '{0}' inside an anonymous method, lambda expression, query expression, or local function</source>
        <target state="translated">無法在匿名方法、Lambda 運算式、查詢運算式或區域函式中使用 ref、out 或 in 參數 '{0}'</target>
        <note />
      </trans-unit>
      <trans-unit id="ERR_IllegalInnerUnsafe">
        <source>Unsafe code may not appear in iterators</source>
        <target state="translated">Unsafe 程式碼不可出現在迭代器中</target>
        <note />
      </trans-unit>
      <trans-unit id="ERR_BadYieldInCatch">
        <source>Cannot yield a value in the body of a catch clause</source>
        <target state="translated">無法在 catch 子句主體中使用 yield 產生值</target>
        <note />
      </trans-unit>
      <trans-unit id="ERR_BadDelegateLeave">
        <source>Control cannot leave the body of an anonymous method or lambda expression</source>
        <target state="translated">程式控制權不能從匿名方法或 Lambda 運算式的主體離開</target>
        <note />
      </trans-unit>
      <trans-unit id="WRN_IllegalPragma">
        <source>Unrecognized #pragma directive</source>
        <target state="translated">無法辨認的 #pragma 指示詞</target>
        <note />
      </trans-unit>
      <trans-unit id="WRN_IllegalPragma_Title">
        <source>Unrecognized #pragma directive</source>
        <target state="translated">無法辨認的 #pragma 指示詞</target>
        <note />
      </trans-unit>
      <trans-unit id="WRN_IllegalPPWarning">
        <source>Expected disable or restore</source>
        <target state="translated">必須是 disable 或 restore</target>
        <note />
      </trans-unit>
      <trans-unit id="WRN_IllegalPPWarning_Title">
        <source>Expected disable or restore after #pragma warning</source>
        <target state="translated">#pragma 警告後面必須有 disable 或 restore</target>
        <note />
      </trans-unit>
      <trans-unit id="WRN_BadRestoreNumber">
        <source>Cannot restore warning 'CS{0}' because it was disabled globally</source>
        <target state="translated">無法還原警告 'CS{0}'，因為其已全域停用。</target>
        <note />
      </trans-unit>
      <trans-unit id="WRN_BadRestoreNumber_Title">
        <source>Cannot restore warning because it was disabled globally</source>
        <target state="translated">無法還原警告，因為已全域予以停用</target>
        <note />
      </trans-unit>
      <trans-unit id="ERR_VarargsIterator">
        <source>__arglist is not allowed in the parameter list of iterators</source>
        <target state="translated">迭代器的參數清單中不可有 __arglist</target>
        <note />
      </trans-unit>
      <trans-unit id="ERR_UnsafeIteratorArgType">
        <source>Iterators cannot have unsafe parameters or yield types</source>
        <target state="translated">迭代器不能有 Unsafe 參數或 yield 類型</target>
        <note />
      </trans-unit>
      <trans-unit id="ERR_BadCoClassSig">
        <source>The managed coclass wrapper class signature '{0}' for interface '{1}' is not a valid class name signature</source>
        <target state="translated">介面 '{1}' 的 Managed coclass 包裝函式類別簽章 '{0}'，不是有效的類別名稱簽章。</target>
        <note />
      </trans-unit>
      <trans-unit id="ERR_MultipleIEnumOfT">
        <source>foreach statement cannot operate on variables of type '{0}' because it implements multiple instantiations of '{1}'; try casting to a specific interface instantiation</source>
        <target state="translated">foreach 陳述式不可用在類型 '{0}' 的變數上，因為其會實作 '{1}' 的多個具現化; 請嘗試轉型為特定的介面具現化。</target>
        <note />
      </trans-unit>
      <trans-unit id="ERR_FixedDimsRequired">
        <source>A fixed size buffer field must have the array size specifier after the field name</source>
        <target state="translated">固定大小緩衝區欄位在欄位名稱後面必須有陣列大小規範</target>
        <note />
      </trans-unit>
      <trans-unit id="ERR_FixedNotInStruct">
        <source>Fixed size buffer fields may only be members of structs</source>
        <target state="translated">固定大小緩衝區欄位必須是結構的成員</target>
        <note />
      </trans-unit>
      <trans-unit id="ERR_AnonymousReturnExpected">
        <source>Not all code paths return a value in {0} of type '{1}'</source>
        <target state="translated">並非所有程式碼路徑都會在類型為 '{1}' 的 {0} 中傳回值</target>
        <note />
      </trans-unit>
      <trans-unit id="WRN_NonECMAFeature">
        <source>Feature '{0}' is not part of the standardized ISO C# language specification, and may not be accepted by other compilers</source>
        <target state="translated">{0}' 功能不包括在標準化 ISO C# 語言規格中，在其他編譯器上可能無法接受。</target>
        <note />
      </trans-unit>
      <trans-unit id="WRN_NonECMAFeature_Title">
        <source>Feature is not part of the standardized ISO C# language specification, and may not be accepted by other compilers</source>
        <target state="translated">功能不包括在標準化 ISO C# 語言規格中，在其他編譯器上可能無法接受</target>
        <note />
      </trans-unit>
      <trans-unit id="ERR_ExpectedVerbatimLiteral">
        <source>Keyword, identifier, or string expected after verbatim specifier: @</source>
        <target state="translated">逐字規範 "@" 之後應接著關鍵字、識別項或字串。</target>
        <note />
      </trans-unit>
      <trans-unit id="ERR_RefReadonly">
        <source>A readonly field cannot be used as a ref or out value (except in a constructor)</source>
        <target state="translated">無法將唯讀欄位用作為 ref 或 out 值 (除非在建構函式中)</target>
        <note />
      </trans-unit>
      <trans-unit id="ERR_RefReadonly2">
        <source>Members of readonly field '{0}' cannot be used as a ref or out value (except in a constructor)</source>
        <target state="translated">無法將唯讀欄位 '{0}' 的成員用作為 ref 或 out 值使用 (除非在建構函式中)</target>
        <note />
      </trans-unit>
      <trans-unit id="ERR_AssgReadonly">
        <source>A readonly field cannot be assigned to (except in a constructor or a variable initializer)</source>
        <target state="translated">無法指定唯讀欄位 (除非在建構函式或變數初始設定式中)</target>
        <note />
      </trans-unit>
      <trans-unit id="ERR_AssgReadonly2">
        <source>Members of readonly field '{0}' cannot be modified (except in a constructor or a variable initializer)</source>
        <target state="translated">唯讀欄位 '{0}' 的成員不可修改 (除非在建構函式或變數初始設定式中)</target>
        <note />
      </trans-unit>
      <trans-unit id="ERR_RefReadonlyNotField">
        <source>Cannot use {0} '{1}' as a ref or out value because it is a readonly variable</source>
        <target state="translated">{0} '{1}' 無法用為 ref 或 out 值，因為它是唯讀變數</target>
        <note />
      </trans-unit>
      <trans-unit id="ERR_RefReadonlyNotField2">
        <source>Members of {0} '{1}' cannot be used as a ref or out value because it is a readonly variable</source>
        <target state="translated">{0} '{1}' 的成員不可用為 ref 或 out 值，因為它是唯讀變數</target>
        <note />
      </trans-unit>
      <trans-unit id="ERR_AssignReadonlyNotField">
        <source>Cannot assign to {0} '{1}' because it is a readonly variable</source>
        <target state="translated">無法指派至 {0} '{1}'，因為它不是唯讀變數</target>
        <note />
      </trans-unit>
      <trans-unit id="ERR_AssignReadonlyNotField2">
        <source>Cannot assign to a member of {0} '{1}' because it is a readonly variable</source>
        <target state="translated">無法指派給 {0} '{1}' 的成員，因為它是唯讀變數</target>
        <note />
      </trans-unit>
      <trans-unit id="ERR_RefReturnReadonlyNotField">
        <source>Cannot return {0} '{1}' by writable reference because it is a readonly variable</source>
        <target state="translated">無法以可寫入傳址方式傳回 {0} '{1}'，因為它是唯讀變數</target>
        <note />
      </trans-unit>
      <trans-unit id="ERR_RefReturnReadonlyNotField2">
        <source>Members of {0} '{1}' cannot be returned by writable reference because it is a readonly variable</source>
        <target state="translated">無法以可寫入傳址方式傳回 {0} '{1}' 的成員，因為它是唯讀變數</target>
        <note />
      </trans-unit>
      <trans-unit id="ERR_AssgReadonlyStatic2">
        <source>Fields of static readonly field '{0}' cannot be assigned to (except in a static constructor or a variable initializer)</source>
        <target state="translated">無法指派為靜態唯讀欄位 '{0}' 的欄位 (除非在靜態建構函式或變數初始設定式中)</target>
        <note />
      </trans-unit>
      <trans-unit id="ERR_RefReadonlyStatic2">
        <source>Fields of static readonly field '{0}' cannot be used as a ref or out value (except in a static constructor)</source>
        <target state="translated">無法將靜態唯讀欄位 '{0}' 的欄位用作為 ref 或 out 值 (除非在靜態建構函式中)</target>
        <note />
      </trans-unit>
      <trans-unit id="ERR_AssgReadonlyLocal2Cause">
        <source>Cannot modify members of '{0}' because it is a '{1}'</source>
        <target state="translated">無法修改 '{0}' 的成員，因為其為 '{1}'。</target>
        <note />
      </trans-unit>
      <trans-unit id="ERR_RefReadonlyLocal2Cause">
        <source>Cannot use fields of '{0}' as a ref or out value because it is a '{1}'</source>
        <target state="translated">無法將 '{0}' 的欄位用作為 ref 或 out 值，因其為 '{1}'。</target>
        <note />
      </trans-unit>
      <trans-unit id="ERR_AssgReadonlyLocalCause">
        <source>Cannot assign to '{0}' because it is a '{1}'</source>
        <target state="translated">無法指派給 '{0}'，因為其為 '{1}'</target>
        <note />
      </trans-unit>
      <trans-unit id="ERR_RefReadonlyLocalCause">
        <source>Cannot use '{0}' as a ref or out value because it is a '{1}'</source>
        <target state="translated">無法將 '{0}' 用作為 ref 或 out 值，因其為 '{1}'</target>
        <note />
      </trans-unit>
      <trans-unit id="WRN_ErrorOverride">
        <source>{0}. See also error CS{1}.</source>
        <target state="translated">{0}。請參閱錯誤 CS{1}。</target>
        <note />
      </trans-unit>
      <trans-unit id="WRN_ErrorOverride_Title">
        <source>Warning is overriding an error</source>
        <target state="translated">警告會覆寫錯誤</target>
        <note />
      </trans-unit>
      <trans-unit id="WRN_ErrorOverride_Description">
        <source>The compiler emits this warning when it overrides an error with a warning. For information about the problem, search for the error code mentioned.</source>
        <target state="translated">編譯器將錯誤覆寫為警告時會發出此警告。如需此問題的相關資訊，請搜尋提及的錯誤碼。</target>
        <note />
      </trans-unit>
      <trans-unit id="ERR_AnonMethToNonDel">
        <source>Cannot convert {0} to type '{1}' because it is not a delegate type</source>
        <target state="translated">無法將 {0} 轉換成類型 '{1}'，因為其非委派類型。</target>
        <note />
      </trans-unit>
      <trans-unit id="ERR_CantConvAnonMethParams">
        <source>Cannot convert {0} to type '{1}' because the parameter types do not match the delegate parameter types</source>
        <target state="needs-review-translation">無法將 {0} 轉換成委派類型 '{1}'，因為參數類型與委派參數類型不相符。</target>
        <note />
      </trans-unit>
      <trans-unit id="ERR_CantConvAnonMethReturns">
        <source>Cannot convert {0} to intended delegate type because some of the return types in the block are not implicitly convertible to the delegate return type</source>
        <target state="translated">無法將 {0} 轉換成想要的委派類型，因為區塊中的某些傳回類型，無法隱含轉換成委派傳回類型。</target>
        <note />
      </trans-unit>
      <trans-unit id="ERR_BadAsyncReturnExpression">
        <source>Since this is an async method, the return expression must be of type '{0}' rather than 'Task&lt;{0}&gt;'</source>
        <target state="translated">因為此為非同步方法，所以傳回運算式的類型必須是 '{0}' 而非 'Task&lt;{0}&gt;'</target>
        <note />
      </trans-unit>
      <trans-unit id="ERR_CantConvAsyncAnonFuncReturns">
        <source>Cannot convert async {0} to delegate type '{1}'. An async {0} may return void, Task or Task&lt;T&gt;, none of which are convertible to '{1}'.</source>
        <target state="translated">無法將非同步 {0} 轉換成委派類型 '{1}'。非同步 {0} 可能會傳回 void、Task 或 Task&lt;T&gt;，而這些都無法轉換成 '{1}'。</target>
        <note />
      </trans-unit>
      <trans-unit id="ERR_IllegalFixedType">
        <source>Fixed size buffer type must be one of the following: bool, byte, short, int, long, char, sbyte, ushort, uint, ulong, float or double</source>
        <target state="translated">固定大小緩衝區類型必須是下列其中一項: bool、byte、short、int、long、char、sbyte、ushort、uint、ulong、float 或 double。</target>
        <note />
      </trans-unit>
      <trans-unit id="ERR_FixedOverflow">
        <source>Fixed size buffer of length {0} and type '{1}' is too big</source>
        <target state="translated">長度為 {0} 且類型為 '{1}' 的固定大小緩衝區太大</target>
        <note />
      </trans-unit>
      <trans-unit id="ERR_InvalidFixedArraySize">
        <source>Fixed size buffers must have a length greater than zero</source>
        <target state="translated">固定大小緩衝區的長度必須大於零</target>
        <note />
      </trans-unit>
      <trans-unit id="ERR_FixedBufferNotFixed">
        <source>You cannot use fixed size buffers contained in unfixed expressions. Try using the fixed statement.</source>
        <target state="translated">您不能使用包含在 unfixed 運算式中的固定大小緩衝區。請嘗試使用 fixed 陳述式。</target>
        <note />
      </trans-unit>
      <trans-unit id="ERR_AttributeNotOnAccessor">
        <source>Attribute '{0}' is not valid on property or event accessors. It is only valid on '{1}' declarations.</source>
        <target state="translated">屬性 '{0}' 在屬性或事件存取子上無效。其只有在 '{1}' 宣告上才有效。</target>
        <note />
      </trans-unit>
      <trans-unit id="WRN_InvalidSearchPathDir">
        <source>Invalid search path '{0}' specified in '{1}' -- '{2}'</source>
        <target state="translated">在 '{1}' 中指定了的搜尋路徑 '{0}' 無效 -- '{2}'</target>
        <note />
      </trans-unit>
      <trans-unit id="WRN_InvalidSearchPathDir_Title">
        <source>Invalid search path specified</source>
        <target state="translated">指定的搜尋路徑無效</target>
        <note />
      </trans-unit>
      <trans-unit id="ERR_IllegalVarArgs">
        <source>__arglist is not valid in this context</source>
        <target state="translated">__arglist 在此內容中無效</target>
        <note />
      </trans-unit>
      <trans-unit id="ERR_IllegalParams">
        <source>params is not valid in this context</source>
        <target state="translated">params 在此內容中無效</target>
        <note />
      </trans-unit>
      <trans-unit id="ERR_BadModifiersOnNamespace">
        <source>A namespace declaration cannot have modifiers or attributes</source>
        <target state="translated">命名空間宣告不能有修飾詞或屬性</target>
        <note />
      </trans-unit>
      <trans-unit id="ERR_BadPlatformType">
        <source>Invalid option '{0}' for /platform; must be anycpu, x86, Itanium, arm, arm64 or x64</source>
        <target state="translated">/platform 的 '{0}' 選項無效; 必須是 anycpu、x86、Itanium、arm、arm64 或 x64</target>
        <note />
      </trans-unit>
      <trans-unit id="ERR_ThisStructNotInAnonMeth">
        <source>Anonymous methods, lambda expressions, and query expressions inside structs cannot access instance members of 'this'. Consider copying 'this' to a local variable outside the anonymous method, lambda expression or query expression and using the local instead.</source>
        <target state="translated">結構內部的匿名方法、Lambda 運算式和查詢運算式無法存取 'this' 的執行個體成員。請考慮將 'this' 複製到匿名方法、Lambda 運算式或查詢運算式外部的區域變數，並改用這個區域變數。</target>
        <note />
      </trans-unit>
      <trans-unit id="ERR_NoConvToIDisp">
        <source>'{0}': type used in a using statement must be implicitly convertible to 'System.IDisposable'</source>
        <target state="translated">'{0}': 在 using 陳述式中所用的類型，必須可以隱含轉換成 'System.IDisposable'。</target>
        <note />
      </trans-unit>
      <trans-unit id="ERR_BadParamRef">
        <source>Parameter {0} must be declared with the '{1}' keyword</source>
        <target state="translated">參數 {0} 必須以 '{1}' 關鍵字宣告</target>
        <note />
      </trans-unit>
      <trans-unit id="ERR_BadParamExtraRef">
        <source>Parameter {0} should not be declared with the '{1}' keyword</source>
        <target state="translated">參數 {0} 不可以 '{1}' 關鍵字宣告</target>
        <note />
      </trans-unit>
      <trans-unit id="ERR_BadParamType">
        <source>Parameter {0} is declared as type '{1}{2}' but should be '{3}{4}'</source>
        <target state="translated">參數 {0} 宣告為類型 '{1}{2}'，但應該是 '{3}{4}'。</target>
        <note />
      </trans-unit>
      <trans-unit id="ERR_BadExternIdentifier">
        <source>Invalid extern alias for '/reference'; '{0}' is not a valid identifier</source>
        <target state="translated">/reference' 的外部別名無效; '{0}' 不是有效的識別項。</target>
        <note />
      </trans-unit>
      <trans-unit id="ERR_AliasMissingFile">
        <source>Invalid reference alias option: '{0}=' -- missing filename</source>
        <target state="translated">參考別名選項無效: '{0}=' -- 遺漏檔案名稱</target>
        <note />
      </trans-unit>
      <trans-unit id="ERR_GlobalExternAlias">
        <source>You cannot redefine the global extern alias</source>
        <target state="translated">您不能重新定義全域外部別名</target>
        <note />
      </trans-unit>
      <trans-unit id="ERR_MissingTypeInSource">
        <source>Reference to type '{0}' claims it is defined in this assembly, but it is not defined in source or any added modules</source>
        <target state="translated">類型 '{0}' 的參考表示它定義在此組件中，但是在原始檔或任何加入的模組中都未定義它。</target>
        <note />
      </trans-unit>
      <trans-unit id="ERR_MissingTypeInAssembly">
        <source>Reference to type '{0}' claims it is defined in '{1}', but it could not be found</source>
        <target state="translated">類型 '{0}' 的參考表示它定義在 '{1}' 中，但找不到。</target>
        <note />
      </trans-unit>
      <trans-unit id="WRN_MultiplePredefTypes">
        <source>The predefined type '{0}' is defined in multiple assemblies in the global alias; using definition from '{1}'</source>
        <target state="translated">預先定義的類型 '{0}' 在全域別名的多個組件中都有定義; 請使用 '{1}' 中的定義。</target>
        <note />
      </trans-unit>
      <trans-unit id="WRN_MultiplePredefTypes_Title">
        <source>Predefined type is defined in multiple assemblies in the global alias</source>
        <target state="translated">預先定義的類型定義在全域別名的多個組件中</target>
        <note />
      </trans-unit>
      <trans-unit id="WRN_MultiplePredefTypes_Description">
        <source>This error occurs when a predefined system type such as System.Int32 is found in two assemblies. One way this can happen is if you are referencing mscorlib or System.Runtime.dll from two different places, such as trying to run two versions of the .NET Framework side-by-side.</source>
        <target state="translated">如果在兩個組件中找到預先定義的系統類型 (例如 System.Int32)，則會發生此錯誤。可能發生此狀況的其中一種原因是參考兩個不同位置的 mscorlib 或 System.Runtime.dll，例如嘗試並排執行兩個版本的 .NET Framework。</target>
        <note />
      </trans-unit>
      <trans-unit id="ERR_LocalCantBeFixedAndHoisted">
        <source>Local '{0}' or its members cannot have their address taken and be used inside an anonymous method or lambda expression</source>
        <target state="translated">無法取得區域變數 '{0}' 或其成員的位址，這些也無法用於匿名方法或 Lambda 運算式內部。</target>
        <note />
      </trans-unit>
      <trans-unit id="WRN_TooManyLinesForDebugger">
        <source>Source file has exceeded the limit of 16,707,565 lines representable in the PDB; debug information will be incorrect</source>
        <target state="translated">原始程式檔已超過 PDB 所能顯示的上限 16,707,565 行; 偵錯資訊可能會不正確。</target>
        <note />
      </trans-unit>
      <trans-unit id="WRN_TooManyLinesForDebugger_Title">
        <source>Source file has exceeded the limit of 16,707,565 lines representable in the PDB; debug information will be incorrect</source>
        <target state="translated">原始程式檔已超過 PDB 所能顯示的上限 16,707,565 行; 偵錯資訊可能會不正確。</target>
        <note />
      </trans-unit>
      <trans-unit id="ERR_CantConvAnonMethNoParams">
        <source>Cannot convert anonymous method block without a parameter list to delegate type '{0}' because it has one or more out parameters</source>
        <target state="translated">無法將沒有參數清單的匿名方法區塊，轉換成委派類型 '{0}'，因為其有一或多個 out 參數。</target>
        <note />
      </trans-unit>
      <trans-unit id="ERR_ConditionalOnNonAttributeClass">
        <source>Attribute '{0}' is only valid on methods or attribute classes</source>
        <target state="translated">屬性 '{0}' 只有在方法或屬性類別上才有效</target>
        <note />
      </trans-unit>
      <trans-unit id="WRN_CallOnNonAgileField">
        <source>Accessing a member on '{0}' may cause a runtime exception because it is a field of a marshal-by-reference class</source>
        <target state="translated">存取 '{0}' 上的成員可能會造成執行階段例外狀況，因為其為 marshal-by-reference 類別的欄位。</target>
        <note />
      </trans-unit>
      <trans-unit id="WRN_CallOnNonAgileField_Title">
        <source>Accessing a member on a field of a marshal-by-reference class may cause a runtime exception</source>
        <target state="translated">存取 marshal-by-reference 類別之欄位上的成員，可能會導致執行階段例外狀況</target>
        <note />
      </trans-unit>
      <trans-unit id="WRN_CallOnNonAgileField_Description">
        <source>This warning occurs when you try to call a method, property, or indexer on a member of a class that derives from MarshalByRefObject, and the member is a value type. Objects that inherit from MarshalByRefObject are typically intended to be marshaled by reference across an application domain. If any code ever attempts to directly access the value-type member of such an object across an application domain, a runtime exception will occur. To resolve the warning, first copy the member into a local variable and call the method on that variable.</source>
        <target state="translated">如果嘗試在類別衍生自 MarshalByRefObject 的成員上呼叫方法、屬性或索引子，而且成員是實值類型，則會發生此警告。繼承自 MarshalByRefObject 的物件通常是要透過參考跨應用程式定義域進行封送處理。如果任何程式碼曾經嘗試跨應用程式定義域直接存取這類物件的 value-type 成員，則會發生執行階段例外狀況。若要解決此警告，請先將成員複製至區域變數，並對該變數呼叫此方法。</target>
        <note />
      </trans-unit>
      <trans-unit id="WRN_BadWarningNumber">
        <source>'{0}' is not a valid warning number</source>
        <target state="translated">'{0}' 不是有效的警告編號</target>
        <note />
      </trans-unit>
      <trans-unit id="WRN_BadWarningNumber_Title">
        <source>Not a valid warning number</source>
        <target state="translated">不是有效的警告號碼</target>
        <note />
      </trans-unit>
      <trans-unit id="WRN_BadWarningNumber_Description">
        <source>A number that was passed to the #pragma warning preprocessor directive was not a valid warning number. Verify that the number represents a warning, not an error.</source>
        <target state="translated">傳遞給 #pragma 警告前置處理器指示詞的號碼不是有效的警告號碼。請驗證號碼代表警告，而不是錯誤。</target>
        <note />
      </trans-unit>
      <trans-unit id="WRN_InvalidNumber">
        <source>Invalid number</source>
        <target state="translated">數字無效</target>
        <note />
      </trans-unit>
      <trans-unit id="WRN_InvalidNumber_Title">
        <source>Invalid number</source>
        <target state="translated">數字無效</target>
        <note />
      </trans-unit>
      <trans-unit id="WRN_FileNameTooLong">
        <source>Invalid filename specified for preprocessor directive. Filename is too long or not a valid filename.</source>
        <target state="translated">對前置處理器指示詞指定了無效的檔名。檔名太長或者不是有效的檔名。</target>
        <note />
      </trans-unit>
      <trans-unit id="WRN_FileNameTooLong_Title">
        <source>Invalid filename specified for preprocessor directive</source>
        <target state="translated">針對前置處理器指示詞所指定的檔名無效</target>
        <note />
      </trans-unit>
      <trans-unit id="WRN_IllegalPPChecksum">
        <source>Invalid #pragma checksum syntax; should be #pragma checksum "filename" "{XXXXXXXX-XXXX-XXXX-XXXX-XXXXXXXXXXXX}" "XXXX..."</source>
        <target state="translated">#pragma checksum 語法無效; 應該是 #pragma checksum "filename" "{XXXXXXXX-XXXX-XXXX-XXXX-XXXXXXXXXXXX}" "XXXX..."</target>
        <note />
      </trans-unit>
      <trans-unit id="WRN_IllegalPPChecksum_Title">
        <source>Invalid #pragma checksum syntax</source>
        <target state="translated">#pragma 總和檢查碼語法無效</target>
        <note />
      </trans-unit>
      <trans-unit id="WRN_EndOfPPLineExpected">
        <source>Single-line comment or end-of-line expected</source>
        <target state="translated">必須是單行註解或行結尾</target>
        <note />
      </trans-unit>
      <trans-unit id="WRN_EndOfPPLineExpected_Title">
        <source>Single-line comment or end-of-line expected after #pragma directive</source>
        <target state="translated">#pragma 指示詞後面必須有單行註解或行結尾</target>
        <note />
      </trans-unit>
      <trans-unit id="WRN_ConflictingChecksum">
        <source>Different checksum values given for '{0}'</source>
        <target state="translated">為 '{0}' 指定了不同的總和檢查碼值</target>
        <note />
      </trans-unit>
      <trans-unit id="WRN_ConflictingChecksum_Title">
        <source>Different #pragma checksum values given</source>
        <target state="translated">指定不同的 #pragma 總和檢查碼值</target>
        <note />
      </trans-unit>
      <trans-unit id="WRN_InvalidAssemblyName">
        <source>Assembly reference '{0}' is invalid and cannot be resolved</source>
        <target state="translated">組件參考 '{0}' 無效，無法解析。</target>
        <note />
      </trans-unit>
      <trans-unit id="WRN_InvalidAssemblyName_Title">
        <source>Assembly reference is invalid and cannot be resolved</source>
        <target state="translated">組件參考無效，無法進行解析</target>
        <note />
      </trans-unit>
      <trans-unit id="WRN_InvalidAssemblyName_Description">
        <source>This warning indicates that an attribute, such as InternalsVisibleToAttribute, was not specified correctly.</source>
        <target state="translated">此警告指出未正確地指定屬性 (例如 InternalsVisibleToAttribute)。</target>
        <note />
      </trans-unit>
      <trans-unit id="WRN_UnifyReferenceMajMin">
        <source>Assuming assembly reference '{0}' used by '{1}' matches identity '{2}' of '{3}', you may need to supply runtime policy</source>
        <target state="translated">假設 '{1}' 所使用的組件參考 '{0}' 符合 '{3}' 的識別 '{2}'，您可能會需要提供執行階段原則。</target>
        <note />
      </trans-unit>
      <trans-unit id="WRN_UnifyReferenceMajMin_Title">
        <source>Assuming assembly reference matches identity</source>
        <target state="translated">假設組件參考符合識別</target>
        <note />
      </trans-unit>
      <trans-unit id="WRN_UnifyReferenceMajMin_Description">
        <source>The two assemblies differ in release and/or version number. For unification to occur, you must specify directives in the application's .config file, and you must provide the correct strong name of an assembly.</source>
        <target state="translated">兩個組件的版次和 (或) 版本號碼不同。若要進行統一，您必須在應用程式的 .config 檔案中指定指示詞，而且您必須提供組件的正確強式名稱。</target>
        <note />
      </trans-unit>
      <trans-unit id="WRN_UnifyReferenceBldRev">
        <source>Assuming assembly reference '{0}' used by '{1}' matches identity '{2}' of '{3}', you may need to supply runtime policy</source>
        <target state="translated">假設 '{1}' 所使用的組件參考 '{0}' 符合 '{3}' 的識別 '{2}'，您可能會需要提供執行階段原則。</target>
        <note />
      </trans-unit>
      <trans-unit id="WRN_UnifyReferenceBldRev_Title">
        <source>Assuming assembly reference matches identity</source>
        <target state="translated">假設組件參考符合識別</target>
        <note />
      </trans-unit>
      <trans-unit id="WRN_UnifyReferenceBldRev_Description">
        <source>The two assemblies differ in release and/or version number. For unification to occur, you must specify directives in the application's .config file, and you must provide the correct strong name of an assembly.</source>
        <target state="translated">兩個組件的版次和 (或) 版本號碼不同。若要進行統一，您必須在應用程式的 .config 檔案中指定指示詞，而且您必須提供組件的正確強式名稱。</target>
        <note />
      </trans-unit>
      <trans-unit id="ERR_DuplicateImport">
        <source>Multiple assemblies with equivalent identity have been imported: '{0}' and '{1}'. Remove one of the duplicate references.</source>
        <target state="translated">已匯入具有相同識別的多個組件: '{0}' 和 '{1}'。請移除其中一個重複的參考。</target>
        <note />
      </trans-unit>
      <trans-unit id="ERR_DuplicateImportSimple">
        <source>An assembly with the same simple name '{0}' has already been imported. Try removing one of the references (e.g. '{1}') or sign them to enable side-by-side.</source>
        <target state="translated">匯入了具有相同簡單名稱 '{0}' 的組件。請嘗試移除其中一個參考 (例如 '{1}')，或簽署它們以啟用並存。</target>
        <note />
      </trans-unit>
      <trans-unit id="ERR_AssemblyMatchBadVersion">
        <source>Assembly '{0}' with identity '{1}' uses '{2}' which has a higher version than referenced assembly '{3}' with identity '{4}'</source>
        <target state="translated">識別為 '{1}' 的組件 '{0}' 會使用 '{2}'，而後者的版本高於識別為 '{4}' 的參考組件 '{3}'</target>
        <note />
      </trans-unit>
      <trans-unit id="ERR_FixedNeedsLvalue">
        <source>Fixed size buffers can only be accessed through locals or fields</source>
        <target state="translated">固定大小緩衝區只能透過區域變數或欄位存取</target>
        <note />
      </trans-unit>
      <trans-unit id="WRN_DuplicateTypeParamTag">
        <source>XML comment has a duplicate typeparam tag for '{0}'</source>
        <target state="translated">XML 註解中的 '{0}' 有重複的 typeparam 標記</target>
        <note />
      </trans-unit>
      <trans-unit id="WRN_DuplicateTypeParamTag_Title">
        <source>XML comment has a duplicate typeparam tag</source>
        <target state="translated">XML 註解中有重複的 typeparam 標記</target>
        <note />
      </trans-unit>
      <trans-unit id="WRN_UnmatchedTypeParamTag">
        <source>XML comment has a typeparam tag for '{0}', but there is no type parameter by that name</source>
        <target state="translated">XML 註解中的 '{0}' 有 typeparam 標記，但沒有該名稱的類型參數。</target>
        <note />
      </trans-unit>
      <trans-unit id="WRN_UnmatchedTypeParamTag_Title">
        <source>XML comment has a typeparam tag, but there is no type parameter by that name</source>
        <target state="translated">XML 註解具有 typeparam 標記，但是沒有該名稱的類型參數</target>
        <note />
      </trans-unit>
      <trans-unit id="WRN_UnmatchedTypeParamRefTag">
        <source>XML comment on '{1}' has a typeparamref tag for '{0}', but there is no type parameter by that name</source>
        <target state="translated">{1}' 上的 XML 註解中的 '{0}' 有 typeparamref 標記，但沒有該名稱的類型參數。</target>
        <note />
      </trans-unit>
      <trans-unit id="WRN_UnmatchedTypeParamRefTag_Title">
        <source>XML comment has a typeparamref tag, but there is no type parameter by that name</source>
        <target state="translated">XML 註解具有 typeparamref 標記，但是沒有該名稱的類型參數</target>
        <note />
      </trans-unit>
      <trans-unit id="WRN_MissingTypeParamTag">
        <source>Type parameter '{0}' has no matching typeparam tag in the XML comment on '{1}' (but other type parameters do)</source>
        <target state="translated">類型參數 '{0}' 在 '{1}' 的 XML 註解中沒有相符的 typeparam 標記 (但是其他類型參數有)</target>
        <note />
      </trans-unit>
      <trans-unit id="WRN_MissingTypeParamTag_Title">
        <source>Type parameter has no matching typeparam tag in the XML comment (but other type parameters do)</source>
        <target state="translated">在 XML 註解中，類型參數沒有相符的 typeparam 標記 (但其他類型參數則相反)</target>
        <note />
      </trans-unit>
      <trans-unit id="ERR_CantChangeTypeOnOverride">
        <source>'{0}': type must be '{2}' to match overridden member '{1}'</source>
        <target state="translated">'{0}': 類型必須是 '{2}' 才符合覆寫的成員 '{1}'</target>
        <note />
      </trans-unit>
      <trans-unit id="ERR_DoNotUseFixedBufferAttr">
        <source>Do not use 'System.Runtime.CompilerServices.FixedBuffer' attribute. Use the 'fixed' field modifier instead.</source>
        <target state="translated">請勿使用 'System.Runtime.CompilerServices.FixedBuffer' 屬性。請改用 'fixed' 欄位修飾詞。</target>
        <note />
      </trans-unit>
      <trans-unit id="WRN_AssignmentToSelf">
        <source>Assignment made to same variable; did you mean to assign something else?</source>
        <target state="translated">對同一個變數進行指派; 您是否想要指派別的東西?</target>
        <note />
      </trans-unit>
      <trans-unit id="WRN_AssignmentToSelf_Title">
        <source>Assignment made to same variable</source>
        <target state="translated">對相同變數進行的指派</target>
        <note />
      </trans-unit>
      <trans-unit id="WRN_ComparisonToSelf">
        <source>Comparison made to same variable; did you mean to compare something else?</source>
        <target state="translated">對同一個變數進行比較; 您是否想要比較別的東西?</target>
        <note />
      </trans-unit>
      <trans-unit id="WRN_ComparisonToSelf_Title">
        <source>Comparison made to same variable</source>
        <target state="translated">對相同變數進行的比較</target>
        <note />
      </trans-unit>
      <trans-unit id="ERR_CantOpenWin32Res">
        <source>Error opening Win32 resource file '{0}' -- '{1}'</source>
        <target state="translated">開啟 Win32 資源檔 '{0}' 時發生錯誤 -- '{1}'</target>
        <note />
      </trans-unit>
      <trans-unit id="WRN_DotOnDefault">
        <source>Expression will always cause a System.NullReferenceException because the default value of '{0}' is null</source>
        <target state="translated">運算式一律會造成 System.NullReferenceException，因為 '{0}' 的預設值為 null。</target>
        <note />
      </trans-unit>
      <trans-unit id="WRN_DotOnDefault_Title">
        <source>Expression will always cause a System.NullReferenceException because the type's default value is null</source>
        <target state="translated">運算式一律會造成 System.NullReferenceException，因為類型的預設值為 null</target>
        <note />
      </trans-unit>
      <trans-unit id="ERR_NoMultipleInheritance">
        <source>Class '{0}' cannot have multiple base classes: '{1}' and '{2}'</source>
        <target state="translated">類別 '{0}' 不可有多重基底類別: '{1}' 和 '{2}'</target>
        <note />
      </trans-unit>
      <trans-unit id="ERR_BaseClassMustBeFirst">
        <source>Base class '{0}' must come before any interfaces</source>
        <target state="translated">基底類別 '{0}' 必須在所有介面之前</target>
        <note />
      </trans-unit>
      <trans-unit id="WRN_BadXMLRefTypeVar">
        <source>XML comment has cref attribute '{0}' that refers to a type parameter</source>
        <target state="translated">XML 註解具有參考類型參數的 cref 屬性 '{0}'</target>
        <note />
      </trans-unit>
      <trans-unit id="WRN_BadXMLRefTypeVar_Title">
        <source>XML comment has cref attribute that refers to a type parameter</source>
        <target state="translated">XML 註解具有參考類型參數的 cref 屬性</target>
        <note />
      </trans-unit>
      <trans-unit id="ERR_FriendAssemblyBadArgs">
        <source>Friend assembly reference '{0}' is invalid. InternalsVisibleTo declarations cannot have a version, culture, public key token, or processor architecture specified.</source>
        <target state="translated">Friend 組件參考 '{0}' 無效。InternalsVisibleTo 宣告不可指定版本、文化特性、公開金鑰語彙基元或處理器架構。</target>
        <note />
      </trans-unit>
      <trans-unit id="ERR_FriendAssemblySNReq">
        <source>Friend assembly reference '{0}' is invalid. Strong-name signed assemblies must specify a public key in their InternalsVisibleTo declarations.</source>
        <target state="translated">Friend 組件參考 '{0}' 無效。以強式名稱簽署的組件，在其 InternalsVisibleTo 宣告中必須指定公開金鑰。</target>
        <note />
      </trans-unit>
      <trans-unit id="ERR_DelegateOnNullable">
        <source>Cannot bind delegate to '{0}' because it is a member of 'System.Nullable&lt;T&gt;'</source>
        <target state="translated">無法將委派繫結至 '{0}'，因為其為 'System.Nullable&lt;T&gt;' 的成員。</target>
        <note />
      </trans-unit>
      <trans-unit id="ERR_BadCtorArgCount">
        <source>'{0}' does not contain a constructor that takes {1} arguments</source>
        <target state="translated">'{0}' 未包含使用 {1} 個引數的建構函式</target>
        <note />
      </trans-unit>
      <trans-unit id="ERR_GlobalAttributesNotFirst">
        <source>Assembly and module attributes must precede all other elements defined in a file except using clauses and extern alias declarations</source>
        <target state="translated">組件和模組屬性必須位於檔案中所有定義的其他項目之前 (using 子句與外部別名宣告除外)</target>
        <note />
      </trans-unit>
      <trans-unit id="ERR_ExpressionExpected">
        <source>Expected expression</source>
        <target state="translated">必須是運算式</target>
        <note />
      </trans-unit>
      <trans-unit id="ERR_InvalidSubsystemVersion">
        <source>Invalid version {0} for /subsystemversion. The version must be 6.02 or greater for ARM or AppContainerExe, and 4.00 or greater otherwise</source>
        <target state="translated">/subsystemversion 的版本 {0} 無效。ARM 或 AppContainerExe 的版本必須是 6.02 (含) 以上的版本，其他則必須是 4.00 (含) 以上的版本。</target>
        <note />
      </trans-unit>
      <trans-unit id="ERR_InteropMethodWithBody">
        <source>Embedded interop method '{0}' contains a body.</source>
        <target state="translated">內嵌 Interop 方法 '{0}' 包含主體。</target>
        <note />
      </trans-unit>
      <trans-unit id="ERR_BadWarningLevel">
        <source>Warning level must be in the range 0-4</source>
        <target state="translated">警告層級必須介於範圍 0 到 4 之間</target>
        <note />
      </trans-unit>
      <trans-unit id="ERR_BadDebugType">
        <source>Invalid option '{0}' for /debug; must be 'portable', 'embedded', 'full' or 'pdbonly'</source>
        <target state="translated">/debug 的選項 '{0}' 無效; 必須為 'portable'、'embedded'、'full' 或 'pdbonly'</target>
        <note />
      </trans-unit>
      <trans-unit id="ERR_BadResourceVis">
        <source>Invalid option '{0}'; Resource visibility must be either 'public' or 'private'</source>
        <target state="translated">選項 '{0}' 無效; 資源可見度必須是 'public' 或 'private'。</target>
        <note />
      </trans-unit>
      <trans-unit id="ERR_DefaultValueTypeMustMatch">
        <source>The type of the argument to the DefaultParameterValue attribute must match the parameter type</source>
        <target state="translated">DefaultParameterValue 屬性的引數類型和參數類型必須相符</target>
        <note />
      </trans-unit>
      <trans-unit id="ERR_DefaultValueBadValueType">
        <source>Argument of type '{0}' is not applicable for the DefaultParameterValue attribute</source>
        <target state="translated">類型 '{0}' 的引數不適用於 DefaultParameterValue 屬性</target>
        <note />
      </trans-unit>
      <trans-unit id="ERR_MemberAlreadyInitialized">
        <source>Duplicate initialization of member '{0}'</source>
        <target state="translated">成員 '{0}' 的初始設定重複</target>
        <note />
      </trans-unit>
      <trans-unit id="ERR_MemberCannotBeInitialized">
        <source>Member '{0}' cannot be initialized. It is not a field or property.</source>
        <target state="translated">成員 '{0}' 無法進行初始設定，它不是欄位或屬性。</target>
        <note />
      </trans-unit>
      <trans-unit id="ERR_StaticMemberInObjectInitializer">
        <source>Static field or property '{0}' cannot be assigned in an object initializer</source>
        <target state="translated">無法在物件初始設定式中指派靜態欄位或屬性 '{0}'</target>
        <note />
      </trans-unit>
      <trans-unit id="ERR_ReadonlyValueTypeInObjectInitializer">
        <source>Members of readonly field '{0}' of type '{1}' cannot be assigned with an object initializer because it is of a value type</source>
        <target state="translated">類型為 '{1}' 的唯讀欄位 '{0}' 之成員，無法以物件初始設定式進行指派，因為其為實值類型。</target>
        <note />
      </trans-unit>
      <trans-unit id="ERR_ValueTypePropertyInObjectInitializer">
        <source>Members of property '{0}' of type '{1}' cannot be assigned with an object initializer because it is of a value type</source>
        <target state="translated">類型 '{1}' 且屬性為 '{0}' 的成員，無法以物件初始設定式進行指派，因為其為實值類型。</target>
        <note />
      </trans-unit>
      <trans-unit id="ERR_UnsafeTypeInObjectCreation">
        <source>Unsafe type '{0}' cannot be used in object creation</source>
        <target state="translated">建立物件時不能使用 Unsafe 類型 '{0}'</target>
        <note />
      </trans-unit>
      <trans-unit id="ERR_EmptyElementInitializer">
        <source>Element initializer cannot be empty</source>
        <target state="translated">項目初始設定式不可為空白</target>
        <note />
      </trans-unit>
      <trans-unit id="ERR_InitializerAddHasWrongSignature">
        <source>The best overloaded method match for '{0}' has wrong signature for the initializer element. The initializable Add must be an accessible instance method.</source>
        <target state="translated">最符合 '{0}' 的多載方法，沒有正確的初始設定式元素簽章。可初始化的 Add 必須是可存取的執行個體方法。</target>
        <note />
      </trans-unit>
      <trans-unit id="ERR_CollectionInitRequiresIEnumerable">
        <source>Cannot initialize type '{0}' with a collection initializer because it does not implement 'System.Collections.IEnumerable'</source>
        <target state="translated">無法使用集合初始設定式來初始設定類型 '{0}'，因為其未實作 'System.Collections.IEnumerable'。</target>
        <note />
      </trans-unit>
      <trans-unit id="ERR_CantSetWin32Manifest">
        <source>Error reading Win32 manifest file '{0}' -- '{1}'</source>
        <target state="translated">讀取 Win32 資訊清單檔 '{0}' 時發生錯誤 -- '{1}'</target>
        <note />
      </trans-unit>
      <trans-unit id="WRN_CantHaveManifestForModule">
        <source>Ignoring /win32manifest for module because it only applies to assemblies</source>
        <target state="translated">因為模組的 /win32manifest 僅適用於組件，因此將予以忽略。</target>
        <note />
      </trans-unit>
      <trans-unit id="WRN_CantHaveManifestForModule_Title">
        <source>Ignoring /win32manifest for module because it only applies to assemblies</source>
        <target state="translated">因為模組的 /win32manifest 僅適用於組件，因此將予以忽略。</target>
        <note />
      </trans-unit>
      <trans-unit id="ERR_BadInstanceArgType">
        <source>'{0}' does not contain a definition for '{1}' and the best extension method overload '{2}' requires a receiver of type '{3}'</source>
        <target state="translated">'{0}' 未包含 '{1}' 的定義，且最佳擴充方法多載 '{2}' 需要類型 '{3}' 的接收器。</target>
        <note />
      </trans-unit>
      <trans-unit id="ERR_QueryDuplicateRangeVariable">
        <source>The range variable '{0}' has already been declared</source>
        <target state="translated">已宣告範圍變數 '{0}'</target>
        <note />
      </trans-unit>
      <trans-unit id="ERR_QueryRangeVariableOverrides">
        <source>The range variable '{0}' conflicts with a previous declaration of '{0}'</source>
        <target state="translated">範圍變數 '{0}' 與之前的 '{0}' 宣告相衝突</target>
        <note />
      </trans-unit>
      <trans-unit id="ERR_QueryRangeVariableAssignedBadValue">
        <source>Cannot assign {0} to a range variable</source>
        <target state="translated">無法指派 {0} 至範圍變數</target>
        <note />
      </trans-unit>
      <trans-unit id="ERR_QueryNoProviderCastable">
        <source>Could not find an implementation of the query pattern for source type '{0}'.  '{1}' not found.  Consider explicitly specifying the type of the range variable '{2}'.</source>
        <target state="translated">找不到來源類型 '{0}' 的查詢模式實作。找不到 '{1}'。請考慮明確地指定範圍變數 '{2}' 的類型。</target>
        <note />
      </trans-unit>
      <trans-unit id="ERR_QueryNoProviderStandard">
        <source>Could not find an implementation of the query pattern for source type '{0}'.  '{1}' not found.  Are you missing a reference to 'System.Core.dll' or a using directive for 'System.Linq'?</source>
        <target state="translated">找不到來源類型 '{0}' 的查詢模式實作。找不到 '{1}'。是否遺漏了 'System.Core.dll' 的參考或 'System.Linq' 的 using 指示詞?</target>
        <note />
      </trans-unit>
      <trans-unit id="ERR_QueryNoProvider">
        <source>Could not find an implementation of the query pattern for source type '{0}'.  '{1}' not found.</source>
        <target state="translated">找不到來源類型 '{0}' 的查詢模式實作。找不到 '{1}'。</target>
        <note />
      </trans-unit>
      <trans-unit id="ERR_QueryOuterKey">
        <source>The name '{0}' is not in scope on the left side of 'equals'.  Consider swapping the expressions on either side of 'equals'.</source>
        <target state="translated">名稱 '{0}' 不在 'equals' 左側的範圍內。請考慮交換 'equals' 任一側的運算式。</target>
        <note />
      </trans-unit>
      <trans-unit id="ERR_QueryInnerKey">
        <source>The name '{0}' is not in scope on the right side of 'equals'.  Consider swapping the expressions on either side of 'equals'.</source>
        <target state="translated">名稱 '{0}' 不在 'equals' 右側的範圍內。請考慮交換 'equals' 任一側的運算式。</target>
        <note />
      </trans-unit>
      <trans-unit id="ERR_QueryOutRefRangeVariable">
        <source>Cannot pass the range variable '{0}' as an out or ref parameter</source>
        <target state="translated">無法將範圍變數 '{0}' 以 out 或 ref 參數的方式傳遞</target>
        <note />
      </trans-unit>
      <trans-unit id="ERR_QueryMultipleProviders">
        <source>Multiple implementations of the query pattern were found for source type '{0}'.  Ambiguous call to '{1}'.</source>
        <target state="translated">為來源類型 '{0}' 找到多個查詢模式實作。模稜兩可的 '{1}' 呼叫。</target>
        <note />
      </trans-unit>
      <trans-unit id="ERR_QueryTypeInferenceFailedMulti">
        <source>The type of one of the expressions in the {0} clause is incorrect.  Type inference failed in the call to '{1}'.</source>
        <target state="translated">{0} 子句中的其中一個運算式類型不正確。呼叫 '{1}' 時發生類型推斷失敗。</target>
        <note />
      </trans-unit>
      <trans-unit id="ERR_QueryTypeInferenceFailed">
        <source>The type of the expression in the {0} clause is incorrect.  Type inference failed in the call to '{1}'.</source>
        <target state="translated">{0} 子句中的運算式類型不正確。呼叫 '{1}' 時發生類型推斷失敗。</target>
        <note />
      </trans-unit>
      <trans-unit id="ERR_QueryTypeInferenceFailedSelectMany">
        <source>An expression of type '{0}' is not allowed in a subsequent from clause in a query expression with source type '{1}'.  Type inference failed in the call to '{2}'.</source>
        <target state="translated">在具來源類型為 '{1}' 的查詢運算式內的後續 from 子句中，不可使用類型 '{0}' 的運算式。呼叫 '{2}' 時，發生類型推斷失敗。</target>
        <note />
      </trans-unit>
      <trans-unit id="ERR_ExpressionTreeContainsPointerOp">
        <source>An expression tree may not contain an unsafe pointer operation</source>
        <target state="translated">運算式樹狀結構不可包含 unsafe 指標作業</target>
        <note />
      </trans-unit>
      <trans-unit id="ERR_ExpressionTreeContainsAnonymousMethod">
        <source>An expression tree may not contain an anonymous method expression</source>
        <target state="translated">運算式樹狀結構不可包含匿名方法運算式</target>
        <note />
      </trans-unit>
      <trans-unit id="ERR_AnonymousMethodToExpressionTree">
        <source>An anonymous method expression cannot be converted to an expression tree</source>
        <target state="translated">匿名方法運算式無法轉換成運算式樹狀結構</target>
        <note />
      </trans-unit>
      <trans-unit id="ERR_QueryRangeVariableReadOnly">
        <source>Range variable '{0}' cannot be assigned to -- it is read only</source>
        <target state="translated">無法指派為範圍變數 '{0}' -- 其為唯讀</target>
        <note />
      </trans-unit>
      <trans-unit id="ERR_QueryRangeVariableSameAsTypeParam">
        <source>The range variable '{0}' cannot have the same name as a method type parameter</source>
        <target state="translated">範圍變數 '{0}' 不可與方法類型參數同名</target>
        <note />
      </trans-unit>
      <trans-unit id="ERR_TypeVarNotFoundRangeVariable">
        <source>The contextual keyword 'var' cannot be used in a range variable declaration</source>
        <target state="translated">無法在範圍變數宣告中使用內容關鍵字 'var'</target>
        <note />
      </trans-unit>
      <trans-unit id="ERR_BadArgTypesForCollectionAdd">
        <source>The best overloaded Add method '{0}' for the collection initializer has some invalid arguments</source>
        <target state="translated">集合初始設定式最符合的多載 Add 方法 '{0}'，有一些無效的引數。</target>
        <note />
      </trans-unit>
      <trans-unit id="ERR_ByRefParameterInExpressionTree">
        <source>An expression tree lambda may not contain a ref, in or out parameter</source>
        <target state="needs-review-translation">運算式樹狀架構 Lambda 不可包含 out 或 ref 參數</target>
        <note />
      </trans-unit>
      <trans-unit id="ERR_VarArgsInExpressionTree">
        <source>An expression tree lambda may not contain a method with variable arguments</source>
        <target state="translated">運算式樹狀架構 Lambda 不可包含具有變數引數的方法</target>
        <note />
      </trans-unit>
      <trans-unit id="ERR_MemGroupInExpressionTree">
        <source>An expression tree lambda may not contain a method group</source>
        <target state="translated">運算式樹狀架構 Lambda 不可包含方法群組</target>
        <note />
      </trans-unit>
      <trans-unit id="ERR_InitializerAddHasParamModifiers">
        <source>The best overloaded method match '{0}' for the collection initializer element cannot be used. Collection initializer 'Add' methods cannot have ref or out parameters.</source>
        <target state="translated">無法使用集合初始設定式項目最符合的多載方法 '{0}'。集合初始設定式 'Add' 方法不能具有 ref 或 out 參數。</target>
        <note />
      </trans-unit>
      <trans-unit id="ERR_NonInvocableMemberCalled">
        <source>Non-invocable member '{0}' cannot be used like a method.</source>
        <target state="translated">非可叫用成員 '{0}' 不能用做為方法。</target>
        <note />
      </trans-unit>
      <trans-unit id="WRN_MultipleRuntimeImplementationMatches">
        <source>Member '{0}' implements interface member '{1}' in type '{2}'. There are multiple matches for the interface member at run-time. It is implementation dependent which method will be called.</source>
        <target state="translated">成員 '{0}' 會實作類型 '{2}' 的介面成員 '{1}'。在執行階段發現多個相符的介面成員。實作將會視所呼叫的方法而定。</target>
        <note />
      </trans-unit>
      <trans-unit id="WRN_MultipleRuntimeImplementationMatches_Title">
        <source>Member implements interface member with multiple matches at run-time</source>
        <target state="translated">成員會在執行階段實作具有多個相符項的介面成員</target>
        <note />
      </trans-unit>
      <trans-unit id="WRN_MultipleRuntimeImplementationMatches_Description">
        <source>This warning can be generated when two interface methods are differentiated only by whether a particular parameter is marked with ref or with out. It is best to change your code to avoid this warning because it is not obvious or guaranteed which method is called at runtime.

Although C# distinguishes between out and ref, the CLR sees them as the same. When deciding which method implements the interface, the CLR just picks one.

Give the compiler some way to differentiate the methods. For example, you can give them different names or provide an additional parameter on one of them.</source>
        <target state="translated">當兩介面方法的差異只在於特定參數的標記方式是 ref 還是 out 時，便可能產生此警告。因為在執行階段所呼叫方法既不明顯，也沒辦法預先確認，所以最好變更程式碼來避免此警告。

雖然 C# 會區分 out 與 ref，但是 CLR 會將它們視為相同。決定實作介面的方法時，CLR 只會選擇其中一個。

請為編譯器提供呼叫方法的區分方式。例如，您可以為它們指定不同的名稱，或在其上提供其他參數。</target>
        <note />
      </trans-unit>
      <trans-unit id="WRN_MultipleRuntimeOverrideMatches">
        <source>Member '{1}' overrides '{0}'. There are multiple override candidates at run-time. It is implementation dependent which method will be called.</source>
        <target state="translated">成員 '{1}' 會覆寫 '{0}'。在執行階段有多個覆寫候選項。實作將視所呼叫的方法而定。</target>
        <note />
      </trans-unit>
      <trans-unit id="WRN_MultipleRuntimeOverrideMatches_Title">
        <source>Member overrides base member with multiple override candidates at run-time</source>
        <target state="translated">成員會在執行階段覆寫具有多個覆寫候選項的基底成員</target>
        <note />
      </trans-unit>
      <trans-unit id="ERR_ObjectOrCollectionInitializerWithDelegateCreation">
        <source>Object and collection initializer expressions may not be applied to a delegate creation expression</source>
        <target state="translated">物件與集合初始設定式運算式不可套用到委派建立運算式</target>
        <note />
      </trans-unit>
      <trans-unit id="ERR_InvalidConstantDeclarationType">
        <source>'{0}' is of type '{1}'. The type specified in a constant declaration must be sbyte, byte, short, ushort, int, uint, long, ulong, char, float, double, decimal, bool, string, an enum-type, or a reference-type.</source>
        <target state="translated">'{0}' 為類型 '{1}'。常數宣告中指定的類型，必須為 sbyte、byte、short、ushort、int、uint、long、ulong、char、float、double、decimal、bool、string、列舉類型或參考類型。</target>
        <note />
      </trans-unit>
      <trans-unit id="ERR_FileNotFound">
        <source>Source file '{0}' could not be found.</source>
        <target state="translated">找不到原始程式檔 '{0}'。</target>
        <note />
      </trans-unit>
      <trans-unit id="WRN_FileAlreadyIncluded">
        <source>Source file '{0}' specified multiple times</source>
        <target state="translated">已指定多次原始程式檔 '{0}'</target>
        <note />
      </trans-unit>
      <trans-unit id="WRN_FileAlreadyIncluded_Title">
        <source>Source file specified multiple times</source>
        <target state="translated">已指定多次原始程式檔</target>
        <note />
      </trans-unit>
      <trans-unit id="ERR_NoFileSpec">
        <source>Missing file specification for '{0}' option</source>
        <target state="translated">遺漏 '{0}' 選項的檔案規格</target>
        <note />
      </trans-unit>
      <trans-unit id="ERR_SwitchNeedsString">
        <source>Command-line syntax error: Missing '{0}' for '{1}' option</source>
        <target state="translated">命令列語法錯誤: 遺漏 '{1}' 選項的 '{0}'</target>
        <note />
      </trans-unit>
      <trans-unit id="ERR_BadSwitch">
        <source>Unrecognized option: '{0}'</source>
        <target state="translated">選項無法辨認: '{0}'</target>
        <note />
      </trans-unit>
      <trans-unit id="WRN_NoSources">
        <source>No source files specified.</source>
        <target state="translated">未指定任何原始程式檔。</target>
        <note />
      </trans-unit>
      <trans-unit id="WRN_NoSources_Title">
        <source>No source files specified</source>
        <target state="translated">未指定任何原始程式檔</target>
        <note />
      </trans-unit>
      <trans-unit id="ERR_ExpectedSingleScript">
        <source>Expected a script (.csx file) but none specified</source>
        <target state="translated">必須是指令碼 (.csx 檔)，但未指定</target>
        <note />
      </trans-unit>
      <trans-unit id="ERR_OpenResponseFile">
        <source>Error opening response file '{0}'</source>
        <target state="translated">開啟回應檔 '{0}' 時發生錯誤</target>
        <note />
      </trans-unit>
      <trans-unit id="ERR_CantOpenFileWrite">
        <source>Cannot open '{0}' for writing -- '{1}'</source>
        <target state="translated">無法開啟 '{0}' 進行寫入 -- '{1}'</target>
        <note />
      </trans-unit>
      <trans-unit id="ERR_BadBaseNumber">
        <source>Invalid image base number '{0}'</source>
        <target state="translated">映像基底編號 '{0}' 無效</target>
        <note />
      </trans-unit>
      <trans-unit id="ERR_BinaryFile">
        <source>'{0}' is a binary file instead of a text file</source>
        <target state="translated">'{0}' 是二進位檔案而非文字檔</target>
        <note />
      </trans-unit>
      <trans-unit id="FTL_BadCodepage">
        <source>Code page '{0}' is invalid or not installed</source>
        <target state="translated">字碼頁 '{0}' 無效或未安裝</target>
        <note />
      </trans-unit>
      <trans-unit id="FTL_BadChecksumAlgorithm">
        <source>Algorithm '{0}' is not supported</source>
        <target state="translated">不支援演算法 '{0}'</target>
        <note />
      </trans-unit>
      <trans-unit id="ERR_NoMainOnDLL">
        <source>Cannot specify /main if building a module or library</source>
        <target state="translated">在建置模組或程式庫時不能指定 /main</target>
        <note />
      </trans-unit>
      <trans-unit id="FTL_InvalidTarget">
        <source>Invalid target type for /target: must specify 'exe', 'winexe', 'library', or 'module'</source>
        <target state="translated">/target: 的目標類型無效。必須指定 'exe'、'winexe'、'library' 或 'module'。</target>
        <note />
      </trans-unit>
      <trans-unit id="WRN_NoConfigNotOnCommandLine">
        <source>Ignoring /noconfig option because it was specified in a response file</source>
        <target state="translated">因為在回應檔中已指定 /noconfig 選項，所以將會忽略該選項。</target>
        <note />
      </trans-unit>
      <trans-unit id="WRN_NoConfigNotOnCommandLine_Title">
        <source>Ignoring /noconfig option because it was specified in a response file</source>
        <target state="translated">因為在回應檔中已指定 /noconfig 選項，所以將會忽略該選項。</target>
        <note />
      </trans-unit>
      <trans-unit id="ERR_InvalidFileAlignment">
        <source>Invalid file section alignment '{0}'</source>
        <target state="translated">無效的檔案區段記憶體對齊 '{0}'</target>
        <note />
      </trans-unit>
      <trans-unit id="ERR_InvalidOutputName">
        <source>Invalid output name: {0}</source>
        <target state="translated">無效的輸出名稱: {0}</target>
        <note />
      </trans-unit>
      <trans-unit id="ERR_InvalidDebugInformationFormat">
        <source>Invalid debug information format: {0}</source>
        <target state="translated">無效的偵錯資訊格式: {0}</target>
        <note />
      </trans-unit>
      <trans-unit id="ERR_LegacyObjectIdSyntax">
        <source>'id#' syntax is no longer supported. Use '$id' instead.</source>
        <target state="translated">'不再支援 'id#' 語法。請改用 '$id'。</target>
        <note />
      </trans-unit>
      <trans-unit id="WRN_DefineIdentifierRequired">
        <source>Invalid name for a preprocessing symbol; '{0}' is not a valid identifier</source>
        <target state="translated">前置處理符號的名稱無效; '{0}' 不是有效的識別碼</target>
        <note />
      </trans-unit>
      <trans-unit id="WRN_DefineIdentifierRequired_Title">
        <source>Invalid name for a preprocessing symbol; not a valid identifier</source>
        <target state="translated">前置處理符號的名稱無效; 不是有效的識別碼</target>
        <note />
      </trans-unit>
      <trans-unit id="FTL_OutputFileExists">
        <source>Cannot create short filename '{0}' when a long filename with the same short filename already exists</source>
        <target state="translated">無法建立短的檔名 '{0}'，因為已有長檔名的名稱和該短檔名相同。</target>
        <note />
      </trans-unit>
      <trans-unit id="ERR_OneAliasPerReference">
        <source>A /reference option that declares an extern alias can only have one filename. To specify multiple aliases or filenames, use multiple /reference options.</source>
        <target state="translated">宣告外部別名的 /reference 選項只能有一個檔名。若要指定多個別名或檔名，請用多個 /reference 選項。</target>
        <note />
      </trans-unit>
      <trans-unit id="ERR_SwitchNeedsNumber">
        <source>Command-line syntax error: Missing ':&lt;number&gt;' for '{0}' option</source>
        <target state="translated">命令列語法錯誤: 遺漏 '{0}' 選項的 ':&lt;number&gt;'</target>
        <note />
      </trans-unit>
      <trans-unit id="ERR_MissingDebugSwitch">
        <source>The /pdb option requires that the /debug option also be used</source>
        <target state="translated">/pdb 選項需要同時使用 /debug 選項</target>
        <note />
      </trans-unit>
      <trans-unit id="ERR_ComRefCallInExpressionTree">
        <source>An expression tree lambda may not contain a COM call with ref omitted on arguments</source>
        <target state="translated">運算式樹狀架構 Lambda 不可包含引數上省略 ref 的 COM 呼叫</target>
        <note />
      </trans-unit>
      <trans-unit id="ERR_InvalidFormatForGuidForOption">
        <source>Command-line syntax error: Invalid Guid format '{0}' for option '{1}'</source>
        <target state="translated">命令列語法錯誤: 選項 '{1}' 的 Guid 格式 '{0}' 無效</target>
        <note />
      </trans-unit>
      <trans-unit id="ERR_MissingGuidForOption">
        <source>Command-line syntax error: Missing Guid for option '{1}'</source>
        <target state="translated">命令列語法錯誤: 遺漏選項 '{1}' 的 Guid</target>
        <note />
      </trans-unit>
      <trans-unit id="WRN_CLS_NoVarArgs">
        <source>Methods with variable arguments are not CLS-compliant</source>
        <target state="translated">具有變數引數的方法不符合 CLS 規範</target>
        <note />
      </trans-unit>
      <trans-unit id="WRN_CLS_NoVarArgs_Title">
        <source>Methods with variable arguments are not CLS-compliant</source>
        <target state="translated">具有變數引數的方法不符合 CLS 規範</target>
        <note />
      </trans-unit>
      <trans-unit id="WRN_CLS_BadArgType">
        <source>Argument type '{0}' is not CLS-compliant</source>
        <target state="translated">引數類型 '{0}' 不符合 CLS 規範</target>
        <note />
      </trans-unit>
      <trans-unit id="WRN_CLS_BadArgType_Title">
        <source>Argument type is not CLS-compliant</source>
        <target state="translated">引數類型不符合 CLS 規範</target>
        <note />
      </trans-unit>
      <trans-unit id="WRN_CLS_BadReturnType">
        <source>Return type of '{0}' is not CLS-compliant</source>
        <target state="translated">{0}' 的傳回類型不符合 CLS 規範</target>
        <note />
      </trans-unit>
      <trans-unit id="WRN_CLS_BadReturnType_Title">
        <source>Return type is not CLS-compliant</source>
        <target state="translated">傳回類型不符合 CLS 規範</target>
        <note />
      </trans-unit>
      <trans-unit id="WRN_CLS_BadFieldPropType">
        <source>Type of '{0}' is not CLS-compliant</source>
        <target state="translated">{0}' 的類型不符合 CLS 規範</target>
        <note />
      </trans-unit>
      <trans-unit id="WRN_CLS_BadFieldPropType_Title">
        <source>Type is not CLS-compliant</source>
        <target state="translated">類型不符合 CLS 規範</target>
        <note />
      </trans-unit>
      <trans-unit id="WRN_CLS_BadFieldPropType_Description">
        <source>A public, protected, or protected internal variable must be of a type that is compliant with the Common Language Specification (CLS).</source>
        <target state="translated">公用、保護或保護內部變數的類型必須符合 Common Language Specification (CLS) 規範。</target>
        <note />
      </trans-unit>
      <trans-unit id="WRN_CLS_BadIdentifierCase">
        <source>Identifier '{0}' differing only in case is not CLS-compliant</source>
        <target state="translated">只有大小寫不相同的識別項 '{0}'，不符合 CLS 規範。</target>
        <note />
      </trans-unit>
      <trans-unit id="WRN_CLS_BadIdentifierCase_Title">
        <source>Identifier differing only in case is not CLS-compliant</source>
        <target state="translated">只有大小寫不同的識別項，不符合 CLS 規範</target>
        <note />
      </trans-unit>
      <trans-unit id="WRN_CLS_OverloadRefOut">
        <source>Overloaded method '{0}' differing only in ref or out, or in array rank, is not CLS-compliant</source>
        <target state="translated">只有 ref/out 或陣列陣序差異的多載方法 '{0}'，不符合 CLS 規範。</target>
        <note />
      </trans-unit>
      <trans-unit id="WRN_CLS_OverloadRefOut_Title">
        <source>Overloaded method differing only in ref or out, or in array rank, is not CLS-compliant</source>
        <target state="translated">只有 ref/out 或陣列陣序差異的多載方法，不符合 CLS 規範</target>
        <note />
      </trans-unit>
      <trans-unit id="WRN_CLS_OverloadUnnamed">
        <source>Overloaded method '{0}' differing only by unnamed array types is not CLS-compliant</source>
        <target state="translated">只有未命名陣列類型有差異的多載方法 '{0}'，不符合 CLS 規範。</target>
        <note />
      </trans-unit>
      <trans-unit id="WRN_CLS_OverloadUnnamed_Title">
        <source>Overloaded method differing only by unnamed array types is not CLS-compliant</source>
        <target state="translated">只有未命名陣列類型有差異的多載方法，不符合 CLS 規範</target>
        <note />
      </trans-unit>
      <trans-unit id="WRN_CLS_OverloadUnnamed_Description">
        <source>This error occurs if you have an overloaded method that takes a jagged array and the only difference between the method signatures is the element type of the array. To avoid this error, consider using a rectangular array rather than a jagged array; use an additional parameter to disambiguate the function call; rename one or more of the overloaded methods; or, if CLS Compliance is not needed, remove the CLSCompliantAttribute attribute.</source>
        <target state="translated">如果您的多載方法採用不規則陣列，而且方法簽章之間的唯一差異是陣列的項目類型，則會發生此錯誤。若要避免此錯誤，請考慮使用矩形陣列，而非不規則陣列; 請使用其他參數來釐清函式呼叫; 請重新命名一個或多個多載方法; 或者，如果不需要符合 CLS 規範，請移除 CLSCompliantAttribute 屬性。</target>
        <note />
      </trans-unit>
      <trans-unit id="WRN_CLS_BadIdentifier">
        <source>Identifier '{0}' is not CLS-compliant</source>
        <target state="translated">識別項 '{0}' 不符合 CLS 規範</target>
        <note />
      </trans-unit>
      <trans-unit id="WRN_CLS_BadIdentifier_Title">
        <source>Identifier is not CLS-compliant</source>
        <target state="translated">識別項不符合 CLS 規範</target>
        <note />
      </trans-unit>
      <trans-unit id="WRN_CLS_BadBase">
        <source>'{0}': base type '{1}' is not CLS-compliant</source>
        <target state="translated">'{0}': 基底類型 '{1}' 不符合 CLS 規範</target>
        <note />
      </trans-unit>
      <trans-unit id="WRN_CLS_BadBase_Title">
        <source>Base type is not CLS-compliant</source>
        <target state="translated">基底類型不符合 CLS 規範</target>
        <note />
      </trans-unit>
      <trans-unit id="WRN_CLS_BadBase_Description">
        <source>A base type was marked as not having to be compliant with the Common Language Specification (CLS) in an assembly that was marked as being CLS compliant. Either remove the attribute that specifies the assembly is CLS compliant or remove the attribute that indicates the type is not CLS compliant.</source>
        <target state="translated">在標記為符合 CLS 規範的組件中，基底類型標記為不需要符合 Common Language Specification (CLS) 規範。移除指定組件符合 CLS 規範的屬性，或移除指出類型不符合 CLS 規範的屬性。</target>
        <note />
      </trans-unit>
      <trans-unit id="WRN_CLS_BadInterfaceMember">
        <source>'{0}': CLS-compliant interfaces must have only CLS-compliant members</source>
        <target state="translated">'{0}': 符合 CLS 規範的介面內，所有成員都必須符合 CLS 規範。</target>
        <note />
      </trans-unit>
      <trans-unit id="WRN_CLS_BadInterfaceMember_Title">
        <source>CLS-compliant interfaces must have only CLS-compliant members</source>
        <target state="translated">符合 CLS 規範的介面內，所有成員都必須符合 CLS 規範</target>
        <note />
      </trans-unit>
      <trans-unit id="WRN_CLS_NoAbstractMembers">
        <source>'{0}': only CLS-compliant members can be abstract</source>
        <target state="translated">'{0}': 只有符合 CLS 規範的成員，才可為抽象。</target>
        <note />
      </trans-unit>
      <trans-unit id="WRN_CLS_NoAbstractMembers_Title">
        <source>Only CLS-compliant members can be abstract</source>
        <target state="translated">只有符合 CLS 規範的成員，才可為抽象</target>
        <note />
      </trans-unit>
      <trans-unit id="WRN_CLS_NotOnModules">
        <source>You must specify the CLSCompliant attribute on the assembly, not the module, to enable CLS compliance checking</source>
        <target state="translated">您必須在組件 (而非模組) 上指定 CLSCompliant 屬性，以啟用 CLS 合規性檢查。</target>
        <note />
      </trans-unit>
      <trans-unit id="WRN_CLS_NotOnModules_Title">
        <source>You must specify the CLSCompliant attribute on the assembly, not the module, to enable CLS compliance checking</source>
        <target state="translated">您必須在組件 (而非模組) 上指定 CLSCompliant 屬性，以啟用 CLS 合規性檢查。</target>
        <note />
      </trans-unit>
      <trans-unit id="WRN_CLS_ModuleMissingCLS">
        <source>Added modules must be marked with the CLSCompliant attribute to match the assembly</source>
        <target state="translated">新增的模組必須以 CLSCompliant 屬性標記，才能與這個組件相符</target>
        <note />
      </trans-unit>
      <trans-unit id="WRN_CLS_ModuleMissingCLS_Title">
        <source>Added modules must be marked with the CLSCompliant attribute to match the assembly</source>
        <target state="translated">新增的模組必須以 CLSCompliant 屬性標記，才能與這個組件相符</target>
        <note />
      </trans-unit>
      <trans-unit id="WRN_CLS_AssemblyNotCLS">
        <source>'{0}' cannot be marked as CLS-compliant because the assembly does not have a CLSCompliant attribute</source>
        <target state="translated">'因為組件沒有 CLSCompliant 屬性，所以 '{0}' 不可標記為符合 CLS 規範。</target>
        <note />
      </trans-unit>
      <trans-unit id="WRN_CLS_AssemblyNotCLS_Title">
        <source>Type or member cannot be marked as CLS-compliant because the assembly does not have a CLSCompliant attribute</source>
        <target state="translated">因為組件沒有 CLSCompliant 屬性，所以類型或成員不可標記為符合 CLS 規範</target>
        <note />
      </trans-unit>
      <trans-unit id="WRN_CLS_BadAttributeType">
        <source>'{0}' has no accessible constructors which use only CLS-compliant types</source>
        <target state="translated">'{0}' 沒有僅使用符合 CLS 規範之類型的可存取建構函式</target>
        <note />
      </trans-unit>
      <trans-unit id="WRN_CLS_BadAttributeType_Title">
        <source>Type has no accessible constructors which use only CLS-compliant types</source>
        <target state="translated">類型沒有僅使用符合 CLS 規範之類型的可存取建構函式</target>
        <note />
      </trans-unit>
      <trans-unit id="WRN_CLS_ArrayArgumentToAttribute">
        <source>Arrays as attribute arguments is not CLS-compliant</source>
        <target state="translated">以陣列做為屬性引數不符合 CLS 規範</target>
        <note />
      </trans-unit>
      <trans-unit id="WRN_CLS_ArrayArgumentToAttribute_Title">
        <source>Arrays as attribute arguments is not CLS-compliant</source>
        <target state="translated">以陣列做為屬性引數不符合 CLS 規範</target>
        <note />
      </trans-unit>
      <trans-unit id="WRN_CLS_NotOnModules2">
        <source>You cannot specify the CLSCompliant attribute on a module that differs from the CLSCompliant attribute on the assembly</source>
        <target state="translated">在模組上指定的 CLSCompliant 屬性不能與組件上的 CLSCompliant 屬性不同</target>
        <note />
      </trans-unit>
      <trans-unit id="WRN_CLS_NotOnModules2_Title">
        <source>You cannot specify the CLSCompliant attribute on a module that differs from the CLSCompliant attribute on the assembly</source>
        <target state="translated">在模組上指定的 CLSCompliant 屬性不能與組件上的 CLSCompliant 屬性不同</target>
        <note />
      </trans-unit>
      <trans-unit id="WRN_CLS_IllegalTrueInFalse">
        <source>'{0}' cannot be marked as CLS-compliant because it is a member of non-CLS-compliant type '{1}'</source>
        <target state="translated">'因為 '{0}' 是不符合 CLS 規範之類型 '{1}' 的成員，所以不可標記為符合 CLS 規範。</target>
        <note />
      </trans-unit>
      <trans-unit id="WRN_CLS_IllegalTrueInFalse_Title">
        <source>Type cannot be marked as CLS-compliant because it is a member of non-CLS-compliant type</source>
        <target state="translated">因為類型是不符合 CLS 規範之類型的成員，所以不可標記為符合 CLS 規範</target>
        <note />
      </trans-unit>
      <trans-unit id="WRN_CLS_MeaninglessOnPrivateType">
        <source>CLS compliance checking will not be performed on '{0}' because it is not visible from outside this assembly</source>
        <target state="translated">將不會在 '{0}' 上執行 CLS 合規性檢查，因為從此組件之外無法看到它。</target>
        <note />
      </trans-unit>
      <trans-unit id="WRN_CLS_MeaninglessOnPrivateType_Title">
        <source>CLS compliance checking will not be performed because it is not visible from outside this assembly</source>
        <target state="translated">將不會執行 CLS 合規性檢查，因為這個組件不是外部可見的</target>
        <note />
      </trans-unit>
      <trans-unit id="WRN_CLS_AssemblyNotCLS2">
        <source>'{0}' does not need a CLSCompliant attribute because the assembly does not have a CLSCompliant attribute</source>
        <target state="translated">'{0}' 不需要 CLSCompliant 屬性，因為組件並沒有 CLSCompliant 屬性。</target>
        <note />
      </trans-unit>
      <trans-unit id="WRN_CLS_AssemblyNotCLS2_Title">
        <source>Type or member does not need a CLSCompliant attribute because the assembly does not have a CLSCompliant attribute</source>
        <target state="translated">因為組件沒有 CLSCompliant 屬性，所以類型或成員不需要 CLSCompliant 屬性</target>
        <note />
      </trans-unit>
      <trans-unit id="WRN_CLS_MeaninglessOnParam">
        <source>CLSCompliant attribute has no meaning when applied to parameters. Try putting it on the method instead.</source>
        <target state="translated">CLSCompliant 屬性套用在參數上沒有意義，請改為置於方法上。</target>
        <note />
      </trans-unit>
      <trans-unit id="WRN_CLS_MeaninglessOnParam_Title">
        <source>CLSCompliant attribute has no meaning when applied to parameters</source>
        <target state="translated">CLSCompliant 屬性在套用至參數時沒有任何意義</target>
        <note />
      </trans-unit>
      <trans-unit id="WRN_CLS_MeaninglessOnReturn">
        <source>CLSCompliant attribute has no meaning when applied to return types. Try putting it on the method instead.</source>
        <target state="translated">CLSCompliant 屬性套用至傳回類型沒有意義，請改為置於方法上。</target>
        <note />
      </trans-unit>
      <trans-unit id="WRN_CLS_MeaninglessOnReturn_Title">
        <source>CLSCompliant attribute has no meaning when applied to return types</source>
        <target state="translated">CLSCompliant 屬性在套用至傳回類型時沒有任何意義</target>
        <note />
      </trans-unit>
      <trans-unit id="WRN_CLS_BadTypeVar">
        <source>Constraint type '{0}' is not CLS-compliant</source>
        <target state="translated">條件約束類型 '{0}' 不符合 CLS 規範</target>
        <note />
      </trans-unit>
      <trans-unit id="WRN_CLS_BadTypeVar_Title">
        <source>Constraint type is not CLS-compliant</source>
        <target state="translated">條件約束類型不符合 CLS 規範</target>
        <note />
      </trans-unit>
      <trans-unit id="WRN_CLS_VolatileField">
        <source>CLS-compliant field '{0}' cannot be volatile</source>
        <target state="translated">符合 CLS 規範的欄位 '{0}' 不可為 Volatile</target>
        <note />
      </trans-unit>
      <trans-unit id="WRN_CLS_VolatileField_Title">
        <source>CLS-compliant field cannot be volatile</source>
        <target state="translated">符合 CLS 規範的欄位不可為 volatile</target>
        <note />
      </trans-unit>
      <trans-unit id="WRN_CLS_BadInterface">
        <source>'{0}' is not CLS-compliant because base interface '{1}' is not CLS-compliant</source>
        <target state="translated">'{0}' 不符合 CLS 規範，因為基底介面 '{1}' 不符合 CLS 規範。</target>
        <note />
      </trans-unit>
      <trans-unit id="WRN_CLS_BadInterface_Title">
        <source>Type is not CLS-compliant because base interface is not CLS-compliant</source>
        <target state="translated">類型不符合 CLS 規範，因為基底介面不符合 CLS 規範</target>
        <note />
      </trans-unit>
      <trans-unit id="ERR_BadAwaitArg">
        <source>'await' requires that the type {0} have a suitable GetAwaiter method</source>
        <target state="translated">'await' 要求類型 {0} 必須要有適合的 GetAwaiter 方法</target>
        <note />
      </trans-unit>
      <trans-unit id="ERR_BadAwaitArgIntrinsic">
        <source>Cannot await '{0}'</source>
        <target state="translated">無法等候 '{0}'</target>
        <note />
      </trans-unit>
      <trans-unit id="ERR_BadAwaiterPattern">
        <source>'await' requires that the return type '{0}' of '{1}.GetAwaiter()' have suitable IsCompleted, OnCompleted, and GetResult members, and implement INotifyCompletion or ICriticalNotifyCompletion</source>
        <target state="translated">'await' 要求 '{1}.GetAwaiter()' 的傳回類型 '{0}' 必須是適合的 IsCompleted、OnCompleted 和 GetResult 成員，且實作 INotifyCompletion 或 ICriticalNotifyCompletion。</target>
        <note />
      </trans-unit>
      <trans-unit id="ERR_BadAwaitArg_NeedSystem">
        <source>'await' requires that the type '{0}' have a suitable GetAwaiter method. Are you missing a using directive for 'System'?</source>
        <target state="translated">'await' 要求類型 '{0}' 必須要有適合的 GetAwaiter 方法。是否遺漏了 'System' 的 using 指示詞?</target>
        <note />
      </trans-unit>
      <trans-unit id="ERR_BadAwaitArgVoidCall">
        <source>Cannot await 'void'</source>
        <target state="translated">無法等候 'void'</target>
        <note />
      </trans-unit>
      <trans-unit id="ERR_BadAwaitAsIdentifier">
        <source>'await' cannot be used as an identifier within an async method or lambda expression</source>
        <target state="translated">'await' 不能當做非同步方法或 Lambda 運算式中的識別項使用</target>
        <note />
      </trans-unit>
      <trans-unit id="ERR_DoesntImplementAwaitInterface">
        <source>'{0}' does not implement '{1}'</source>
        <target state="translated">'{0}' 未實作 '{1}'</target>
        <note />
      </trans-unit>
      <trans-unit id="ERR_TaskRetNoObjectRequired">
        <source>Since '{0}' is an async method that returns 'Task', a return keyword must not be followed by an object expression. Did you intend to return 'Task&lt;T&gt;'?</source>
        <target state="translated">因為 '{0}' 是會傳回 'Task' 的非同步方法，所以 return 關鍵字之後不可接著物件運算式。原本希望傳回 'Task&lt;T&gt;' 嗎?</target>
        <note />
      </trans-unit>
      <trans-unit id="ERR_BadAsyncReturn">
        <source>The return type of an async method must be void, Task or Task&lt;T&gt;</source>
        <target state="translated">非同步方法的傳回類型必須為 void、Task 或 Task&lt;T&gt;</target>
        <note />
      </trans-unit>
      <trans-unit id="ERR_CantReturnVoid">
        <source>Cannot return an expression of type 'void'</source>
        <target state="translated">無法傳回類型 'void' 的運算式</target>
        <note />
      </trans-unit>
      <trans-unit id="ERR_VarargsAsync">
        <source>__arglist is not allowed in the parameter list of async methods</source>
        <target state="translated">非同步方法的參數清單中不可出現 __arglist</target>
        <note />
      </trans-unit>
      <trans-unit id="ERR_ByRefTypeAndAwait">
        <source>'await' cannot be used in an expression containing the type '{0}'</source>
        <target state="translated">'await' 不得用於包含類型 '{0}' 的運算式中</target>
        <note />
      </trans-unit>
      <trans-unit id="ERR_UnsafeAsyncArgType">
        <source>Async methods cannot have unsafe parameters or return types</source>
        <target state="translated">非同步方法不能有 Unsafe 參數或 return 類型</target>
        <note />
      </trans-unit>
      <trans-unit id="ERR_BadAsyncArgType">
        <source>Async methods cannot have ref, in or out parameters</source>
        <target state="needs-review-translation">非同步方法不可出現 ref 或 out 參數</target>
        <note />
      </trans-unit>
      <trans-unit id="ERR_BadAwaitWithoutAsync">
        <source>The 'await' operator can only be used when contained within a method or lambda expression marked with the 'async' modifier</source>
        <target state="translated">await' 運算子只有在包含於以 'async' 修飾詞標記的方法或 Lambda 運算式中時，才可使用。</target>
        <note />
      </trans-unit>
      <trans-unit id="ERR_BadAwaitWithoutAsyncLambda">
        <source>The 'await' operator can only be used within an async {0}. Consider marking this {0} with the 'async' modifier.</source>
        <target state="translated">await' 運算子只可用在非同步 {0} 中。請考慮以 'async' 修飾詞標記此 {0}。</target>
        <note />
      </trans-unit>
      <trans-unit id="ERR_BadAwaitWithoutAsyncMethod">
        <source>The 'await' operator can only be used within an async method. Consider marking this method with the 'async' modifier and changing its return type to 'Task&lt;{0}&gt;'.</source>
        <target state="translated">await' 運算子只可用在非同步方法中。請考慮以 'async' 修飾詞標記此方法，並將其傳回類型變更為 'Task&lt;{0}&gt;'。</target>
        <note />
      </trans-unit>
      <trans-unit id="ERR_BadAwaitWithoutVoidAsyncMethod">
        <source>The 'await' operator can only be used within an async method. Consider marking this method with the 'async' modifier and changing its return type to 'Task'.</source>
        <target state="translated">await' 運算子只可用於非同步方法中。請考慮以 'async' 修飾詞標記此方法，並將其傳回類型變更為 'Task'。</target>
        <note />
      </trans-unit>
      <trans-unit id="ERR_BadAwaitInFinally">
        <source>Cannot await in the body of a finally clause</source>
        <target state="translated">無法在 finally 子句的主體中等候</target>
        <note />
      </trans-unit>
      <trans-unit id="ERR_BadAwaitInCatch">
        <source>Cannot await in a catch clause</source>
        <target state="translated">無法在 catch 子句中等候</target>
        <note />
      </trans-unit>
      <trans-unit id="ERR_BadAwaitInCatchFilter">
        <source>Cannot await in the filter expression of a catch clause</source>
        <target state="translated">無法在 catch 子句的篩選條件運算式中等候</target>
        <note />
      </trans-unit>
      <trans-unit id="ERR_BadAwaitInLock">
        <source>Cannot await in the body of a lock statement</source>
        <target state="translated">無法在 lock 陳述式的主體中等候</target>
        <note />
      </trans-unit>
      <trans-unit id="ERR_BadAwaitInStaticVariableInitializer">
        <source>The 'await' operator cannot be used in a static script variable initializer.</source>
        <target state="translated">await' 運算子不可用於靜態指令碼變數初始設定式。</target>
        <note />
      </trans-unit>
      <trans-unit id="ERR_AwaitInUnsafeContext">
        <source>Cannot await in an unsafe context</source>
        <target state="translated">無法在不安全的內容中等候</target>
        <note />
      </trans-unit>
      <trans-unit id="ERR_BadAsyncLacksBody">
        <source>The 'async' modifier can only be used in methods that have a body.</source>
        <target state="translated">async' 修飾詞只可用於具有主體的方法。</target>
        <note />
      </trans-unit>
      <trans-unit id="ERR_BadSpecialByRefLocal">
        <source>Parameters or locals of type '{0}' cannot be declared in async methods or lambda expressions.</source>
        <target state="translated">類型 '{0}' 的參數或區域變數，不可在非同步方法或 Lambda 運算式中宣告。</target>
        <note />
      </trans-unit>
      <trans-unit id="ERR_BadSpecialByRefIterator">
        <source>foreach statement cannot operate on enumerators of type '{0}' in async or iterator methods because '{0}' is a ref struct.</source>
        <target state="translated">foreach 陳述式無法對 async 或 iterator 方法中類型 '{0}' 的列舉值進行操作，因為 '{0}' 為 ref struct。</target>
        <note />
      </trans-unit>
      <trans-unit id="ERR_SecurityCriticalOrSecuritySafeCriticalOnAsync">
        <source>Security attribute '{0}' cannot be applied to an Async method.</source>
        <target state="translated">安全屬性 '{0}' 無法套用至非同步方法。</target>
        <note />
      </trans-unit>
      <trans-unit id="ERR_SecurityCriticalOrSecuritySafeCriticalOnAsyncInClassOrStruct">
        <source>Async methods are not allowed in an Interface, Class, or Structure which has the 'SecurityCritical' or 'SecuritySafeCritical' attribute.</source>
        <target state="translated">具有 'SecurityCritical' 或 'SecuritySafeCritical' 屬性的介面、類別或結構中，不可使用非同步方法。</target>
        <note />
      </trans-unit>
      <trans-unit id="ERR_BadAwaitInQuery">
        <source>The 'await' operator may only be used in a query expression within the first collection expression of the initial 'from' clause or within the collection expression of a 'join' clause</source>
        <target state="translated">await' 運算子只能用在初始 'from' 子句的第一個集合運算式或 'join' 子句的集合運算式中的查詢運算式</target>
        <note />
      </trans-unit>
      <trans-unit id="WRN_AsyncLacksAwaits">
        <source>This async method lacks 'await' operators and will run synchronously. Consider using the 'await' operator to await non-blocking API calls, or 'await Task.Run(...)' to do CPU-bound work on a background thread.</source>
        <target state="translated">這個非同步方法缺少 'await' 運算子，因此將以同步方式執行。請考慮使用 'await' 運算子等候未封鎖的應用程式開發介面呼叫，或使用 'await Task.Run(...)' 在背景執行緒上執行 CPU-bound 工作。</target>
        <note />
      </trans-unit>
      <trans-unit id="WRN_AsyncLacksAwaits_Title">
        <source>Async method lacks 'await' operators and will run synchronously</source>
        <target state="translated">Async 方法缺乏 'await' 運算子，將同步執行</target>
        <note />
      </trans-unit>
      <trans-unit id="WRN_UnobservedAwaitableExpression">
        <source>Because this call is not awaited, execution of the current method continues before the call is completed. Consider applying the 'await' operator to the result of the call.</source>
        <target state="translated">因為未等候此呼叫，所以在呼叫完成之前會繼續執行目前的方法。請考慮將 'await' 運算子套用至呼叫的結果。</target>
        <note />
      </trans-unit>
      <trans-unit id="WRN_UnobservedAwaitableExpression_Title">
        <source>Because this call is not awaited, execution of the current method continues before the call is completed</source>
        <target state="translated">因為未等待此呼叫，所以在完成呼叫之前會繼續執行目前方法</target>
        <note />
      </trans-unit>
      <trans-unit id="WRN_UnobservedAwaitableExpression_Description">
        <source>The current method calls an async method that returns a Task or a Task&lt;TResult&gt; and doesn't apply the await operator to the result. The call to the async method starts an asynchronous task. However, because no await operator is applied, the program continues without waiting for the task to complete. In most cases, that behavior isn't what you expect. Usually other aspects of the calling method depend on the results of the call or, minimally, the called method is expected to complete before you return from the method that contains the call.

An equally important issue is what happens to exceptions that are raised in the called async method. An exception that's raised in a method that returns a Task or Task&lt;TResult&gt; is stored in the returned task. If you don't await the task or explicitly check for exceptions, the exception is lost. If you await the task, its exception is rethrown.

As a best practice, you should always await the call.

You should consider suppressing the warning only if you're sure that you don't want to wait for the asynchronous call to complete and that the called method won't raise any exceptions. In that case, you can suppress the warning by assigning the task result of the call to a variable.</source>
        <target state="translated">目前方法會呼叫傳回 Task 或 Task&lt;TResult&gt; 的 async 方法，而且不會將 await 運算子套用至結果。呼叫 async 方法會啟動非同步工作。不過，因為未套用 await 運算子，所以程式會繼續進行，而不會等待工作完成。在大多數情況下，該行為不會是您預期的行為。通常，calling 方法的其他層面取決於呼叫結果，或者至少必須先 called 方法，您才能從包含該呼叫的方法傳回。

另一個同樣重要的問題是，在 called async 方法中所引發的例外狀況會發生什麼情況。傳回 Task 或 Task&lt;TResult&gt; 之方法中所引發的例外狀況，會儲存在傳回的工作中。如果您不等待工作或明確地檢查例外狀況，則會遺失例外狀況。如果您等待工作，則會重新擲出其例外狀況。

最佳做法是一律等待呼叫。

只有在確定不想要等待非同步呼叫完成，且 called 方法不會引發任何例外狀況時，才應該考慮隱藏警告。在該情況下，將呼叫的工作結果指派給變數，即可隱藏警告。</target>
        <note />
      </trans-unit>
      <trans-unit id="ERR_SynchronizedAsyncMethod">
        <source>'MethodImplOptions.Synchronized' cannot be applied to an async method</source>
        <target state="translated">'MethodImplOptions.Synchronized' 無法套用至非同步方法</target>
        <note />
      </trans-unit>
      <trans-unit id="ERR_NoConversionForCallerLineNumberParam">
        <source>CallerLineNumberAttribute cannot be applied because there are no standard conversions from type '{0}' to type '{1}'</source>
        <target state="translated">無法套用 CallerLineNumberAttribute，因為沒有從類型 '{0}' 標準轉換成類型 '{1}'。</target>
        <note />
      </trans-unit>
      <trans-unit id="ERR_NoConversionForCallerFilePathParam">
        <source>CallerFilePathAttribute cannot be applied because there are no standard conversions from type '{0}' to type '{1}'</source>
        <target state="translated">無法套用 CallerFilePathAttribute，因為沒有從類型 '{0}' 標準轉換成類型 '{1}'。</target>
        <note />
      </trans-unit>
      <trans-unit id="ERR_NoConversionForCallerMemberNameParam">
        <source>CallerMemberNameAttribute cannot be applied because there are no standard conversions from type '{0}' to type '{1}'</source>
        <target state="translated">無法套用 CallerMemberNameAttribute，因為沒有從類型 '{0}' 標準轉換成類型 '{1}'。</target>
        <note />
      </trans-unit>
      <trans-unit id="ERR_BadCallerLineNumberParamWithoutDefaultValue">
        <source>The CallerLineNumberAttribute may only be applied to parameters with default values</source>
        <target state="translated">CallerLineNumberAttribute 只能套用至具有預設值的參數</target>
        <note />
      </trans-unit>
      <trans-unit id="ERR_BadCallerFilePathParamWithoutDefaultValue">
        <source>The CallerFilePathAttribute may only be applied to parameters with default values</source>
        <target state="translated">CallerFilePathAttribute 只能套用至具有預設值的參數</target>
        <note />
      </trans-unit>
      <trans-unit id="ERR_BadCallerMemberNameParamWithoutDefaultValue">
        <source>The CallerMemberNameAttribute may only be applied to parameters with default values</source>
        <target state="translated">CallerMemberNameAttribute 只能套用至具有預設值的參數</target>
        <note />
      </trans-unit>
      <trans-unit id="WRN_CallerLineNumberParamForUnconsumedLocation">
        <source>The CallerLineNumberAttribute applied to parameter '{0}' will have no effect because it applies to a member that is used in contexts that do not allow optional arguments</source>
        <target state="translated">套用到參數 '{0}' 的 CallerLineNumberAttribute 將沒有作用，因為它套用到了不允許選擇性引數的內容中所使用之成員。</target>
        <note />
      </trans-unit>
      <trans-unit id="WRN_CallerLineNumberParamForUnconsumedLocation_Title">
        <source>The CallerLineNumberAttribute will have no effect because it applies to a member that is used in contexts that do not allow optional arguments</source>
        <target state="translated">CallerLineNumberAttribute 將沒有效果，因為它所套用到的成員是用在不允許選擇性引數的內容</target>
        <note />
      </trans-unit>
      <trans-unit id="WRN_CallerFilePathParamForUnconsumedLocation">
        <source>The CallerFilePathAttribute applied to parameter '{0}' will have no effect because it applies to a member that is used in contexts that do not allow optional arguments</source>
        <target state="translated">套用到參數 '{0}' 的 CallerFilePathAttribute 將沒有作用，因為它套用到不允許選擇性引數的內容中所使用的成員</target>
        <note />
      </trans-unit>
      <trans-unit id="WRN_CallerFilePathParamForUnconsumedLocation_Title">
        <source>The CallerFilePathAttribute will have no effect because it applies to a member that is used in contexts that do not allow optional arguments</source>
        <target state="translated">CallerFilePathAttribute 將沒有作用，因為它套用到不允許選擇性引數的內容中所使用的成員</target>
        <note />
      </trans-unit>
      <trans-unit id="WRN_CallerMemberNameParamForUnconsumedLocation">
        <source>The CallerMemberNameAttribute applied to parameter '{0}' will have no effect because it applies to a member that is used in contexts that do not allow optional arguments</source>
        <target state="translated">套用到參數 '{0}' 的 CallerMemberNameAttribute 將沒有作用，因為它套用到了不允許選擇性引數的內容中所使用之成員。</target>
        <note />
      </trans-unit>
      <trans-unit id="WRN_CallerMemberNameParamForUnconsumedLocation_Title">
        <source>The CallerMemberNameAttribute will have no effect because it applies to a member that is used in contexts that do not allow optional arguments</source>
        <target state="translated">CallerMemberNameAttribute 將沒有效果，因為它所套用到的成員是用在不允許選擇性引數的內容</target>
        <note />
      </trans-unit>
      <trans-unit id="ERR_NoEntryPoint">
        <source>Program does not contain a static 'Main' method suitable for an entry point</source>
        <target state="translated">程式未包含適合進入點的靜態 'Main' 方法</target>
        <note />
      </trans-unit>
      <trans-unit id="ERR_ArrayInitializerIncorrectLength">
        <source>An array initializer of length '{0}' is expected</source>
        <target state="translated">必須是長度為 '{0}' 的陣列初始設定式</target>
        <note />
      </trans-unit>
      <trans-unit id="ERR_ArrayInitializerExpected">
        <source>A nested array initializer is expected</source>
        <target state="translated">必須是巢狀的陣列初始設定式</target>
        <note />
      </trans-unit>
      <trans-unit id="ERR_IllegalVarianceSyntax">
        <source>Invalid variance modifier. Only interface and delegate type parameters can be specified as variant.</source>
        <target state="translated">變異數修飾詞無效。只有介面及委派類型參數才可指定為變異數。</target>
        <note />
      </trans-unit>
      <trans-unit id="ERR_UnexpectedAliasedName">
        <source>Unexpected use of an aliased name</source>
        <target state="translated">未預期的別名用法</target>
        <note />
      </trans-unit>
      <trans-unit id="ERR_UnexpectedGenericName">
        <source>Unexpected use of a generic name</source>
        <target state="translated">未預期的泛型名稱用法</target>
        <note />
      </trans-unit>
      <trans-unit id="ERR_UnexpectedUnboundGenericName">
        <source>Unexpected use of an unbound generic name</source>
        <target state="translated">未預期的未繫結泛型名稱用法</target>
        <note />
      </trans-unit>
      <trans-unit id="ERR_GlobalStatement">
        <source>Expressions and statements can only occur in a method body</source>
        <target state="translated">運算式與陳述式只可出現在方法主體中</target>
        <note />
      </trans-unit>
      <trans-unit id="ERR_NamedArgumentForArray">
        <source>An array access may not have a named argument specifier</source>
        <target state="translated">陣列存取不能有具名引數規範</target>
        <note />
      </trans-unit>
      <trans-unit id="ERR_NotYetImplementedInRoslyn">
        <source>This language feature ('{0}') is not yet implemented.</source>
        <target state="translated">尚未實作語言功能 ('{0}')。</target>
        <note />
      </trans-unit>
      <trans-unit id="ERR_DefaultValueNotAllowed">
        <source>Default values are not valid in this context.</source>
        <target state="translated">預設值在此內容中無效。</target>
        <note />
      </trans-unit>
      <trans-unit id="ERR_CantOpenIcon">
        <source>Error opening icon file {0} -- {1}</source>
        <target state="translated">開啟圖示檔 {0} 時發生錯誤 -- {1}</target>
        <note />
      </trans-unit>
      <trans-unit id="ERR_CantOpenWin32Manifest">
        <source>Error opening Win32 manifest file {0} -- {1}</source>
        <target state="translated">開啟 Win32 資訊清單檔案 {0} 時發生錯誤 -- {1}</target>
        <note />
      </trans-unit>
      <trans-unit id="ERR_ErrorBuildingWin32Resources">
        <source>Error building Win32 resources -- {0}</source>
        <target state="translated">建置 Win32 資源時發生錯誤 -- {0}</target>
        <note />
      </trans-unit>
      <trans-unit id="ERR_DefaultValueBeforeRequiredValue">
        <source>Optional parameters must appear after all required parameters</source>
        <target state="translated">選擇性參數必須出現在所有必要參數之後</target>
        <note />
      </trans-unit>
      <trans-unit id="ERR_ExplicitImplCollisionOnRefOut">
        <source>Cannot inherit interface '{0}' with the specified type parameters because it causes method '{1}' to contain overloads which differ only on ref and out</source>
        <target state="translated">無法繼承具有指定之類型參數的介面 '{0}'，因為其會讓方法 '{1}' 包含只有在 ref 和 out 上有所差異的多載。</target>
        <note />
      </trans-unit>
      <trans-unit id="ERR_PartialWrongTypeParamsVariance">
        <source>Partial declarations of '{0}' must have the same type parameter names and variance modifiers in the same order</source>
        <target state="translated">{0}' 的部分宣告必須具有相同順序的相同類型參數名稱與變異數修飾詞</target>
        <note />
      </trans-unit>
      <trans-unit id="ERR_UnexpectedVariance">
        <source>Invalid variance: The type parameter '{1}' must be {3} valid on '{0}'. '{1}' is {2}.</source>
        <target state="translated">變異數無效: 類型參數 '{1}' 必須是在 '{0}' 上有效的 {3}。'{1}' 是 {2}。</target>
        <note />
      </trans-unit>
      <trans-unit id="ERR_DeriveFromDynamic">
        <source>'{0}': cannot derive from the dynamic type</source>
        <target state="translated">'{0}': 無法衍生自動態類型</target>
        <note />
      </trans-unit>
      <trans-unit id="ERR_DeriveFromConstructedDynamic">
        <source>'{0}': cannot implement a dynamic interface '{1}'</source>
        <target state="translated">'{0}': 無法實作動態介面 '{1}'</target>
        <note />
      </trans-unit>
      <trans-unit id="ERR_DynamicTypeAsBound">
        <source>Constraint cannot be the dynamic type</source>
        <target state="translated">條件約束不可為動態類型</target>
        <note />
      </trans-unit>
      <trans-unit id="ERR_ConstructedDynamicTypeAsBound">
        <source>Constraint cannot be a dynamic type '{0}'</source>
        <target state="translated">條件約束不可為動態類型 '{0}'</target>
        <note />
      </trans-unit>
      <trans-unit id="ERR_DynamicRequiredTypesMissing">
        <source>One or more types required to compile a dynamic expression cannot be found. Are you missing a reference?</source>
        <target state="translated">找不到編譯動態運算式所需的一或多種類型。您是否遺漏了參考?</target>
        <note />
      </trans-unit>
      <trans-unit id="ERR_MetadataNameTooLong">
        <source>Name '{0}' exceeds the maximum length allowed in metadata.</source>
        <target state="translated">名稱 '{0}' 超過中繼資料內所允許的長度上限。</target>
        <note />
      </trans-unit>
      <trans-unit id="ERR_AttributesNotAllowed">
        <source>Attributes are not valid in this context.</source>
        <target state="translated">屬性在此內容中無效。</target>
        <note />
      </trans-unit>
      <trans-unit id="ERR_ExternAliasNotAllowed">
        <source>'extern alias' is not valid in this context</source>
        <target state="translated">'extern alias' 在此內容中無效</target>
        <note />
      </trans-unit>
      <trans-unit id="WRN_IsDynamicIsConfusing">
        <source>Using '{0}' to test compatibility with '{1}' is essentially identical to testing compatibility with '{2}' and will succeed for all non-null values</source>
        <target state="translated">使用 '{0}' 測試與 '{1}' 的相容性，基本上和測試與 '{2}' 的相容性是一樣的，而且對所有非 null 值都會成功。</target>
        <note />
      </trans-unit>
      <trans-unit id="WRN_IsDynamicIsConfusing_Title">
        <source>Using 'is' to test compatibility with 'dynamic' is essentially identical to testing compatibility with 'Object'</source>
        <target state="translated">使用 'is' 測試與 'dynamic' 的相容性，基本上與測試與 'Object' 的相容性相同</target>
        <note />
      </trans-unit>
      <trans-unit id="ERR_YieldNotAllowedInScript">
        <source>Cannot use 'yield' in top-level script code</source>
        <target state="translated">無法在頂層指令碼中使用 'yield'</target>
        <note />
      </trans-unit>
      <trans-unit id="ERR_NamespaceNotAllowedInScript">
        <source>Cannot declare namespace in script code</source>
        <target state="translated">無法在指令碼中宣告命名空間</target>
        <note />
      </trans-unit>
      <trans-unit id="ERR_GlobalAttributesNotAllowed">
        <source>Assembly and module attributes are not allowed in this context</source>
        <target state="translated">此內容中不可使用組件與模組屬性</target>
        <note />
      </trans-unit>
      <trans-unit id="ERR_InvalidDelegateType">
        <source>Delegate '{0}' has no invoke method or an invoke method with a return type or parameter types that are not supported.</source>
        <target state="translated">委派 '{0}' 沒有叫用方法，或是叫用方法包含了不支援的傳回類型或參數類型。</target>
        <note />
      </trans-unit>
      <trans-unit id="WRN_MainIgnored">
        <source>The entry point of the program is global script code; ignoring '{0}' entry point.</source>
        <target state="translated">程式的進入點為全域指令碼; 將略過 '{0}' 進入點。</target>
        <note />
      </trans-unit>
      <trans-unit id="WRN_MainIgnored_Title">
        <source>The entry point of the program is global script code; ignoring entry point</source>
        <target state="translated">程式的進入點是全域指令碼; 將忽略進入點</target>
        <note />
      </trans-unit>
      <trans-unit id="ERR_StaticInAsOrIs">
        <source>The second operand of an 'is' or 'as' operator may not be static type '{0}'</source>
        <target state="translated">is' 或 'as' 運算子的第二個運算元不可為靜態類型 '{0}'</target>
        <note />
      </trans-unit>
      <trans-unit id="ERR_BadVisEventType">
        <source>Inconsistent accessibility: event type '{1}' is less accessible than event '{0}'</source>
        <target state="translated">不一致的存取範圍: 事件類型 '{1}' 比事件 '{0}' 的存取範圍小</target>
        <note />
      </trans-unit>
      <trans-unit id="ERR_NamedArgumentSpecificationBeforeFixedArgument">
        <source>Named argument specifications must appear after all fixed arguments have been specified. Please use language version {0} or greater to allow non-trailing named arguments.</source>
        <target state="translated">必須在所有固定引數皆已指定之後，具名引數規格才可出現。請使用語言版本 {0} 或更高的版本，以允許非後置的具名引數。</target>
        <note />
      </trans-unit>
      <trans-unit id="ERR_NamedArgumentSpecificationBeforeFixedArgumentInDynamicInvocation">
        <source>Named argument specifications must appear after all fixed arguments have been specified in a dynamic invocation.</source>
        <target state="translated">必須在所有固定引數皆已在動態引動過程中指定之後，具名引數規格才可出現。</target>
        <note />
      </trans-unit>
      <trans-unit id="ERR_BadNamedArgument">
        <source>The best overload for '{0}' does not have a parameter named '{1}'</source>
        <target state="translated">最符合 '{0}' 的多載，沒有名稱為 '{1}' 的參數。</target>
        <note />
      </trans-unit>
      <trans-unit id="ERR_BadNamedArgumentForDelegateInvoke">
        <source>The delegate '{0}' does not have a parameter named '{1}'</source>
        <target state="translated">委派 '{0}' 沒有名稱為 '{1}' 的參數</target>
        <note />
      </trans-unit>
      <trans-unit id="ERR_DuplicateNamedArgument">
        <source>Named argument '{0}' cannot be specified multiple times</source>
        <target state="translated">不可指定多次具名引數 '{0}'</target>
        <note />
      </trans-unit>
      <trans-unit id="ERR_NamedArgumentUsedInPositional">
        <source>Named argument '{0}' specifies a parameter for which a positional argument has already been given</source>
        <target state="translated">具名引數 '{0}' 會指定已指定其位置引數的參數</target>
        <note />
      </trans-unit>
      <trans-unit id="ERR_BadNonTrailingNamedArgument">
        <source>Named argument '{0}' is used out-of-position but is followed by an unnamed argument</source>
        <target state="translated">具名引數 '{0}' 未用在正確的位置，但後面接著未命名引數</target>
        <note />
      </trans-unit>
      <trans-unit id="ERR_DefaultValueUsedWithAttributes">
        <source>Cannot specify default parameter value in conjunction with DefaultParameterAttribute or OptionalAttribute</source>
        <target state="translated">不能連同 DefaultParameterAttribute 或 OptionalAttribute 一起指定預設參數值</target>
        <note />
      </trans-unit>
      <trans-unit id="ERR_DefaultValueMustBeConstant">
        <source>Default parameter value for '{0}' must be a compile-time constant</source>
        <target state="translated">{0}' 的預設參數值必須是編譯時期的常數</target>
        <note />
      </trans-unit>
      <trans-unit id="ERR_RefOutDefaultValue">
        <source>A ref or out parameter cannot have a default value</source>
        <target state="translated">ref 或 out 參數不能有預設值</target>
        <note />
      </trans-unit>
      <trans-unit id="ERR_DefaultValueForExtensionParameter">
        <source>Cannot specify a default value for the 'this' parameter</source>
        <target state="translated">無法指定 'this' 參數的預設值</target>
        <note />
      </trans-unit>
      <trans-unit id="ERR_DefaultValueForParamsParameter">
        <source>Cannot specify a default value for a parameter array</source>
        <target state="translated">無法指定參數陣列的預設值</target>
        <note />
      </trans-unit>
      <trans-unit id="ERR_NoConversionForDefaultParam">
        <source>A value of type '{0}' cannot be used as a default parameter because there are no standard conversions to type '{1}'</source>
        <target state="translated">類型 '{0}' 的值不可用做為預設參數，因為沒有標準轉換至類型 '{1}'。</target>
        <note />
      </trans-unit>
      <trans-unit id="ERR_NoConversionForNubDefaultParam">
        <source>A value of type '{0}' cannot be used as default parameter for nullable parameter '{1}' because '{0}' is not a simple type</source>
        <target state="translated">類型 '{0}' 的值不可用做為可為 Null 之參數 '{1}' 的預設參數，因為 '{0}' 不是簡單類型。</target>
        <note />
      </trans-unit>
      <trans-unit id="ERR_NotNullRefDefaultParameter">
        <source>'{0}' is of type '{1}'. A default parameter value of a reference type other than string can only be initialized with null</source>
        <target state="translated">'{0}' 為類型 '{1}'。非字串之參考類型的預設參數值，只能以 null 初始設定。</target>
        <note />
      </trans-unit>
      <trans-unit id="WRN_DefaultValueForUnconsumedLocation">
        <source>The default value specified for parameter '{0}' will have no effect because it applies to a member that is used in contexts that do not allow optional arguments</source>
        <target state="translated">為參數 '{0}' 指定的預設值將沒有作用，因為它套用到了不允許選擇性引數的內容中所使用之成員。</target>
        <note />
      </trans-unit>
      <trans-unit id="WRN_DefaultValueForUnconsumedLocation_Title">
        <source>The default value specified will have no effect because it applies to a member that is used in contexts that do not allow optional arguments</source>
        <target state="translated">指定的預設值將沒有效果，因為它所套用到的成員是用在不允許選擇性引數的內容</target>
        <note />
      </trans-unit>
      <trans-unit id="ERR_PublicKeyFileFailure">
        <source>Error signing output with public key from file '{0}' -- {1}</source>
        <target state="translated">使用檔案 '{0}' 的公開金鑰簽署輸出時發生錯誤 -- {1}</target>
        <note />
      </trans-unit>
      <trans-unit id="ERR_PublicKeyContainerFailure">
        <source>Error signing output with public key from container '{0}' -- {1}</source>
        <target state="translated">使用容器 '{0}' 的公開金鑰簽署輸出時發生錯誤 -- {1}</target>
        <note />
      </trans-unit>
      <trans-unit id="ERR_BadDynamicTypeof">
        <source>The typeof operator cannot be used on the dynamic type</source>
        <target state="translated">typeof 運算子不能用於動態類型上</target>
        <note />
      </trans-unit>
      <trans-unit id="ERR_ExpressionTreeContainsDynamicOperation">
        <source>An expression tree may not contain a dynamic operation</source>
        <target state="translated">運算式樹狀結構不可包含動態作業</target>
        <note />
      </trans-unit>
      <trans-unit id="ERR_BadAsyncExpressionTree">
        <source>Async lambda expressions cannot be converted to expression trees</source>
        <target state="translated">非同步 Lambda 運算式不可轉換成運算式樹狀結構</target>
        <note />
      </trans-unit>
      <trans-unit id="ERR_DynamicAttributeMissing">
        <source>Cannot define a class or member that utilizes 'dynamic' because the compiler required type '{0}' cannot be found. Are you missing a reference?</source>
        <target state="translated">無法定義利用 'dynamic' 的類別或成員，因為找不到編譯器的必要類型 '{0}'。是否遺漏了參考?</target>
        <note />
      </trans-unit>
      <trans-unit id="ERR_CannotPassNullForFriendAssembly">
        <source>Cannot pass null for friend assembly name</source>
        <target state="translated">無法傳遞 Null 做為 Friend 組件名稱</target>
        <note />
      </trans-unit>
      <trans-unit id="ERR_SignButNoPrivateKey">
        <source>Key file '{0}' is missing the private key needed for signing</source>
        <target state="translated">金鑰檔案 '{0}' 遺漏簽署所需的私密金鑰</target>
        <note />
      </trans-unit>
      <trans-unit id="ERR_PublicSignButNoKey">
        <source>Public signing was specified and requires a public key, but no public key was specified.</source>
        <target state="translated">公開簽章已指定且需要公開金鑰，但並未指定任何公開金鑰。</target>
        <note />
      </trans-unit>
      <trans-unit id="ERR_PublicSignNetModule">
        <source>Public signing is not supported for netmodules.</source>
        <target state="translated">對 netmodule 不支援公開簽署。</target>
        <note />
      </trans-unit>
      <trans-unit id="WRN_DelaySignButNoKey">
        <source>Delay signing was specified and requires a public key, but no public key was specified</source>
        <target state="translated">指定了延遲簽署且需要公開金鑰，但未指定任何公開金鑰。</target>
        <note />
      </trans-unit>
      <trans-unit id="WRN_DelaySignButNoKey_Title">
        <source>Delay signing was specified and requires a public key, but no public key was specified</source>
        <target state="translated">指定了延遲簽署且需要公開金鑰，但未指定任何公開金鑰。</target>
        <note />
      </trans-unit>
      <trans-unit id="ERR_InvalidVersionFormat">
        <source>The specified version string does not conform to the required format - major[.minor[.build[.revision]]]</source>
        <target state="translated">指定的版本字串不符合所需的格式 - major[.minor[.build[.revision]]]</target>
        <note />
      </trans-unit>
      <trans-unit id="ERR_InvalidVersionFormatDeterministic">
        <source>The specified version string contains wildcards, which are not compatible with determinism. Either remove wildcards from the version string, or disable determinism for this compilation</source>
        <target state="translated">指定的版本字串包含萬用字元，但這與確定性不相容。請移除版本字串中的萬用字元，或停用此編譯的確定性。</target>
        <note />
      </trans-unit>
      <trans-unit id="ERR_InvalidVersionFormat2">
        <source>The specified version string does not conform to the required format - major.minor.build.revision (without wildcards)</source>
        <target state="translated">指定的版本字串不符合所需的格式: major.minor.build.revision (不含萬用字元)</target>
        <note />
      </trans-unit>
      <trans-unit id="WRN_InvalidVersionFormat">
        <source>The specified version string does not conform to the recommended format - major.minor.build.revision</source>
        <target state="translated">指定的版本字串不符合建議的格式 - major.minor.build.revision</target>
        <note />
      </trans-unit>
      <trans-unit id="WRN_InvalidVersionFormat_Title">
        <source>The specified version string does not conform to the recommended format - major.minor.build.revision</source>
        <target state="translated">指定的版本字串不符合建議的格式 - major.minor.build.revision</target>
        <note />
      </trans-unit>
      <trans-unit id="ERR_InvalidAssemblyCultureForExe">
        <source>Executables cannot be satellite assemblies; culture should always be empty</source>
        <target state="translated">可執行檔不可為附屬組件; 文化特性需保留為空白。</target>
        <note />
      </trans-unit>
      <trans-unit id="ERR_NoCorrespondingArgument">
        <source>There is no argument given that corresponds to the required formal parameter '{0}' of '{1}'</source>
        <target state="translated">未提供任何可對應到 '{1}' 之必要型式參數 '{0}' 的引數</target>
        <note />
      </trans-unit>
      <trans-unit id="WRN_UnimplementedCommandLineSwitch">
        <source>The command line switch '{0}' is not yet implemented and was ignored.</source>
        <target state="translated">命令列參數 '{0}' 尚未獲實作，已忽略。</target>
        <note />
      </trans-unit>
      <trans-unit id="WRN_UnimplementedCommandLineSwitch_Title">
        <source>Command line switch is not yet implemented</source>
        <target state="translated">尚未實作命令列參數</target>
        <note />
      </trans-unit>
      <trans-unit id="ERR_ModuleEmitFailure">
        <source>Failed to emit module '{0}'.</source>
        <target state="translated">無法發出模組 '{0}'。</target>
        <note />
      </trans-unit>
      <trans-unit id="ERR_FixedLocalInLambda">
        <source>Cannot use fixed local '{0}' inside an anonymous method, lambda expression, or query expression</source>
        <target state="translated">無法在匿名方法、Lambda 運算式或查詢運算式中，使用固定的區域變數 '{0}'。</target>
        <note />
      </trans-unit>
      <trans-unit id="ERR_ExpressionTreeContainsNamedArgument">
        <source>An expression tree may not contain a named argument specification</source>
        <target state="translated">運算式樹狀結構不可包含具名引數規格</target>
        <note />
      </trans-unit>
      <trans-unit id="ERR_ExpressionTreeContainsOptionalArgument">
        <source>An expression tree may not contain a call or invocation that uses optional arguments</source>
        <target state="translated">運算式樹狀結構不可包含使用選擇性引數的呼叫或引動過程</target>
        <note />
      </trans-unit>
      <trans-unit id="ERR_ExpressionTreeContainsIndexedProperty">
        <source>An expression tree may not contain an indexed property</source>
        <target state="translated">運算式樹狀結構不可包含具備索引的屬性</target>
        <note />
      </trans-unit>
      <trans-unit id="ERR_IndexedPropertyRequiresParams">
        <source>Indexed property '{0}' has non-optional arguments which must be provided</source>
        <target state="translated">索引屬性 '{0}' 有必須提供的非選擇性引數</target>
        <note />
      </trans-unit>
      <trans-unit id="ERR_IndexedPropertyMustHaveAllOptionalParams">
        <source>Indexed property '{0}' must have all arguments optional</source>
        <target state="translated">索引屬性 '{0}' 的所有引數都必須是選擇性引數</target>
        <note />
      </trans-unit>
      <trans-unit id="ERR_SpecialByRefInLambda">
        <source>Instance of type '{0}' cannot be used inside a nested function, query expression, iterator block or async method</source>
        <target state="translated">類型 '{0}' 的執行個體不可用於巢狀函式、查詢運算式、迭代器區塊或非同步方法中</target>
        <note />
      </trans-unit>
      <trans-unit id="ERR_SecurityAttributeMissingAction">
        <source>First argument to a security attribute must be a valid SecurityAction</source>
        <target state="translated">安全屬性的第一個引數必須是有效的 SecurityAction</target>
        <note />
      </trans-unit>
      <trans-unit id="ERR_SecurityAttributeInvalidAction">
        <source>Security attribute '{0}' has an invalid SecurityAction value '{1}'</source>
        <target state="translated">安全屬性 '{0}' 出現無效的 SecurityAction 值 '{1}'</target>
        <note />
      </trans-unit>
      <trans-unit id="ERR_SecurityAttributeInvalidActionAssembly">
        <source>SecurityAction value '{0}' is invalid for security attributes applied to an assembly</source>
        <target state="translated">SecurityAction 值 '{0}' 對套用至組件的安全屬性無效</target>
        <note />
      </trans-unit>
      <trans-unit id="ERR_SecurityAttributeInvalidActionTypeOrMethod">
        <source>SecurityAction value '{0}' is invalid for security attributes applied to a type or a method</source>
        <target state="translated">SecurityAction 值 '{0}' 對套用至類型或方法的安全屬性無效</target>
        <note />
      </trans-unit>
      <trans-unit id="ERR_PrincipalPermissionInvalidAction">
        <source>SecurityAction value '{0}' is invalid for PrincipalPermission attribute</source>
        <target state="translated">SecurityAction 值 '{0}' 對 PrincipalPermission 屬性無效</target>
        <note />
      </trans-unit>
      <trans-unit id="ERR_FeatureNotValidInExpressionTree">
        <source>An expression tree may not contain '{0}'</source>
        <target state="translated">運算式樹狀結構不可包含 '{0}'</target>
        <note />
      </trans-unit>
      <trans-unit id="ERR_PermissionSetAttributeInvalidFile">
        <source>Unable to resolve file path '{0}' specified for the named argument '{1}' for PermissionSet attribute</source>
        <target state="translated">無法解析為 PermissionSet 屬性的具名引數 '{1}' 所指定之檔案路徑 '{0}'</target>
        <note />
      </trans-unit>
      <trans-unit id="ERR_PermissionSetAttributeFileReadError">
        <source>Error reading file '{0}' specified for the named argument '{1}' for PermissionSet attribute: '{2}'</source>
        <target state="translated">讀取為 PermissionSet 屬性的具名引數 '{1}' 所定之檔案 '{0}' 時，發生錯誤: '{2}'</target>
        <note />
      </trans-unit>
      <trans-unit id="ERR_GlobalSingleTypeNameNotFoundFwd">
        <source>The type name '{0}' could not be found in the global namespace. This type has been forwarded to assembly '{1}' Consider adding a reference to that assembly.</source>
        <target state="translated">全域命名空間中找不到類型名稱 '{0}'。此類型已轉送到組件 '{1}'，請考慮加入該組件的參考。</target>
        <note />
      </trans-unit>
      <trans-unit id="ERR_DottedTypeNameNotFoundInNSFwd">
        <source>The type name '{0}' could not be found in the namespace '{1}'. This type has been forwarded to assembly '{2}' Consider adding a reference to that assembly.</source>
        <target state="translated">命名空間 '{1}' 中找不到類型名稱 '{0}'。此類型已轉送到組件 '{2}'，請考慮加入該組件的參考。</target>
        <note />
      </trans-unit>
      <trans-unit id="ERR_SingleTypeNameNotFoundFwd">
        <source>The type name '{0}' could not be found. This type has been forwarded to assembly '{1}'. Consider adding a reference to that assembly.</source>
        <target state="translated">找不到類型名稱 '{0}'。此類型已經轉送給組件 '{1}'。請考慮加入該組件的參考。</target>
        <note />
      </trans-unit>
      <trans-unit id="ERR_AssemblySpecifiedForLinkAndRef">
        <source>Assemblies '{0}' and '{1}' refer to the same metadata but only one is a linked reference (specified using /link option); consider removing one of the references.</source>
        <target state="translated">組件 '{0}' 和 '{1}' 參考相同的中繼資料，但只有一個是連結的參考 (使用 /link 選項指定); 請考慮移除其中一個參考。</target>
        <note />
      </trans-unit>
      <trans-unit id="WRN_DeprecatedCollectionInitAdd">
        <source>The best overloaded Add method '{0}' for the collection initializer element is obsolete.</source>
        <target state="translated">集合初始設定式元素最符合的多載 Add 方法 '{0}' 已經過時。</target>
        <note />
      </trans-unit>
      <trans-unit id="WRN_DeprecatedCollectionInitAdd_Title">
        <source>The best overloaded Add method for the collection initializer element is obsolete</source>
        <target state="translated">集合初始設定式項目最符合的多載 Add 方法已經過時</target>
        <note />
      </trans-unit>
      <trans-unit id="WRN_DeprecatedCollectionInitAddStr">
        <source>The best overloaded Add method '{0}' for the collection initializer element is obsolete. {1}</source>
        <target state="translated">集合初始設定式元素最符合的多載 Add 方法 '{0}' 已經過時。{1}</target>
        <note />
      </trans-unit>
      <trans-unit id="WRN_DeprecatedCollectionInitAddStr_Title">
        <source>The best overloaded Add method for the collection initializer element is obsolete</source>
        <target state="translated">集合初始設定式項目最符合的多載 Add 方法已經過時</target>
        <note />
      </trans-unit>
      <trans-unit id="ERR_DeprecatedCollectionInitAddStr">
        <source>The best overloaded Add method '{0}' for the collection initializer element is obsolete. {1}</source>
        <target state="translated">集合初始設定式元素最符合的多載 Add 方法 '{0}' 已經過時。{1}</target>
        <note />
      </trans-unit>
      <trans-unit id="ERR_IteratorInInteractive">
        <source>Yield statements may not appear at the top level in interactive code.</source>
        <target state="translated">Yield 陳述式不可出現在互動式程式碼的最上層。</target>
        <note />
      </trans-unit>
      <trans-unit id="ERR_SecurityAttributeInvalidTarget">
        <source>Security attribute '{0}' is not valid on this declaration type. Security attributes are only valid on assembly, type and method declarations.</source>
        <target state="translated">安全屬性 '{0}' 在此宣告類型上無效。安全屬性只有在組件、類型和方法宣告上才有效。</target>
        <note />
      </trans-unit>
      <trans-unit id="ERR_BadDynamicMethodArg">
        <source>Cannot use an expression of type '{0}' as an argument to a dynamically dispatched operation.</source>
        <target state="translated">無法將類型 '{0}' 的運算式用做為動態分派作業的引數。</target>
        <note />
      </trans-unit>
      <trans-unit id="ERR_BadDynamicMethodArgLambda">
        <source>Cannot use a lambda expression as an argument to a dynamically dispatched operation without first casting it to a delegate or expression tree type.</source>
        <target state="translated">無法將 Lambda 運算式用做為動態分派作業的引數，但卻未先將其轉型為委派或運算式樹狀結構類型。</target>
        <note />
      </trans-unit>
      <trans-unit id="ERR_BadDynamicMethodArgMemgrp">
        <source>Cannot use a method group as an argument to a dynamically dispatched operation. Did you intend to invoke the method?</source>
        <target state="translated">無法將方法群組用做為動態分派作業的引數。原本希望叫用此方法嗎?</target>
        <note />
      </trans-unit>
      <trans-unit id="ERR_NoDynamicPhantomOnBase">
        <source>The call to method '{0}' needs to be dynamically dispatched, but cannot be because it is part of a base access expression. Consider casting the dynamic arguments or eliminating the base access.</source>
        <target state="translated">方法 '{0}' 的呼叫必須以動態方式分派，但因為它是基底存取運算式的一部分，所以無法動態分派。請考慮將動態引數轉型，或排除基底存取。</target>
        <note />
      </trans-unit>
      <trans-unit id="ERR_BadDynamicQuery">
        <source>Query expressions over source type 'dynamic' or with a join sequence of type 'dynamic' are not allowed</source>
        <target state="translated">不允許透過來源類型 'dynamic' 或使用類型 'dynamic' 之聯結序列的查詢運算式</target>
        <note />
      </trans-unit>
      <trans-unit id="ERR_NoDynamicPhantomOnBaseIndexer">
        <source>The indexer access needs to be dynamically dispatched, but cannot be because it is part of a base access expression. Consider casting the dynamic arguments or eliminating the base access.</source>
        <target state="translated">索引子存取必須以動態方式分派，但因為其為基底存取運算式的一部分，所以無法動態分派。請考慮將動態引數轉型，或排除基底存取。</target>
        <note />
      </trans-unit>
      <trans-unit id="WRN_DynamicDispatchToConditionalMethod">
        <source>The dynamically dispatched call to method '{0}' may fail at runtime because one or more applicable overloads are conditional methods.</source>
        <target state="translated">以動態方式將呼叫分派至方法 '{0}' 可能會在執行階段失敗，因為有一個或多個適用的多載為條件式方法。</target>
        <note />
      </trans-unit>
      <trans-unit id="WRN_DynamicDispatchToConditionalMethod_Title">
        <source>Dynamically dispatched call may fail at runtime because one or more applicable overloads are conditional methods</source>
        <target state="translated">以動態分派的呼叫可能會在執行階段失敗，因為一個或多個適用的多載是條件式方法</target>
        <note />
      </trans-unit>
      <trans-unit id="ERR_BadArgTypeDynamicExtension">
        <source>'{0}' has no applicable method named '{1}' but appears to have an extension method by that name. Extension methods cannot be dynamically dispatched. Consider casting the dynamic arguments or calling the extension method without the extension method syntax.</source>
        <target state="translated">'{0}' 沒有名稱為 '{1}' 的適用方法，但似乎有使用該名稱的擴充方法。擴充方法不可以動態方式分派。請考慮將動態引數轉型，或不要利用擴充方法語法來呼叫擴充方法。</target>
        <note />
      </trans-unit>
      <trans-unit id="WRN_CallerFilePathPreferredOverCallerMemberName">
        <source>The CallerMemberNameAttribute applied to parameter '{0}' will have no effect. It is overridden by the CallerFilePathAttribute.</source>
        <target state="translated">套用到參數 '{0}' 的 CallerMemberNameAttribute 將沒有作用，因為 CallerFilePathAttribute 會覆寫它。</target>
        <note />
      </trans-unit>
      <trans-unit id="WRN_CallerFilePathPreferredOverCallerMemberName_Title">
        <source>The CallerMemberNameAttribute will have no effect; it is overridden by the CallerFilePathAttribute</source>
        <target state="translated">CallerMemberNameAttribute 將沒有效果; CallerFilePathAttribute 會覆寫它</target>
        <note />
      </trans-unit>
      <trans-unit id="WRN_CallerLineNumberPreferredOverCallerMemberName">
        <source>The CallerMemberNameAttribute applied to parameter '{0}' will have no effect. It is overridden by the CallerLineNumberAttribute.</source>
        <target state="translated">套用到參數 '{0}' 的 CallerMemberNameAttribute 將沒有作用，因為 CallerLineNumberAttribute 會覆寫它。</target>
        <note />
      </trans-unit>
      <trans-unit id="WRN_CallerLineNumberPreferredOverCallerMemberName_Title">
        <source>The CallerMemberNameAttribute will have no effect; it is overridden by the CallerLineNumberAttribute</source>
        <target state="translated">CallerMemberNameAttribute 將沒有效果; CallerLineNumberAttribute 會覆寫它</target>
        <note />
      </trans-unit>
      <trans-unit id="WRN_CallerLineNumberPreferredOverCallerFilePath">
        <source>The CallerFilePathAttribute applied to parameter '{0}' will have no effect. It is overridden by the CallerLineNumberAttribute.</source>
        <target state="translated">套用到參數 '{0}' 的 CallerFilePathAttribute 將沒有作用，因為 CallerLineNumberAttribute 會覆寫它。</target>
        <note />
      </trans-unit>
      <trans-unit id="WRN_CallerLineNumberPreferredOverCallerFilePath_Title">
        <source>The CallerFilePathAttribute will have no effect; it is overridden by the CallerLineNumberAttribute</source>
        <target state="translated">CallerFilePathAttribute 將沒有效果; CallerLineNumberAttribute 會覆寫它</target>
        <note />
      </trans-unit>
      <trans-unit id="ERR_InvalidDynamicCondition">
        <source>Expression must be implicitly convertible to Boolean or its type '{0}' must define operator '{1}'.</source>
        <target state="translated">運算式必須可隱含轉換成布林值，或是其類型 '{0}' 必須定義運算子 '{1}'。</target>
        <note />
      </trans-unit>
      <trans-unit id="ERR_MixingWinRTEventWithRegular">
        <source>'{0}' cannot implement '{1}' because '{2}' is a Windows Runtime event and '{3}' is a regular .NET event.</source>
        <target state="translated">'{0}' 不可實作 '{1}'，因為 '{2}' 是 Windows 執行階段事件，而 '{3}' 是一般 .NET 事件。</target>
        <note />
      </trans-unit>
      <trans-unit id="WRN_CA2000_DisposeObjectsBeforeLosingScope1">
        <source>Call System.IDisposable.Dispose() on allocated instance of {0} before all references to it are out of scope.</source>
        <target state="translated">於配置的 {0} 執行個體的所有參考都超出範圍之前，在該執行個體上呼叫 System.IDisposable.Dispose()。</target>
        <note />
      </trans-unit>
      <trans-unit id="WRN_CA2000_DisposeObjectsBeforeLosingScope1_Title">
        <source>Call System.IDisposable.Dispose() on allocated instance before all references to it are out of scope</source>
        <target state="translated">在所配置執行個體的所有參考超出範圍之前，對其呼叫 System.IDisposable.Dispose()</target>
        <note />
      </trans-unit>
      <trans-unit id="WRN_CA2000_DisposeObjectsBeforeLosingScope2">
        <source>Allocated instance of {0} is not disposed along all exception paths.  Call System.IDisposable.Dispose() before all references to it are out of scope.</source>
        <target state="translated">配置的 {0} 執行個體並非沿著所有例外狀況路徑處置。請在其所有參考都超出範圍之前，呼叫 System.IDisposable.Dispose()。</target>
        <note />
      </trans-unit>
      <trans-unit id="WRN_CA2000_DisposeObjectsBeforeLosingScope2_Title">
        <source>Allocated instance is not disposed along all exception paths</source>
        <target state="translated">所配置的執行個體未沿著所有例外路徑處置</target>
        <note />
      </trans-unit>
      <trans-unit id="WRN_CA2202_DoNotDisposeObjectsMultipleTimes">
        <source>Object '{0}' can be disposed more than once.</source>
        <target state="translated">可以多次處置物件 '{0}'。</target>
        <note />
      </trans-unit>
      <trans-unit id="WRN_CA2202_DoNotDisposeObjectsMultipleTimes_Title">
        <source>Object can be disposed more than once</source>
        <target state="translated">可以多次處置物件</target>
        <note />
      </trans-unit>
      <trans-unit id="ERR_NewCoClassOnLink">
        <source>Interop type '{0}' cannot be embedded. Use the applicable interface instead.</source>
        <target state="translated">無法內嵌 Interop 類型 '{0}'。請改用適當的介面。</target>
        <note />
      </trans-unit>
      <trans-unit id="ERR_NoPIANestedType">
        <source>Type '{0}' cannot be embedded because it is a nested type. Consider setting the 'Embed Interop Types' property to false.</source>
        <target state="translated">無法內嵌類型 '{0}'，因為其為巢狀類型。請考慮將 [內嵌 Interop 類型] 屬性設定為 false。</target>
        <note />
      </trans-unit>
      <trans-unit id="ERR_GenericsUsedInNoPIAType">
        <source>Type '{0}' cannot be embedded because it has a generic argument. Consider setting the 'Embed Interop Types' property to false.</source>
        <target state="translated">無法內嵌類型 '{0}'，因為它有泛型引數。請考慮將 [內嵌 Interop 類型] 屬性設定為 false。</target>
        <note />
      </trans-unit>
      <trans-unit id="ERR_InteropStructContainsMethods">
        <source>Embedded interop struct '{0}' can contain only public instance fields.</source>
        <target state="translated">內嵌 Interop 結構 '{0}' 只可包含公用執行個體欄位。</target>
        <note />
      </trans-unit>
      <trans-unit id="ERR_WinRtEventPassedByRef">
        <source>A Windows Runtime event may not be passed as an out or ref parameter.</source>
        <target state="translated">Windows 執行階段事件不可以 out 或 ref 參數形式傳遞。</target>
        <note />
      </trans-unit>
      <trans-unit id="ERR_MissingMethodOnSourceInterface">
        <source>Source interface '{0}' is missing method '{1}' which is required to embed event '{2}'.</source>
        <target state="translated">來源介面 '{0}' 遺漏了內嵌事件 '{2}' 所需的方法 '{1}'。</target>
        <note />
      </trans-unit>
      <trans-unit id="ERR_MissingSourceInterface">
        <source>Interface '{0}' has an invalid source interface which is required to embed event '{1}'.</source>
        <target state="translated">介面 '{0}' 的來源介面無效，但內嵌事件 '{1}' 需要該介面。</target>
        <note />
      </trans-unit>
      <trans-unit id="ERR_InteropTypeMissingAttribute">
        <source>Interop type '{0}' cannot be embedded because it is missing the required '{1}' attribute.</source>
        <target state="translated">無法內嵌 Interop 類型 '{0}'，因為其遺漏必要的 '{1}' 屬性。</target>
        <note />
      </trans-unit>
      <trans-unit id="ERR_NoPIAAssemblyMissingAttribute">
        <source>Cannot embed interop types from assembly '{0}' because it is missing the '{1}' attribute.</source>
        <target state="translated">無法從組件 '{0}' 內嵌 Interop 類型，因為其遺漏了 '{1}' 屬性。</target>
        <note />
      </trans-unit>
      <trans-unit id="ERR_NoPIAAssemblyMissingAttributes">
        <source>Cannot embed interop types from assembly '{0}' because it is missing either the '{1}' attribute or the '{2}' attribute.</source>
        <target state="translated">無法從組件 '{0}' 內嵌 Interop 類型，因為其遺漏了 '{1}' 屬性或 '{2}' 屬性。</target>
        <note />
      </trans-unit>
      <trans-unit id="ERR_InteropTypesWithSameNameAndGuid">
        <source>Cannot embed interop type '{0}' found in both assembly '{1}' and '{2}'. Consider setting the 'Embed Interop Types' property to false.</source>
        <target state="translated">無法內嵌組件 '{1}' 和 '{2}' 中都有的 Interop 類型 '{0}'。請考慮將 [內嵌 Interop 類型] 屬性設定為 false。</target>
        <note />
      </trans-unit>
      <trans-unit id="ERR_LocalTypeNameClash">
        <source>Embedding the interop type '{0}' from assembly '{1}' causes a name clash in the current assembly. Consider setting the 'Embed Interop Types' property to false.</source>
        <target state="translated">從組件 '{1}' 內嵌 Interop 類型 '{0}'，會造成目前組件中的名稱衝相突。請考慮將 [內嵌 Interop 類型] 屬性設定為 false。</target>
        <note />
      </trans-unit>
      <trans-unit id="WRN_ReferencedAssemblyReferencesLinkedPIA">
        <source>A reference was created to embedded interop assembly '{0}' because of an indirect reference to that assembly created by assembly '{1}'. Consider changing the 'Embed Interop Types' property on either assembly.</source>
        <target state="translated">已建立內嵌 Interop 組件 '{0}' 的參考，因為該組件的間接參考已由組件 '{1}' 所建立。請考慮變更其中任一組件的 [內嵌 Interop 類型] 屬性。</target>
        <note />
      </trans-unit>
      <trans-unit id="WRN_ReferencedAssemblyReferencesLinkedPIA_Title">
        <source>A reference was created to embedded interop assembly because of an indirect assembly reference</source>
        <target state="translated">已建立內嵌 Interop 組件的參考，因為參考間接組件</target>
        <note />
      </trans-unit>
      <trans-unit id="WRN_ReferencedAssemblyReferencesLinkedPIA_Description">
        <source>You have added a reference to an assembly using /link (Embed Interop Types property set to True). This instructs the compiler to embed interop type information from that assembly. However, the compiler cannot embed interop type information from that assembly because another assembly that you have referenced also references that assembly using /reference (Embed Interop Types property set to False).

To embed interop type information for both assemblies, use /link for references to each assembly (set the Embed Interop Types property to True).

To remove the warning, you can use /reference instead (set the Embed Interop Types property to False). In this case, a primary interop assembly (PIA) provides interop type information.</source>
        <target state="translated">您已使用 /link 新增組件參考 (內嵌 Interop 類型屬性設定為 True)。這會指示編譯器內嵌該組件中的 Interop 類型資訊。不過，編譯器無法內嵌該組件中的 Interop 類型資訊，因為您已參考的另一個組件也會使用 /reference 來參考該組件 (內嵌 Interop 類型屬性設定為 False)。

若要內嵌兩個組件的 Interop 類型資訊，請針對每一個組件參考使用 /link (內嵌 Interop 類型屬性設定為 True)。

若要移除警告，您可以改用 /reference (內嵌 Interop 類型屬性設定為 False)。在此情況下，主要 Interop 組件 (PIA) 會提供 Interop 類型資訊。</target>
        <note />
      </trans-unit>
      <trans-unit id="ERR_GenericsUsedAcrossAssemblies">
        <source>Type '{0}' from assembly '{1}' cannot be used across assembly boundaries because it has a generic type argument that is an embedded interop type.</source>
        <target state="translated">因為組件 '{1}' 的類型 '{0}' 具有屬於內嵌 Interop 類型的泛型類型引數，所以不可跨組件的界限使用。</target>
        <note />
      </trans-unit>
      <trans-unit id="ERR_NoCanonicalView">
        <source>Cannot find the interop type that matches the embedded interop type '{0}'. Are you missing an assembly reference?</source>
        <target state="translated">找不到符合內嵌 Interop 類型 '{0}' 的 Interop 類型。是否遺漏了組件參考?</target>
        <note />
      </trans-unit>
      <trans-unit id="ERR_ByRefReturnUnsupported">
        <source>By-reference return type 'ref {0}' is not supported.</source>
        <target state="translated">不支援傳址方式傳回類型 'ref {0}'。</target>
        <note />
      </trans-unit>
      <trans-unit id="ERR_NetModuleNameMismatch">
        <source>Module name '{0}' stored in '{1}' must match its filename.</source>
        <target state="translated">儲存在 '{1}' 中的模組名稱 '{0}'，必須符合其檔案名稱。</target>
        <note />
      </trans-unit>
      <trans-unit id="ERR_BadModuleName">
        <source>Invalid module name: {0}</source>
        <target state="translated">模組名稱 {0} 無效</target>
        <note />
      </trans-unit>
      <trans-unit id="ERR_BadCompilationOptionValue">
        <source>Invalid '{0}' value: '{1}'.</source>
        <target state="translated">無效的 '{0}' 值: '{1}'。</target>
        <note />
      </trans-unit>
      <trans-unit id="ERR_BadAppConfigPath">
        <source>AppConfigPath must be absolute.</source>
        <target state="translated">AppConfigPath 必須是絕對路徑。</target>
        <note />
      </trans-unit>
      <trans-unit id="WRN_AssemblyAttributeFromModuleIsOverridden">
        <source>Attribute '{0}' from module '{1}' will be ignored in favor of the instance appearing in source</source>
        <target state="translated">將會忽略模組 '{1}' 中的屬性 '{0}'，改用出現在來源中的執行個體。</target>
        <note />
      </trans-unit>
      <trans-unit id="WRN_AssemblyAttributeFromModuleIsOverridden_Title">
        <source>Attribute will be ignored in favor of the instance appearing in source</source>
        <target state="translated">因來源中出現的執行個體，將會忽略屬性</target>
        <note />
      </trans-unit>
      <trans-unit id="ERR_CmdOptionConflictsSource">
        <source>Attribute '{0}' given in a source file conflicts with option '{1}'.</source>
        <target state="translated">原始程式檔中所提供的屬性 '{0}'，與選項 '{1}' 相衝突。</target>
        <note />
      </trans-unit>
      <trans-unit id="ERR_FixedBufferTooManyDimensions">
        <source>A fixed buffer may only have one dimension.</source>
        <target state="translated">固定緩衝區只能有一個維度。</target>
        <note />
      </trans-unit>
      <trans-unit id="WRN_ReferencedAssemblyDoesNotHaveStrongName">
        <source>Referenced assembly '{0}' does not have a strong name.</source>
        <target state="translated">參考組件 '{0}' 沒有強式名稱。</target>
        <note />
      </trans-unit>
      <trans-unit id="WRN_ReferencedAssemblyDoesNotHaveStrongName_Title">
        <source>Referenced assembly does not have a strong name</source>
        <target state="translated">參考的組件沒有強式名稱</target>
        <note />
      </trans-unit>
      <trans-unit id="ERR_InvalidSignaturePublicKey">
        <source>Invalid signature public key specified in AssemblySignatureKeyAttribute.</source>
        <target state="translated">AssemblySignatureKeyAttribute 中指定的簽章公開金鑰無效。</target>
        <note />
      </trans-unit>
      <trans-unit id="ERR_ExportedTypeConflictsWithDeclaration">
        <source>Type '{0}' exported from module '{1}' conflicts with type declared in primary module of this assembly.</source>
        <target state="translated">從模組 '{1}' 匯出的類型 '{0}' 與此組件的主要模組中所宣告之類型相衝突。</target>
        <note />
      </trans-unit>
      <trans-unit id="ERR_ExportedTypesConflict">
        <source>Type '{0}' exported from module '{1}' conflicts with type '{2}' exported from module '{3}'.</source>
        <target state="translated">從模組 '{1}' 匯出的類型 '{0}' 與從模組 '{3}' 匯出的類型 '{2}' 相衝突。</target>
        <note />
      </trans-unit>
      <trans-unit id="ERR_ForwardedTypeConflictsWithDeclaration">
        <source>Forwarded type '{0}' conflicts with type declared in primary module of this assembly.</source>
        <target state="translated">轉送的類型 '{0}' 與此組件主要模組中所宣告的類型相衝突。</target>
        <note />
      </trans-unit>
      <trans-unit id="ERR_ForwardedTypesConflict">
        <source>Type '{0}' forwarded to assembly '{1}' conflicts with type '{2}' forwarded to assembly '{3}'.</source>
        <target state="translated">轉送到組件 '{1}' 的類型 '{0}' 與轉送到組件 '{3}' 的類型 '{2}' 相衝突。</target>
        <note />
      </trans-unit>
      <trans-unit id="ERR_ForwardedTypeConflictsWithExportedType">
        <source>Type '{0}' forwarded to assembly '{1}' conflicts with type '{2}' exported from module '{3}'.</source>
        <target state="translated">轉送到組件 '{1}' 的類型 '{0}' 與從模組 '{3}' 匯出的類型 '{2}' 相衝突。</target>
        <note />
      </trans-unit>
      <trans-unit id="WRN_RefCultureMismatch">
        <source>Referenced assembly '{0}' has different culture setting of '{1}'.</source>
        <target state="translated">參考組件 '{0}' 有不同的文化特性設定 '{1}'。</target>
        <note />
      </trans-unit>
      <trans-unit id="WRN_RefCultureMismatch_Title">
        <source>Referenced assembly has different culture setting</source>
        <target state="translated">參考的組件具有不同文化特性設定</target>
        <note />
      </trans-unit>
      <trans-unit id="ERR_AgnosticToMachineModule">
        <source>Agnostic assembly cannot have a processor specific module '{0}'.</source>
        <target state="translated">無從驗證的組件不可有處理器專屬的模組 '{0}'。</target>
        <note />
      </trans-unit>
      <trans-unit id="ERR_ConflictingMachineModule">
        <source>Assembly and module '{0}' cannot target different processors.</source>
        <target state="translated">組件與模組 '{0}' 的目標處理器不可不同。</target>
        <note />
      </trans-unit>
      <trans-unit id="WRN_ConflictingMachineAssembly">
        <source>Referenced assembly '{0}' targets a different processor.</source>
        <target state="translated">參考組件 '{0}' 以不同的處理器為目標。</target>
        <note />
      </trans-unit>
      <trans-unit id="WRN_ConflictingMachineAssembly_Title">
        <source>Referenced assembly targets a different processor</source>
        <target state="translated">參考的組件以不同的處理器為目標</target>
        <note />
      </trans-unit>
      <trans-unit id="ERR_CryptoHashFailed">
        <source>Cryptographic failure while creating hashes.</source>
        <target state="translated">建立雜湊時密碼編譯失敗。</target>
        <note />
      </trans-unit>
      <trans-unit id="ERR_MissingNetModuleReference">
        <source>Reference to '{0}' netmodule missing.</source>
        <target state="translated">遺漏 '{0}' netmodule 的參考。</target>
        <note />
      </trans-unit>
      <trans-unit id="ERR_NetModuleNameMustBeUnique">
        <source>Module '{0}' is already defined in this assembly. Each module must have a unique filename.</source>
        <target state="translated">模組 '{0}' 已定義在此組件中。每個模組都必須要有不重複的檔案名稱。</target>
        <note />
      </trans-unit>
      <trans-unit id="ERR_CantReadConfigFile">
        <source>Cannot read config file '{0}' -- '{1}'</source>
        <target state="translated">無法讀取組態檔 '{0}' -- '{1}'</target>
        <note />
      </trans-unit>
      <trans-unit id="ERR_EncNoPIAReference">
        <source>Cannot continue since the edit includes a reference to an embedded type: '{0}'.</source>
        <target state="translated">無法繼續，因為編輯包含內嵌類型的參考: '{0}'。</target>
        <note />
      </trans-unit>
      <trans-unit id="ERR_EncReferenceToAddedMember">
        <source>Member '{0}' added during the current debug session can only be accessed from within its declaring assembly '{1}'.</source>
        <target state="translated">在目前偵錯工作階段期間加入的成員 '{0}'，只能從其宣告組件中 '{1}' 存取。</target>
        <note />
      </trans-unit>
      <trans-unit id="ERR_MutuallyExclusiveOptions">
        <source>Compilation options '{0}' and '{1}' can't both be specified at the same time.</source>
        <target state="translated">不得同時指定編輯選項 '{0}' 與 '{1}'。</target>
        <note />
      </trans-unit>
      <trans-unit id="ERR_LinkedNetmoduleMetadataMustProvideFullPEImage">
        <source>Linked netmodule metadata must provide a full PE image: '{0}'.</source>
        <target state="translated">連結的 netmodule 中繼資料必須提供完整的 PE 影像: '{0}'。</target>
        <note />
      </trans-unit>
      <trans-unit id="ERR_BadPrefer32OnLib">
        <source>/platform:anycpu32bitpreferred can only be used with /t:exe, /t:winexe and /t:appcontainerexe</source>
        <target state="translated">/platform:anycpu32bitpreferred 只可與 /t:exe、/t:winexe 和 /t:appcontainerexe 一起使用</target>
        <note />
      </trans-unit>
      <trans-unit id="IDS_PathList">
        <source>&lt;path list&gt;</source>
        <target state="translated">&lt;路徑清單&gt;</target>
        <note />
      </trans-unit>
      <trans-unit id="IDS_Text">
        <source>&lt;text&gt;</source>
        <target state="translated">&lt;文字&gt;</target>
        <note />
      </trans-unit>
      <trans-unit id="IDS_FeatureNullPropagatingOperator">
        <source>null propagating operator</source>
        <target state="translated">null 散佈運算子</target>
        <note />
      </trans-unit>
      <trans-unit id="IDS_FeatureExpressionBodiedMethod">
        <source>expression-bodied method</source>
        <target state="translated">運算式主體方法</target>
        <note />
      </trans-unit>
      <trans-unit id="IDS_FeatureExpressionBodiedProperty">
        <source>expression-bodied property</source>
        <target state="translated">運算式主體屬性</target>
        <note />
      </trans-unit>
      <trans-unit id="IDS_FeatureExpressionBodiedIndexer">
        <source>expression-bodied indexer</source>
        <target state="translated">運算式主體索引子</target>
        <note />
      </trans-unit>
      <trans-unit id="IDS_FeatureAutoPropertyInitializer">
        <source>auto property initializer</source>
        <target state="translated">Auto 屬性初始設定式</target>
        <note />
      </trans-unit>
      <trans-unit id="IDS_Namespace1">
        <source>&lt;namespace&gt;</source>
        <target state="translated">&lt;命名空間&gt;</target>
        <note />
      </trans-unit>
      <trans-unit id="IDS_FeatureRefLocalsReturns">
        <source>byref locals and returns</source>
        <target state="translated">Byref 本機與傳回</target>
        <note />
      </trans-unit>
      <trans-unit id="IDS_FeatureReadOnlyReferences">
        <source>readonly references</source>
        <target state="translated">唯讀參考</target>
        <note />
      </trans-unit>
      <trans-unit id="IDS_FeatureRefStructs">
        <source>ref structs</source>
        <target state="translated">ref struct</target>
        <note />
      </trans-unit>
      <trans-unit id="CompilationC">
        <source>Compilation (C#): </source>
        <target state="translated">編譯 (C#): </target>
        <note />
      </trans-unit>
      <trans-unit id="SyntaxNodeIsNotWithinSynt">
        <source>Syntax node is not within syntax tree</source>
        <target state="translated">語法節點不在語法樹狀結構內</target>
        <note />
      </trans-unit>
      <trans-unit id="LocationMustBeProvided">
        <source>Location must be provided in order to provide minimal type qualification.</source>
        <target state="translated">必須提供位置，才可提供最基本的類型限定性條件。</target>
        <note />
      </trans-unit>
      <trans-unit id="SyntaxTreeSemanticModelMust">
        <source>SyntaxTreeSemanticModel must be provided in order to provide minimal type qualification.</source>
        <target state="translated">必須提供 SyntaxTreeSemanticModel，才可提供最基本的類型限定性條件。</target>
        <note />
      </trans-unit>
      <trans-unit id="CantReferenceCompilationOf">
        <source>Can't reference compilation of type '{0}' from {1} compilation.</source>
        <target state="translated">無法從 {1} 編譯來參考類型為 '{0}' 的編譯</target>
        <note />
      </trans-unit>
      <trans-unit id="SyntaxTreeAlreadyPresent">
        <source>Syntax tree already present</source>
        <target state="translated">語法樹狀結構已存在</target>
        <note />
      </trans-unit>
      <trans-unit id="SubmissionCanOnlyInclude">
        <source>Submission can only include script code.</source>
        <target state="translated">提交只能包含指令碼。</target>
        <note />
      </trans-unit>
      <trans-unit id="SubmissionCanHaveAtMostOne">
        <source>Submission can have at most one syntax tree.</source>
        <target state="translated">提交最多可以有一個語法樹狀結構。</target>
        <note />
      </trans-unit>
      <trans-unit id="TreeMustHaveARootNodeWith">
        <source>tree must have a root node with SyntaxKind.CompilationUnit</source>
        <target state="translated">樹狀結構必須要有包含 SyntaxKind.CompilationUnit 的根節點</target>
        <note />
      </trans-unit>
      <trans-unit id="TypeArgumentCannotBeNull">
        <source>Type argument cannot be null</source>
        <target state="translated">類型引數不可為 null</target>
        <note />
      </trans-unit>
      <trans-unit id="WrongNumberOfTypeArguments">
        <source>Wrong number of type arguments</source>
        <target state="translated">類型引數的數目錯誤</target>
        <note />
      </trans-unit>
      <trans-unit id="NameConflictForName">
        <source>Name conflict for name {0}</source>
        <target state="translated">名稱 {0} 發生名稱衝突</target>
        <note />
      </trans-unit>
      <trans-unit id="LookupOptionsHasInvalidCombo">
        <source>LookupOptions has an invalid combination of options</source>
        <target state="translated">LookupOptions 的選項組合無效</target>
        <note />
      </trans-unit>
      <trans-unit id="ItemsMustBeNonEmpty">
        <source>items: must be non-empty</source>
        <target state="translated">項目: 不可為空白</target>
        <note />
      </trans-unit>
      <trans-unit id="UseVerbatimIdentifier">
        <source>Use Microsoft.CodeAnalysis.CSharp.SyntaxFactory.Identifier or Microsoft.CodeAnalysis.CSharp.SyntaxFactory.VerbatimIdentifier to create identifier tokens.</source>
        <target state="translated">使用 Microsoft.CodeAnalysis.CSharp.SyntaxFactory.Identifier 或 Microsoft.CodeAnalysis.CSharp.SyntaxFactory.VerbatimIdentifier 來建立識別項語彙基元。</target>
        <note />
      </trans-unit>
      <trans-unit id="UseLiteralForTokens">
        <source>Use Microsoft.CodeAnalysis.CSharp.SyntaxFactory.Literal to create character literal tokens.</source>
        <target state="translated">使用 Microsoft.CodeAnalysis.CSharp.SyntaxFactory.Literal 來建立字元常值語彙基元。</target>
        <note />
      </trans-unit>
      <trans-unit id="UseLiteralForNumeric">
        <source>Use Microsoft.CodeAnalysis.CSharp.SyntaxFactory.Literal to create numeric literal tokens.</source>
        <target state="translated">使用 Microsoft.CodeAnalysis.CSharp.SyntaxFactory.Literal 來建立數值常值語彙基元。</target>
        <note />
      </trans-unit>
      <trans-unit id="ThisMethodCanOnlyBeUsedToCreateTokens">
        <source>This method can only be used to create tokens - {0} is not a token kind.</source>
        <target state="translated">此方法只可用以建立語彙基元 - {0} 不是語彙基元種類。</target>
        <note />
      </trans-unit>
      <trans-unit id="GenericParameterDefinition">
        <source>Generic parameter is definition when expected to be reference {0}</source>
        <target state="translated">泛型參數為定義，但其必須是參考 {0}。</target>
        <note />
      </trans-unit>
      <trans-unit id="InvalidGetDeclarationNameMultipleDeclarators">
        <source>Called GetDeclarationName for a declaration node that can possibly contain multiple variable declarators.</source>
        <target state="translated">為可能包含多重變數宣告子的宣告節點，呼叫了 GetDeclarationName。</target>
        <note />
      </trans-unit>
      <trans-unit id="TreeNotPartOfCompilation">
        <source>tree not part of compilation</source>
        <target state="translated">樹狀結構不是編譯的一部分</target>
        <note />
      </trans-unit>
      <trans-unit id="PositionIsNotWithinSyntax">
        <source>Position is not within syntax tree with full span {0}</source>
        <target state="translated">位置不在有完整範圍 {0} 的語法樹狀結構內</target>
        <note />
      </trans-unit>
      <trans-unit id="WRN_BadUILang">
        <source>The language name '{0}' is invalid.</source>
        <target state="translated">語言名稱 '{0}' 無效。</target>
        <note />
      </trans-unit>
      <trans-unit id="WRN_BadUILang_Title">
        <source>The language name is invalid</source>
        <target state="translated">語言名稱無效</target>
        <note />
      </trans-unit>
      <trans-unit id="ERR_UnsupportedTransparentIdentifierAccess">
        <source>Transparent identifier member access failed for field '{0}' of '{1}'.  Does the data being queried implement the query pattern?</source>
        <target state="translated">透明識別項成員存取 '{1}' 的欄位 '{0}' 失敗。目前正在查詢的資料是否會實作查詢模式?</target>
        <note />
      </trans-unit>
      <trans-unit id="ERR_ParamDefaultValueDiffersFromAttribute">
        <source>The parameter has multiple distinct default values.</source>
        <target state="translated">此參數有多個相異的預設值。</target>
        <note />
      </trans-unit>
      <trans-unit id="ERR_FieldHasMultipleDistinctConstantValues">
        <source>The field has multiple distinct constant values.</source>
        <target state="translated">此欄位有多個相異的常數值。</target>
        <note />
      </trans-unit>
      <trans-unit id="WRN_UnqualifiedNestedTypeInCref">
        <source>Within cref attributes, nested types of generic types should be qualified.</source>
        <target state="translated">在 cref 屬性中，泛型類型的巢狀類型必須符合規定。</target>
        <note />
      </trans-unit>
      <trans-unit id="WRN_UnqualifiedNestedTypeInCref_Title">
        <source>Within cref attributes, nested types of generic types should be qualified</source>
        <target state="translated">在 cref 屬性中，泛型類型的巢狀類型必須符合規定</target>
        <note />
      </trans-unit>
      <trans-unit id="NotACSharpSymbol">
        <source>Not a C# symbol.</source>
        <target state="translated">不是 C# 符號。</target>
        <note />
      </trans-unit>
      <trans-unit id="HDN_UnusedUsingDirective">
        <source>Unnecessary using directive.</source>
        <target state="translated">不必要的 using 指示詞。</target>
        <note />
      </trans-unit>
      <trans-unit id="HDN_UnusedExternAlias">
        <source>Unused extern alias.</source>
        <target state="translated">未使用的外部別名。</target>
        <note />
      </trans-unit>
      <trans-unit id="ElementsCannotBeNull">
        <source>Elements cannot be null.</source>
        <target state="translated">項目不可為 null。</target>
        <note />
      </trans-unit>
      <trans-unit id="IDS_LIB_ENV">
        <source>LIB environment variable</source>
        <target state="translated">LIB 環境變數</target>
        <note />
      </trans-unit>
      <trans-unit id="IDS_LIB_OPTION">
        <source>/LIB option</source>
        <target state="translated">/LIB 選項</target>
        <note />
      </trans-unit>
      <trans-unit id="IDS_REFERENCEPATH_OPTION">
        <source>/REFERENCEPATH option</source>
        <target state="translated">/REFERENCEPATH 選項</target>
        <note />
      </trans-unit>
      <trans-unit id="IDS_DirectoryDoesNotExist">
        <source>directory does not exist</source>
        <target state="translated">目錄不存在</target>
        <note />
      </trans-unit>
      <trans-unit id="IDS_DirectoryHasInvalidPath">
        <source>path is too long or invalid</source>
        <target state="translated">路徑太長或無效</target>
        <note />
      </trans-unit>
      <trans-unit id="WRN_NoRuntimeMetadataVersion">
        <source>No value for RuntimeMetadataVersion found. No assembly containing System.Object was found nor was a value for RuntimeMetadataVersion specified through options.</source>
        <target state="translated">找不到 RuntimeMetadataVersion 的值。找不到任何包含 System.Object 的組件，也未透過選項指定 RuntimeMetadataVersion 的值。</target>
        <note />
      </trans-unit>
      <trans-unit id="WRN_NoRuntimeMetadataVersion_Title">
        <source>No value for RuntimeMetadataVersion found</source>
        <target state="translated">找不到 RuntimeMetadataVersion 的值</target>
        <note />
      </trans-unit>
      <trans-unit id="WrongSemanticModelType">
        <source>Expected a {0} SemanticModel.</source>
        <target state="translated">必須是 {0} SemanticModel。</target>
        <note />
      </trans-unit>
      <trans-unit id="IDS_FeatureLambda">
        <source>lambda expression</source>
        <target state="translated">Lambda 運算式</target>
        <note />
      </trans-unit>
      <trans-unit id="ERR_FeatureNotAvailableInVersion1">
        <source>Feature '{0}' is not available in C# 1. Please use language version {1} or greater.</source>
        <target state="translated">C# 1 中無法使用 '{0}' 功能。請使用語言版本 {1} 或更高的版本。</target>
        <note />
      </trans-unit>
      <trans-unit id="ERR_FeatureNotAvailableInVersion2">
        <source>Feature '{0}' is not available in C# 2. Please use language version {1} or greater.</source>
        <target state="translated">C# 2 中無法使用 '{0}' 功能。請使用語言版本 {1} 或更高的版本。</target>
        <note />
      </trans-unit>
      <trans-unit id="ERR_FeatureNotAvailableInVersion3">
        <source>Feature '{0}' is not available in C# 3. Please use language version {1} or greater.</source>
        <target state="translated">C# 3 中無法使用 '{0}' 功能。請使用語言版本 {1} 或更高的版本。</target>
        <note />
      </trans-unit>
      <trans-unit id="ERR_FeatureNotAvailableInVersion4">
        <source>Feature '{0}' is not available in C# 4. Please use language version {1} or greater.</source>
        <target state="translated">C# 4 中無法使用 '{0}' 功能。請使用語言版本 {1} 或更高的版本。</target>
        <note />
      </trans-unit>
      <trans-unit id="ERR_FeatureNotAvailableInVersion5">
        <source>Feature '{0}' is not available in C# 5. Please use language version {1} or greater.</source>
        <target state="translated">C# 5 中無法使用 '{0}' 功能。請使用語言版本 {1} 或更高的版本。</target>
        <note />
      </trans-unit>
      <trans-unit id="ERR_FeatureNotAvailableInVersion6">
        <source>Feature '{0}' is not available in C# 6. Please use language version {1} or greater.</source>
        <target state="translated">C# 6 中無法使用 '{0}' 功能。請使用語言版本 {1} 或更高的版本。</target>
        <note />
      </trans-unit>
      <trans-unit id="ERR_FeatureNotAvailableInVersion7">
        <source>Feature '{0}' is not available in C# 7.0. Please use language version {1} or greater.</source>
        <target state="translated">C# 7.0 中未提供功能 '{0}'。請使用語言版本 {1} 或更高版本。</target>
        <note />
      </trans-unit>
      <trans-unit id="ERR_FeatureIsUnimplemented">
        <source>Feature '{0}' is not implemented in this compiler.</source>
        <target state="translated">功能 '{0}' 未在此編譯器實作。</target>
        <note />
      </trans-unit>
      <trans-unit id="IDS_VersionExperimental">
        <source>'experimental'</source>
        <target state="translated">'「實驗」</target>
        <note />
      </trans-unit>
      <trans-unit id="PositionNotWithinTree">
        <source>Position must be within span of the syntax tree.</source>
        <target state="translated">位置必須在語法樹狀結構的範圍內。</target>
        <note />
      </trans-unit>
      <trans-unit id="SpeculatedSyntaxNodeCannotBelongToCurrentCompilation">
        <source>Syntax node to be speculated cannot belong to a syntax tree from the current compilation.</source>
        <target state="translated">要推測的語法節點，不可屬於目前編譯的語法樹狀結構。</target>
        <note />
      </trans-unit>
      <trans-unit id="ChainingSpeculativeModelIsNotSupported">
        <source>Chaining speculative semantic model is not supported. You should create a speculative model from the non-speculative ParentModel.</source>
        <target state="translated">不支援鏈結理論式語意模型。應從非理論式 ParentModel 建立理論式模型。</target>
        <note />
      </trans-unit>
      <trans-unit id="IDS_ToolName">
        <source>Microsoft (R) Visual C# Compiler</source>
        <target state="translated">Microsoft (R) Visual C# 編譯器</target>
        <note />
      </trans-unit>
      <trans-unit id="IDS_LogoLine1">
        <source>{0} version {1}</source>
        <target state="translated">{0} 版 {1}</target>
        <note />
      </trans-unit>
      <trans-unit id="IDS_LogoLine2">
        <source>Copyright (C) Microsoft Corporation. All rights reserved.</source>
        <target state="translated">Copyright (C) Microsoft Corporation. 著作權所有，並保留一切權利。</target>
        <note />
      </trans-unit>
      <trans-unit id="IDS_LangVersions">
        <source>Supported language versions:</source>
        <target state="translated">支援的語言版本:</target>
        <note />
      </trans-unit>
      <trans-unit id="IDS_CSCHelp">
        <source>
                             Visual C# Compiler Options

                       - OUTPUT FILES -
-out:&lt;file&gt;                   Specify output file name (default: base name of
                              file with main class or first file)
-target:exe                   Build a console executable (default) (Short
                              form: -t:exe)
-target:winexe                Build a Windows executable (Short form:
                              -t:winexe)
-target:library               Build a library (Short form: -t:library)
-target:module                Build a module that can be added to another
                              assembly (Short form: -t:module)
-target:appcontainerexe       Build an Appcontainer executable (Short form:
                              -t:appcontainerexe)
-target:winmdobj              Build a Windows Runtime intermediate file that
                              is consumed by WinMDExp (Short form: -t:winmdobj)
-doc:&lt;file&gt;                   XML Documentation file to generate
-refout:&lt;file&gt;                Reference assembly output to generate
-platform:&lt;string&gt;            Limit which platforms this code can run on: x86,
                              Itanium, x64, arm, arm64, anycpu32bitpreferred, or
                              anycpu. The default is anycpu.

                       - INPUT FILES -
-recurse:&lt;wildcard&gt;           Include all files in the current directory and
                              subdirectories according to the wildcard
                              specifications
-reference:&lt;alias&gt;=&lt;file&gt;     Reference metadata from the specified assembly
                              file using the given alias (Short form: -r)
-reference:&lt;file list&gt;        Reference metadata from the specified assembly
                              files (Short form: -r)
-addmodule:&lt;file list&gt;        Link the specified modules into this assembly
-link:&lt;file list&gt;             Embed metadata from the specified interop
                              assembly files (Short form: -l)
-analyzer:&lt;file list&gt;         Run the analyzers from this assembly
                              (Short form: -a)
-additionalfile:&lt;file list&gt;   Additional files that don't directly affect code
                              generation but may be used by analyzers for producing
                              errors or warnings.
-embed                        Embed all source files in the PDB.
-embed:&lt;file list&gt;            Embed specific files in the PDB

                       - RESOURCES -
-win32res:&lt;file&gt;              Specify a Win32 resource file (.res)
-win32icon:&lt;file&gt;             Use this icon for the output
-win32manifest:&lt;file&gt;         Specify a Win32 manifest file (.xml)
-nowin32manifest              Do not include the default Win32 manifest
-resource:&lt;resinfo&gt;           Embed the specified resource (Short form: -res)
-linkresource:&lt;resinfo&gt;       Link the specified resource to this assembly
                              (Short form: -linkres) Where the resinfo format
                              is &lt;file&gt;[,&lt;string name&gt;[,public|private]]

                       - CODE GENERATION -
-debug[+|-]                   Emit debugging information
-debug:{full|pdbonly|portable|embedded}
                              Specify debugging type ('full' is default,
                              'portable' is a cross-platform format,
                              'embedded' is a cross-platform format embedded into
                              the target .dll or .exe)
-optimize[+|-]                Enable optimizations (Short form: -o)
-deterministic                Produce a deterministic assembly
                              (including module version GUID and timestamp)
-refonly                      Produce a reference assembly in place of the main output
-instrument:TestCoverage      Produce an assembly instrumented to collect
                              coverage information
-sourcelink:&lt;file&gt;            Source link info to embed into PDB.

                       - ERRORS AND WARNINGS -
-warnaserror[+|-]             Report all warnings as errors
-warnaserror[+|-]:&lt;warn list&gt; Report specific warnings as errors
-warn:&lt;n&gt;                     Set warning level (0-4) (Short form: -w)
-nowarn:&lt;warn list&gt;           Disable specific warning messages
-ruleset:&lt;file&gt;               Specify a ruleset file that disables specific
                              diagnostics.
-errorlog:&lt;file&gt;              Specify a file to log all compiler and analyzer
                              diagnostics.
-reportanalyzer               Report additional analyzer information, such as
                              execution time.

                       - LANGUAGE -
-checked[+|-]                 Generate overflow checks
-unsafe[+|-]                  Allow 'unsafe' code
-define:&lt;symbol list&gt;         Define conditional compilation symbol(s) (Short
                              form: -d)
-langversion:?                Display the allowed values for language version
-langversion:&lt;string&gt;         Specify language version such as
                              `default` (latest major version), or
                              `latest` (latest version, including minor versions),
                              or specific versions like `6` or `7.1`

                       - SECURITY -
-delaysign[+|-]               Delay-sign the assembly using only the public
                              portion of the strong name key
-publicsign[+|-]              Public-sign the assembly using only the public
                              portion of the strong name key
-keyfile:&lt;file&gt;               Specify a strong name key file
-keycontainer:&lt;string&gt;        Specify a strong name key container
-highentropyva[+|-]           Enable high-entropy ASLR

                       - MISCELLANEOUS -
@&lt;file&gt;                       Read response file for more options
-help                         Display this usage message (Short form: -?)
-nologo                       Suppress compiler copyright message
-noconfig                     Do not auto include CSC.RSP file
-parallel[+|-]                Concurrent build.
-version                      Display the compiler version number and exit.

                       - ADVANCED -
-baseaddress:&lt;address&gt;        Base address for the library to be built
-checksumalgorithm:&lt;alg&gt;      Specify algorithm for calculating source file
                              checksum stored in PDB. Supported values are:
                              SHA1 (default) or SHA256.
-codepage:&lt;n&gt;                 Specify the codepage to use when opening source
                              files
-utf8output                   Output compiler messages in UTF-8 encoding
-main:&lt;type&gt;                  Specify the type that contains the entry point
                              (ignore all other possible entry points) (Short
                              form: -m)
-fullpaths                    Compiler generates fully qualified paths
-filealign:&lt;n&gt;                Specify the alignment used for output file
                              sections
-pathmap:&lt;K1&gt;=&lt;V1&gt;,&lt;K2&gt;=&lt;V2&gt;,...
                              Specify a mapping for source path names output by
                              the compiler.
-pdb:&lt;file&gt;                   Specify debug information file name (default:
                              output file name with .pdb extension)
-errorendlocation             Output line and column of the end location of
                              each error
-preferreduilang              Specify the preferred output language name.
-nostdlib[+|-]                Do not reference standard library (mscorlib.dll)
-subsystemversion:&lt;string&gt;    Specify subsystem version of this assembly
-lib:&lt;file list&gt;              Specify additional directories to search in for
                              references
-errorreport:&lt;string&gt;         Specify how to handle internal compiler errors:
                              prompt, send, queue, or none. The default is
                              queue.
-appconfig:&lt;file&gt;             Specify an application configuration file
                              containing assembly binding settings
-moduleassemblyname:&lt;string&gt;  Name of the assembly which this module will be
                              a part of
-modulename:&lt;string&gt;          Specify the name of the source module
</source>
        <target state="needs-review-translation">
                              Visual C# 編譯器選項

                        - 輸出檔案 -
 /out:&lt;檔案&gt;                  指定輸出檔案名稱 (預設: 具有主要
                               類別的檔案或第一個檔案的基底名稱)
 /target:exe                   建置主控台可執行檔 (預設) (簡短
                               形式: /t:exe)
 /target:winexe                建置 Windows 可執行檔 (簡短形式:
                               /t:winexe)
 /target:library               建置程式庫 (簡短形式: /t:library)
 /target:module                建置可新增至其他組件的
                               模組 (簡短形式: /t:module)
 /target:appcontainerexe       建置 Appcontainer 可執行檔 (簡短形式:
                               /t:appcontainerexe)
 /target:winmdobj              建置 WinMDExp 所使用的 Windows 執行階段
                               中繼檔案 (簡短形式: /t:winmdobj)
 /doc:&lt;檔案&gt;                   要產生的 XML 文件檔案
 /refout:&lt;檔案&gt;                要產生的參考組件輸出
 /platform:&lt;字串&gt;            限制此程式碼可執行的平台: x86、
                                Itanium、x64、arm、arm64、anycpu32bitpreferred 或
                               anycpu。預設為 anycpu。

                        - 輸入檔案 -
 /recurse:&lt;萬用字元&gt;           根據萬用字元規格，包含
                               目前目錄和子目錄中的所有
                               檔案
 /reference:&lt;別名&gt;=&lt;檔案&gt;     使用給定的別名，參考指定組件檔
                               的中繼資料 (簡短形式: /r)
 /reference:&lt;檔案清單&gt;         參考指定組件檔的
                               中繼資料 (簡短形式: /r)
 /addmodule:&lt;檔案清單&gt;        將指定的模組連結至這個組件中
 /link:&lt;檔案清單&gt;             從指定的 Interop 組件檔內嵌
                               中繼資料 (簡短形式: /l)
 /analyzer:&lt;檔案清單&gt;          從這個組件執行分析器
                               (簡短形式: /a)
 /additionalfile:&lt;檔案清單&gt;   不會直接影響程式碼產生，
                               但分析器可用以產生錯誤或警告的
                               其他檔案。
 /embed                        內嵌 PDB 中的所有來源檔案。
 /embed:&lt;檔案清單&gt;            內嵌 PDB 中的特定檔案

                        - 資源 -
 /win32res:&lt;檔案&gt;              指定 Win32 資源檔 (.res)
 /win32icon:&lt;檔案&gt;             在輸出使用此圖示
 /win32manifest:&lt;檔案&gt;          指定 Win32 資訊清單檔案 (.xml)
 /nowin32manifest              不要包含預設 Win32 資訊清單
 /resource:&lt;資源資訊&gt;           內嵌指定的資源 (簡短形式: /res)
 /linkresource:&lt;資源資訊&gt;       將指定的資源連結至這個組件
                               (簡短形式: /linkres) 其中 resinfo 的格式
                               為 &lt;檔案&gt;[,&lt;字串名稱&gt;[,public|private]]

                        - 程式碼產生 -
 /debug[+|-]                   發出偵錯資訊
 /debug:{full|pdbonly|portable|embedded}
                               指定偵錯類型 ('full' 為預設，
                               'portable' 為跨平台格式，
                               'embedded' 為內嵌至 target .dll 或 .exe 中的
                               跨平台格式)
 /optimize[+|-]                啟用最佳化 (簡短形式: /o)
 /deterministic                產生確定性組件
                               (包括模組版本 GUID 與時間戳記)
 /refonly                      產生參考組件以代替主要輸出
 /instrument:TestCoverage      產生檢測組件，以收集
                               涵蓋範圍資訊
 /sourcelink:&lt;檔案&gt;            要內嵌至 PDB 中的來源連結資訊。

                        - 錯誤與警告 -
 /warnaserror[+|-]             將所有警告回報為錯誤
 /warnaserror[+|-]:&lt;警告清單&gt; 將特定警告回報為錯誤
 /warn:&lt;n&gt;                     設定警告層級 (0-4) (簡短形式: /w)
 /nowarn:&lt;警告清單&gt;           停用特定的警告訊息
 /ruleset:&lt;檔案&gt;                指定會停用特定診斷的
                                規則集檔案。
 /errorlog:&lt;檔案&gt;               指定要記錄所有編譯器和分析器診斷的
                               檔案。
 /reportanalyzer               回報其他分析器資訊，例如
                               執行時間。

                        - 語言 -
 /checked[+|-]                 產生溢位檢查
 /unsafe[+|-]                  允許 'unsafe' 程式碼
 /define:&lt;符號清單&gt;         定義條件式編譯符號 (簡短
                               形式: /d)
 /langversion:?                顯示語言版本允許的值
 /langversion:&lt;字串&gt;         指定語言版本，例如
                               `default` (最新的主要版本)、
                               `latest` (最新版本，包含次要版本)
                               或特定版本，例如 `6` 或 `7.1`

                        - 安全性 -
 /delaysign[+|-]                只使用強式名稱金鑰的公開部分
                               延遲簽署組件
 /publicsign[+|-]              只使用強式名稱金鑰的公開部分
                               公開簽署組件
 /keyfile:&lt;檔案&gt;                指定強式名稱金鑰檔
 /keycontainer:&lt;字串&gt;         指定強式名稱金鑰容器
 /highentropyva[+|-]           啟用高熵 ASLR

                        - 其他 -
 @&lt;檔案&gt;                        讀取回應檔以取得更多選項
 /help                         顯示這個使用訊息 (簡短形式: /?)
 /nologo                       隱藏編譯器著作權訊息
 /noconfig                     不自動納入 CSC.RSP 檔
 /parallel[+|-]                 並行建置。
 /version                      顯示編譯器版本號碼並結束。

                        - 進階 -
 /baseaddress:&lt;位址&gt;        要建置的程式庫基底位址
 /checksumalgorithm:&lt;演算法&gt;      為計算儲存在 PDB 中的原始
                               程式檔總和檢查碼指定演算法。支援的值為:
                               SHA1 (預設) 或 SHA256。
 /codepage:&lt;n&gt;                 指定開啟原始程式檔時要使用的
                               字碼頁
 /utf8output                   以 UTF-8 編碼方式輸出編譯器訊息
 /main:&lt;類型&gt;                  指定包含進入點
                               (忽略所有其他可能的進入點) (簡短
                               形式: /m)
 /fullpaths                    編譯器會產生完整路徑
 /filealign:&lt;n&gt;                 指定用於輸出檔案區段的
                               對齊方式
 /pathmap:&lt;K1&gt;=&lt;V1&gt;,&lt;K2&gt;=&lt;V2&gt;,...
                               為編譯器輸出的來源路徑名稱
                               指定對應。
 /pdb:&lt;檔案&gt;                   指定偵錯資訊檔案名稱 (預設:
                               副檔名為 .pdb 的輸出檔案名稱)
 /errorendlocation             輸出每個錯誤之結束位置的
                               行與欄
 /preferreduilang              指定慣用的輸出語言名稱。
 /nostdlib[+|-]                不要參考標準程式庫 (mscorlib.dll)
 /subsystemversion:&lt;字串&gt;    指定這個組件的子系統版本
 /lib:&lt;檔案清單&gt;              指定要搜尋的其他目錄以供
                               參考
 /errorreport:&lt;字串&gt;         指定如何處理內部編譯器錯誤:
                               prompt、send、queue 或 none。預設為 
                               queue。
 /appconfig:&lt;檔案&gt;             指定包含組件繫結設定的
                               應用程式設定檔
 /moduleassemblyname:&lt;字串&gt;  組件名稱，其中將會包含
                               此模組
 /modulename:&lt;字串&gt;          指定來源模組的名稱
</target>
        <note>Visual C# Compiler Options</note>
      </trans-unit>
      <trans-unit id="ERR_ComImportWithInitializers">
        <source>'{0}': a class with the ComImport attribute cannot specify field initializers.</source>
        <target state="translated">'{0}': 具有 ComImport 屬性的類別不可指定欄位初始設定式。</target>
        <note />
      </trans-unit>
      <trans-unit id="WRN_PdbLocalNameTooLong">
        <source>Local name '{0}' is too long for PDB.  Consider shortening or compiling without /debug.</source>
        <target state="translated">區域變數名稱 '{0}' 對 PDB 而言太長。請考慮將其縮短，或在編譯時不要使用 /debug。</target>
        <note />
      </trans-unit>
      <trans-unit id="WRN_PdbLocalNameTooLong_Title">
        <source>Local name is too long for PDB</source>
        <target state="translated">PDB 的本機名稱太長</target>
        <note />
      </trans-unit>
      <trans-unit id="ERR_RetNoObjectRequiredLambda">
        <source>Anonymous function converted to a void returning delegate cannot return a value</source>
        <target state="translated">轉換成 void 傳回委派的匿名函式，不可傳回值。</target>
        <note />
      </trans-unit>
      <trans-unit id="ERR_TaskRetNoObjectRequiredLambda">
        <source>Async lambda expression converted to a 'Task' returning delegate cannot return a value. Did you intend to return 'Task&lt;T&gt;'?</source>
        <target state="translated">轉換成 'Task' 傳回委派的非同步 Lambda 運算式，不可傳回值。原本希望傳回 'Task&lt;T&gt;' 嗎?</target>
        <note />
      </trans-unit>
      <trans-unit id="WRN_AnalyzerCannotBeCreated">
        <source>An instance of analyzer {0} cannot be created from {1} : {2}.</source>
        <target state="translated">不可從 {1} 建立分析器 {0} 的執行個體: {2}。</target>
        <note />
      </trans-unit>
      <trans-unit id="WRN_AnalyzerCannotBeCreated_Title">
        <source>An analyzer instance cannot be created</source>
        <target state="translated">無法建立分析器執行個體</target>
        <note />
      </trans-unit>
      <trans-unit id="WRN_NoAnalyzerInAssembly">
        <source>The assembly {0} does not contain any analyzers.</source>
        <target state="translated">組件 {0} 不包含任何分析器。</target>
        <note />
      </trans-unit>
      <trans-unit id="WRN_NoAnalyzerInAssembly_Title">
        <source>Assembly does not contain any analyzers</source>
        <target state="translated">組件不包含任何分析器</target>
        <note />
      </trans-unit>
      <trans-unit id="WRN_UnableToLoadAnalyzer">
        <source>Unable to load Analyzer assembly {0} : {1}</source>
        <target state="translated">無法載入分析器組件 {0} : {1}</target>
        <note />
      </trans-unit>
      <trans-unit id="WRN_UnableToLoadAnalyzer_Title">
        <source>Unable to load Analyzer assembly</source>
        <target state="translated">無法載入分析器組件</target>
        <note />
      </trans-unit>
      <trans-unit id="INF_UnableToLoadSomeTypesInAnalyzer">
        <source>Skipping some types in analyzer assembly {0} due to a ReflectionTypeLoadException : {1}.</source>
        <target state="translated">因為 ReflectionTypeLoadException 之故，所以略過分析器組件 {0} 中的某些類型: {1}。</target>
        <note />
      </trans-unit>
      <trans-unit id="ERR_CantReadRulesetFile">
        <source>Error reading ruleset file {0} - {1}</source>
        <target state="translated">讀取規則集檔案 {0} 時發生錯誤 - {1}</target>
        <note />
      </trans-unit>
      <trans-unit id="ERR_BadPdbData">
        <source>Error reading debug information for '{0}'</source>
        <target state="translated">讀取 '{0}' 的偵錯資訊時發生錯誤</target>
        <note />
      </trans-unit>
      <trans-unit id="IDS_OperationCausedStackOverflow">
        <source>Operation caused a stack overflow.</source>
        <target state="translated">作業導致了堆疊溢位。</target>
        <note />
      </trans-unit>
      <trans-unit id="WRN_IdentifierOrNumericLiteralExpected">
        <source>Expected identifier or numeric literal.</source>
        <target state="translated">必須是識別項或數值常值。</target>
        <note />
      </trans-unit>
      <trans-unit id="WRN_IdentifierOrNumericLiteralExpected_Title">
        <source>Expected identifier or numeric literal</source>
        <target state="translated">必須是識別項或數值常值</target>
        <note />
      </trans-unit>
      <trans-unit id="ERR_InitializerOnNonAutoProperty">
        <source>Only auto-implemented properties can have initializers.</source>
        <target state="translated">只有自動實作的屬性可以有初始設定式。</target>
        <note />
      </trans-unit>
      <trans-unit id="ERR_AutoPropertyMustHaveGetAccessor">
        <source>Auto-implemented properties must have get accessors.</source>
        <target state="translated">自動實作的屬性必須要有 get 存取子。</target>
        <note />
      </trans-unit>
      <trans-unit id="ERR_AutoPropertyMustOverrideSet">
        <source>Auto-implemented properties must override all accessors of the overridden property.</source>
        <target state="translated">自動實作的屬性必須覆寫已覆寫屬性的所有存取子。</target>
        <note />
      </trans-unit>
      <trans-unit id="ERR_AutoPropertyInitializerInInterface">
        <source>Auto-implemented properties inside interfaces cannot have initializers.</source>
        <target state="translated">介面內自動實作的屬性，不可有初始設定式。</target>
        <note />
      </trans-unit>
      <trans-unit id="ERR_InitializerInStructWithoutExplicitConstructor">
        <source>Structs without explicit constructors cannot contain members with initializers.</source>
        <target state="translated">沒有明確建構函式的結構，不可包含有初始設定式的成員。</target>
        <note />
      </trans-unit>
      <trans-unit id="ERR_EncodinglessSyntaxTree">
        <source>Cannot emit debug information for a source text without encoding.</source>
        <target state="translated">無法在不編碼的情況下，對原始程式文字發出偵錯資訊。</target>
        <note />
      </trans-unit>
      <trans-unit id="ERR_BlockBodyAndExpressionBody">
        <source>Block bodies and expression bodies cannot both be provided.</source>
        <target state="translated">不可同時提供區塊主體與運算式主體。</target>
        <note />
      </trans-unit>
      <trans-unit id="ERR_SwitchFallOut">
        <source>Control cannot fall out of switch from final case label ('{0}')</source>
        <target state="translated">控制項的位置不可位於最後一個 case 標籤 ('{0}') 的參數之外</target>
        <note />
      </trans-unit>
      <trans-unit id="ERR_UnexpectedBoundGenericName">
        <source>Type arguments are not allowed in the nameof operator.</source>
        <target state="translated">Nameof 運算子中不可使用類型引數。</target>
        <note />
      </trans-unit>
      <trans-unit id="ERR_NullPropagatingOpInExpressionTree">
        <source>An expression tree lambda may not contain a null propagating operator.</source>
        <target state="translated">運算式樹狀架構 Lambda 不可包含 null 散佈運算子。</target>
        <note />
      </trans-unit>
      <trans-unit id="ERR_DictionaryInitializerInExpressionTree">
        <source>An expression tree lambda may not contain a dictionary initializer.</source>
        <target state="translated">運算式樹狀架構 Lambda 不可包含字典初始設定式。</target>
        <note />
      </trans-unit>
      <trans-unit id="ERR_ExtensionCollectionElementInitializerInExpressionTree">
        <source>An extension Add method is not supported for a collection initializer in an expression lambda.</source>
        <target state="translated">運算式 Lambda 中的集合初始設定式不支援擴充功能 Add 方法。</target>
        <note />
      </trans-unit>
      <trans-unit id="IDS_FeatureNameof">
        <source>nameof operator</source>
        <target state="translated">nameof 運算子</target>
        <note />
      </trans-unit>
      <trans-unit id="IDS_FeatureDictionaryInitializer">
        <source>dictionary initializer</source>
        <target state="translated">字典初始設定式</target>
        <note />
      </trans-unit>
      <trans-unit id="ERR_UnclosedExpressionHole">
        <source>Missing close delimiter '}' for interpolated expression started with '{'.</source>
        <target state="translated">以 '{' 開頭的插入運算式遺漏結束分隔符號 '}'。</target>
        <note />
      </trans-unit>
      <trans-unit id="ERR_SingleLineCommentInExpressionHole">
        <source>A single-line comment may not be used in an interpolated string.</source>
        <target state="translated">插入的字串中不能使用單行註解。</target>
        <note />
      </trans-unit>
      <trans-unit id="ERR_InsufficientStack">
        <source>An expression is too long or complex to compile</source>
        <target state="translated">運算式太長或太複雜，造成編譯困難</target>
        <note />
      </trans-unit>
      <trans-unit id="ERR_ExpressionHasNoName">
        <source>Expression does not have a name.</source>
        <target state="translated">運算式沒有名稱。</target>
        <note />
      </trans-unit>
      <trans-unit id="ERR_SubexpressionNotInNameof">
        <source>Sub-expression cannot be used in an argument to nameof.</source>
        <target state="translated">nameof 的引數中不可使用子運算式。</target>
        <note />
      </trans-unit>
      <trans-unit id="ERR_AliasQualifiedNameNotAnExpression">
        <source>An alias-qualified name is not an expression.</source>
        <target state="translated">別名限定的名稱不是運算式。</target>
        <note />
      </trans-unit>
      <trans-unit id="ERR_NameofMethodGroupWithTypeParameters">
        <source>Type parameters are not allowed on a method group as an argument to 'nameof'.</source>
        <target state="translated">方法群組上不可使用類型參數做為 'nameof' 的引數。</target>
        <note />
      </trans-unit>
      <trans-unit id="NoNoneSearchCriteria">
        <source>SearchCriteria is expected.</source>
        <target state="translated">必須是 SearchCriteria。</target>
        <note />
      </trans-unit>
      <trans-unit id="ERR_InvalidAssemblyCulture">
        <source>Assembly culture strings may not contain embedded NUL characters.</source>
        <target state="translated">組件文化特性字串可能不包含內嵌的 NUL 字元。</target>
        <note />
      </trans-unit>
      <trans-unit id="IDS_FeatureUsingStatic">
        <source>using static</source>
        <target state="translated">使用靜態</target>
        <note />
      </trans-unit>
      <trans-unit id="IDS_FeatureInterpolatedStrings">
        <source>interpolated strings</source>
        <target state="translated">內插字串</target>
        <note />
      </trans-unit>
      <trans-unit id="IDS_AwaitInCatchAndFinally">
        <source>await in catch blocks and finally blocks</source>
        <target state="translated">等待於 catch 區塊與 finally 區塊中</target>
        <note />
      </trans-unit>
      <trans-unit id="IDS_FeatureBinaryLiteral">
        <source>binary literals</source>
        <target state="translated">二進位常值</target>
        <note />
      </trans-unit>
      <trans-unit id="IDS_FeatureDigitSeparator">
        <source>digit separators</source>
        <target state="translated">數字分隔符號</target>
        <note />
      </trans-unit>
      <trans-unit id="IDS_FeatureLocalFunctions">
        <source>local functions</source>
        <target state="translated">區域函式</target>
        <note />
      </trans-unit>
      <trans-unit id="ERR_UnescapedCurly">
        <source>A '{0}' character must be escaped (by doubling) in an interpolated string.</source>
        <target state="translated">在內插字串中，必須將 '{0}' 字元逸出 (重複兩次)。</target>
        <note />
      </trans-unit>
      <trans-unit id="ERR_EscapedCurly">
        <source>A '{0}' character may only be escaped by doubling '{0}{0}' in an interpolated string.</source>
        <target state="translated">在插入字串中，只能以重複兩次 ('{0}{0}') 的方式，將 '{0}' 字元逸出。</target>
        <note />
      </trans-unit>
      <trans-unit id="ERR_TrailingWhitespaceInFormatSpecifier">
        <source>A format specifier may not contain trailing whitespace.</source>
        <target state="translated">格式規範的尾端不可以是空白字元。</target>
        <note />
      </trans-unit>
      <trans-unit id="ERR_EmptyFormatSpecifier">
        <source>Empty format specifier.</source>
        <target state="translated">空白的格式規範。</target>
        <note />
      </trans-unit>
      <trans-unit id="ERR_ErrorInReferencedAssembly">
        <source>There is an error in a referenced assembly '{0}'.</source>
        <target state="translated">參考組件 '{0}' 中有錯誤。</target>
        <note />
      </trans-unit>
      <trans-unit id="ERR_ExpressionOrDeclarationExpected">
        <source>Expression or declaration statement expected.</source>
        <target state="translated">必須是運算式或宣告陳述式。</target>
        <note />
      </trans-unit>
      <trans-unit id="ERR_NameofExtensionMethod">
        <source>Extension method groups are not allowed as an argument to 'nameof'.</source>
        <target state="translated">擴充方法群組不允許做為 'nameof' 的引數。</target>
        <note />
      </trans-unit>
      <trans-unit id="WRN_AlignmentMagnitude">
        <source>Alignment value {0} has a magnitude greater than {1} and may result in a large formatted string.</source>
        <target state="translated">對齊值 {0} 的範圍大於 {1}，而且可能會導致大型格式化字串。</target>
        <note />
      </trans-unit>
      <trans-unit id="HDN_UnusedExternAlias_Title">
        <source>Unused extern alias</source>
        <target state="translated">未使用的外部別名</target>
        <note />
      </trans-unit>
      <trans-unit id="HDN_UnusedUsingDirective_Title">
        <source>Unnecessary using directive</source>
        <target state="translated">不必要的 using 指示詞</target>
        <note />
      </trans-unit>
      <trans-unit id="INF_UnableToLoadSomeTypesInAnalyzer_Title">
        <source>Skip loading types in analyzer assembly that fail due to a ReflectionTypeLoadException</source>
        <target state="translated">跳過載入分析器組件中因 ReflectionTypeLoadException 而失敗的類型</target>
        <note />
      </trans-unit>
      <trans-unit id="WRN_AlignmentMagnitude_Title">
        <source>Alignment value has a magnitude that may result in a large formatted string</source>
        <target state="translated">對齊值的範圍可能會導致大型格式化字串</target>
        <note />
      </trans-unit>
      <trans-unit id="ERR_ConstantStringTooLong">
        <source>Length of String constant exceeds current memory limit.  Try splitting the string into multiple constants.</source>
        <target state="translated">字串常數的長度超過目前的記憶體限制。請嘗試將字串分割成多個常數。</target>
        <note />
      </trans-unit>
      <trans-unit id="ERR_TupleTooFewElements">
        <source>Tuple must contain at least two elements.</source>
        <target state="translated">元組必須包含至少兩個項目。</target>
        <note />
      </trans-unit>
      <trans-unit id="ERR_DebugEntryPointNotSourceMethodDefinition">
        <source>Debug entry point must be a definition of a method declared in the current compilation.</source>
        <target state="translated">偵錯進入點必須是目前編譯中所宣告方法的定義。</target>
        <note />
      </trans-unit>
      <trans-unit id="ERR_LoadDirectiveOnlyAllowedInScripts">
        <source>#load is only allowed in scripts</source>
        <target state="translated">#load 只允許用於指令碼</target>
        <note />
      </trans-unit>
      <trans-unit id="ERR_PPLoadFollowsToken">
        <source>Cannot use #load after first token in file</source>
        <target state="translated">無法在檔案中第一個語彙基元後使用 #load</target>
        <note />
      </trans-unit>
      <trans-unit id="CouldNotFindFile">
        <source>Could not find file.</source>
        <target state="translated">找不到檔案。</target>
        <note>File path referenced in source (#load) could not be resolved.</note>
      </trans-unit>
      <trans-unit id="SyntaxTreeFromLoadNoRemoveReplace">
        <source>SyntaxTree resulted from a #load directive and cannot be removed or replaced directly.</source>
        <target state="needs-review-translation">SyntaxTree '{0}' 是從 #load 指示詞所產生，無法直接移除或取代。</target>
        <note />
      </trans-unit>
      <trans-unit id="ERR_SourceFileReferencesNotSupported">
        <source>Source file references are not supported.</source>
        <target state="translated">不支援原始程式檔參考。</target>
        <note />
      </trans-unit>
      <trans-unit id="ERR_InvalidPathMap">
        <source>The pathmap option was incorrectly formatted.</source>
        <target state="translated">pathmap 選項格式不正確。</target>
        <note />
      </trans-unit>
      <trans-unit id="ERR_InvalidReal">
        <source>Invalid real literal.</source>
        <target state="translated">無效的實際常值。</target>
        <note />
      </trans-unit>
      <trans-unit id="ERR_AutoPropertyCannotBeRefReturning">
        <source>Auto-implemented properties cannot return by reference</source>
        <target state="translated">無法以傳址方式傳回自動實作屬性</target>
        <note />
      </trans-unit>
      <trans-unit id="ERR_RefPropertyMustHaveGetAccessor">
        <source>Properties which return by reference must have a get accessor</source>
        <target state="translated">以傳址方式傳回的屬性必須有 get 存取子</target>
        <note />
      </trans-unit>
      <trans-unit id="ERR_RefPropertyCannotHaveSetAccessor">
        <source>Properties which return by reference cannot have set accessors</source>
        <target state="translated">以傳址方式傳回的屬性不能有 set 存取子</target>
        <note />
      </trans-unit>
      <trans-unit id="ERR_CantChangeRefReturnOnOverride">
        <source>'{0}' must match by reference return of overridden member '{1}'</source>
        <target state="translated">'{0}' 必須符合覆寫成員 '{1}' 的傳址方式傳回</target>
        <note />
      </trans-unit>
      <trans-unit id="ERR_MustNotHaveRefReturn">
        <source>By-reference returns may only be used in methods that return by reference</source>
        <target state="translated">傳址傳回只能用於以傳址方式傳回的方法</target>
        <note />
      </trans-unit>
      <trans-unit id="ERR_MustHaveRefReturn">
        <source>By-value returns may only be used in methods that return by value</source>
        <target state="translated">傳值傳回只能用於以傳值方式傳回的方法</target>
        <note />
      </trans-unit>
      <trans-unit id="ERR_RefReturnMustHaveIdentityConversion">
        <source>The return expression must be of type '{0}' because this method returns by reference</source>
        <target state="translated">傳回運算式的類型必須是類型 '{0}'，因為此方法以傳址方式傳回</target>
        <note />
      </trans-unit>
      <trans-unit id="ERR_CloseUnimplementedInterfaceMemberWrongRefReturn">
        <source>'{0}' does not implement interface member '{1}'. '{2}' cannot implement '{1}' because it does not have matching return by reference.</source>
        <target state="translated">'{0}' 未實作介面成員 '{1}'。因為 '{2}' 沒有相符的傳址方式傳回，所以無法實作 '{1}'。</target>
        <note />
      </trans-unit>
      <trans-unit id="ERR_BadIteratorReturnRef">
        <source>The body of '{0}' cannot be an iterator block because '{0}' returns by reference</source>
        <target state="translated">{0}' 的主體不可是 Iterator 區塊，因為 '{0}' 是以傳址方式傳回</target>
        <note />
      </trans-unit>
      <trans-unit id="ERR_BadRefReturnExpressionTree">
        <source>Lambda expressions that return by reference cannot be converted to expression trees</source>
        <target state="translated">無法將以傳址方式傳回的 Lambda 運算式轉換為運算式樹狀架構</target>
        <note />
      </trans-unit>
      <trans-unit id="ERR_RefReturningCallInExpressionTree">
        <source>An expression tree lambda may not contain a call to a method, property, or indexer that returns by reference</source>
        <target state="translated">運算式樹狀架構 Lambda 不能包含呼叫以傳址方式傳回的方法、屬性或索引子</target>
        <note />
      </trans-unit>
      <trans-unit id="ERR_RefReturnLvalueExpected">
        <source>An expression cannot be used in this context because it may not be passed or returned by reference</source>
        <target state="translated">因為參考可能不會傳遞或傳回運算式，所以無法於此內容中使用運算式</target>
        <note />
      </trans-unit>
      <trans-unit id="ERR_RefReturnNonreturnableLocal">
        <source>Cannot return '{0}' by reference because it was initialized to a value that cannot be returned by reference</source>
        <target state="translated">無法以傳址方式傳回 '{0}'，因為已將其初始化為無法由傳址方式傳回的值</target>
        <note />
      </trans-unit>
      <trans-unit id="ERR_RefReturnNonreturnableLocal2">
        <source>Cannot return by reference a member of '{0}' because it was initialized to a value that cannot be returned by reference</source>
        <target state="translated">無法以傳址方式傳回 '{0}' 的成員，因為已將其初始化為無法由傳址方式傳回的值</target>
        <note />
      </trans-unit>
      <trans-unit id="ERR_RefReturnReadonlyLocal">
        <source>Cannot return '{0}' by reference because it is read-only</source>
        <target state="translated">無法以傳址方式傳回 '{0}'，因其為唯讀</target>
        <note />
      </trans-unit>
      <trans-unit id="ERR_RefReturnRangeVariable">
        <source>Cannot return the range variable '{0}' by reference</source>
        <target state="translated">無法以傳址方式傳回範圍變數 '{0}'</target>
        <note />
      </trans-unit>
      <trans-unit id="ERR_RefReturnReadonlyLocalCause">
        <source>Cannot return '{0}' by reference because it is a '{1}'</source>
        <target state="translated">無法以傳址方式傳回 '{0}'，因其為 '{1}'</target>
        <note />
      </trans-unit>
      <trans-unit id="ERR_RefReturnReadonlyLocal2Cause">
        <source>Cannot return fields of '{0}' by reference because it is a '{1}'</source>
        <target state="translated">無法以傳址方式傳回 '{0}' 欄位，因其為 '{1}'</target>
        <note />
      </trans-unit>
      <trans-unit id="ERR_RefReturnReadonly">
        <source>A readonly field cannot be returned by writable reference</source>
        <target state="translated">無法以可寫入傳址方式傳回唯讀欄位</target>
        <note />
      </trans-unit>
      <trans-unit id="ERR_RefReturnReadonlyStatic">
        <source>A static readonly field cannot be returned by writable reference</source>
        <target state="translated">無法以可寫入傳址方式傳回靜態的唯讀欄位</target>
        <note />
      </trans-unit>
      <trans-unit id="ERR_RefReturnReadonly2">
        <source>Members of readonly field '{0}' cannot be returned by writable reference</source>
        <target state="translated">無法以可寫入傳址方式傳回唯讀欄位 '{0}' 的成員</target>
        <note />
      </trans-unit>
      <trans-unit id="ERR_RefReturnReadonlyStatic2">
        <source>Fields of static readonly field '{0}' cannot be returned by writable reference</source>
        <target state="translated">無法以可寫入傳址方式傳回靜態唯讀欄位 '{0}' 的欄位</target>
        <note />
      </trans-unit>
      <trans-unit id="ERR_RefReturnParameter">
        <source>Cannot return a parameter by reference '{0}' because it is not a ref or out parameter</source>
        <target state="translated">無法以傳址方式 '{0}' 傳回參數，因為其非 ref 或 out 參數</target>
        <note />
      </trans-unit>
      <trans-unit id="ERR_RefReturnParameter2">
        <source>Cannot return by reference a member of parameter '{0}' because it is not a ref or out parameter</source>
        <target state="translated">無法以傳址方式傳回參數 '{0}' 的成員，因為它不是 ref 或 out 參數</target>
        <note />
      </trans-unit>
      <trans-unit id="ERR_RefReturnLocal">
        <source>Cannot return local '{0}' by reference because it is not a ref local</source>
        <target state="translated">無法以傳址方式傳回本機 '{0}'，因為其非參考本機</target>
        <note />
      </trans-unit>
      <trans-unit id="ERR_RefReturnLocal2">
        <source>Cannot return a member of local '{0}' by reference because it is not a ref local</source>
        <target state="translated">無法以傳址方式傳回本機 '{0}' 的成員，因為其非參考本機</target>
        <note />
      </trans-unit>
      <trans-unit id="ERR_RefReturnStructThis">
        <source>Struct members cannot return 'this' or other instance members by reference</source>
        <target state="translated">結構成員無法以傳址方式傳回 'this' 或其他執行個體成員</target>
        <note />
      </trans-unit>
      <trans-unit id="ERR_EscapeOther">
        <source>Expression cannot be used in this context because it may indirectly expose variables outside of their declaration scope</source>
        <target state="translated">無法在此內容中使用運算式，因為它會在其宣告範圍外間接公開變數</target>
        <note />
      </trans-unit>
      <trans-unit id="ERR_EscapeLocal">
        <source>Cannot use local '{0}' in this context because it may expose referenced variables outside of their declaration scope</source>
        <target state="translated">無法在此內容中使用本機 '{0}'，因為它會將參考的變數公開在其宣告範圍外</target>
        <note />
      </trans-unit>
      <trans-unit id="ERR_EscapeCall">
        <source>Cannot use a result of '{0}' in this context because it may expose variables referenced by parameter '{1}' outside of their declaration scope</source>
        <target state="translated">無法在此內容中使用 '{0}' 的結果，因為它會將參數 '{1}' 參考的變數公開在其宣告範圍外</target>
        <note />
      </trans-unit>
      <trans-unit id="ERR_EscapeCall2">
        <source>Cannot use a member of result of '{0}' in this context because it may expose variables referenced by parameter '{1}' outside of their declaration scope</source>
        <target state="translated">無法在此內容中使用 '{0}' 結果的成員，因為它會將參數 '{1}' 參考的變數公開在其宣告範圍外</target>
        <note />
      </trans-unit>
      <trans-unit id="ERR_CallArgMixing">
        <source>This combination of arguments to '{0}' is disallowed because it may expose variables referenced by parameter '{1}' outside of their declaration scope</source>
        <target state="translated">不允許對 '{0}' 使用此引數組合，因為它會在其宣告範圍外公開參數 '{1}' 所參考的變數</target>
        <note />
      </trans-unit>
      <trans-unit id="ERR_MismatchedRefEscapeInTernary">
        <source>Branches of a ref ternary operator cannot refer to variables with incompatible declaration scopes</source>
        <target state="translated">ref 三元運算子分支無法參考具有不相容宣告範圍的變數</target>
        <note />
      </trans-unit>
      <trans-unit id="ERR_EscapeStackAlloc">
        <source>A result of a stackalloc expression of type '{0}' cannot be used in this context because it may be exposed outside of the containing method</source>
        <target state="translated">無法在此內容中使用類型 '{0}' 的 stackalloc 運算式結果，因為它會公開在包含方法之外</target>
        <note />
      </trans-unit>
      <trans-unit id="ERR_InitializeByValueVariableWithReference">
        <source>Cannot initialize a by-value variable with a reference</source>
        <target state="translated">無法使用參考將傳值變數初始化</target>
        <note />
      </trans-unit>
      <trans-unit id="ERR_InitializeByReferenceVariableWithValue">
        <source>Cannot initialize a by-reference variable with a value</source>
        <target state="translated">無法使用值將傳址變數初始化</target>
        <note />
      </trans-unit>
      <trans-unit id="ERR_RefAssignmentMustHaveIdentityConversion">
        <source>The expression must be of type '{0}' because it is being assigned by reference</source>
        <target state="translated">運算式的類型必須是類型 '{0}'，因為其正由傳址方式指派</target>
        <note />
      </trans-unit>
      <trans-unit id="ERR_ByReferenceVariableMustBeInitialized">
        <source>A declaration of a by-reference variable must have an initializer</source>
        <target state="translated">傳址變數的宣告必須具有初始設定式</target>
        <note />
      </trans-unit>
      <trans-unit id="ERR_AnonDelegateCantUseLocal">
        <source>Cannot use ref local '{0}' inside an anonymous method, lambda expression, or query expression</source>
        <target state="translated">無法在匿名方法、Lambda 運算式或查詢運算式中使用參考本機 '{0}'</target>
        <note />
      </trans-unit>
      <trans-unit id="ERR_BadIteratorLocalType">
        <source>Iterators cannot have by reference locals</source>
        <target state="translated">Iterator 不能有傳址本機</target>
        <note />
      </trans-unit>
      <trans-unit id="ERR_BadAsyncLocalType">
        <source>Async methods cannot have by reference locals</source>
        <target state="translated">Async 方法不能有傳址本機</target>
        <note />
      </trans-unit>
      <trans-unit id="ERR_RefReturningCallAndAwait">
        <source>'await' cannot be used in an expression containing a call to '{0}' because it returns by reference</source>
        <target state="translated">'await' 不能用於包含呼叫 '{0}' 的運算式，因為其由傳址方式傳回。</target>
        <note />
      </trans-unit>
      <trans-unit id="ERR_RefConditionalAndAwait">
        <source>'await' cannot be used in an expression containing a ref conditional operator</source>
        <target state="translated">'包含 ref 條件運算子的運算式無法使用 'await'</target>
        <note />
      </trans-unit>
      <trans-unit id="ERR_RefConditionalNeedsTwoRefs">
        <source>Both conditional operator values must be ref values or neither may be a ref value</source>
        <target state="translated">這兩個條件運算子的值都必須是 ref 值，或兩個都不是 ref 值</target>
        <note />
      </trans-unit>
      <trans-unit id="ERR_RefConditionalDifferentTypes">
        <source>The expression must be of type '{0}' to match the alternative ref value</source>
        <target state="translated">運算式類型必須是 '{0}'，才符合替代的 ref 值</target>
        <note />
      </trans-unit>
      <trans-unit id="ERR_ExpressionTreeContainsLocalFunction">
        <source>An expression tree may not contain a reference to a local function</source>
        <target state="translated">運算式樹狀目錄不可包含區域函式的參考</target>
        <note />
      </trans-unit>
      <trans-unit id="ERR_DynamicLocalFunctionParamsParameter">
        <source>Cannot pass argument with dynamic type to params parameter '{0}' of local function '{1}'.</source>
        <target state="translated">無法將具有動態類型的引數傳遞給本機函式 '{1}' 的 params 參數 '{0}'。</target>
        <note />
      </trans-unit>
      <trans-unit id="SyntaxTreeIsNotASubmission">
        <source>Syntax tree should be created from a submission.</source>
        <target state="translated">提交時就應該建立語法樹狀結構。</target>
        <note />
      </trans-unit>
      <trans-unit id="ERR_TooManyUserStrings">
        <source>Combined length of user strings used by the program exceeds allowed limit. Try to decrease use of string literals.</source>
        <target state="translated">程式所使用的使用者字串加起來長度超過允許限制。請嘗試減少使用字串常值。</target>
        <note />
      </trans-unit>
      <trans-unit id="ERR_PatternNullableType">
        <source>It is not legal to use nullable type '{0}' in a pattern; use the underlying type '{1}' instead.</source>
        <target state="translated">在模式中使用可為 Null 的型別 '{0}' 不合法; 請改用基礎類型 '{1}'。</target>
        <note />
      </trans-unit>
      <trans-unit id="ERR_PeWritingFailure">
        <source>An error occurred while writing the output file: {0}.</source>
        <target state="translated">寫入輸出檔案時發生錯誤: {0}。</target>
        <note />
      </trans-unit>
      <trans-unit id="ERR_TupleDuplicateElementName">
        <source>Tuple element names must be unique.</source>
        <target state="translated">元組元素名稱不得重複。</target>
        <note />
      </trans-unit>
      <trans-unit id="ERR_TupleReservedElementName">
        <source>Tuple element name '{0}' is only allowed at position {1}.</source>
        <target state="translated">只有位置 {1} 允許元組元素名稱 '{0}'。</target>
        <note />
      </trans-unit>
      <trans-unit id="ERR_TupleReservedElementNameAnyPosition">
        <source>Tuple element name '{0}' is disallowed at any position.</source>
        <target state="translated">任何位置都不允許元組元素名稱 '{0}'。</target>
        <note />
      </trans-unit>
      <trans-unit id="ERR_PredefinedTypeMemberNotFoundInAssembly">
        <source>Member '{0}' was not found on type '{1}' from assembly '{2}'.</source>
        <target state="translated">在組件 '{2}' 的類型 '{1}' 上找不到成員 '{0}'。</target>
        <note />
      </trans-unit>
      <trans-unit id="IDS_FeatureTuples">
        <source>tuples</source>
        <target state="translated">元組</target>
        <note />
      </trans-unit>
      <trans-unit id="ERR_MissingDeconstruct">
        <source>No suitable Deconstruct instance or extension method was found for type '{0}', with {1} out parameters and a void return type.</source>
        <target state="translated">使用 {1} out 參數及 void 傳回型別找不到適合類型 '{0}' 的解構執行個體或擴充方法。</target>
        <note />
      </trans-unit>
      <trans-unit id="ERR_DeconstructRequiresExpression">
        <source>Deconstruct assignment requires an expression with a type on the right-hand-side.</source>
        <target state="translated">需要具有右邊類型的運算式，才能解構指派。</target>
        <note />
      </trans-unit>
      <trans-unit id="ERR_SwitchExpressionValueExpected">
        <source>The switch expression must be a value; found '{0}'.</source>
        <target state="translated">switch 運算式必須是值; 但找到的是 '{0}'。</target>
        <note />
      </trans-unit>
      <trans-unit id="ERR_PatternWrongType">
        <source>An expression of type '{0}' cannot be handled by a pattern of type '{1}'.</source>
        <target state="translated">類型為 '{1}' 的模式無法處理類型為 '{0}' 的運算式。</target>
        <note />
      </trans-unit>
      <trans-unit id="WRN_AttributeIgnoredWhenPublicSigning">
        <source>Attribute '{0}' is ignored when public signing is specified.</source>
        <target state="translated">如有指定公用簽章，屬性 '{0}' 將予忽略。</target>
        <note />
      </trans-unit>
      <trans-unit id="WRN_AttributeIgnoredWhenPublicSigning_Title">
        <source>Attribute is ignored when public signing is specified.</source>
        <target state="translated">如有指定公用簽章，屬性將予忽略。</target>
        <note />
      </trans-unit>
      <trans-unit id="ERR_OptionMustBeAbsolutePath">
        <source>Option '{0}' must be an absolute path.</source>
        <target state="translated">選項 '{0}' 必須是絕對路徑。</target>
        <note />
      </trans-unit>
      <trans-unit id="ERR_ConversionNotTupleCompatible">
        <source>Tuple with {0} elements cannot be converted to type '{1}'.</source>
        <target state="translated">具有 {0} 元素的 Tuple 無法轉換為類型 '{1}'。</target>
        <note />
      </trans-unit>
      <trans-unit id="IDS_FeatureOutVar">
        <source>out variable declaration</source>
        <target state="translated">out 變數宣告</target>
        <note />
      </trans-unit>
      <trans-unit id="ERR_ImplicitlyTypedOutVariableUsedInTheSameArgumentList">
        <source>Reference to an implicitly-typed out variable '{0}' is not permitted in the same argument list.</source>
        <target state="translated">不允許在相同引數清單中參考隱含型別 out 變數 '{0}'。</target>
        <note />
      </trans-unit>
      <trans-unit id="ERR_TypeInferenceFailedForImplicitlyTypedOutVariable">
        <source>Cannot infer the type of implicitly-typed out variable '{0}'.</source>
        <target state="translated">無法推斷隱含型別 out 變數 '{0}' 的類型。</target>
        <note />
      </trans-unit>
      <trans-unit id="ERR_TypeInferenceFailedForImplicitlyTypedDeconstructionVariable">
        <source>Cannot infer the type of implicitly-typed deconstruction variable '{0}'.</source>
        <target state="translated">無法推斷隱含型別解構變數 '{0}' 的類型。</target>
        <note />
      </trans-unit>
      <trans-unit id="ERR_DiscardTypeInferenceFailed">
        <source>Cannot infer the type of implicitly-typed discard.</source>
        <target state="translated">無法推斷隱含型別捨棄的類型。</target>
        <note />
      </trans-unit>
      <trans-unit id="ERR_DeconstructWrongCardinality">
        <source>Cannot deconstruct a tuple of '{0}' elements into '{1}' variables.</source>
        <target state="translated">無法將 '{0}' 項目的元組解構為 '{1}' 變數。</target>
        <note />
      </trans-unit>
      <trans-unit id="ERR_CannotDeconstructDynamic">
        <source>Cannot deconstruct dynamic objects.</source>
        <target state="translated">無法解構動態物件。</target>
        <note />
      </trans-unit>
      <trans-unit id="ERR_DeconstructTooFewElements">
        <source>Deconstruction must contain at least two variables.</source>
        <target state="translated">解構必須包含至少兩個變數。</target>
        <note />
      </trans-unit>
      <trans-unit id="WRN_TupleLiteralNameMismatch">
        <source>The tuple element name '{0}' is ignored because a different name or no name is specified by the target type '{1}'.</source>
        <target state="translated">因為目標類型 '{1}' 指定了不同的名稱或未指定名稱，所以會忽略元組項目名稱 '{0}'。</target>
        <note />
      </trans-unit>
      <trans-unit id="WRN_TupleLiteralNameMismatch_Title">
        <source>The tuple element name is ignored because a different name or no name is specified by the assignment target.</source>
        <target state="translated">因為指派目標指定了不同的名稱或未指定名稱，所以會忽略元組項目名稱。</target>
        <note />
      </trans-unit>
      <trans-unit id="ERR_PredefinedValueTupleTypeMustBeStruct">
        <source>Predefined type '{0}' must be a struct.</source>
        <target state="translated">預先定義的類型 '{0}' 必須為結構。</target>
        <note />
      </trans-unit>
      <trans-unit id="ERR_NewWithTupleTypeSyntax">
        <source>'new' cannot be used with tuple type. Use a tuple literal expression instead.</source>
        <target state="translated">'new' 不得搭配元組類型使用。請改用元組常值運算式。</target>
        <note />
      </trans-unit>
      <trans-unit id="ERR_DeconstructionVarFormDisallowsSpecificType">
        <source>Deconstruction 'var (...)' form disallows a specific type for 'var'.</source>
        <target state="translated">解構 `var (...)` 表單不允許 'var' 的特定類型。</target>
        <note />
      </trans-unit>
      <trans-unit id="ERR_TupleElementNamesAttributeMissing">
        <source>Cannot define a class or member that utilizes tuples because the compiler required type '{0}' cannot be found. Are you missing a reference?</source>
        <target state="translated">因為找不到編譯器所需的類型 '{0}'，所以無法定義利用元組的類別或成員。是否遺漏參考?</target>
        <note />
      </trans-unit>
      <trans-unit id="ERR_ExplicitTupleElementNamesAttribute">
        <source>Cannot reference 'System.Runtime.CompilerServices.TupleElementNamesAttribute' explicitly. Use the tuple syntax to define tuple names.</source>
        <target state="translated">無法明確參考 'System.Runtime.CompilerServices.TupleElementNamesAttribute'。請使用元組語法定義元組名稱。</target>
        <note />
      </trans-unit>
      <trans-unit id="ERR_ExpressionTreeContainsOutVariable">
        <source>An expression tree may not contain an out argument variable declaration.</source>
        <target state="translated">運算式樹狀架構不得包含 out 引數變數宣告。</target>
        <note />
      </trans-unit>
      <trans-unit id="ERR_ExpressionTreeContainsDiscard">
        <source>An expression tree may not contain a discard.</source>
        <target state="translated">運算式樹狀架構不可包含 discard。</target>
        <note />
      </trans-unit>
      <trans-unit id="ERR_ExpressionTreeContainsIsMatch">
        <source>An expression tree may not contain an 'is' pattern-matching operator.</source>
        <target state="translated">運算式樹狀架構不得包含 'is' 模式比對運算子。</target>
        <note />
      </trans-unit>
      <trans-unit id="ERR_ExpressionTreeContainsTupleLiteral">
        <source>An expression tree may not contain a tuple literal.</source>
        <target state="translated">運算式樹狀架構不得包含元組常值。</target>
        <note />
      </trans-unit>
      <trans-unit id="ERR_ExpressionTreeContainsTupleConversion">
        <source>An expression tree may not contain a tuple conversion.</source>
        <target state="translated">運算式樹狀架構不得包含元組轉換。</target>
        <note />
      </trans-unit>
      <trans-unit id="ERR_SourceLinkRequiresPdb">
        <source>/sourcelink switch is only supported when emitting PDB.</source>
        <target state="translated">只有在發出 PDB 時才支援 /sourcelink 參數。</target>
        <note />
      </trans-unit>
      <trans-unit id="ERR_CannotEmbedWithoutPdb">
        <source>/embed switch is only supported when emitting a PDB.</source>
        <target state="translated">只有在發出 PDB 時才支援 /embed 參數。</target>
        <note />
      </trans-unit>
      <trans-unit id="ERR_InvalidInstrumentationKind">
        <source>Invalid instrumentation kind: {0}</source>
        <target state="translated">檢測設備種類無效: {0}</target>
        <note />
      </trans-unit>
      <trans-unit id="ERR_VarInvocationLvalueReserved">
        <source>The syntax 'var (...)' as an lvalue is reserved.</source>
        <target state="translated">已保留作為左值的語法 'var (...)'。</target>
        <note />
      </trans-unit>
      <trans-unit id="ERR_SemiOrLBraceOrArrowExpected">
        <source>{ or ; or =&gt; expected</source>
        <target state="translated">需要 { 或 ; 或 =&gt;</target>
        <note />
      </trans-unit>
      <trans-unit id="ERR_ThrowMisplaced">
        <source>A throw expression is not allowed in this context.</source>
        <target state="translated">此內容不允許 throw 運算式。</target>
        <note />
      </trans-unit>
      <trans-unit id="ERR_MixedDeconstructionUnsupported">
        <source>A deconstruction cannot mix declarations and expressions on the left-hand-side.</source>
        <target state="translated">解構不得混合左側的宣告與運算式。</target>
        <note />
      </trans-unit>
      <trans-unit id="ERR_DeclarationExpressionNotPermitted">
        <source>A declaration is not allowed in this context.</source>
        <target state="translated">此內容中不允許宣告。</target>
        <note />
      </trans-unit>
      <trans-unit id="ERR_MustDeclareForeachIteration">
        <source>A foreach loop must declare its iteration variables.</source>
        <target state="translated">Foreach 迴圈必須宣告其反覆運算變數。</target>
        <note />
      </trans-unit>
      <trans-unit id="ERR_TupleElementNamesInDeconstruction">
        <source>Tuple element names are not permitted on the left of a deconstruction.</source>
        <target state="translated">解構左側不允許元組元素名稱。</target>
        <note />
      </trans-unit>
      <trans-unit id="ERR_PossibleBadNegCast">
        <source>To cast a negative value, you must enclose the value in parentheses.</source>
        <target state="translated">若要轉換負值，必須以括號括住該值。</target>
        <note />
      </trans-unit>
      <trans-unit id="ERR_ExpressionTreeContainsThrowExpression">
        <source>An expression tree may not contain a throw-expression.</source>
        <target state="translated">運算式樹狀架構不可包含 throw 運算式。</target>
        <note />
      </trans-unit>
      <trans-unit id="ERR_BadAssemblyName">
        <source>Invalid assembly name: {0}</source>
        <target state="translated">組件名稱 {0} 無效</target>
        <note />
      </trans-unit>
      <trans-unit id="ERR_BadAsyncMethodBuilderTaskProperty">
        <source>For type '{0}' to be used as an AsyncMethodBuilder for type '{1}', its Task property should return type '{1}' instead of type '{2}'.</source>
        <target state="translated">若要讓 '{0}' 類型作為 '{1}' 類型的 AsyncMethodBuilder，其 Task 屬性應傳回 '{1}' 類型，而非 '{2}' 類型。</target>
        <note />
      </trans-unit>
      <trans-unit id="ERR_AttributesInLocalFuncDecl">
        <source>Attributes are not allowed on local function parameters or type parameters</source>
        <target state="translated">區域函式參數或型別參數中不允許屬性</target>
        <note />
      </trans-unit>
      <trans-unit id="ERR_TypeForwardedToMultipleAssemblies">
        <source>Module '{0}' in assembly '{1}' is forwarding the type '{2}' to multiple assemblies: '{3}' and '{4}'.</source>
        <target state="translated">組件 '{1}' 中的模組 '{0}' 正在將類型 '{2}' 轉送給多個組件: '{3}' 及 '{4}'。</target>
        <note />
      </trans-unit>
      <trans-unit id="ERR_PatternDynamicType">
        <source>It is not legal to use the type 'dynamic' in a pattern.</source>
        <target state="translated">在模式中使用類型 'dynamic' 不合法。</target>
        <note />
      </trans-unit>
      <trans-unit id="ERR_BadDynamicMethodArgDefaultLiteral">
        <source>Cannot use a default literal as an argument to a dynamically dispatched operation.</source>
        <target state="translated">無法將預設常值用作為動態分派作業的引數。</target>
        <note />
      </trans-unit>
      <trans-unit id="ERR_BadDocumentationMode">
        <source>Provided documentation mode is unsupported or invalid: '{0}'.</source>
        <target state="translated">提供的文件模式不受支援或無效: '{0}'。</target>
        <note />
      </trans-unit>
      <trans-unit id="ERR_BadSourceCodeKind">
        <source>Provided source code kind is unsupported or invalid: '{0}'</source>
        <target state="translated">提供的原始程式碼類型不受支援或無效: '{0}'</target>
        <note />
      </trans-unit>
      <trans-unit id="ERR_BadLanguageVersion">
        <source>Provided language version is unsupported or invalid: '{0}'.</source>
        <target state="translated">提供的語言版本不受支援或無效: '{0}'。</target>
        <note />
      </trans-unit>
      <trans-unit id="ERR_InvalidPreprocessingSymbol">
        <source>Invalid name for a preprocessing symbol; '{0}' is not a valid identifier</source>
        <target state="translated">前置處理符號的名稱無效; '{0}' 不是有效的識別碼</target>
        <note />
      </trans-unit>
      <trans-unit id="ERR_FeatureNotAvailableInVersion7_1">
        <source>Feature '{0}' is not available in C# 7.1. Please use language version {1} or greater.</source>
        <target state="translated">C# 7.1 中無法使用 '{0}' 功能。請使用語言版本 {1} 或更高的版本。</target>
        <note />
      </trans-unit>
      <trans-unit id="ERR_FeatureNotAvailableInVersion7_2">
        <source>Feature '{0}' is not available in C# 7.2. Please use language version {1} or greater.</source>
        <target state="translated">C# 7.2 無法使用 '{0}' 功能。請使用語言版本 {1} 或更高的版本。</target>
        <note />
      </trans-unit>
      <trans-unit id="ERR_LanguageVersionCannotHaveLeadingZeroes">
        <source>Specified language version '{0}' cannot have leading zeroes</source>
        <target state="translated">指定的語言版本 '{0}' 不可以零作為開頭</target>
        <note />
      </trans-unit>
      <trans-unit id="ERR_VoidAssignment">
        <source>A value of type 'void' may not be assigned.</source>
        <target state="translated">可能未指派 'void' 類型的值。</target>
        <note />
      </trans-unit>
      <trans-unit id="WRN_Experimental">
        <source>'{0}' is for evaluation purposes only and is subject to change or removal in future updates.</source>
        <target state="translated">'{0}' 僅供評估之用。後續更新時可能會有所變更或移除。</target>
        <note />
      </trans-unit>
      <trans-unit id="WRN_Experimental_Title">
        <source>Type is for evaluation purposes only and is subject to change or removal in future updates.</source>
        <target state="translated">類型僅供評估之用。後續更新時可能會有所變更或移除。</target>
        <note />
      </trans-unit>
      <trans-unit id="ERR_CompilerAndLanguageVersion">
        <source>Compiler version: '{0}'. Language version: {1}.</source>
        <target state="translated">編譯器版本: '{0}'。語言版本: {1}。</target>
        <note />
      </trans-unit>
      <trans-unit id="IDS_FeatureAsyncMain">
        <source>async main</source>
        <target state="translated">非同步主要</target>
        <note />
      </trans-unit>
      <trans-unit id="ERR_TupleInferredNamesNotAvailable">
        <source>Tuple element name '{0}' is inferred. Please use language version {1} or greater to access an element by its inferred name.</source>
        <target state="translated">元組項目名稱 '{0}' 從推斷而來。請使用語言版本 {1} 或更新版本，依推斷名稱存取項目。</target>
        <note />
      </trans-unit>
      <trans-unit id="ERR_VoidInTuple">
        <source>A tuple may not contain a value of type 'void'.</source>
        <target state="translated">元組不可包含 'void' 類型的值。</target>
        <note />
      </trans-unit>
      <trans-unit id="ERR_NonTaskMainCantBeAsync">
        <source>A void or int returning entry point cannot be async</source>
        <target state="translated">不得同步傳回進入點的 void 或 int</target>
        <note />
      </trans-unit>
      <trans-unit id="ERR_PatternWrongGenericTypeInVersion">
        <source>An expression of type '{0}' cannot be handled by a pattern of type '{1}' in C# {2}. Please use language version {3} or greater.</source>
        <target state="translated">在 C# {2} 中，類型為 '{1}' 的模式無法處理類型為 '{0}' 的運算式。請使用語言版本 {3} 或更新版本。</target>
        <note />
      </trans-unit>
      <trans-unit id="WRN_UnreferencedLocalFunction">
        <source>The local function '{0}' is declared but never used</source>
        <target state="translated">區域函式 '{0}' 已宣告，但從未使用</target>
        <note />
      </trans-unit>
      <trans-unit id="WRN_UnreferencedLocalFunction_Title">
        <source>Local function is declared but never used</source>
        <target state="translated">區域函式已宣告但從未使用</target>
        <note />
      </trans-unit>
      <trans-unit id="ERR_LocalFunctionMissingBody">
        <source>'{0}' is a local function and must therefore always have a body.</source>
        <target state="translated">'{0}' 是區域函式，因此必須具有主體。</target>
        <note />
      </trans-unit>
      <trans-unit id="ERR_InvalidDebugInfo">
        <source>Unable to read debug information of method '{0}' (token 0x{1:X8}) from assembly '{2}'</source>
        <target state="translated">無法從組件 '{2}' 讀取方法 '{0}' 的偵錯資訊 (權杖 0x{1:X8})</target>
        <note />
      </trans-unit>
      <trans-unit id="IConversionExpressionIsNotCSharpConversion">
        <source>{0} is not a valid C# conversion expression</source>
        <target state="translated">{0} 不是有效的 C# 轉換運算式</target>
        <note />
      </trans-unit>
      <trans-unit id="ERR_DynamicLocalFunctionTypeParameter">
        <source>Cannot pass argument with dynamic type to generic local function '{0}' with inferred type arguments.</source>
        <target state="translated">無法將具有動態類型的引數傳遞到具有推斷類型引數的一般區域函式 '{0}'。</target>
        <note />
      </trans-unit>
      <trans-unit id="IDS_FeatureLeadingDigitSeparator">
        <source>leading digit separator</source>
        <target state="translated">前置數字分隔符號</target>
        <note />
      </trans-unit>
      <trans-unit id="ERR_ExplicitReservedAttr">
        <source>Do not use '{0}'. This is reserved for compiler usage.</source>
        <target state="translated">請勿使用 '{0}'。此保留供編譯器使用。</target>
        <note />
      </trans-unit>
      <trans-unit id="ERR_TypeReserved">
        <source>The type name '{0}' is reserved to be used by the compiler.</source>
        <target state="translated">類型名稱 '{0}' 保留供編譯器使用。</target>
        <note />
      </trans-unit>
      <trans-unit id="ERR_InExtensionMustBeValueType">
        <source>The first parameter of an 'in' extension method '{0}' must be a value type.</source>
        <target state="translated">in' 擴充方法 '{0}' 中的第一個參數，必須是實值型別。</target>
        <note />
      </trans-unit>
      <trans-unit id="ERR_FieldsInRoStruct">
        <source>Instance fields of readonly structs must be readonly.</source>
        <target state="translated">唯讀結構的執行個體欄位必須為唯讀。</target>
        <note />
      </trans-unit>
      <trans-unit id="ERR_AutoPropsInRoStruct">
        <source>Auto-implemented instance properties in readonly structs must be readonly.</source>
        <target state="translated">使用唯讀結構的自動實作執行個體屬性必須為唯讀。</target>
        <note />
      </trans-unit>
      <trans-unit id="ERR_FieldlikeEventsInRoStruct">
        <source>Field-like events are not allowed in readonly structs.</source>
        <target state="translated">唯讀結構中不允許欄位型的事件。</target>
        <note />
      </trans-unit>
      <trans-unit id="IDS_FeatureRefExtensionMethods">
        <source>ref extension methods</source>
        <target state="translated">ref 擴充方法</target>
        <note />
      </trans-unit>
      <trans-unit id="ERR_StackAllocConversionNotPossible">
        <source>Conversion of a stackalloc expression of type '{0}' to type '{1}' is not possible.</source>
        <target state="translated">類型 '{0}' 的 stackalloc 運算式不可能轉換成類型 '{1}'。</target>
        <note />
      </trans-unit>
      <trans-unit id="ERR_RefExtensionMustBeValueTypeOrConstrainedToOne">
        <source>The first parameter of a 'ref' extension method '{0}' must be a value type or a generic type constrained to struct.</source>
        <target state="translated">ref' 擴充方法 '{0}' 的第一個參數，必須是限制為結構的實值型別或泛型型別。</target>
        <note />
      </trans-unit>
      <trans-unit id="ERR_OutAttrOnInParam">
        <source>An in parameter cannot have the Out attribute.</source>
        <target state="translated">in 參數不能有 Out 屬性</target>
        <note />
      </trans-unit>
      <trans-unit id="ICompoundAssignmentOperationIsNotCSharpCompoundAssignment">
        <source>{0} is not a valid C# compound assignment operation</source>
        <target state="translated">{0} 不是有效的 C# 複合指派作業</target>
        <note />
      </trans-unit>
      <trans-unit id="WRN_FilterIsConstantFalse">
        <source>Filter expression is a constant 'false', consider removing the catch clause</source>
        <target state="translated">篩選條件運算式是常數 'false'，請考慮移除 catch 子句</target>
        <note />
      </trans-unit>
      <trans-unit id="WRN_FilterIsConstantFalse_Title">
        <source>Filter expression is a constant 'false'</source>
        <target state="translated">篩選條件運算式是常數 'false'</target>
        <note />
      </trans-unit>
      <trans-unit id="WRN_FilterIsConstantFalseRedundantTryCatch">
        <source>Filter expression is a constant 'false', consider removing the try-catch block</source>
        <target state="translated">篩選條件運算式是常數 'false'，請考慮移除 try-catch 區塊</target>
        <note />
      </trans-unit>
      <trans-unit id="WRN_FilterIsConstantFalseRedundantTryCatch_Title">
        <source>Filter expression is a constant 'false'. </source>
        <target state="translated">篩選條件運算式是常數 'false'。 </target>
        <note />
      </trans-unit>
      <trans-unit id="ERR_CantUseVoidInArglist">
        <source>__arglist cannot have an argument of void type</source>
        <target state="translated">__arglist 不能有 void 類型的引數</target>
        <note />
      </trans-unit>
      <trans-unit id="ERR_ConditionalInInterpolation">
        <source>A conditional expression cannot be used directly in a string interpolation because the ':' ends the interpolation. Parenthesize the conditional expression.</source>
        <target state="translated">因為內插補點的結尾是 ':'，所以無法直接在字串內插補點使用條件式運算式。</target>
        <note />
      </trans-unit>
      <trans-unit id="ERR_DefaultInSwitch">
        <source>A default literal 'default' is not valid as a case constant. Use another literal (e.g. '0' or 'null') as appropriate. If you intended to write the default label, use 'default:' without 'case'.</source>
        <target state="translated">預設常值 'default' 為無效的 case 常數。請使用另一個適當的常值 (例如 '0' 或 'null')。如果您想要寫入預設標籤，請使用無 'case' 的 'default:'。</target>
        <note />
      </trans-unit>
      <trans-unit id="ERR_InDynamicMethodArg">
        <source>Arguments with 'in' modifier cannot be used in dynamically dispatched expessions.</source>
        <target state="translated">具有 'in' 修飾詞的引數不得用於動態分派的運算式。</target>
        <note />
      </trans-unit>
      <trans-unit id="ERR_DoNotUseFixedBufferAttrOnProperty">
        <source>Do not use 'System.Runtime.CompilerServices.FixedBuffer' attribute on a property</source>
        <target state="translated">請勿在屬性 (property) 上使用 'System.Runtime.CompilerServices.FixedBuffer' 屬性 (attribute)</target>
        <note />
      </trans-unit>
      <trans-unit id="ERR_FeatureNotAvailableInVersion7_3">
        <source>Feature '{0}' is not available in C# 7.3. Please use language version {1} or greater.</source>
        <target state="translated">在 C# 7.3 中無法使用 '{0}' 功能。請使用語言版本 {1} 或更高的版本。</target>
        <note />
      </trans-unit>
      <trans-unit id="WRN_AttributesOnBackingFieldsNotAvailable">
        <source>Field-targeted attributes on auto-properties are not supported in language version {0}. Please use language version {1} or greater.</source>
        <target state="translated">語言版本 {0} 不支援自動屬性 (property) 上以欄位為目標的屬性 (attribute)。請使用語言版本 {1} 或更高的版本。</target>
        <note />
      </trans-unit>
      <trans-unit id="WRN_AttributesOnBackingFieldsNotAvailable_Title">
        <source>Field-targeted attributes on auto-properties are not supported in this version of the language.</source>
        <target state="translated">此語言版本不支援自動屬性 (property) 上以欄位為目標的屬性 (attribute)。</target>
        <note />
      </trans-unit>
      <trans-unit id="IDS_FeatureRefConditional">
        <source>ref conditional expression</source>
        <target state="translated">參考條件運算式</target>
        <note />
      </trans-unit>
      <trans-unit id="ERR_InterfaceImplementedImplicitlyByVariadic">
        <source>'{0}' cannot implement interface member '{1}' in type '{2}' because it has an __arglist parameter</source>
        <target state="translated">因為介面成員 '{1}' 包含 __arglist 參數，所以 '{0}' 無法在類型 '{2}' 中實作此介面成員</target>
        <note />
      </trans-unit>
      <trans-unit id="IDS_FeatureTupleEquality">
        <source>tuple equality</source>
        <target state="translated">元組相等</target>
        <note />
      </trans-unit>
      <trans-unit id="ERR_TupleSizesMismatchForBinOps">
        <source>Tuple types used as operands of an == or != operator must have matching cardinalities. But this operator has tuple types of cardinality {0} on the left and {1} on the right.</source>
        <target state="translated">作為 == 或 != 運算子之運算元使用的元組類型，必須具有相符的基數。但此運算子在左側的元組類型為基數 {0}，在右側則為 {1}。</target>
        <note />
      </trans-unit>
      <trans-unit id="ERR_InvalidHashAlgorithmName">
        <source>Invalid hash algorithm name: '{0}'</source>
        <target state="translated">雜湊演算法名稱無效: '{0}'</target>
        <note />
      </trans-unit>
      <trans-unit id="ERR_ExpressionTreeContainsTupleBinOp">
        <source>An expression tree may not contain a tuple == or != operator</source>
        <target state="translated">運算式樹狀架構不得包含元組 == 或 != 運算子。</target>
        <note />
      </trans-unit>
      <trans-unit id="WRN_TupleBinopLiteralNameMismatch">
        <source>The tuple element name '{0}' is ignored because a different name or no name is specified on the other side of the tuple == or != operator.</source>
        <target state="translated">因為元組 == 或 != 運算子的另一端指定了不同的名稱或未指定名稱，所以會忽略元組元素名稱 '{0}'。</target>
        <note />
      </trans-unit>
      <trans-unit id="WRN_TupleBinopLiteralNameMismatch_Title">
        <source>The tuple element name is ignored because a different name or no name is specified on the other side of the tuple == or != operator.</source>
        <target state="translated">因為元組 == 或 != 運算子的另一端指定了不同的名稱或未指定名稱，所以會忽略元組元素名稱。</target>
        <note />
      </trans-unit>
      <trans-unit id="ERR_UnmanagedBoundWithClass">
        <source>'{0}': cannot specify both a constraint class and the 'unmanaged' constraint</source>
        <target state="translated">'{0}': 不可在指定條件約束類型的同時，又指定 'unmanaged' 條件約束</target>
        <note />
      </trans-unit>
      <trans-unit id="IDS_FeatureRefReassignment">
        <source>ref reassignment</source>
        <target state="translated">參考重新指派</target>
        <note />
      </trans-unit>
      <trans-unit id="IDS_FeatureRefFor">
        <source>ref for-loop variables</source>
        <target state="translated">參考 for 迴圈變數</target>
        <note />
      </trans-unit>
      <trans-unit id="IDS_FeatureRefForEach">
        <source>ref foreach iteration variables</source>
        <target state="translated">參考 foreach 反覆運算變數</target>
        <note />
      </trans-unit>
      <trans-unit id="ERR_RefLocalOrParamExpected">
        <source>The left-hand side of a ref assignment must be a ref local or parameter.</source>
        <target state="translated">參考指派的左側必須為參考本機或參數。</target>
        <note />
      </trans-unit>
      <trans-unit id="ERR_RefAssignNarrower">
        <source>Cannot ref-assign '{1}' to '{0}' because '{1}' has a narrower escape scope than '{0}'.</source>
        <target state="translated">不能將 '{1}' 參考指派至 '{0}'，因為 '{1}' 的逸出範圍比 '{0}' 還要窄。</target>
        <note />
      </trans-unit>
      <trans-unit id="IDS_FeatureEnumGenericTypeConstraint">
        <source>enum generic type constraints</source>
        <target state="translated">列舉泛型類型條件約束</target>
        <note />
      </trans-unit>
      <trans-unit id="IDS_FeatureDelegateGenericTypeConstraint">
        <source>delegate generic type constraints</source>
        <target state="translated">委派泛型類型條件約束</target>
        <note />
      </trans-unit>
      <trans-unit id="IDS_FeatureUnmanagedGenericTypeConstraint">
        <source>unmanaged generic type constraints</source>
        <target state="translated">Unmanaged 泛型類型條件約束</target>
        <note />
      </trans-unit>
      <trans-unit id="ERR_NewBoundWithUnmanaged">
        <source>The 'new()' constraint cannot be used with the 'unmanaged' constraint</source>
        <target state="translated">new()' 條件約束不能和 'unmanaged' 條件約束一起使用</target>
        <note />
      </trans-unit>
      <trans-unit id="ERR_UnmanagedConstraintMustBeFirst">
        <source>The 'unmanaged' constraint must come before any other constraints</source>
        <target state="translated">'unmanaged' 條件約束必須在所有其他條件約束之前</target>
        <note />
      </trans-unit>
      <trans-unit id="ERR_UnmanagedConstraintNotSatisfied">
        <source>The type '{2}' must be a non-nullable value type, along with all fields at any level of nesting, in order to use it as parameter '{1}' in the generic type or method '{0}'</source>
        <target state="translated">類型 '{2}' 及任何巢狀層級的所有欄位必須是不可為 null 的值類型，如此才能在泛型型別或方法 '{0}' 中將其用為參數 '{1}'</target>
        <note />
      </trans-unit>
      <trans-unit id="ERR_ConWithUnmanagedCon">
        <source>Type parameter '{1}' has the 'unmanaged' constraint so '{1}' cannot be used as a constraint for '{0}'</source>
        <target state="translated">類型參數 '{1}' 有 'unmanaged' 條件約束，因此 '{1}' 不可作為 '{0}' 的條件約束</target>
        <note />
      </trans-unit>
      <trans-unit id="IDS_FeatureStackAllocInitializer">
        <source>stackalloc initializer</source>
        <target state="translated">stackalloc 初始設定式</target>
        <note />
      </trans-unit>
      <trans-unit id="ERR_InvalidStackAllocArray">
        <source>"Invalid rank specifier: expected ']'</source>
        <target state="translated">"陣序規範無效: 必須是 ']'</target>
        <note />
      </trans-unit>
      <trans-unit id="IDS_FeatureExpressionVariablesInQueriesAndInitializers">
        <source>declaration of expression variables in member initializers and queries</source>
        <target state="translated">成員初始設定式及查詢中之運算式變數的宣告</target>
        <note />
      </trans-unit>
      <trans-unit id="ERR_ExprCannotBeFixed">
        <source>The given expression cannot be used in a fixed statement</source>
        <target state="translated">指定運算式無法用於 fixed 陳述式中</target>
        <note />
      </trans-unit>
      <trans-unit id="IDS_FeatureExtensibleFixedStatement">
        <source>extensible fixed statement</source>
        <target state="translated">可延伸 fixed 陳述式</target>
        <note />
      </trans-unit>
      <trans-unit id="IDS_FeatureIndexingMovableFixedBuffers">
        <source>indexing movable fixed buffers</source>
        <target state="translated">對可移動的固定緩衝區編製索引</target>
        <note />
      </trans-unit>
      <trans-unit id="ERR_InvalidObjectCreation">
        <source>Invalid object creation</source>
        <target state="translated">無效的物件建立</target>
        <note />
      </trans-unit>
      <trans-unit id="FTL_InvalidInputFileName">
        <source>File name '{0}' is empty, contains invalid characters, has a drive specification without an absolute path, or is too long</source>
        <target state="new">File name '{0}' is empty, contains invalid characters, has a drive specification without an absolute path, or is too long</target>
        <note />
      </trans-unit>
      <trans-unit id="ERR_CantUseInOrOutInArglist">
        <source>__arglist cannot have an argument passed by 'in' or 'out'</source>
        <target state="new">__arglist cannot have an argument passed by 'in' or 'out'</target>
        <note />
      </trans-unit>
    </body>
  </file>
</xliff><|MERGE_RESOLUTION|>--- conflicted
+++ resolved
@@ -2,7 +2,6 @@
 <xliff xmlns="urn:oasis:names:tc:xliff:document:1.2" xmlns:xsi="http://www.w3.org/2001/XMLSchema-instance" version="1.2" xsi:schemaLocation="urn:oasis:names:tc:xliff:document:1.2 xliff-core-1.2-transitional.xsd">
   <file datatype="xml" source-language="en" target-language="zh-Hant" original="../CSharpResources.resx">
     <body>
-<<<<<<< HEAD
       <trans-unit id="ERR_BadPatternExpression">
         <source>Invalid operand for pattern match; value required, but found '{0}'.</source>
         <target state="new">Invalid operand for pattern match; value required, but found '{0}'.</target>
@@ -33,15 +32,16 @@
         <target state="new">Feature '{0}' is experimental and unsupported; use '/features:{1}' to enable.</target>
         <note />
       </trans-unit>
-      <trans-unit id="ERR_FeatureNotAvailableInVersion8_0">
-=======
       <trans-unit id="ERR_FeatureNotAvailableInVersion8">
->>>>>>> 23415876
         <source>Feature '{0}' is not available in C# 8.0. Please use language version {1} or greater.</source>
         <target state="new">Feature '{0}' is not available in C# 8.0. Please use language version {1} or greater.</target>
         <note />
       </trans-unit>
-<<<<<<< HEAD
+      <trans-unit id="ERR_FeatureNotAvailableInVersion8_0">
+        <source>Feature '{0}' is not available in C# 8.0. Please use language version {1} or greater.</source>
+        <target state="new">Feature '{0}' is not available in C# 8.0. Please use language version {1} or greater.</target>
+        <note />
+      </trans-unit>
       <trans-unit id="ERR_InferredRecursivePatternType">
         <source>The type 'var' is not permitted in recursive patterns. If you want the type inferred, just omit it.</source>
         <target state="new">The type 'var' is not permitted in recursive patterns. If you want the type inferred, just omit it.</target>
@@ -57,8 +57,6 @@
         <target state="new">Pattern missing</target>
         <note />
       </trans-unit>
-=======
->>>>>>> 23415876
       <trans-unit id="ERR_OutVariableCannotBeByRef">
         <source>An out variable cannot be declared as a ref local</source>
         <target state="new">An out variable cannot be declared as a ref local</target>
