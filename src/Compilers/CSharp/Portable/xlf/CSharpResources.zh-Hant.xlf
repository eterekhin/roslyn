--- conflicted
+++ resolved
@@ -8770,7 +8770,11 @@
         <target state="new">The switch expression does not handle all possible inputs (it is not exhaustive).</target>
         <note />
       </trans-unit>
-<<<<<<< HEAD
+      <trans-unit id="ERR_ExpressionTreeContainsSwitchExpression">
+        <source>An expression tree may not contain a switch-expression.</source>
+        <target state="new">An expression tree may not contain a switch-expression.</target>
+        <note />
+      </trans-unit>
       <trans-unit id="ERR_UnderscoreDeclaredAndDiscardPattern">
         <source>The discard pattern '_' cannot be used where '{0}' is in scope.</source>
         <target state="new">The discard pattern '_' cannot be used where '{0}' is in scope.</target>
@@ -8789,11 +8793,6 @@
       <trans-unit id="WRN_IsTypeNamedUnderscore_Title">
         <source>Do not use '_' to refer to the type in an is-type expression.</source>
         <target state="new">Do not use '_' to refer to the type in an is-type expression.</target>
-=======
-      <trans-unit id="ERR_ExpressionTreeContainsSwitchExpression">
-        <source>An expression tree may not contain a switch-expression.</source>
-        <target state="new">An expression tree may not contain a switch-expression.</target>
->>>>>>> 2263baf1
         <note />
       </trans-unit>
     </body>
