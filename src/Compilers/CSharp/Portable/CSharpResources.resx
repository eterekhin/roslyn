﻿<?xml version="1.0" encoding="utf-8"?>
<root>
  <!-- 
    Microsoft ResX Schema 
    
    Version 2.0
    
    The primary goals of this format is to allow a simple XML format 
    that is mostly human readable. The generation and parsing of the 
    various data types are done through the TypeConverter classes 
    associated with the data types.
    
    Example:
    
    ... ado.net/XML headers & schema ...
    <resheader name="resmimetype">text/microsoft-resx</resheader>
    <resheader name="version">2.0</resheader>
    <resheader name="reader">System.Resources.ResXResourceReader, System.Windows.Forms, ...</resheader>
    <resheader name="writer">System.Resources.ResXResourceWriter, System.Windows.Forms, ...</resheader>
    <data name="Name1"><value>this is my long string</value><comment>this is a comment</comment></data>
    <data name="Color1" type="System.Drawing.Color, System.Drawing">Blue</data>
    <data name="Bitmap1" mimetype="application/x-microsoft.net.object.binary.base64">
        <value>[base64 mime encoded serialized .NET Framework object]</value>
    </data>
    <data name="Icon1" type="System.Drawing.Icon, System.Drawing" mimetype="application/x-microsoft.net.object.bytearray.base64">
        <value>[base64 mime encoded string representing a byte array form of the .NET Framework object]</value>
        <comment>This is a comment</comment>
    </data>
                
    There are any number of "resheader" rows that contain simple 
    name/value pairs.
    
    Each data row contains a name, and value. The row also contains a 
    type or mimetype. Type corresponds to a .NET class that support 
    text/value conversion through the TypeConverter architecture. 
    Classes that don't support this are serialized and stored with the 
    mimetype set.
    
    The mimetype is used for serialized objects, and tells the 
    ResXResourceReader how to depersist the object. This is currently not 
    extensible. For a given mimetype the value must be set accordingly:
    
    Note - application/x-microsoft.net.object.binary.base64 is the format 
    that the ResXResourceWriter will generate, however the reader can 
    read any of the formats listed below.
    
    mimetype: application/x-microsoft.net.object.binary.base64
    value   : The object must be serialized with 
            : System.Runtime.Serialization.Formatters.Binary.BinaryFormatter
            : and then encoded with base64 encoding.
    
    mimetype: application/x-microsoft.net.object.soap.base64
    value   : The object must be serialized with 
            : System.Runtime.Serialization.Formatters.Soap.SoapFormatter
            : and then encoded with base64 encoding.

    mimetype: application/x-microsoft.net.object.bytearray.base64
    value   : The object must be serialized into a byte array 
            : using a System.ComponentModel.TypeConverter
            : and then encoded with base64 encoding.
    -->
  <xsd:schema id="root" xmlns="" xmlns:xsd="http://www.w3.org/2001/XMLSchema" xmlns:msdata="urn:schemas-microsoft-com:xml-msdata">
    <xsd:import namespace="http://www.w3.org/XML/1998/namespace" />
    <xsd:element name="root" msdata:IsDataSet="true">
      <xsd:complexType>
        <xsd:choice maxOccurs="unbounded">
          <xsd:element name="metadata">
            <xsd:complexType>
              <xsd:sequence>
                <xsd:element name="value" type="xsd:string" minOccurs="0" />
              </xsd:sequence>
              <xsd:attribute name="name" use="required" type="xsd:string" />
              <xsd:attribute name="type" type="xsd:string" />
              <xsd:attribute name="mimetype" type="xsd:string" />
              <xsd:attribute ref="xml:space" />
            </xsd:complexType>
          </xsd:element>
          <xsd:element name="assembly">
            <xsd:complexType>
              <xsd:attribute name="alias" type="xsd:string" />
              <xsd:attribute name="name" type="xsd:string" />
            </xsd:complexType>
          </xsd:element>
          <xsd:element name="data">
            <xsd:complexType>
              <xsd:sequence>
                <xsd:element name="value" type="xsd:string" minOccurs="0" msdata:Ordinal="1" />
                <xsd:element name="comment" type="xsd:string" minOccurs="0" msdata:Ordinal="2" />
              </xsd:sequence>
              <xsd:attribute name="name" type="xsd:string" use="required" msdata:Ordinal="1" />
              <xsd:attribute name="type" type="xsd:string" msdata:Ordinal="3" />
              <xsd:attribute name="mimetype" type="xsd:string" msdata:Ordinal="4" />
              <xsd:attribute ref="xml:space" />
            </xsd:complexType>
          </xsd:element>
          <xsd:element name="resheader">
            <xsd:complexType>
              <xsd:sequence>
                <xsd:element name="value" type="xsd:string" minOccurs="0" msdata:Ordinal="1" />
              </xsd:sequence>
              <xsd:attribute name="name" type="xsd:string" use="required" />
            </xsd:complexType>
          </xsd:element>
        </xsd:choice>
      </xsd:complexType>
    </xsd:element>
  </xsd:schema>
  <resheader name="resmimetype">
    <value>text/microsoft-resx</value>
  </resheader>
  <resheader name="version">
    <value>2.0</value>
  </resheader>
  <resheader name="reader">
    <value>System.Resources.ResXResourceReader, System.Windows.Forms, Version=4.0.0.0, Culture=neutral, PublicKeyToken=b77a5c561934e089</value>
  </resheader>
  <resheader name="writer">
    <value>System.Resources.ResXResourceWriter, System.Windows.Forms, Version=4.0.0.0, Culture=neutral, PublicKeyToken=b77a5c561934e089</value>
  </resheader>
  <data name="IDS_NULL" xml:space="preserve">
    <value>&lt;null&gt;</value>
  </data>
  <data name="IDS_RELATEDERROR" xml:space="preserve">
    <value>(Location of symbol related to previous error)</value>
  </data>
  <data name="IDS_RELATEDWARNING" xml:space="preserve">
    <value>(Location of symbol related to previous warning)</value>
  </data>
  <data name="IDS_XMLIGNORED" xml:space="preserve">
    <value>&lt;!-- Badly formed XML comment ignored for member "{0}" --&gt;</value>
  </data>
  <data name="IDS_XMLIGNORED2" xml:space="preserve">
    <value> Badly formed XML file "{0}" cannot be included </value>
  </data>
  <data name="IDS_XMLFAILEDINCLUDE" xml:space="preserve">
    <value> Failed to insert some or all of included XML </value>
  </data>
  <data name="IDS_XMLBADINCLUDE" xml:space="preserve">
    <value> Include tag is invalid </value>
  </data>
  <data name="IDS_XMLNOINCLUDE" xml:space="preserve">
    <value> No matching elements were found for the following include tag </value>
  </data>
  <data name="IDS_XMLMISSINGINCLUDEFILE" xml:space="preserve">
    <value>Missing file attribute</value>
  </data>
  <data name="IDS_XMLMISSINGINCLUDEPATH" xml:space="preserve">
    <value>Missing path attribute</value>
  </data>
  <data name="IDS_GlobalNamespace" xml:space="preserve">
    <value>&lt;global namespace&gt;</value>
  </data>
  <data name="IDS_FeatureGenerics" xml:space="preserve">
    <value>generics</value>
  </data>
  <data name="IDS_FeatureAnonDelegates" xml:space="preserve">
    <value>anonymous methods</value>
  </data>
  <data name="IDS_FeatureModuleAttrLoc" xml:space="preserve">
    <value>module as an attribute target specifier</value>
  </data>
  <data name="IDS_FeatureGlobalNamespace" xml:space="preserve">
    <value>namespace alias qualifier</value>
  </data>
  <data name="IDS_FeatureFixedBuffer" xml:space="preserve">
    <value>fixed size buffers</value>
  </data>
  <data name="IDS_FeaturePragma" xml:space="preserve">
    <value>#pragma</value>
  </data>
  <data name="IDS_FeatureStaticClasses" xml:space="preserve">
    <value>static classes</value>
  </data>
  <data name="IDS_FeaturePartialTypes" xml:space="preserve">
    <value>partial types</value>
  </data>
  <data name="IDS_FeatureAsync" xml:space="preserve">
    <value>async function</value>
  </data>
  <data name="IDS_FeatureSwitchOnBool" xml:space="preserve">
    <value>switch on boolean type</value>
  </data>
  <data name="IDS_MethodGroup" xml:space="preserve">
    <value>method group</value>
  </data>
  <data name="IDS_AnonMethod" xml:space="preserve">
    <value>anonymous method</value>
  </data>
  <data name="IDS_Lambda" xml:space="preserve">
    <value>lambda expression</value>
  </data>
  <data name="IDS_Collection" xml:space="preserve">
    <value>collection</value>
  </data>
  <data name="IDS_FeaturePropertyAccessorMods" xml:space="preserve">
    <value>access modifiers on properties</value>
  </data>
  <data name="IDS_FeatureExternAlias" xml:space="preserve">
    <value>extern alias</value>
  </data>
  <data name="IDS_FeatureIterators" xml:space="preserve">
    <value>iterators</value>
  </data>
  <data name="IDS_FeatureDefault" xml:space="preserve">
    <value>default operator</value>
  </data>
  <data name="IDS_FeatureNullable" xml:space="preserve">
    <value>nullable types</value>
  </data>
  <data name="IDS_FeatureImplicitArray" xml:space="preserve">
    <value>implicitly typed array</value>
  </data>
  <data name="IDS_FeatureImplicitLocal" xml:space="preserve">
    <value>implicitly typed local variable</value>
  </data>
  <data name="IDS_FeatureAnonymousTypes" xml:space="preserve">
    <value>anonymous types</value>
  </data>
  <data name="IDS_FeatureAutoImplementedProperties" xml:space="preserve">
    <value>automatically implemented properties</value>
  </data>
  <data name="IDS_FeatureReadonlyAutoImplementedProperties" xml:space="preserve">
    <value>readonly automatically implemented properties</value>
  </data>
  <data name="IDS_FeatureObjectInitializer" xml:space="preserve">
    <value>object initializer</value>
  </data>
  <data name="IDS_FeatureCollectionInitializer" xml:space="preserve">
    <value>collection initializer</value>
  </data>
  <data name="IDS_FeatureQueryExpression" xml:space="preserve">
    <value>query expression</value>
  </data>
  <data name="IDS_FeatureExtensionMethod" xml:space="preserve">
    <value>extension method</value>
  </data>
  <data name="IDS_FeaturePartialMethod" xml:space="preserve">
    <value>partial method</value>
  </data>
  <data name="IDS_SK_METHOD" xml:space="preserve">
    <value>method</value>
  </data>
  <data name="IDS_SK_TYPE" xml:space="preserve">
    <value>type</value>
  </data>
  <data name="IDS_SK_NAMESPACE" xml:space="preserve">
    <value>namespace</value>
  </data>
  <data name="IDS_SK_FIELD" xml:space="preserve">
    <value>field</value>
  </data>
  <data name="IDS_SK_PROPERTY" xml:space="preserve">
    <value>property</value>
  </data>
  <data name="IDS_SK_UNKNOWN" xml:space="preserve">
    <value>element</value>
  </data>
  <data name="IDS_SK_VARIABLE" xml:space="preserve">
    <value>variable</value>
  </data>
  <data name="IDS_SK_LABEL" xml:space="preserve">
    <value>label</value>
  </data>
  <data name="IDS_SK_EVENT" xml:space="preserve">
    <value>event</value>
  </data>
  <data name="IDS_SK_TYVAR" xml:space="preserve">
    <value>type parameter</value>
  </data>
  <data name="IDS_SK_ALIAS" xml:space="preserve">
    <value>using alias</value>
  </data>
  <data name="IDS_SK_EXTERNALIAS" xml:space="preserve">
    <value>extern alias</value>
  </data>
  <data name="IDS_FOREACHLOCAL" xml:space="preserve">
    <value>foreach iteration variable</value>
  </data>
  <data name="IDS_FIXEDLOCAL" xml:space="preserve">
    <value>fixed variable</value>
  </data>
  <data name="IDS_USINGLOCAL" xml:space="preserve">
    <value>using variable</value>
  </data>
  <data name="IDS_Contravariant" xml:space="preserve">
    <value>contravariant</value>
  </data>
  <data name="IDS_Contravariantly" xml:space="preserve">
    <value>contravariantly</value>
  </data>
  <data name="IDS_Covariant" xml:space="preserve">
    <value>covariant</value>
  </data>
  <data name="IDS_Covariantly" xml:space="preserve">
    <value>covariantly</value>
  </data>
  <data name="IDS_Invariantly" xml:space="preserve">
    <value>invariantly</value>
  </data>
  <data name="IDS_FeatureDynamic" xml:space="preserve">
    <value>dynamic</value>
  </data>
  <data name="IDS_FeatureNamedArgument" xml:space="preserve">
    <value>named argument</value>
  </data>
  <data name="IDS_FeatureOptionalParameter" xml:space="preserve">
    <value>optional parameter</value>
  </data>
  <data name="IDS_FeatureExceptionFilter" xml:space="preserve">
    <value>exception filter</value>
  </data>
  <data name="IDS_FeatureTypeVariance" xml:space="preserve">
    <value>type variance</value>
  </data>
  <data name="XML_InvalidToken" xml:space="preserve">
    <value>The character(s) '{0}' cannot be used at this location.</value>
  </data>
  <data name="XML_IncorrectComment" xml:space="preserve">
    <value>Incorrect syntax was used in a comment.</value>
  </data>
  <data name="XML_InvalidCharEntity" xml:space="preserve">
    <value>An invalid character was found inside an entity reference.</value>
  </data>
  <data name="XML_ExpectedEndOfTag" xml:space="preserve">
    <value>Expected '&gt;' or '/&gt;' to close tag '{0}'.</value>
  </data>
  <data name="XML_ExpectedIdentifier" xml:space="preserve">
    <value>An identifier was expected.</value>
  </data>
  <data name="XML_InvalidUnicodeChar" xml:space="preserve">
    <value>Invalid unicode character.</value>
  </data>
  <data name="XML_InvalidWhitespace" xml:space="preserve">
    <value>Whitespace is not allowed at this location.</value>
  </data>
  <data name="XML_LessThanInAttributeValue" xml:space="preserve">
    <value>The character '&lt;' cannot be used in an attribute value.</value>
  </data>
  <data name="XML_MissingEqualsAttribute" xml:space="preserve">
    <value>Missing equals sign between attribute and attribute value.</value>
  </data>
  <data name="XML_RefUndefinedEntity_1" xml:space="preserve">
    <value>Reference to undefined entity '{0}'.</value>
  </data>
  <data name="XML_StringLiteralNoStartQuote" xml:space="preserve">
    <value>A string literal was expected, but no opening quotation mark was found.</value>
  </data>
  <data name="XML_StringLiteralNoEndQuote" xml:space="preserve">
    <value>Missing closing quotation mark for string literal.</value>
  </data>
  <data name="XML_StringLiteralNonAsciiQuote" xml:space="preserve">
    <value>Non-ASCII quotations marks may not be used around string literals.</value>
  </data>
  <data name="XML_EndTagNotExpected" xml:space="preserve">
    <value>End tag was not expected at this location.</value>
  </data>
  <data name="XML_ElementTypeMatch" xml:space="preserve">
    <value>End tag '{0}' does not match the start tag '{1}'.</value>
  </data>
  <data name="XML_EndTagExpected" xml:space="preserve">
    <value>Expected an end tag for element '{0}'.</value>
  </data>
  <data name="XML_WhitespaceMissing" xml:space="preserve">
    <value>Required white space was missing.</value>
  </data>
  <data name="XML_ExpectedEndOfXml" xml:space="preserve">
    <value>Unexpected character at this location.</value>
  </data>
  <data name="XML_CDataEndTagNotAllowed" xml:space="preserve">
    <value>The literal string ']]&gt;' is not allowed in element content.</value>
  </data>
  <data name="XML_DuplicateAttribute" xml:space="preserve">
    <value>Duplicate '{0}' attribute</value>
  </data>
  <data name="ERR_NoMetadataFile" xml:space="preserve">
    <value>Metadata file '{0}' could not be found</value>
  </data>
  <data name="ERR_MetadataReferencesNotSupported" xml:space="preserve">
    <value>Metadata references are not supported.</value>
  </data>
  <data name="FTL_MetadataCantOpenFile" xml:space="preserve">
    <value>Metadata file '{0}' could not be opened -- {1}</value>
  </data>
  <data name="ERR_NoTypeDef" xml:space="preserve">
    <value>The type '{0}' is defined in an assembly that is not referenced. You must add a reference to assembly '{1}'.</value>
  </data>
  <data name="ERR_NoTypeDefFromModule" xml:space="preserve">
    <value>The type '{0}' is defined in a module that has not been added. You must add the module '{1}'.</value>
  </data>
  <data name="ERR_OutputWriteFailed" xml:space="preserve">
    <value>Could not write to output file '{0}' -- '{1}'</value>
  </data>
  <data name="ERR_MultipleEntryPoints" xml:space="preserve">
    <value>Program has more than one entry point defined. Compile with /main to specify the type that contains the entry point.</value>
  </data>
  <data name="ERR_BadBinaryOps" xml:space="preserve">
    <value>Operator '{0}' cannot be applied to operands of type '{1}' and '{2}'</value>
  </data>
  <data name="ERR_IntDivByZero" xml:space="preserve">
    <value>Division by constant zero</value>
  </data>
  <data name="ERR_BadIndexLHS" xml:space="preserve">
    <value>Cannot apply indexing with [] to an expression of type '{0}'</value>
  </data>
  <data name="ERR_BadIndexCount" xml:space="preserve">
    <value>Wrong number of indices inside []; expected {0}</value>
  </data>
  <data name="ERR_BadUnaryOp" xml:space="preserve">
    <value>Operator '{0}' cannot be applied to operand of type '{1}'</value>
  </data>
  <data name="ERR_ThisInStaticMeth" xml:space="preserve">
    <value>Keyword 'this' is not valid in a static property, static method, or static field initializer</value>
  </data>
  <data name="ERR_ThisInBadContext" xml:space="preserve">
    <value>Keyword 'this' is not available in the current context</value>
  </data>
  <data name="WRN_InvalidMainSig" xml:space="preserve">
    <value>'{0}' has the wrong signature to be an entry point</value>
  </data>
  <data name="WRN_InvalidMainSig_Title" xml:space="preserve">
    <value>Method has the wrong signature to be an entry point</value>
  </data>
  <data name="ERR_NoImplicitConv" xml:space="preserve">
    <value>Cannot implicitly convert type '{0}' to '{1}'</value>
  </data>
  <data name="ERR_NoExplicitConv" xml:space="preserve">
    <value>Cannot convert type '{0}' to '{1}'</value>
  </data>
  <data name="ERR_ConstOutOfRange" xml:space="preserve">
    <value>Constant value '{0}' cannot be converted to a '{1}'</value>
  </data>
  <data name="ERR_AmbigBinaryOps" xml:space="preserve">
    <value>Operator '{0}' is ambiguous on operands of type '{1}' and '{2}'</value>
  </data>
  <data name="ERR_AmbigUnaryOp" xml:space="preserve">
    <value>Operator '{0}' is ambiguous on an operand of type '{1}'</value>
  </data>
  <data name="ERR_InAttrOnOutParam" xml:space="preserve">
    <value>An out parameter cannot have the In attribute</value>
  </data>
  <data name="ERR_ValueCantBeNull" xml:space="preserve">
    <value>Cannot convert null to '{0}' because it is a non-nullable value type</value>
  </data>
  <data name="ERR_NoExplicitBuiltinConv" xml:space="preserve">
    <value>Cannot convert type '{0}' to '{1}' via a reference conversion, boxing conversion, unboxing conversion, wrapping conversion, or null type conversion</value>
  </data>
  <data name="FTL_DebugEmitFailure" xml:space="preserve">
    <value>Unexpected error writing debug information -- '{0}'</value>
  </data>
  <data name="ERR_BadVisReturnType" xml:space="preserve">
    <value>Inconsistent accessibility: return type '{1}' is less accessible than method '{0}'</value>
  </data>
  <data name="ERR_BadVisParamType" xml:space="preserve">
    <value>Inconsistent accessibility: parameter type '{1}' is less accessible than method '{0}'</value>
  </data>
  <data name="ERR_BadVisFieldType" xml:space="preserve">
    <value>Inconsistent accessibility: field type '{1}' is less accessible than field '{0}'</value>
  </data>
  <data name="ERR_BadVisPropertyType" xml:space="preserve">
    <value>Inconsistent accessibility: property type '{1}' is less accessible than property '{0}'</value>
  </data>
  <data name="ERR_BadVisIndexerReturn" xml:space="preserve">
    <value>Inconsistent accessibility: indexer return type '{1}' is less accessible than indexer '{0}'</value>
  </data>
  <data name="ERR_BadVisIndexerParam" xml:space="preserve">
    <value>Inconsistent accessibility: parameter type '{1}' is less accessible than indexer '{0}'</value>
  </data>
  <data name="ERR_BadVisOpReturn" xml:space="preserve">
    <value>Inconsistent accessibility: return type '{1}' is less accessible than operator '{0}'</value>
  </data>
  <data name="ERR_BadVisOpParam" xml:space="preserve">
    <value>Inconsistent accessibility: parameter type '{1}' is less accessible than operator '{0}'</value>
  </data>
  <data name="ERR_BadVisDelegateReturn" xml:space="preserve">
    <value>Inconsistent accessibility: return type '{1}' is less accessible than delegate '{0}'</value>
  </data>
  <data name="ERR_BadVisDelegateParam" xml:space="preserve">
    <value>Inconsistent accessibility: parameter type '{1}' is less accessible than delegate '{0}'</value>
  </data>
  <data name="ERR_BadVisBaseClass" xml:space="preserve">
    <value>Inconsistent accessibility: base class '{1}' is less accessible than class '{0}'</value>
  </data>
  <data name="ERR_BadVisBaseInterface" xml:space="preserve">
    <value>Inconsistent accessibility: base interface '{1}' is less accessible than interface '{0}'</value>
  </data>
  <data name="ERR_EventNeedsBothAccessors" xml:space="preserve">
    <value>'{0}': event property must have both add and remove accessors</value>
  </data>
  <data name="ERR_EventNotDelegate" xml:space="preserve">
    <value>'{0}': event must be of a delegate type</value>
  </data>
  <data name="WRN_UnreferencedEvent" xml:space="preserve">
    <value>The event '{0}' is never used</value>
  </data>
  <data name="WRN_UnreferencedEvent_Title" xml:space="preserve">
    <value>Event is never used</value>
  </data>
  <data name="ERR_InterfaceEventInitializer" xml:space="preserve">
    <value>'{0}': event in interface cannot have initializer</value>
  </data>
  <data name="ERR_EventPropertyInInterface" xml:space="preserve">
    <value>An event in an interface cannot have add or remove accessors</value>
  </data>
  <data name="ERR_BadEventUsage" xml:space="preserve">
    <value>The event '{0}' can only appear on the left hand side of += or -= (except when used from within the type '{1}')</value>
  </data>
  <data name="ERR_ExplicitEventFieldImpl" xml:space="preserve">
    <value>An explicit interface implementation of an event must use event accessor syntax</value>
  </data>
  <data name="ERR_CantOverrideNonEvent" xml:space="preserve">
    <value>'{0}': cannot override; '{1}' is not an event</value>
  </data>
  <data name="ERR_AddRemoveMustHaveBody" xml:space="preserve">
    <value>An add or remove accessor must have a body</value>
  </data>
  <data name="ERR_AbstractEventInitializer" xml:space="preserve">
    <value>'{0}': abstract event cannot have initializer</value>
  </data>
  <data name="ERR_ReservedAssemblyName" xml:space="preserve">
    <value>The assembly name '{0}' is reserved and cannot be used as a reference in an interactive session</value>
  </data>
  <data name="ERR_ReservedEnumerator" xml:space="preserve">
    <value>The enumerator name '{0}' is reserved and cannot be used</value>
  </data>
  <data name="ERR_AsMustHaveReferenceType" xml:space="preserve">
    <value>The as operator must be used with a reference type or nullable type ('{0}' is a non-nullable value type)</value>
  </data>
  <data name="WRN_LowercaseEllSuffix" xml:space="preserve">
    <value>The 'l' suffix is easily confused with the digit '1' -- use 'L' for clarity</value>
  </data>
  <data name="WRN_LowercaseEllSuffix_Title" xml:space="preserve">
    <value>The 'l' suffix is easily confused with the digit '1'</value>
  </data>
  <data name="ERR_BadEventUsageNoField" xml:space="preserve">
    <value>The event '{0}' can only appear on the left hand side of += or -=</value>
  </data>
  <data name="ERR_ConstraintOnlyAllowedOnGenericDecl" xml:space="preserve">
    <value>Constraints are not allowed on non-generic declarations</value>
  </data>
  <data name="ERR_TypeParamMustBeIdentifier" xml:space="preserve">
    <value>Type parameter declaration must be an identifier not a type</value>
  </data>
  <data name="ERR_MemberReserved" xml:space="preserve">
    <value>Type '{1}' already reserves a member called '{0}' with the same parameter types</value>
  </data>
  <data name="ERR_DuplicateParamName" xml:space="preserve">
    <value>The parameter name '{0}' is a duplicate</value>
  </data>
  <data name="ERR_DuplicateNameInNS" xml:space="preserve">
    <value>The namespace '{1}' already contains a definition for '{0}'</value>
  </data>
  <data name="ERR_DuplicateNameInClass" xml:space="preserve">
    <value>The type '{0}' already contains a definition for '{1}'</value>
  </data>
  <data name="ERR_NameNotInContext" xml:space="preserve">
    <value>The name '{0}' does not exist in the current context</value>
  </data>
  <data name="ERR_NameNotInContextPossibleMissingReference" xml:space="preserve">
    <value>The name '{0}' does not exist in the current context (are you missing a reference to assembly '{1}'?)</value>
  </data>
  <data name="ERR_AmbigContext" xml:space="preserve">
    <value>'{0}' is an ambiguous reference between '{1}' and '{2}'</value>
  </data>
  <data name="WRN_DuplicateUsing" xml:space="preserve">
    <value>The using directive for '{0}' appeared previously in this namespace</value>
  </data>
  <data name="WRN_DuplicateUsing_Title" xml:space="preserve">
    <value>Using directive appeared previously in this namespace</value>
  </data>
  <data name="ERR_BadMemberFlag" xml:space="preserve">
    <value>The modifier '{0}' is not valid for this item</value>
  </data>
  <data name="ERR_BadMemberProtection" xml:space="preserve">
    <value>More than one protection modifier</value>
  </data>
  <data name="WRN_NewRequired" xml:space="preserve">
    <value>'{0}' hides inherited member '{1}'. Use the new keyword if hiding was intended.</value>
  </data>
  <data name="WRN_NewRequired_Title" xml:space="preserve">
    <value>Member hides inherited member; missing new keyword</value>
  </data>
  <data name="WRN_NewRequired_Description" xml:space="preserve">
    <value>A variable was declared with the same name as a variable in a base class. However, the new keyword was not used. This warning informs you that you should use new; the variable is declared as if new had been used in the declaration.</value>
  </data>
  <data name="WRN_NewNotRequired" xml:space="preserve">
    <value>The member '{0}' does not hide an inherited member. The new keyword is not required.</value>
  </data>
  <data name="WRN_NewNotRequired_Title" xml:space="preserve">
    <value>Member does not hide an inherited member; new keyword is not required</value>
  </data>
  <data name="ERR_CircConstValue" xml:space="preserve">
    <value>The evaluation of the constant value for '{0}' involves a circular definition</value>
  </data>
  <data name="ERR_MemberAlreadyExists" xml:space="preserve">
    <value>Type '{1}' already defines a member called '{0}' with the same parameter types</value>
  </data>
  <data name="ERR_StaticNotVirtual" xml:space="preserve">
    <value>A static member '{0}' cannot be marked as override, virtual, or abstract</value>
  </data>
  <data name="ERR_OverrideNotNew" xml:space="preserve">
    <value>A member '{0}' marked as override cannot be marked as new or virtual</value>
  </data>
  <data name="WRN_NewOrOverrideExpected" xml:space="preserve">
    <value>'{0}' hides inherited member '{1}'. To make the current member override that implementation, add the override keyword. Otherwise add the new keyword.</value>
  </data>
  <data name="WRN_NewOrOverrideExpected_Title" xml:space="preserve">
    <value>Member hides inherited member; missing override keyword</value>
  </data>
  <data name="ERR_OverrideNotExpected" xml:space="preserve">
    <value>'{0}': no suitable method found to override</value>
  </data>
  <data name="ERR_NamespaceUnexpected" xml:space="preserve">
    <value>A namespace cannot directly contain members such as fields or methods</value>
  </data>
  <data name="ERR_NoSuchMember" xml:space="preserve">
    <value>'{0}' does not contain a definition for '{1}'</value>
  </data>
  <data name="ERR_BadSKknown" xml:space="preserve">
    <value>'{0}' is a {1} but is used like a {2}</value>
  </data>
  <data name="ERR_BadSKunknown" xml:space="preserve">
    <value>'{0}' is a {1}, which is not valid in the given context</value>
  </data>
  <data name="ERR_ObjectRequired" xml:space="preserve">
    <value>An object reference is required for the non-static field, method, or property '{0}'</value>
  </data>
  <data name="ERR_AmbigCall" xml:space="preserve">
    <value>The call is ambiguous between the following methods or properties: '{0}' and '{1}'</value>
  </data>
  <data name="ERR_BadAccess" xml:space="preserve">
    <value>'{0}' is inaccessible due to its protection level</value>
  </data>
  <data name="ERR_MethDelegateMismatch" xml:space="preserve">
    <value>No overload for '{0}' matches delegate '{1}'</value>
  </data>
  <data name="ERR_RetObjectRequired" xml:space="preserve">
    <value>An object of a type convertible to '{0}' is required</value>
  </data>
  <data name="ERR_RetNoObjectRequired" xml:space="preserve">
    <value>Since '{0}' returns void, a return keyword must not be followed by an object expression</value>
  </data>
  <data name="ERR_LocalDuplicate" xml:space="preserve">
    <value>A local variable named '{0}' is already defined in this scope</value>
  </data>
  <data name="ERR_AssgLvalueExpected" xml:space="preserve">
    <value>The left-hand side of an assignment must be a variable, property or indexer</value>
  </data>
  <data name="ERR_StaticConstParam" xml:space="preserve">
    <value>'{0}': a static constructor must be parameterless</value>
  </data>
  <data name="ERR_NotConstantExpression" xml:space="preserve">
    <value>The expression being assigned to '{0}' must be constant</value>
  </data>
  <data name="ERR_NotNullConstRefField" xml:space="preserve">
    <value>'{0}' is of type '{1}'. A const field of a reference type other than string can only be initialized with null.</value>
  </data>
  <data name="ERR_LocalIllegallyOverrides" xml:space="preserve">
    <value>A local or parameter named '{0}' cannot be declared in this scope because that name is used in an enclosing local scope to define a local or parameter</value>
  </data>
  <data name="ERR_BadUsingNamespace" xml:space="preserve">
    <value>A 'using namespace' directive can only be applied to namespaces; '{0}' is a type not a namespace. Consider a 'using static' directive instead</value>
  </data>
  <data name="ERR_BadUsingType" xml:space="preserve">
    <value>A 'using static' directive can only be applied to types; '{0}' is a namespace not a type. Consider a 'using namespace' directive instead</value>
  </data>
  <data name="ERR_NoAliasHere" xml:space="preserve">
    <value>A 'using static' directive cannot be used to declare an alias</value>
  </data>
  <data name="ERR_NoBreakOrCont" xml:space="preserve">
    <value>No enclosing loop out of which to break or continue</value>
  </data>
  <data name="ERR_DuplicateLabel" xml:space="preserve">
    <value>The label '{0}' is a duplicate</value>
  </data>
  <data name="ERR_NoConstructors" xml:space="preserve">
    <value>The type '{0}' has no constructors defined</value>
  </data>
  <data name="ERR_NoNewAbstract" xml:space="preserve">
    <value>Cannot create an instance of the abstract class or interface '{0}'</value>
  </data>
  <data name="ERR_ConstValueRequired" xml:space="preserve">
    <value>A const field requires a value to be provided</value>
  </data>
  <data name="ERR_CircularBase" xml:space="preserve">
    <value>Circular base class dependency involving '{0}' and '{1}'</value>
  </data>
  <data name="ERR_BadDelegateConstructor" xml:space="preserve">
    <value>The delegate '{0}' does not have a valid constructor</value>
  </data>
  <data name="ERR_MethodNameExpected" xml:space="preserve">
    <value>Method name expected</value>
  </data>
  <data name="ERR_ConstantExpected" xml:space="preserve">
    <value>A constant value is expected</value>
  </data>
  <data name="ERR_SwitchGoverningTypeValueExpected" xml:space="preserve">
    <value>A switch expression or case label must be a bool, char, string, integral, enum, or corresponding nullable type</value>
  </data>
  <data name="ERR_IntegralTypeValueExpected" xml:space="preserve">
    <value>A value of an integral type expected</value>
  </data>
  <data name="ERR_DuplicateCaseLabel" xml:space="preserve">
    <value>The switch statement contains multiple cases with the label value '{0}'</value>
  </data>
  <data name="ERR_InvalidGotoCase" xml:space="preserve">
    <value>A goto case is only valid inside a switch statement</value>
  </data>
  <data name="ERR_PropertyLacksGet" xml:space="preserve">
    <value>The property or indexer '{0}' cannot be used in this context because it lacks the get accessor</value>
  </data>
  <data name="ERR_BadExceptionType" xml:space="preserve">
    <value>The type caught or thrown must be derived from System.Exception</value>
  </data>
  <data name="ERR_BadEmptyThrow" xml:space="preserve">
    <value>A throw statement with no arguments is not allowed outside of a catch clause</value>
  </data>
  <data name="ERR_BadFinallyLeave" xml:space="preserve">
    <value>Control cannot leave the body of a finally clause</value>
  </data>
  <data name="ERR_LabelShadow" xml:space="preserve">
    <value>The label '{0}' shadows another label by the same name in a contained scope</value>
  </data>
  <data name="ERR_LabelNotFound" xml:space="preserve">
    <value>No such label '{0}' within the scope of the goto statement</value>
  </data>
  <data name="ERR_UnreachableCatch" xml:space="preserve">
    <value>A previous catch clause already catches all exceptions of this or of a super type ('{0}')</value>
  </data>
  <data name="WRN_FilterIsConstant" xml:space="preserve">
    <value>Filter expression is a constant, consider removing the filter</value>
  </data>
  <data name="WRN_FilterIsConstant_Title" xml:space="preserve">
    <value>Filter expression is a constant</value>
  </data>
  <data name="ERR_ReturnExpected" xml:space="preserve">
    <value>'{0}': not all code paths return a value</value>
  </data>
  <data name="WRN_UnreachableCode" xml:space="preserve">
    <value>Unreachable code detected</value>
  </data>
  <data name="WRN_UnreachableCode_Title" xml:space="preserve">
    <value>Unreachable code detected</value>
  </data>
  <data name="ERR_SwitchFallThrough" xml:space="preserve">
    <value>Control cannot fall through from one case label ('{0}') to another</value>
  </data>
  <data name="WRN_UnreferencedLabel" xml:space="preserve">
    <value>This label has not been referenced</value>
  </data>
  <data name="WRN_UnreferencedLabel_Title" xml:space="preserve">
    <value>This label has not been referenced</value>
  </data>
  <data name="ERR_UseDefViolation" xml:space="preserve">
    <value>Use of unassigned local variable '{0}'</value>
  </data>
  <data name="WRN_UnreferencedVar" xml:space="preserve">
    <value>The variable '{0}' is declared but never used</value>
  </data>
  <data name="WRN_UnreferencedVar_Title" xml:space="preserve">
    <value>Variable is declared but never used</value>
  </data>
  <data name="WRN_UnreferencedField" xml:space="preserve">
    <value>The field '{0}' is never used</value>
  </data>
  <data name="WRN_UnreferencedField_Title" xml:space="preserve">
    <value>Field is never used</value>
  </data>
  <data name="ERR_UseDefViolationField" xml:space="preserve">
    <value>Use of possibly unassigned field '{0}'</value>
  </data>
  <data name="ERR_UseDefViolationProperty" xml:space="preserve">
    <value>Use of possibly unassigned auto-implemented property '{0}'</value>
  </data>
  <data name="ERR_UnassignedThis" xml:space="preserve">
    <value>Field '{0}' must be fully assigned before control is returned to the caller</value>
  </data>
  <data name="ERR_AmbigQM" xml:space="preserve">
    <value>Type of conditional expression cannot be determined because '{0}' and '{1}' implicitly convert to one another</value>
  </data>
  <data name="ERR_InvalidQM" xml:space="preserve">
    <value>Type of conditional expression cannot be determined because there is no implicit conversion between '{0}' and '{1}'</value>
  </data>
  <data name="ERR_NoBaseClass" xml:space="preserve">
    <value>A base class is required for a 'base' reference</value>
  </data>
  <data name="ERR_BaseIllegal" xml:space="preserve">
    <value>Use of keyword 'base' is not valid in this context</value>
  </data>
  <data name="ERR_ObjectProhibited" xml:space="preserve">
    <value>Member '{0}' cannot be accessed with an instance reference; qualify it with a type name instead</value>
  </data>
  <data name="ERR_ParamUnassigned" xml:space="preserve">
    <value>The out parameter '{0}' must be assigned to before control leaves the current method</value>
  </data>
  <data name="ERR_InvalidArray" xml:space="preserve">
    <value>Invalid rank specifier: expected ',' or ']'</value>
  </data>
  <data name="ERR_ExternHasBody" xml:space="preserve">
    <value>'{0}' cannot be extern and declare a body</value>
  </data>
  <data name="ERR_ExternHasConstructorInitializer" xml:space="preserve">
    <value>'{0}' cannot be extern and have a constructor initializer</value>
  </data>
  <data name="ERR_AbstractAndExtern" xml:space="preserve">
    <value>'{0}' cannot be both extern and abstract</value>
  </data>
  <data name="ERR_BadAttributeParamType" xml:space="preserve">
    <value>Attribute constructor parameter '{0}' has type '{1}', which is not a valid attribute parameter type</value>
  </data>
  <data name="ERR_BadAttributeArgument" xml:space="preserve">
    <value>An attribute argument must be a constant expression, typeof expression or array creation expression of an attribute parameter type</value>
  </data>
  <data name="ERR_BadAttributeParamDefaultArgument" xml:space="preserve">
    <value>Attribute constructor parameter '{0}' is optional, but no default parameter value was specified.</value>
  </data>
  <data name="WRN_IsAlwaysTrue" xml:space="preserve">
    <value>The given expression is always of the provided ('{0}') type</value>
  </data>
  <data name="WRN_IsAlwaysTrue_Title" xml:space="preserve">
    <value>'is' expression's given expression is always of the provided type</value>
  </data>
  <data name="WRN_IsAlwaysFalse" xml:space="preserve">
    <value>The given expression is never of the provided ('{0}') type</value>
  </data>
  <data name="WRN_IsAlwaysFalse_Title" xml:space="preserve">
    <value>'is' expression's given expression is never of the provided type</value>
  </data>
  <data name="ERR_LockNeedsReference" xml:space="preserve">
    <value>'{0}' is not a reference type as required by the lock statement</value>
  </data>
  <data name="ERR_NullNotValid" xml:space="preserve">
    <value>Use of null is not valid in this context</value>
  </data>
  <data name="ERR_UseDefViolationThis" xml:space="preserve">
    <value>The 'this' object cannot be used before all of its fields are assigned to</value>
  </data>
  <data name="ERR_ArgsInvalid" xml:space="preserve">
    <value>The __arglist construct is valid only within a variable argument method</value>
  </data>
  <data name="ERR_AssgReadonly" xml:space="preserve">
    <value>A readonly field cannot be assigned to (except in a constructor or a variable initializer)</value>
  </data>
  <data name="ERR_RefReadonly" xml:space="preserve">
    <value>A readonly field cannot be passed ref or out (except in a constructor)</value>
  </data>
  <data name="ERR_PtrExpected" xml:space="preserve">
    <value>The * or -&gt; operator must be applied to a pointer</value>
  </data>
  <data name="ERR_PtrIndexSingle" xml:space="preserve">
    <value>A pointer must be indexed by only one value</value>
  </data>
  <data name="WRN_ByRefNonAgileField" xml:space="preserve">
    <value>Passing '{0}' as ref or out or taking its address may cause a runtime exception because it is a field of a marshal-by-reference class</value>
  </data>
  <data name="WRN_ByRefNonAgileField_Title" xml:space="preserve">
    <value>Passing a field of a marshal-by-reference class as ref or out or taking its address may cause a runtime exception</value>
  </data>
  <data name="ERR_AssgReadonlyStatic" xml:space="preserve">
    <value>A static readonly field cannot be assigned to (except in a static constructor or a variable initializer)</value>
  </data>
  <data name="ERR_RefReadonlyStatic" xml:space="preserve">
    <value>A static readonly field cannot be passed ref or out (except in a static constructor)</value>
  </data>
  <data name="ERR_AssgReadonlyProp" xml:space="preserve">
    <value>Property or indexer '{0}' cannot be assigned to -- it is read only</value>
  </data>
  <data name="ERR_IllegalStatement" xml:space="preserve">
    <value>Only assignment, call, increment, decrement, and new object expressions can be used as a statement</value>
  </data>
  <data name="ERR_BadGetEnumerator" xml:space="preserve">
    <value>foreach requires that the return type '{0}' of '{1}' must have a suitable public MoveNext method and public Current property</value>
  </data>
  <data name="ERR_TooManyLocals" xml:space="preserve">
    <value>Only 65534 locals, including those generated by the compiler, are allowed</value>
  </data>
  <data name="ERR_AbstractBaseCall" xml:space="preserve">
    <value>Cannot call an abstract base member: '{0}'</value>
  </data>
  <data name="ERR_RefProperty" xml:space="preserve">
    <value>A property or indexer may not be passed as an out or ref parameter</value>
  </data>
  <data name="ERR_ManagedAddr" xml:space="preserve">
    <value>Cannot take the address of, get the size of, or declare a pointer to a managed type ('{0}')</value>
  </data>
  <data name="ERR_BadFixedInitType" xml:space="preserve">
    <value>The type of a local declared in a fixed statement must be a pointer type</value>
  </data>
  <data name="ERR_FixedMustInit" xml:space="preserve">
    <value>You must provide an initializer in a fixed or using statement declaration</value>
  </data>
  <data name="ERR_InvalidAddrOp" xml:space="preserve">
    <value>Cannot take the address of the given expression</value>
  </data>
  <data name="ERR_FixedNeeded" xml:space="preserve">
    <value>You can only take the address of an unfixed expression inside of a fixed statement initializer</value>
  </data>
  <data name="ERR_FixedNotNeeded" xml:space="preserve">
    <value>You cannot use the fixed statement to take the address of an already fixed expression</value>
  </data>
  <data name="ERR_UnsafeNeeded" xml:space="preserve">
    <value>Pointers and fixed size buffers may only be used in an unsafe context</value>
  </data>
  <data name="ERR_OpTFRetType" xml:space="preserve">
    <value>The return type of operator True or False must be bool</value>
  </data>
  <data name="ERR_OperatorNeedsMatch" xml:space="preserve">
    <value>The operator '{0}' requires a matching operator '{1}' to also be defined</value>
  </data>
  <data name="ERR_BadBoolOp" xml:space="preserve">
    <value>In order to be applicable as a short circuit operator a user-defined logical operator ('{0}') must have the same return type and parameter types</value>
  </data>
  <data name="ERR_MustHaveOpTF" xml:space="preserve">
    <value>In order for '{0}' to be applicable as a short circuit operator, its declaring type '{1}' must define operator true and operator false</value>
  </data>
  <data name="WRN_UnreferencedVarAssg" xml:space="preserve">
    <value>The variable '{0}' is assigned but its value is never used</value>
  </data>
  <data name="WRN_UnreferencedVarAssg_Title" xml:space="preserve">
    <value>Variable is assigned but its value is never used</value>
  </data>
  <data name="ERR_CheckedOverflow" xml:space="preserve">
    <value>The operation overflows at compile time in checked mode</value>
  </data>
  <data name="ERR_ConstOutOfRangeChecked" xml:space="preserve">
    <value>Constant value '{0}' cannot be converted to a '{1}' (use 'unchecked' syntax to override)</value>
  </data>
  <data name="ERR_BadVarargs" xml:space="preserve">
    <value>A method with vararg cannot be generic, be in a generic type, or have a params parameter</value>
  </data>
  <data name="ERR_ParamsMustBeArray" xml:space="preserve">
    <value>The params parameter must be a single dimensional array</value>
  </data>
  <data name="ERR_IllegalArglist" xml:space="preserve">
    <value>An __arglist expression may only appear inside of a call or new expression</value>
  </data>
  <data name="ERR_IllegalUnsafe" xml:space="preserve">
    <value>Unsafe code may only appear if compiling with /unsafe</value>
  </data>
  <data name="ERR_AmbigMember" xml:space="preserve">
    <value>Ambiguity between '{0}' and '{1}'</value>
  </data>
  <data name="ERR_BadForeachDecl" xml:space="preserve">
    <value>Type and identifier are both required in a foreach statement</value>
  </data>
  <data name="ERR_ParamsLast" xml:space="preserve">
    <value>A params parameter must be the last parameter in a formal parameter list</value>
  </data>
  <data name="ERR_SizeofUnsafe" xml:space="preserve">
    <value>'{0}' does not have a predefined size, therefore sizeof can only be used in an unsafe context (consider using System.Runtime.InteropServices.Marshal.SizeOf)</value>
  </data>
  <data name="ERR_DottedTypeNameNotFoundInNS" xml:space="preserve">
    <value>The type or namespace name '{0}' does not exist in the namespace '{1}' (are you missing an assembly reference?)</value>
  </data>
  <data name="ERR_FieldInitRefNonstatic" xml:space="preserve">
    <value>A field initializer cannot reference the non-static field, method, or property '{0}'</value>
  </data>
  <data name="ERR_SealedNonOverride" xml:space="preserve">
    <value>'{0}' cannot be sealed because it is not an override</value>
  </data>
  <data name="ERR_CantOverrideSealed" xml:space="preserve">
    <value>'{0}': cannot override inherited member '{1}' because it is sealed</value>
  </data>
  <data name="ERR_VoidError" xml:space="preserve">
    <value>The operation in question is undefined on void pointers</value>
  </data>
  <data name="ERR_ConditionalOnOverride" xml:space="preserve">
    <value>The Conditional attribute is not valid on '{0}' because it is an override method</value>
  </data>
  <data name="ERR_PointerInAsOrIs" xml:space="preserve">
    <value>Neither 'is' nor 'as' is valid on pointer types</value>
  </data>
  <data name="ERR_CallingFinalizeDeprecated" xml:space="preserve">
    <value>Destructors and object.Finalize cannot be called directly. Consider calling IDisposable.Dispose if available.</value>
  </data>
  <data name="ERR_SingleTypeNameNotFound" xml:space="preserve">
    <value>The type or namespace name '{0}' could not be found (are you missing a using directive or an assembly reference?)</value>
  </data>
  <data name="ERR_NegativeStackAllocSize" xml:space="preserve">
    <value>Cannot use a negative size with stackalloc</value>
  </data>
  <data name="ERR_NegativeArraySize" xml:space="preserve">
    <value>Cannot create an array with a negative size</value>
  </data>
  <data name="ERR_OverrideFinalizeDeprecated" xml:space="preserve">
    <value>Do not override object.Finalize. Instead, provide a destructor.</value>
  </data>
  <data name="ERR_CallingBaseFinalizeDeprecated" xml:space="preserve">
    <value>Do not directly call your base class Finalize method. It is called automatically from your destructor.</value>
  </data>
  <data name="WRN_NegativeArrayIndex" xml:space="preserve">
    <value>Indexing an array with a negative index (array indices always start at zero)</value>
  </data>
  <data name="WRN_NegativeArrayIndex_Title" xml:space="preserve">
    <value>Indexing an array with a negative index</value>
  </data>
  <data name="WRN_BadRefCompareLeft" xml:space="preserve">
    <value>Possible unintended reference comparison; to get a value comparison, cast the left hand side to type '{0}'</value>
  </data>
  <data name="WRN_BadRefCompareLeft_Title" xml:space="preserve">
    <value>Possible unintended reference comparison; left hand side needs cast</value>
  </data>
  <data name="WRN_BadRefCompareRight" xml:space="preserve">
    <value>Possible unintended reference comparison; to get a value comparison, cast the right hand side to type '{0}'</value>
  </data>
  <data name="WRN_BadRefCompareRight_Title" xml:space="preserve">
    <value>Possible unintended reference comparison; right hand side needs cast</value>
  </data>
  <data name="ERR_BadCastInFixed" xml:space="preserve">
    <value>The right hand side of a fixed statement assignment may not be a cast expression</value>
  </data>
  <data name="ERR_StackallocInCatchFinally" xml:space="preserve">
    <value>stackalloc may not be used in a catch or finally block</value>
  </data>
  <data name="ERR_VarargsLast" xml:space="preserve">
    <value>An __arglist parameter must be the last parameter in a formal parameter list</value>
  </data>
  <data name="ERR_MissingPartial" xml:space="preserve">
    <value>Missing partial modifier on declaration of type '{0}'; another partial declaration of this type exists</value>
  </data>
  <data name="ERR_PartialTypeKindConflict" xml:space="preserve">
    <value>Partial declarations of '{0}' must be all classes, all structs, or all interfaces</value>
  </data>
  <data name="ERR_PartialModifierConflict" xml:space="preserve">
    <value>Partial declarations of '{0}' have conflicting accessibility modifiers</value>
  </data>
  <data name="ERR_PartialMultipleBases" xml:space="preserve">
    <value>Partial declarations of '{0}' must not specify different base classes</value>
  </data>
  <data name="ERR_PartialWrongTypeParams" xml:space="preserve">
    <value>Partial declarations of '{0}' must have the same type parameter names in the same order</value>
  </data>
  <data name="ERR_PartialWrongConstraints" xml:space="preserve">
    <value>Partial declarations of '{0}' have inconsistent constraints for type parameter '{1}'</value>
  </data>
  <data name="ERR_NoImplicitConvCast" xml:space="preserve">
    <value>Cannot implicitly convert type '{0}' to '{1}'. An explicit conversion exists (are you missing a cast?)</value>
  </data>
  <data name="ERR_PartialMisplaced" xml:space="preserve">
    <value>The 'partial' modifier can only appear immediately before 'class', 'struct', 'interface', or 'void'</value>
  </data>
  <data name="ERR_ImportedCircularBase" xml:space="preserve">
    <value>Imported type '{0}' is invalid. It contains a circular base class dependency.</value>
  </data>
  <data name="ERR_UseDefViolationOut" xml:space="preserve">
    <value>Use of unassigned out parameter '{0}'</value>
  </data>
  <data name="ERR_ArraySizeInDeclaration" xml:space="preserve">
    <value>Array size cannot be specified in a variable declaration (try initializing with a 'new' expression)</value>
  </data>
  <data name="ERR_InaccessibleGetter" xml:space="preserve">
    <value>The property or indexer '{0}' cannot be used in this context because the get accessor is inaccessible</value>
  </data>
  <data name="ERR_InaccessibleSetter" xml:space="preserve">
    <value>The property or indexer '{0}' cannot be used in this context because the set accessor is inaccessible</value>
  </data>
  <data name="ERR_InvalidPropertyAccessMod" xml:space="preserve">
    <value>The accessibility modifier of the '{0}' accessor must be more restrictive than the property or indexer '{1}'</value>
  </data>
  <data name="ERR_DuplicatePropertyAccessMods" xml:space="preserve">
    <value>Cannot specify accessibility modifiers for both accessors of the property or indexer '{0}'</value>
  </data>
  <data name="ERR_PropertyAccessModInInterface" xml:space="preserve">
    <value>'{0}': accessibility modifiers may not be used on accessors in an interface</value>
  </data>
  <data name="ERR_AccessModMissingAccessor" xml:space="preserve">
    <value>'{0}': accessibility modifiers on accessors may only be used if the property or indexer has both a get and a set accessor</value>
  </data>
  <data name="ERR_UnimplementedInterfaceAccessor" xml:space="preserve">
    <value>'{0}' does not implement interface member '{1}'. '{2}' is not public.</value>
  </data>
  <data name="WRN_PatternIsAmbiguous" xml:space="preserve">
    <value>'{0}' does not implement the '{1}' pattern. '{2}' is ambiguous with '{3}'.</value>
  </data>
  <data name="WRN_PatternIsAmbiguous_Title" xml:space="preserve">
    <value>Type does not implement the collection pattern; members are ambiguous</value>
  </data>
  <data name="WRN_PatternStaticOrInaccessible" xml:space="preserve">
    <value>'{0}' does not implement the '{1}' pattern. '{2}' is either static or not public.</value>
  </data>
  <data name="WRN_PatternStaticOrInaccessible_Title" xml:space="preserve">
    <value>Type does not implement the collection pattern; member is either static or not public</value>
  </data>
  <data name="WRN_PatternBadSignature" xml:space="preserve">
    <value>'{0}' does not implement the '{1}' pattern. '{2}' has the wrong signature.</value>
  </data>
  <data name="WRN_PatternBadSignature_Title" xml:space="preserve">
    <value>Type does not implement the collection pattern; member has the wrong signature</value>
  </data>
  <data name="ERR_FriendRefNotEqualToThis" xml:space="preserve">
    <value>Friend access was granted by '{0}', but the public key of the output assembly does not match that specified by the attribute in the granting assembly.</value>
  </data>
  <data name="ERR_FriendRefSigningMismatch" xml:space="preserve">
    <value>Friend access was granted by '{0}', but the strong name signing state of the output assembly does not match that of the granting assembly.</value>
  </data>
  <data name="WRN_SequentialOnPartialClass" xml:space="preserve">
    <value>There is no defined ordering between fields in multiple declarations of partial struct '{0}'. To specify an ordering, all instance fields must be in the same declaration.</value>
  </data>
  <data name="WRN_SequentialOnPartialClass_Title" xml:space="preserve">
    <value>There is no defined ordering between fields in multiple declarations of partial struct</value>
  </data>
  <data name="ERR_BadConstType" xml:space="preserve">
    <value>The type '{0}' cannot be declared const</value>
  </data>
  <data name="ERR_NoNewTyvar" xml:space="preserve">
    <value>Cannot create an instance of the variable type '{0}' because it does not have the new() constraint</value>
  </data>
  <data name="ERR_BadArity" xml:space="preserve">
    <value>Using the generic {1} '{0}' requires {2} type arguments</value>
  </data>
  <data name="ERR_BadTypeArgument" xml:space="preserve">
    <value>The type '{0}' may not be used as a type argument</value>
  </data>
  <data name="ERR_TypeArgsNotAllowed" xml:space="preserve">
    <value>The {1} '{0}' cannot be used with type arguments</value>
  </data>
  <data name="ERR_HasNoTypeVars" xml:space="preserve">
    <value>The non-generic {1} '{0}' cannot be used with type arguments</value>
  </data>
  <data name="ERR_NewConstraintNotSatisfied" xml:space="preserve">
    <value>'{2}' must be a non-abstract type with a public parameterless constructor in order to use it as parameter '{1}' in the generic type or method '{0}'</value>
  </data>
  <data name="ERR_GenericConstraintNotSatisfiedRefType" xml:space="preserve">
    <value>The type '{3}' cannot be used as type parameter '{2}' in the generic type or method '{0}'. There is no implicit reference conversion from '{3}' to '{1}'.</value>
  </data>
  <data name="ERR_GenericConstraintNotSatisfiedNullableEnum" xml:space="preserve">
    <value>The type '{3}' cannot be used as type parameter '{2}' in the generic type or method '{0}'. The nullable type '{3}' does not satisfy the constraint of '{1}'.</value>
  </data>
  <data name="ERR_GenericConstraintNotSatisfiedNullableInterface" xml:space="preserve">
    <value>The type '{3}' cannot be used as type parameter '{2}' in the generic type or method '{0}'. The nullable type '{3}' does not satisfy the constraint of '{1}'. Nullable types can not satisfy any interface constraints.</value>
  </data>
  <data name="ERR_GenericConstraintNotSatisfiedTyVar" xml:space="preserve">
    <value>The type '{3}' cannot be used as type parameter '{2}' in the generic type or method '{0}'. There is no boxing conversion or type parameter conversion from '{3}' to '{1}'.</value>
  </data>
  <data name="ERR_GenericConstraintNotSatisfiedValType" xml:space="preserve">
    <value>The type '{3}' cannot be used as type parameter '{2}' in the generic type or method '{0}'. There is no boxing conversion from '{3}' to '{1}'.</value>
  </data>
  <data name="ERR_DuplicateGeneratedName" xml:space="preserve">
    <value>The parameter name '{0}' conflicts with an automatically-generated parameter name</value>
  </data>
  <data name="ERR_GlobalSingleTypeNameNotFound" xml:space="preserve">
    <value>The type or namespace name '{0}' could not be found in the global namespace (are you missing an assembly reference?)</value>
  </data>
  <data name="ERR_NewBoundMustBeLast" xml:space="preserve">
    <value>The new() constraint must be the last constraint specified</value>
  </data>
  <data name="WRN_MainCantBeGeneric" xml:space="preserve">
    <value>'{0}': an entry point cannot be generic or in a generic type</value>
  </data>
  <data name="WRN_MainCantBeGeneric_Title" xml:space="preserve">
    <value>An entry point cannot be generic or in a generic type</value>
  </data>
  <data name="ERR_TypeVarCantBeNull" xml:space="preserve">
    <value>Cannot convert null to type parameter '{0}' because it could be a non-nullable value type. Consider using 'default({0})' instead.</value>
  </data>
  <data name="ERR_AttributeCantBeGeneric" xml:space="preserve">
    <value>Cannot apply attribute class '{0}' because it is generic</value>
  </data>
  <data name="ERR_DuplicateBound" xml:space="preserve">
    <value>Duplicate constraint '{0}' for type parameter '{1}'</value>
  </data>
  <data name="ERR_ClassBoundNotFirst" xml:space="preserve">
    <value>The class type constraint '{0}' must come before any other constraints</value>
  </data>
  <data name="ERR_BadRetType" xml:space="preserve">
    <value>'{1} {0}' has the wrong return type</value>
  </data>
  <data name="ERR_DuplicateConstraintClause" xml:space="preserve">
    <value>A constraint clause has already been specified for type parameter '{0}'. All of the constraints for a type parameter must be specified in a single where clause.</value>
  </data>
  <data name="ERR_CantInferMethTypeArgs" xml:space="preserve">
    <value>The type arguments for method '{0}' cannot be inferred from the usage. Try specifying the type arguments explicitly.</value>
  </data>
  <data name="ERR_LocalSameNameAsTypeParam" xml:space="preserve">
    <value>'{0}': a parameter or local variable cannot have the same name as a method type parameter</value>
  </data>
  <data name="ERR_AsWithTypeVar" xml:space="preserve">
    <value>The type parameter '{0}' cannot be used with the 'as' operator because it does not have a class type constraint nor a 'class' constraint</value>
  </data>
  <data name="WRN_UnreferencedFieldAssg" xml:space="preserve">
    <value>The field '{0}' is assigned but its value is never used</value>
  </data>
  <data name="WRN_UnreferencedFieldAssg_Title" xml:space="preserve">
    <value>Field is assigned but its value is never used</value>
  </data>
  <data name="ERR_BadIndexerNameAttr" xml:space="preserve">
    <value>The '{0}' attribute is valid only on an indexer that is not an explicit interface member declaration</value>
  </data>
  <data name="ERR_AttrArgWithTypeVars" xml:space="preserve">
    <value>'{0}': an attribute argument cannot use type parameters</value>
  </data>
  <data name="ERR_NewTyvarWithArgs" xml:space="preserve">
    <value>'{0}': cannot provide arguments when creating an instance of a variable type</value>
  </data>
  <data name="ERR_AbstractSealedStatic" xml:space="preserve">
    <value>'{0}': an abstract class cannot be sealed or static</value>
  </data>
  <data name="WRN_AmbiguousXMLReference" xml:space="preserve">
    <value>Ambiguous reference in cref attribute: '{0}'. Assuming '{1}', but could have also matched other overloads including '{2}'.</value>
  </data>
  <data name="WRN_AmbiguousXMLReference_Title" xml:space="preserve">
    <value>Ambiguous reference in cref attribute</value>
  </data>
  <data name="WRN_VolatileByRef" xml:space="preserve">
    <value>'{0}': a reference to a volatile field will not be treated as volatile</value>
  </data>
  <data name="WRN_VolatileByRef_Title" xml:space="preserve">
    <value>A reference to a volatile field will not be treated as volatile</value>
  </data>
  <data name="WRN_VolatileByRef_Description" xml:space="preserve">
    <value>A volatile field should not normally be passed using a ref or out parameter, since it will not be treated as volatile within the scope of the function. There are exceptions to this, such as when calling an interlocked API.</value>
  </data>
  <data name="ERR_ComImportWithImpl" xml:space="preserve">
    <value>Since '{1}' has the ComImport attribute, '{0}' must be extern or abstract</value>
  </data>
  <data name="ERR_ComImportWithBase" xml:space="preserve">
    <value>'{0}': a class with the ComImport attribute cannot specify a base class</value>
  </data>
  <data name="ERR_ImplBadConstraints" xml:space="preserve">
    <value>The constraints for type parameter '{0}' of method '{1}' must match the constraints for type parameter '{2}' of interface method '{3}'. Consider using an explicit interface implementation instead.</value>
  </data>
  <data name="ERR_DottedTypeNameNotFoundInAgg" xml:space="preserve">
    <value>The type name '{0}' does not exist in the type '{1}'</value>
  </data>
  <data name="ERR_MethGrpToNonDel" xml:space="preserve">
    <value>Cannot convert method group '{0}' to non-delegate type '{1}'. Did you intend to invoke the method?</value>
  </data>
  <data name="ERR_BadExternAlias" xml:space="preserve">
    <value>The extern alias '{0}' was not specified in a /reference option</value>
  </data>
  <data name="ERR_ColColWithTypeAlias" xml:space="preserve">
    <value>Cannot use alias '{0}' with '::' since the alias references a type. Use '.' instead.</value>
  </data>
  <data name="ERR_AliasNotFound" xml:space="preserve">
    <value>Alias '{0}' not found</value>
  </data>
  <data name="ERR_SameFullNameAggAgg" xml:space="preserve">
    <value>The type '{1}' exists in both '{0}' and '{2}'</value>
  </data>
  <data name="ERR_SameFullNameNsAgg" xml:space="preserve">
    <value>The namespace '{1}' in '{0}' conflicts with the type '{3}' in '{2}'</value>
  </data>
  <data name="WRN_SameFullNameThisNsAgg" xml:space="preserve">
    <value>The namespace '{1}' in '{0}' conflicts with the imported type '{3}' in '{2}'. Using the namespace defined in '{0}'.</value>
  </data>
  <data name="WRN_SameFullNameThisNsAgg_Title" xml:space="preserve">
    <value>Namespace conflicts with imported type</value>
  </data>
  <data name="WRN_SameFullNameThisAggAgg" xml:space="preserve">
    <value>The type '{1}' in '{0}' conflicts with the imported type '{3}' in '{2}'. Using the type defined in '{0}'.</value>
  </data>
  <data name="WRN_SameFullNameThisAggAgg_Title" xml:space="preserve">
    <value>Type conflicts with imported type</value>
  </data>
  <data name="WRN_SameFullNameThisAggNs" xml:space="preserve">
    <value>The type '{1}' in '{0}' conflicts with the imported namespace '{3}' in '{2}'. Using the type defined in '{0}'.</value>
  </data>
  <data name="WRN_SameFullNameThisAggNs_Title" xml:space="preserve">
    <value>Type conflicts with imported namespace</value>
  </data>
  <data name="ERR_SameFullNameThisAggThisNs" xml:space="preserve">
    <value>The type '{1}' in '{0}' conflicts with the namespace '{3}' in '{2}'</value>
  </data>
  <data name="ERR_ExternAfterElements" xml:space="preserve">
    <value>An extern alias declaration must precede all other elements defined in the namespace</value>
  </data>
  <data name="WRN_GlobalAliasDefn" xml:space="preserve">
    <value>Defining an alias named 'global' is ill-advised since 'global::' always references the global namespace and not an alias</value>
  </data>
  <data name="WRN_GlobalAliasDefn_Title" xml:space="preserve">
    <value>Defining an alias named 'global' is ill-advised</value>
  </data>
  <data name="ERR_SealedStaticClass" xml:space="preserve">
    <value>'{0}': a class cannot be both static and sealed</value>
  </data>
  <data name="ERR_PrivateAbstractAccessor" xml:space="preserve">
    <value>'{0}': abstract properties cannot have private accessors</value>
  </data>
  <data name="ERR_ValueExpected" xml:space="preserve">
    <value>Syntax error; value expected</value>
  </data>
  <data name="ERR_UnboxNotLValue" xml:space="preserve">
    <value>Cannot modify the result of an unboxing conversion</value>
  </data>
  <data name="ERR_AnonMethGrpInForEach" xml:space="preserve">
    <value>Foreach cannot operate on a '{0}'. Did you intend to invoke the '{0}'?</value>
  </data>
  <data name="ERR_BadIncDecRetType" xml:space="preserve">
    <value>The return type for ++ or -- operator must match the parameter type or be derived from the parameter type</value>
  </data>
  <data name="ERR_RefValBoundMustBeFirst" xml:space="preserve">
    <value>The 'class' or 'struct' constraint must come before any other constraints</value>
  </data>
  <data name="ERR_RefValBoundWithClass" xml:space="preserve">
    <value>'{0}': cannot specify both a constraint class and the 'class' or 'struct' constraint</value>
  </data>
  <data name="ERR_NewBoundWithVal" xml:space="preserve">
    <value>The 'new()' constraint cannot be used with the 'struct' constraint</value>
  </data>
  <data name="ERR_RefConstraintNotSatisfied" xml:space="preserve">
    <value>The type '{2}' must be a reference type in order to use it as parameter '{1}' in the generic type or method '{0}'</value>
  </data>
  <data name="ERR_ValConstraintNotSatisfied" xml:space="preserve">
    <value>The type '{2}' must be a non-nullable value type in order to use it as parameter '{1}' in the generic type or method '{0}'</value>
  </data>
  <data name="ERR_CircularConstraint" xml:space="preserve">
    <value>Circular constraint dependency involving '{0}' and '{1}'</value>
  </data>
  <data name="ERR_BaseConstraintConflict" xml:space="preserve">
    <value>Type parameter '{0}' inherits conflicting constraints '{1}' and '{2}'</value>
  </data>
  <data name="ERR_ConWithValCon" xml:space="preserve">
    <value>Type parameter '{1}' has the 'struct' constraint so '{1}' cannot be used as a constraint for '{0}'</value>
  </data>
  <data name="ERR_AmbigUDConv" xml:space="preserve">
    <value>Ambiguous user defined conversions '{0}' and '{1}' when converting from '{2}' to '{3}'</value>
  </data>
  <data name="WRN_AlwaysNull" xml:space="preserve">
    <value>The result of the expression is always 'null' of type '{0}'</value>
  </data>
  <data name="WRN_AlwaysNull_Title" xml:space="preserve">
    <value>The result of the expression is always 'null'</value>
  </data>
  <data name="ERR_AddrOnReadOnlyLocal" xml:space="preserve">
    <value>Cannot take the address of a read-only local variable</value>
  </data>
  <data name="ERR_OverrideWithConstraints" xml:space="preserve">
    <value>Constraints for override and explicit interface implementation methods are inherited from the base method, so they cannot be specified directly</value>
  </data>
  <data name="ERR_AmbigOverride" xml:space="preserve">
    <value>The inherited members '{0}' and '{1}' have the same signature in type '{2}', so they cannot be overridden</value>
  </data>
  <data name="ERR_DecConstError" xml:space="preserve">
    <value>Evaluation of the decimal constant expression failed</value>
  </data>
  <data name="WRN_CmpAlwaysFalse" xml:space="preserve">
    <value>Comparing with null of type '{0}' always produces 'false'</value>
  </data>
  <data name="WRN_CmpAlwaysFalse_Title" xml:space="preserve">
    <value>Comparing with null of struct type always produces 'false'</value>
  </data>
  <data name="WRN_FinalizeMethod" xml:space="preserve">
    <value>Introducing a 'Finalize' method can interfere with destructor invocation. Did you intend to declare a destructor?</value>
  </data>
  <data name="WRN_FinalizeMethod_Title" xml:space="preserve">
    <value>Introducing a 'Finalize' method can interfere with destructor invocation</value>
  </data>
  <data name="WRN_FinalizeMethod_Description" xml:space="preserve">
    <value>This warning occurs when you create a class with a method whose signature is public virtual void Finalize.

If such a class is used as a base class and if the deriving class defines a destructor, the destructor will override the base class Finalize method, not Finalize.</value>
  </data>
  <data name="ERR_ExplicitImplParams" xml:space="preserve">
    <value>'{0}' should not have a params parameter since '{1}' does not</value>
  </data>
  <data name="WRN_GotoCaseShouldConvert" xml:space="preserve">
    <value>The 'goto case' value is not implicitly convertible to type '{0}'</value>
  </data>
  <data name="WRN_GotoCaseShouldConvert_Title" xml:space="preserve">
    <value>The 'goto case' value is not implicitly convertible to the switch type</value>
  </data>
  <data name="ERR_MethodImplementingAccessor" xml:space="preserve">
    <value>Method '{0}' cannot implement interface accessor '{1}' for type '{2}'. Use an explicit interface implementation.</value>
  </data>
  <data name="WRN_NubExprIsConstBool" xml:space="preserve">
    <value>The result of the expression is always '{0}' since a value of type '{1}' is never equal to 'null' of type '{2}'</value>
  </data>
  <data name="WRN_NubExprIsConstBool_Title" xml:space="preserve">
    <value>The result of the expression is always the same since a value of this type is never equal to 'null'</value>
  </data>
  <data name="WRN_NubExprIsConstBool2" xml:space="preserve">
    <value>The result of the expression is always '{0}' since a value of type '{1}' is never equal to 'null' of type '{2}'</value>
  </data>
  <data name="WRN_NubExprIsConstBool2_Title" xml:space="preserve">
    <value>The result of the expression is always the same since a value of this type is never equal to 'null'</value>
  </data>
  <data name="WRN_ExplicitImplCollision" xml:space="preserve">
    <value>Explicit interface implementation '{0}' matches more than one interface member. Which interface member is actually chosen is implementation-dependent. Consider using a non-explicit implementation instead.</value>
  </data>
  <data name="WRN_ExplicitImplCollision_Title" xml:space="preserve">
    <value>Explicit interface implementation matches more than one interface member</value>
  </data>
  <data name="ERR_AbstractHasBody" xml:space="preserve">
    <value>'{0}' cannot declare a body because it is marked abstract</value>
  </data>
  <data name="ERR_ConcreteMissingBody" xml:space="preserve">
    <value>'{0}' must declare a body because it is not marked abstract, extern, or partial</value>
  </data>
  <data name="ERR_AbstractAndSealed" xml:space="preserve">
    <value>'{0}' cannot be both abstract and sealed</value>
  </data>
  <data name="ERR_AbstractNotVirtual" xml:space="preserve">
    <value>The abstract method '{0}' cannot be marked virtual</value>
  </data>
  <data name="ERR_StaticConstant" xml:space="preserve">
    <value>The constant '{0}' cannot be marked static</value>
  </data>
  <data name="ERR_CantOverrideNonFunction" xml:space="preserve">
    <value>'{0}': cannot override because '{1}' is not a function</value>
  </data>
  <data name="ERR_CantOverrideNonVirtual" xml:space="preserve">
    <value>'{0}': cannot override inherited member '{1}' because it is not marked virtual, abstract, or override</value>
  </data>
  <data name="ERR_CantChangeAccessOnOverride" xml:space="preserve">
    <value>'{0}': cannot change access modifiers when overriding '{1}' inherited member '{2}'</value>
  </data>
  <data name="ERR_CantChangeReturnTypeOnOverride" xml:space="preserve">
    <value>'{0}': return type must be '{2}' to match overridden member '{1}'</value>
  </data>
  <data name="ERR_CantDeriveFromSealedType" xml:space="preserve">
    <value>'{0}': cannot derive from sealed type '{1}'</value>
  </data>
  <data name="ERR_AbstractInConcreteClass" xml:space="preserve">
    <value>'{0}' is abstract but it is contained in non-abstract class '{1}'</value>
  </data>
  <data name="ERR_StaticConstructorWithExplicitConstructorCall" xml:space="preserve">
    <value>'{0}': static constructor cannot have an explicit 'this' or 'base' constructor call</value>
  </data>
  <data name="ERR_StaticConstructorWithAccessModifiers" xml:space="preserve">
    <value>'{0}': access modifiers are not allowed on static constructors</value>
  </data>
  <data name="ERR_RecursiveConstructorCall" xml:space="preserve">
    <value>Constructor '{0}' cannot call itself</value>
  </data>
  <data name="ERR_IndirectRecursiveConstructorCall" xml:space="preserve">
    <value>Constructor '{0}' cannot call itself through another constructor</value>
  </data>
  <data name="ERR_ObjectCallingBaseConstructor" xml:space="preserve">
    <value>'{0}' has no base class and cannot call a base constructor</value>
  </data>
  <data name="ERR_PredefinedTypeNotFound" xml:space="preserve">
    <value>Predefined type '{0}' is not defined or imported</value>
  </data>
  <data name="ERR_StructWithBaseConstructorCall" xml:space="preserve">
    <value>'{0}': structs cannot call base class constructors</value>
  </data>
  <data name="ERR_StructLayoutCycle" xml:space="preserve">
    <value>Struct member '{0}' of type '{1}' causes a cycle in the struct layout</value>
  </data>
  <data name="ERR_InterfacesCannotContainTypes" xml:space="preserve">
    <value>'{0}': interfaces cannot declare types</value>
  </data>
  <data name="ERR_InterfacesCantContainFields" xml:space="preserve">
    <value>Interfaces cannot contain fields</value>
  </data>
  <data name="ERR_InterfacesCantContainConstructors" xml:space="preserve">
    <value>Interfaces cannot contain constructors</value>
  </data>
  <data name="ERR_NonInterfaceInInterfaceList" xml:space="preserve">
    <value>Type '{0}' in interface list is not an interface</value>
  </data>
  <data name="ERR_DuplicateInterfaceInBaseList" xml:space="preserve">
    <value>'{0}' is already listed in interface list</value>
  </data>
  <data name="ERR_CycleInInterfaceInheritance" xml:space="preserve">
    <value>Inherited interface '{1}' causes a cycle in the interface hierarchy of '{0}'</value>
  </data>
  <data name="ERR_InterfaceMemberHasBody" xml:space="preserve">
    <value>'{0}': interface members cannot have a definition</value>
  </data>
  <data name="ERR_HidingAbstractMethod" xml:space="preserve">
    <value>'{0}' hides inherited abstract member '{1}'</value>
  </data>
  <data name="ERR_UnimplementedAbstractMethod" xml:space="preserve">
    <value>'{0}' does not implement inherited abstract member '{1}'</value>
  </data>
  <data name="ERR_UnimplementedInterfaceMember" xml:space="preserve">
    <value>'{0}' does not implement interface member '{1}'</value>
  </data>
  <data name="ERR_ObjectCantHaveBases" xml:space="preserve">
    <value>The class System.Object cannot have a base class or implement an interface</value>
  </data>
  <data name="ERR_ExplicitInterfaceImplementationNotInterface" xml:space="preserve">
    <value>'{0}' in explicit interface declaration is not an interface</value>
  </data>
  <data name="ERR_InterfaceMemberNotFound" xml:space="preserve">
    <value>'{0}' in explicit interface declaration is not a member of interface</value>
  </data>
  <data name="ERR_ClassDoesntImplementInterface" xml:space="preserve">
    <value>'{0}': containing type does not implement interface '{1}'</value>
  </data>
  <data name="ERR_ExplicitInterfaceImplementationInNonClassOrStruct" xml:space="preserve">
    <value>'{0}': explicit interface declaration can only be declared in a class or struct</value>
  </data>
  <data name="ERR_MemberNameSameAsType" xml:space="preserve">
    <value>'{0}': member names cannot be the same as their enclosing type</value>
  </data>
  <data name="ERR_EnumeratorOverflow" xml:space="preserve">
    <value>'{0}': the enumerator value is too large to fit in its type</value>
  </data>
  <data name="ERR_CantOverrideNonProperty" xml:space="preserve">
    <value>'{0}': cannot override because '{1}' is not a property</value>
  </data>
  <data name="ERR_NoGetToOverride" xml:space="preserve">
    <value>'{0}': cannot override because '{1}' does not have an overridable get accessor</value>
  </data>
  <data name="ERR_NoSetToOverride" xml:space="preserve">
    <value>'{0}': cannot override because '{1}' does not have an overridable set accessor</value>
  </data>
  <data name="ERR_PropertyCantHaveVoidType" xml:space="preserve">
    <value>'{0}': property or indexer cannot have void type</value>
  </data>
  <data name="ERR_PropertyWithNoAccessors" xml:space="preserve">
    <value>'{0}': property or indexer must have at least one accessor</value>
  </data>
  <data name="ERR_NewVirtualInSealed" xml:space="preserve">
    <value>'{0}' is a new virtual member in sealed class '{1}'</value>
  </data>
  <data name="ERR_ExplicitPropertyAddingAccessor" xml:space="preserve">
    <value>'{0}' adds an accessor not found in interface member '{1}'</value>
  </data>
  <data name="ERR_ExplicitPropertyMissingAccessor" xml:space="preserve">
    <value>Explicit interface implementation '{0}' is missing accessor '{1}'</value>
  </data>
  <data name="ERR_ConversionWithInterface" xml:space="preserve">
    <value>'{0}': user-defined conversions to or from an interface are not allowed</value>
  </data>
  <data name="ERR_ConversionWithBase" xml:space="preserve">
    <value>'{0}': user-defined conversions to or from a base class are not allowed</value>
  </data>
  <data name="ERR_ConversionWithDerived" xml:space="preserve">
    <value>'{0}': user-defined conversions to or from a derived class are not allowed</value>
  </data>
  <data name="ERR_IdentityConversion" xml:space="preserve">
    <value>User-defined operator cannot take an object of the enclosing type and convert to an object of the enclosing type</value>
  </data>
  <data name="ERR_ConversionNotInvolvingContainedType" xml:space="preserve">
    <value>User-defined conversion must convert to or from the enclosing type</value>
  </data>
  <data name="ERR_DuplicateConversionInClass" xml:space="preserve">
    <value>Duplicate user-defined conversion in type '{0}'</value>
  </data>
  <data name="ERR_OperatorsMustBeStatic" xml:space="preserve">
    <value>User-defined operator '{0}' must be declared static and public</value>
  </data>
  <data name="ERR_BadIncDecSignature" xml:space="preserve">
    <value>The parameter type for ++ or -- operator must be the containing type</value>
  </data>
  <data name="ERR_BadUnaryOperatorSignature" xml:space="preserve">
    <value>The parameter of a unary operator must be the containing type</value>
  </data>
  <data name="ERR_BadBinaryOperatorSignature" xml:space="preserve">
    <value>One of the parameters of a binary operator must be the containing type</value>
  </data>
  <data name="ERR_BadShiftOperatorSignature" xml:space="preserve">
    <value>The first operand of an overloaded shift operator must have the same type as the containing type, and the type of the second operand must be int</value>
  </data>
  <data name="ERR_InterfacesCantContainOperators" xml:space="preserve">
    <value>Interfaces cannot contain operators</value>
  </data>
  <data name="ERR_StructsCantContainDefaultConstructor" xml:space="preserve">
    <value>Structs cannot contain explicit parameterless constructors</value>
  </data>
  <data name="ERR_EnumsCantContainDefaultConstructor" xml:space="preserve">
    <value>Enums cannot contain explicit parameterless constructors</value>
  </data>
  <data name="ERR_CantOverrideBogusMethod" xml:space="preserve">
    <value>'{0}': cannot override '{1}' because it is not supported by the language</value>
  </data>
  <data name="ERR_BindToBogus" xml:space="preserve">
    <value>'{0}' is not supported by the language</value>
  </data>
  <data name="ERR_CantCallSpecialMethod" xml:space="preserve">
    <value>'{0}': cannot explicitly call operator or accessor</value>
  </data>
  <data name="ERR_BadTypeReference" xml:space="preserve">
    <value>'{0}': cannot reference a type through an expression; try '{1}' instead</value>
  </data>
  <data name="ERR_FieldInitializerInStruct" xml:space="preserve">
    <value>'{0}': cannot have instance property or field initializers in structs</value>
  </data>
  <data name="ERR_BadDestructorName" xml:space="preserve">
    <value>Name of destructor must match name of class</value>
  </data>
  <data name="ERR_OnlyClassesCanContainDestructors" xml:space="preserve">
    <value>Only class types can contain destructors</value>
  </data>
  <data name="ERR_ConflictAliasAndMember" xml:space="preserve">
    <value>Namespace '{1}' contains a definition conflicting with alias '{0}'</value>
  </data>
  <data name="ERR_ConflictingAliasAndDefinition" xml:space="preserve">
    <value>Alias '{0}' conflicts with {1} definition</value>
  </data>
  <data name="ERR_ConditionalOnSpecialMethod" xml:space="preserve">
    <value>The Conditional attribute is not valid on '{0}' because it is a constructor, destructor, operator, or explicit interface implementation</value>
  </data>
  <data name="ERR_ConditionalMustReturnVoid" xml:space="preserve">
    <value>The Conditional attribute is not valid on '{0}' because its return type is not void</value>
  </data>
  <data name="ERR_DuplicateAttribute" xml:space="preserve">
    <value>Duplicate '{0}' attribute</value>
  </data>
  <data name="ERR_DuplicateAttributeInNetModule" xml:space="preserve">
    <value>Duplicate '{0}' attribute in '{1}'</value>
  </data>
  <data name="ERR_ConditionalOnInterfaceMethod" xml:space="preserve">
    <value>The Conditional attribute is not valid on interface members</value>
  </data>
  <data name="ERR_OperatorCantReturnVoid" xml:space="preserve">
    <value>User-defined operators cannot return void</value>
  </data>
  <data name="ERR_BadDynamicConversion" xml:space="preserve">
    <value>'{0}': user-defined conversions to or from the dynamic type are not allowed</value>
  </data>
  <data name="ERR_InvalidAttributeArgument" xml:space="preserve">
    <value>Invalid value for argument to '{0}' attribute</value>
  </data>
  <data name="ERR_ParameterNotValidForType" xml:space="preserve">
    <value>Parameter not valid for the specified unmanaged type.</value>
  </data>
  <data name="ERR_AttributeParameterRequired1" xml:space="preserve">
    <value>Attribute parameter '{0}' must be specified.</value>
  </data>
  <data name="ERR_AttributeParameterRequired2" xml:space="preserve">
    <value>Attribute parameter '{0}' or '{1}' must be specified.</value>
  </data>
  <data name="ERR_MarshalUnmanagedTypeNotValidForFields" xml:space="preserve">
    <value>Unmanaged type '{0}' not valid for fields.</value>
  </data>
  <data name="ERR_MarshalUnmanagedTypeOnlyValidForFields" xml:space="preserve">
    <value>Unmanaged type '{0}' is only valid for fields.</value>
  </data>
  <data name="ERR_AttributeOnBadSymbolType" xml:space="preserve">
    <value>Attribute '{0}' is not valid on this declaration type. It is only valid on '{1}' declarations.</value>
  </data>
  <data name="ERR_FloatOverflow" xml:space="preserve">
    <value>Floating-point constant is outside the range of type '{0}'</value>
  </data>
  <data name="ERR_ComImportWithoutUuidAttribute" xml:space="preserve">
    <value>The Guid attribute must be specified with the ComImport attribute</value>
  </data>
  <data name="ERR_InvalidNamedArgument" xml:space="preserve">
    <value>Invalid value for named attribute argument '{0}'</value>
  </data>
  <data name="ERR_DllImportOnInvalidMethod" xml:space="preserve">
    <value>The DllImport attribute must be specified on a method marked 'static' and 'extern'</value>
  </data>
  <data name="ERR_DllImportOnGenericMethod" xml:space="preserve">
    <value>The DllImport attribute cannot be applied to a method that is generic or contained in a generic type.</value>
  </data>
  <data name="ERR_FieldCantBeRefAny" xml:space="preserve">
    <value>Field or property cannot be of type '{0}'</value>
  </data>
  <data name="ERR_ArrayElementCantBeRefAny" xml:space="preserve">
    <value>Array elements cannot be of type '{0}'</value>
  </data>
  <data name="WRN_DeprecatedSymbol" xml:space="preserve">
    <value>'{0}' is obsolete</value>
  </data>
  <data name="WRN_DeprecatedSymbol_Title" xml:space="preserve">
    <value>Type or member is obsolete</value>
  </data>
  <data name="ERR_NotAnAttributeClass" xml:space="preserve">
    <value>'{0}' is not an attribute class</value>
  </data>
  <data name="ERR_BadNamedAttributeArgument" xml:space="preserve">
    <value>'{0}' is not a valid named attribute argument. Named attribute arguments must be fields which are not readonly, static, or const, or read-write properties which are public and not static.</value>
  </data>
  <data name="WRN_DeprecatedSymbolStr" xml:space="preserve">
    <value>'{0}' is obsolete: '{1}'</value>
  </data>
  <data name="WRN_DeprecatedSymbolStr_Title" xml:space="preserve">
    <value>Type or member is obsolete</value>
  </data>
  <data name="ERR_DeprecatedSymbolStr" xml:space="preserve">
    <value>'{0}' is obsolete: '{1}'</value>
  </data>
  <data name="ERR_IndexerCantHaveVoidType" xml:space="preserve">
    <value>Indexers cannot have void type</value>
  </data>
  <data name="ERR_VirtualPrivate" xml:space="preserve">
    <value>'{0}': virtual or abstract members cannot be private</value>
  </data>
  <data name="ERR_ArrayInitToNonArrayType" xml:space="preserve">
    <value>Can only use array initializer expressions to assign to array types. Try using a new expression instead.</value>
  </data>
  <data name="ERR_ArrayInitInBadPlace" xml:space="preserve">
    <value>Array initializers can only be used in a variable or field initializer. Try using a new expression instead.</value>
  </data>
  <data name="ERR_MissingStructOffset" xml:space="preserve">
    <value>'{0}': instance field types marked with StructLayout(LayoutKind.Explicit) must have a FieldOffset attribute</value>
  </data>
  <data name="WRN_ExternMethodNoImplementation" xml:space="preserve">
    <value>Method, operator, or accessor '{0}' is marked external and has no attributes on it. Consider adding a DllImport attribute to specify the external implementation.</value>
  </data>
  <data name="WRN_ExternMethodNoImplementation_Title" xml:space="preserve">
    <value>Method, operator, or accessor is marked external and has no attributes on it</value>
  </data>
  <data name="WRN_ProtectedInSealed" xml:space="preserve">
    <value>'{0}': new protected member declared in sealed class</value>
  </data>
  <data name="WRN_ProtectedInSealed_Title" xml:space="preserve">
    <value>New protected member declared in sealed class</value>
  </data>
  <data name="ERR_InterfaceImplementedByConditional" xml:space="preserve">
    <value>Conditional member '{0}' cannot implement interface member '{1}' in type '{2}'</value>
  </data>
  <data name="ERR_IllegalRefParam" xml:space="preserve">
    <value>ref and out are not valid in this context</value>
  </data>
  <data name="ERR_BadArgumentToAttribute" xml:space="preserve">
    <value>The argument to the '{0}' attribute must be a valid identifier</value>
  </data>
  <data name="ERR_StructOffsetOnBadStruct" xml:space="preserve">
    <value>The FieldOffset attribute can only be placed on members of types marked with the StructLayout(LayoutKind.Explicit)</value>
  </data>
  <data name="ERR_StructOffsetOnBadField" xml:space="preserve">
    <value>The FieldOffset attribute is not allowed on static or const fields</value>
  </data>
  <data name="ERR_AttributeUsageOnNonAttributeClass" xml:space="preserve">
    <value>Attribute '{0}' is only valid on classes derived from System.Attribute</value>
  </data>
  <data name="WRN_PossibleMistakenNullStatement" xml:space="preserve">
    <value>Possible mistaken empty statement</value>
  </data>
  <data name="WRN_PossibleMistakenNullStatement_Title" xml:space="preserve">
    <value>Possible mistaken empty statement</value>
  </data>
  <data name="ERR_DuplicateNamedAttributeArgument" xml:space="preserve">
    <value>'{0}' duplicate named attribute argument</value>
  </data>
  <data name="ERR_DeriveFromEnumOrValueType" xml:space="preserve">
    <value>'{0}' cannot derive from special class '{1}'</value>
  </data>
  <data name="ERR_DefaultMemberOnIndexedType" xml:space="preserve">
    <value>Cannot specify the DefaultMember attribute on a type containing an indexer</value>
  </data>
  <data name="ERR_BogusType" xml:space="preserve">
    <value>'{0}' is a type not supported by the language</value>
  </data>
  <data name="WRN_UnassignedInternalField" xml:space="preserve">
    <value>Field '{0}' is never assigned to, and will always have its default value {1}</value>
  </data>
  <data name="WRN_UnassignedInternalField_Title" xml:space="preserve">
    <value>Field is never assigned to, and will always have its default value</value>
  </data>
  <data name="ERR_CStyleArray" xml:space="preserve">
    <value>Bad array declarator: To declare a managed array the rank specifier precedes the variable's identifier. To declare a fixed size buffer field, use the fixed keyword before the field type.</value>
  </data>
  <data name="WRN_VacuousIntegralComp" xml:space="preserve">
    <value>Comparison to integral constant is useless; the constant is outside the range of type '{0}'</value>
  </data>
  <data name="WRN_VacuousIntegralComp_Title" xml:space="preserve">
    <value>Comparison to integral constant is useless; the constant is outside the range of the type</value>
  </data>
  <data name="ERR_AbstractAttributeClass" xml:space="preserve">
    <value>Cannot apply attribute class '{0}' because it is abstract</value>
  </data>
  <data name="ERR_BadNamedAttributeArgumentType" xml:space="preserve">
    <value>'{0}' is not a valid named attribute argument because it is not a valid attribute parameter type</value>
  </data>
  <data name="ERR_MissingPredefinedMember" xml:space="preserve">
    <value>Missing compiler required member '{0}.{1}'</value>
  </data>
  <data name="WRN_AttributeLocationOnBadDeclaration" xml:space="preserve">
    <value>'{0}' is not a valid attribute location for this declaration. Valid attribute locations for this declaration are '{1}'. All attributes in this block will be ignored.</value>
  </data>
  <data name="WRN_AttributeLocationOnBadDeclaration_Title" xml:space="preserve">
    <value>Not a valid attribute location for this declaration</value>
  </data>
  <data name="WRN_InvalidAttributeLocation" xml:space="preserve">
    <value>'{0}' is not a recognized attribute location. Valid attribute locations for this declaration are '{1}'. All attributes in this block will be ignored.</value>
  </data>
  <data name="WRN_InvalidAttributeLocation_Title" xml:space="preserve">
    <value>Not a recognized attribute location</value>
  </data>
  <data name="WRN_EqualsWithoutGetHashCode" xml:space="preserve">
    <value>'{0}' overrides Object.Equals(object o) but does not override Object.GetHashCode()</value>
  </data>
  <data name="WRN_EqualsWithoutGetHashCode_Title" xml:space="preserve">
    <value>Type overrides Object.Equals(object o) but does not override Object.GetHashCode()</value>
  </data>
  <data name="WRN_EqualityOpWithoutEquals" xml:space="preserve">
    <value>'{0}' defines operator == or operator != but does not override Object.Equals(object o)</value>
  </data>
  <data name="WRN_EqualityOpWithoutEquals_Title" xml:space="preserve">
    <value>Type defines operator == or operator != but does not override Object.Equals(object o)</value>
  </data>
  <data name="WRN_EqualityOpWithoutGetHashCode" xml:space="preserve">
    <value>'{0}' defines operator == or operator != but does not override Object.GetHashCode()</value>
  </data>
  <data name="WRN_EqualityOpWithoutGetHashCode_Title" xml:space="preserve">
    <value>Type defines operator == or operator != but does not override Object.GetHashCode()</value>
  </data>
  <data name="ERR_OutAttrOnRefParam" xml:space="preserve">
    <value>Cannot specify only Out attribute on a ref parameter. Use both In and Out attributes, or neither.</value>
  </data>
  <data name="ERR_OverloadRefOut" xml:space="preserve">
    <value>'{0}' cannot define overloaded methods that differ only on ref and out</value>
  </data>
  <data name="ERR_LiteralDoubleCast" xml:space="preserve">
    <value>Literal of type double cannot be implicitly converted to type '{1}'; use an '{0}' suffix to create a literal of this type</value>
  </data>
  <data name="WRN_IncorrectBooleanAssg" xml:space="preserve">
    <value>Assignment in conditional expression is always constant; did you mean to use == instead of = ?</value>
  </data>
  <data name="WRN_IncorrectBooleanAssg_Title" xml:space="preserve">
    <value>Assignment in conditional expression is always constant</value>
  </data>
  <data name="ERR_ProtectedInStruct" xml:space="preserve">
    <value>'{0}': new protected member declared in struct</value>
  </data>
  <data name="ERR_InconsistentIndexerNames" xml:space="preserve">
    <value>Two indexers have different names; the IndexerName attribute must be used with the same name on every indexer within a type</value>
  </data>
  <data name="ERR_ComImportWithUserCtor" xml:space="preserve">
    <value>A class with the ComImport attribute cannot have a user-defined constructor</value>
  </data>
  <data name="ERR_FieldCantHaveVoidType" xml:space="preserve">
    <value>Field cannot have void type</value>
  </data>
  <data name="WRN_NonObsoleteOverridingObsolete" xml:space="preserve">
    <value>Member '{0}' overrides obsolete member '{1}'. Add the Obsolete attribute to '{0}'.</value>
  </data>
  <data name="WRN_NonObsoleteOverridingObsolete_Title" xml:space="preserve">
    <value>Member overrides obsolete member</value>
  </data>
  <data name="ERR_SystemVoid" xml:space="preserve">
    <value>System.Void cannot be used from C# -- use typeof(void) to get the void type object</value>
  </data>
  <data name="ERR_ExplicitParamArray" xml:space="preserve">
    <value>Do not use 'System.ParamArrayAttribute'. Use the 'params' keyword instead.</value>
  </data>
  <data name="WRN_BitwiseOrSignExtend" xml:space="preserve">
    <value>Bitwise-or operator used on a sign-extended operand; consider casting to a smaller unsigned type first</value>
  </data>
  <data name="WRN_BitwiseOrSignExtend_Title" xml:space="preserve">
    <value>Bitwise-or operator used on a sign-extended operand</value>
  </data>
  <data name="WRN_BitwiseOrSignExtend_Description" xml:space="preserve">
    <value>The compiler implicitly widened and sign-extended a variable, and then used the resulting value in a bitwise OR operation. This can result in unexpected behavior.</value>
  </data>
  <data name="ERR_VolatileStruct" xml:space="preserve">
    <value>'{0}': a volatile field cannot be of the type '{1}'</value>
  </data>
  <data name="ERR_VolatileAndReadonly" xml:space="preserve">
    <value>'{0}': a field cannot be both volatile and readonly</value>
  </data>
  <data name="ERR_AbstractField" xml:space="preserve">
    <value>The modifier 'abstract' is not valid on fields. Try using a property instead.</value>
  </data>
  <data name="ERR_BogusExplicitImpl" xml:space="preserve">
    <value>'{0}' cannot implement '{1}' because it is not supported by the language</value>
  </data>
  <data name="ERR_ExplicitMethodImplAccessor" xml:space="preserve">
    <value>'{0}' explicit method implementation cannot implement '{1}' because it is an accessor</value>
  </data>
  <data name="WRN_CoClassWithoutComImport" xml:space="preserve">
    <value>'{0}' interface marked with 'CoClassAttribute' not marked with 'ComImportAttribute'</value>
  </data>
  <data name="WRN_CoClassWithoutComImport_Title" xml:space="preserve">
    <value>Interface marked with 'CoClassAttribute' not marked with 'ComImportAttribute'</value>
  </data>
  <data name="ERR_ConditionalWithOutParam" xml:space="preserve">
    <value>Conditional member '{0}' cannot have an out parameter</value>
  </data>
  <data name="ERR_AccessorImplementingMethod" xml:space="preserve">
    <value>Accessor '{0}' cannot implement interface member '{1}' for type '{2}'. Use an explicit interface implementation.</value>
  </data>
  <data name="ERR_AliasQualAsExpression" xml:space="preserve">
    <value>The namespace alias qualifier '::' always resolves to a type or namespace so is illegal here. Consider using '.' instead.</value>
  </data>
  <data name="ERR_DerivingFromATyVar" xml:space="preserve">
    <value>Cannot derive from '{0}' because it is a type parameter</value>
  </data>
  <data name="ERR_DuplicateTypeParameter" xml:space="preserve">
    <value>Duplicate type parameter '{0}'</value>
  </data>
  <data name="WRN_TypeParameterSameAsOuterTypeParameter" xml:space="preserve">
    <value>Type parameter '{0}' has the same name as the type parameter from outer type '{1}'</value>
  </data>
  <data name="WRN_TypeParameterSameAsOuterTypeParameter_Title" xml:space="preserve">
    <value>Type parameter has the same name as the type parameter from outer type</value>
  </data>
  <data name="ERR_TypeVariableSameAsParent" xml:space="preserve">
    <value>Type parameter '{0}' has the same name as the containing type, or method</value>
  </data>
  <data name="ERR_UnifyingInterfaceInstantiations" xml:space="preserve">
    <value>'{0}' cannot implement both '{1}' and '{2}' because they may unify for some type parameter substitutions</value>
  </data>
  <data name="ERR_GenericDerivingFromAttribute" xml:space="preserve">
    <value>A generic type cannot derive from '{0}' because it is an attribute class</value>
  </data>
  <data name="ERR_TyVarNotFoundInConstraint" xml:space="preserve">
    <value>'{1}' does not define type parameter '{0}'</value>
  </data>
  <data name="ERR_BadBoundType" xml:space="preserve">
    <value>'{0}' is not a valid constraint. A type used as a constraint must be an interface, a non-sealed class or a type parameter.</value>
  </data>
  <data name="ERR_SpecialTypeAsBound" xml:space="preserve">
    <value>Constraint cannot be special class '{0}'</value>
  </data>
  <data name="ERR_BadVisBound" xml:space="preserve">
    <value>Inconsistent accessibility: constraint type '{1}' is less accessible than '{0}'</value>
  </data>
  <data name="ERR_LookupInTypeVariable" xml:space="preserve">
    <value>Cannot do member lookup in '{0}' because it is a type parameter</value>
  </data>
  <data name="ERR_BadConstraintType" xml:space="preserve">
    <value>Invalid constraint type. A type used as a constraint must be an interface, a non-sealed class or a type parameter.</value>
  </data>
  <data name="ERR_InstanceMemberInStaticClass" xml:space="preserve">
    <value>'{0}': cannot declare instance members in a static class</value>
  </data>
  <data name="ERR_StaticBaseClass" xml:space="preserve">
    <value>'{1}': cannot derive from static class '{0}'</value>
  </data>
  <data name="ERR_ConstructorInStaticClass" xml:space="preserve">
    <value>Static classes cannot have instance constructors</value>
  </data>
  <data name="ERR_DestructorInStaticClass" xml:space="preserve">
    <value>Static classes cannot contain destructors</value>
  </data>
  <data name="ERR_InstantiatingStaticClass" xml:space="preserve">
    <value>Cannot create an instance of the static class '{0}'</value>
  </data>
  <data name="ERR_StaticDerivedFromNonObject" xml:space="preserve">
    <value>Static class '{0}' cannot derive from type '{1}'. Static classes must derive from object.</value>
  </data>
  <data name="ERR_StaticClassInterfaceImpl" xml:space="preserve">
    <value>'{0}': static classes cannot implement interfaces</value>
  </data>
  <data name="ERR_OperatorInStaticClass" xml:space="preserve">
    <value>'{0}': static classes cannot contain user-defined operators</value>
  </data>
  <data name="ERR_ConvertToStaticClass" xml:space="preserve">
    <value>Cannot convert to static type '{0}'</value>
  </data>
  <data name="ERR_ConstraintIsStaticClass" xml:space="preserve">
    <value>'{0}': static classes cannot be used as constraints</value>
  </data>
  <data name="ERR_GenericArgIsStaticClass" xml:space="preserve">
    <value>'{0}': static types cannot be used as type arguments</value>
  </data>
  <data name="ERR_ArrayOfStaticClass" xml:space="preserve">
    <value>'{0}': array elements cannot be of static type</value>
  </data>
  <data name="ERR_IndexerInStaticClass" xml:space="preserve">
    <value>'{0}': cannot declare indexers in a static class</value>
  </data>
  <data name="ERR_ParameterIsStaticClass" xml:space="preserve">
    <value>'{0}': static types cannot be used as parameters</value>
  </data>
  <data name="ERR_ReturnTypeIsStaticClass" xml:space="preserve">
    <value>'{0}': static types cannot be used as return types</value>
  </data>
  <data name="ERR_VarDeclIsStaticClass" xml:space="preserve">
    <value>Cannot declare a variable of static type '{0}'</value>
  </data>
  <data name="ERR_BadEmptyThrowInFinally" xml:space="preserve">
    <value>A throw statement with no arguments is not allowed in a finally clause that is nested inside the nearest enclosing catch clause</value>
  </data>
  <data name="ERR_InvalidSpecifier" xml:space="preserve">
    <value>'{0}' is not a valid format specifier</value>
  </data>
  <data name="WRN_AssignmentToLockOrDispose" xml:space="preserve">
    <value>Possibly incorrect assignment to local '{0}' which is the argument to a using or lock statement. The Dispose call or unlocking will happen on the original value of the local.</value>
  </data>
  <data name="WRN_AssignmentToLockOrDispose_Title" xml:space="preserve">
    <value>Possibly incorrect assignment to local which is the argument to a using or lock statement</value>
  </data>
  <data name="ERR_ForwardedTypeInThisAssembly" xml:space="preserve">
    <value>Type '{0}' is defined in this assembly, but a type forwarder is specified for it</value>
  </data>
  <data name="ERR_ForwardedTypeIsNested" xml:space="preserve">
    <value>Cannot forward type '{0}' because it is a nested type of '{1}'</value>
  </data>
  <data name="ERR_CycleInTypeForwarder" xml:space="preserve">
    <value>The type forwarder for type '{0}' in assembly '{1}' causes a cycle</value>
  </data>
  <data name="ERR_AssemblyNameOnNonModule" xml:space="preserve">
    <value>The /moduleassemblyname option may only be specified when building a target type of 'module'</value>
  </data>
  <data name="ERR_InvalidAssemblyName" xml:space="preserve">
    <value>Assembly reference '{0}' is invalid and cannot be resolved</value>
  </data>
  <data name="ERR_InvalidFwdType" xml:space="preserve">
    <value>Invalid type specified as an argument for TypeForwardedTo attribute</value>
  </data>
  <data name="ERR_CloseUnimplementedInterfaceMemberStatic" xml:space="preserve">
    <value>'{0}' does not implement interface member '{1}'. '{2}' cannot implement an interface member because it is static.</value>
  </data>
  <data name="ERR_CloseUnimplementedInterfaceMemberNotPublic" xml:space="preserve">
    <value>'{0}' does not implement interface member '{1}'. '{2}' cannot implement an interface member because it is not public.</value>
  </data>
  <data name="ERR_CloseUnimplementedInterfaceMemberWrongReturnType" xml:space="preserve">
    <value>'{0}' does not implement interface member '{1}'. '{2}' cannot implement '{1}' because it does not have the matching return type of '{3}'.</value>
  </data>
  <data name="ERR_DuplicateTypeForwarder" xml:space="preserve">
    <value>'{0}' duplicate TypeForwardedToAttribute</value>
  </data>
  <data name="ERR_ExpectedSelectOrGroup" xml:space="preserve">
    <value>A query body must end with a select clause or a group clause</value>
  </data>
  <data name="ERR_ExpectedContextualKeywordOn" xml:space="preserve">
    <value>Expected contextual keyword 'on'</value>
  </data>
  <data name="ERR_ExpectedContextualKeywordEquals" xml:space="preserve">
    <value>Expected contextual keyword 'equals'</value>
  </data>
  <data name="ERR_ExpectedContextualKeywordBy" xml:space="preserve">
    <value>Expected contextual keyword 'by'</value>
  </data>
  <data name="ERR_InvalidAnonymousTypeMemberDeclarator" xml:space="preserve">
    <value>Invalid anonymous type member declarator. Anonymous type members must be declared with a member assignment, simple name or member access.</value>
  </data>
  <data name="ERR_InvalidInitializerElementInitializer" xml:space="preserve">
    <value>Invalid initializer member declarator</value>
  </data>
  <data name="ERR_InconsistentLambdaParameterUsage" xml:space="preserve">
    <value>Inconsistent lambda parameter usage; parameter types must be all explicit or all implicit</value>
  </data>
  <data name="ERR_PartialMethodInvalidModifier" xml:space="preserve">
    <value>A partial method cannot have access modifiers or the virtual, abstract, override, new, sealed, or extern modifiers</value>
  </data>
  <data name="ERR_PartialMethodOnlyInPartialClass" xml:space="preserve">
    <value>A partial method must be declared within a partial class or partial struct</value>
  </data>
  <data name="ERR_PartialMethodCannotHaveOutParameters" xml:space="preserve">
    <value>A partial method cannot have out parameters</value>
  </data>
  <data name="ERR_PartialMethodOnlyMethods" xml:space="preserve">
    <value>Only methods, classes, structs, or interfaces may be partial</value>
  </data>
  <data name="ERR_PartialMethodNotExplicit" xml:space="preserve">
    <value>A partial method may not explicitly implement an interface method</value>
  </data>
  <data name="ERR_PartialMethodExtensionDifference" xml:space="preserve">
    <value>Both partial method declarations must be extension methods or neither may be an extension method</value>
  </data>
  <data name="ERR_PartialMethodOnlyOneLatent" xml:space="preserve">
    <value>A partial method may not have multiple defining declarations</value>
  </data>
  <data name="ERR_PartialMethodOnlyOneActual" xml:space="preserve">
    <value>A partial method may not have multiple implementing declarations</value>
  </data>
  <data name="ERR_PartialMethodParamsDifference" xml:space="preserve">
    <value>Both partial method declarations must use a params parameter or neither may use a params parameter</value>
  </data>
  <data name="ERR_PartialMethodMustHaveLatent" xml:space="preserve">
    <value>No defining declaration found for implementing declaration of partial method '{0}'</value>
  </data>
  <data name="ERR_PartialMethodInconsistentConstraints" xml:space="preserve">
    <value>Partial method declarations of '{0}' have inconsistent type parameter constraints</value>
  </data>
  <data name="ERR_PartialMethodToDelegate" xml:space="preserve">
    <value>Cannot create delegate from method '{0}' because it is a partial method without an implementing declaration</value>
  </data>
  <data name="ERR_PartialMethodStaticDifference" xml:space="preserve">
    <value>Both partial method declarations must be static or neither may be static</value>
  </data>
  <data name="ERR_PartialMethodUnsafeDifference" xml:space="preserve">
    <value>Both partial method declarations must be unsafe or neither may be unsafe</value>
  </data>
  <data name="ERR_PartialMethodInExpressionTree" xml:space="preserve">
    <value>Partial methods with only a defining declaration or removed conditional methods cannot be used in expression trees</value>
  </data>
  <data name="ERR_PartialMethodMustReturnVoid" xml:space="preserve">
    <value>Partial methods must have a void return type</value>
  </data>
  <data name="WRN_ObsoleteOverridingNonObsolete" xml:space="preserve">
    <value>Obsolete member '{0}' overrides non-obsolete member '{1}'</value>
  </data>
  <data name="WRN_ObsoleteOverridingNonObsolete_Title" xml:space="preserve">
    <value>Obsolete member overrides non-obsolete member</value>
  </data>
  <data name="WRN_DebugFullNameTooLong" xml:space="preserve">
    <value>The fully qualified name for '{0}' is too long for debug information. Compile without '/debug' option.</value>
  </data>
  <data name="WRN_DebugFullNameTooLong_Title" xml:space="preserve">
    <value>Fully qualified name is too long for debug information</value>
  </data>
  <data name="ERR_ImplicitlyTypedVariableAssignedBadValue" xml:space="preserve">
    <value>Cannot assign {0} to an implicitly-typed variable</value>
  </data>
  <data name="ERR_ImplicitlyTypedVariableWithNoInitializer" xml:space="preserve">
    <value>Implicitly-typed variables must be initialized</value>
  </data>
  <data name="ERR_ImplicitlyTypedVariableMultipleDeclarator" xml:space="preserve">
    <value>Implicitly-typed variables cannot have multiple declarators</value>
  </data>
  <data name="ERR_ImplicitlyTypedVariableAssignedArrayInitializer" xml:space="preserve">
    <value>Cannot initialize an implicitly-typed variable with an array initializer</value>
  </data>
  <data name="ERR_ImplicitlyTypedLocalCannotBeFixed" xml:space="preserve">
    <value>Implicitly-typed local variables cannot be fixed</value>
  </data>
  <data name="ERR_ImplicitlyTypedVariableCannotBeConst" xml:space="preserve">
    <value>Implicitly-typed variables cannot be constant</value>
  </data>
  <data name="WRN_ExternCtorNoImplementation" xml:space="preserve">
    <value>Constructor '{0}' is marked external</value>
  </data>
  <data name="WRN_ExternCtorNoImplementation_Title" xml:space="preserve">
    <value>Constructor is marked external</value>
  </data>
  <data name="ERR_TypeVarNotFound" xml:space="preserve">
    <value>The contextual keyword 'var' may only appear within a local variable declaration or in script code</value>
  </data>
  <data name="ERR_ImplicitlyTypedArrayNoBestType" xml:space="preserve">
    <value>No best type found for implicitly-typed array</value>
  </data>
  <data name="ERR_AnonymousTypePropertyAssignedBadValue" xml:space="preserve">
    <value>Cannot assign {0} to anonymous type property</value>
  </data>
  <data name="ERR_ExpressionTreeContainsBaseAccess" xml:space="preserve">
    <value>An expression tree may not contain a base access</value>
  </data>
  <data name="ERR_ExpressionTreeContainsAssignment" xml:space="preserve">
    <value>An expression tree may not contain an assignment operator</value>
  </data>
  <data name="ERR_AnonymousTypeDuplicatePropertyName" xml:space="preserve">
    <value>An anonymous type cannot have multiple properties with the same name</value>
  </data>
  <data name="ERR_StatementLambdaToExpressionTree" xml:space="preserve">
    <value>A lambda expression with a statement body cannot be converted to an expression tree</value>
  </data>
  <data name="ERR_ExpressionTreeMustHaveDelegate" xml:space="preserve">
    <value>Cannot convert lambda to an expression tree whose type argument '{0}' is not a delegate type</value>
  </data>
  <data name="ERR_AnonymousTypeNotAvailable" xml:space="preserve">
    <value>Cannot use anonymous type in a constant expression</value>
  </data>
  <data name="ERR_LambdaInIsAs" xml:space="preserve">
    <value>The first operand of an 'is' or 'as' operator may not be a lambda expression, anonymous method, or method group.</value>
  </data>
  <data name="ERR_ExpressionTreeContainsMultiDimensionalArrayInitializer" xml:space="preserve">
    <value>An expression tree may not contain a multidimensional array initializer</value>
  </data>
  <data name="ERR_MissingArgument" xml:space="preserve">
    <value>Argument missing</value>
  </data>
  <data name="ERR_VariableUsedBeforeDeclaration" xml:space="preserve">
    <value>Cannot use local variable '{0}' before it is declared</value>
  </data>
  <data name="ERR_RecursivelyTypedVariable" xml:space="preserve">
    <value>Type of '{0}' cannot be inferred since its initializer directly or indirectly refers to the definition.</value>
  </data>
  <data name="ERR_ExplicitLayoutAndAutoImplementedProperty" xml:space="preserve">
    <value>'{0}': Auto-implemented properties cannot be used inside a type marked with StructLayout(LayoutKind.Explicit)</value>
  </data>
  <data name="ERR_UnassignedThisAutoProperty" xml:space="preserve">
    <value>Auto-implemented property '{0}' must be fully assigned before control is returned to the caller.</value>
  </data>
  <data name="ERR_VariableUsedBeforeDeclarationAndHidesField" xml:space="preserve">
    <value>Cannot use local variable '{0}' before it is declared. The declaration of the local variable hides the field '{1}'.</value>
  </data>
  <data name="ERR_ExpressionTreeContainsBadCoalesce" xml:space="preserve">
    <value>An expression tree lambda may not contain a coalescing operator with a null literal left-hand side</value>
  </data>
  <data name="ERR_IdentifierExpected" xml:space="preserve">
    <value>Identifier expected</value>
  </data>
  <data name="ERR_SemicolonExpected" xml:space="preserve">
    <value>; expected</value>
  </data>
  <data name="ERR_SyntaxError" xml:space="preserve">
    <value>Syntax error, '{0}' expected</value>
  </data>
  <data name="ERR_DuplicateModifier" xml:space="preserve">
    <value>Duplicate '{0}' modifier</value>
  </data>
  <data name="ERR_DuplicateAccessor" xml:space="preserve">
    <value>Property accessor already defined</value>
  </data>
  <data name="ERR_IntegralTypeExpected" xml:space="preserve">
    <value>Type byte, sbyte, short, ushort, int, uint, long, or ulong expected</value>
  </data>
  <data name="ERR_IllegalEscape" xml:space="preserve">
    <value>Unrecognized escape sequence</value>
  </data>
  <data name="ERR_NewlineInConst" xml:space="preserve">
    <value>Newline in constant</value>
  </data>
  <data name="ERR_EmptyCharConst" xml:space="preserve">
    <value>Empty character literal</value>
  </data>
  <data name="ERR_TooManyCharsInConst" xml:space="preserve">
    <value>Too many characters in character literal</value>
  </data>
  <data name="ERR_InvalidNumber" xml:space="preserve">
    <value>Invalid number</value>
  </data>
  <data name="ERR_GetOrSetExpected" xml:space="preserve">
    <value>A get or set accessor expected</value>
  </data>
  <data name="ERR_ClassTypeExpected" xml:space="preserve">
    <value>An object, string, or class type expected</value>
  </data>
  <data name="ERR_NamedArgumentExpected" xml:space="preserve">
    <value>Named attribute argument expected</value>
  </data>
  <data name="ERR_TooManyCatches" xml:space="preserve">
    <value>Catch clauses cannot follow the general catch clause of a try statement</value>
  </data>
  <data name="ERR_ThisOrBaseExpected" xml:space="preserve">
    <value>Keyword 'this' or 'base' expected</value>
  </data>
  <data name="ERR_OvlUnaryOperatorExpected" xml:space="preserve">
    <value>Overloadable unary operator expected</value>
  </data>
  <data name="ERR_OvlBinaryOperatorExpected" xml:space="preserve">
    <value>Overloadable binary operator expected</value>
  </data>
  <data name="ERR_IntOverflow" xml:space="preserve">
    <value>Integral constant is too large</value>
  </data>
  <data name="ERR_EOFExpected" xml:space="preserve">
    <value>Type or namespace definition, or end-of-file expected</value>
  </data>
  <data name="ERR_GlobalDefinitionOrStatementExpected" xml:space="preserve">
    <value>Member definition, statement, or end-of-file expected</value>
  </data>
  <data name="ERR_BadEmbeddedStmt" xml:space="preserve">
    <value>Embedded statement cannot be a declaration or labeled statement</value>
  </data>
  <data name="ERR_PPDirectiveExpected" xml:space="preserve">
    <value>Preprocessor directive expected</value>
  </data>
  <data name="ERR_EndOfPPLineExpected" xml:space="preserve">
    <value>Single-line comment or end-of-line expected</value>
  </data>
  <data name="ERR_CloseParenExpected" xml:space="preserve">
    <value>) expected</value>
  </data>
  <data name="ERR_EndifDirectiveExpected" xml:space="preserve">
    <value>#endif directive expected</value>
  </data>
  <data name="ERR_UnexpectedDirective" xml:space="preserve">
    <value>Unexpected preprocessor directive</value>
  </data>
  <data name="ERR_ErrorDirective" xml:space="preserve">
    <value>#error: '{0}'</value>
  </data>
  <data name="WRN_WarningDirective" xml:space="preserve">
    <value>#warning: '{0}'</value>
  </data>
  <data name="WRN_WarningDirective_Title" xml:space="preserve">
    <value>#warning directive</value>
  </data>
  <data name="ERR_TypeExpected" xml:space="preserve">
    <value>Type expected</value>
  </data>
  <data name="ERR_PPDefFollowsToken" xml:space="preserve">
    <value>Cannot define/undefine preprocessor symbols after first token in file</value>
  </data>
  <data name="ERR_PPReferenceFollowsToken" xml:space="preserve">
    <value>Cannot use #r after first token in file</value>
  </data>
  <data name="ERR_OpenEndedComment" xml:space="preserve">
    <value>End-of-file found, '*/' expected</value>
  </data>
  <data name="ERR_OvlOperatorExpected" xml:space="preserve">
    <value>Overloadable operator expected</value>
  </data>
  <data name="ERR_EndRegionDirectiveExpected" xml:space="preserve">
    <value>#endregion directive expected</value>
  </data>
  <data name="ERR_UnterminatedStringLit" xml:space="preserve">
    <value>Unterminated string literal</value>
  </data>
  <data name="ERR_BadDirectivePlacement" xml:space="preserve">
    <value>Preprocessor directives must appear as the first non-whitespace character on a line</value>
  </data>
  <data name="ERR_IdentifierExpectedKW" xml:space="preserve">
    <value>Identifier expected; '{1}' is a keyword</value>
  </data>
  <data name="ERR_SemiOrLBraceExpected" xml:space="preserve">
    <value>{ or ; expected</value>
  </data>
  <data name="ERR_MultiTypeInDeclaration" xml:space="preserve">
    <value>Cannot use more than one type in a for, using, fixed, or declaration statement</value>
  </data>
  <data name="ERR_AddOrRemoveExpected" xml:space="preserve">
    <value>An add or remove accessor expected</value>
  </data>
  <data name="ERR_UnexpectedCharacter" xml:space="preserve">
    <value>Unexpected character '{0}'</value>
  </data>
  <data name="ERR_UnexpectedToken" xml:space="preserve">
    <value>Unexpected token '{0}'</value>
  </data>
  <data name="ERR_ProtectedInStatic" xml:space="preserve">
    <value>'{0}': static classes cannot contain protected members</value>
  </data>
  <data name="WRN_UnreachableGeneralCatch" xml:space="preserve">
    <value>A previous catch clause already catches all exceptions. All non-exceptions thrown will be wrapped in a System.Runtime.CompilerServices.RuntimeWrappedException.</value>
  </data>
  <data name="WRN_UnreachableGeneralCatch_Title" xml:space="preserve">
    <value>A previous catch clause already catches all exceptions</value>
  </data>
  <data name="WRN_UnreachableGeneralCatch_Description" xml:space="preserve">
    <value>This warning is caused when a catch() block has no specified exception type after a catch (System.Exception e) block. The warning advises that the catch() block will not catch any exceptions.

A catch() block after a catch (System.Exception e) block can catch non-CLS exceptions if the RuntimeCompatibilityAttribute is set to false in the AssemblyInfo.cs file: [assembly: RuntimeCompatibilityAttribute(WrapNonExceptionThrows = false)]. If this attribute is not set explicitly to false, all thrown non-CLS exceptions are wrapped as Exceptions and the catch (System.Exception e) block catches them.</value>
  </data>
  <data name="ERR_IncrementLvalueExpected" xml:space="preserve">
    <value>The operand of an increment or decrement operator must be a variable, property or indexer</value>
  </data>
  <data name="ERR_NoSuchMemberOrExtension" xml:space="preserve">
    <value>'{0}' does not contain a definition for '{1}' and no extension method '{1}' accepting a first argument of type '{0}' could be found (are you missing a using directive or an assembly reference?)</value>
  </data>
  <data name="ERR_NoSuchMemberOrExtensionNeedUsing" xml:space="preserve">
    <value>'{0}' does not contain a definition for '{1}' and no extension method '{1}' accepting a first argument of type '{0}' could be found (are you missing a using directive for '{2}'?)</value>
  </data>
  <data name="ERR_BadThisParam" xml:space="preserve">
    <value>Method '{0}' has a parameter modifier 'this' which is not on the first parameter</value>
  </data>
  <data name="ERR_BadRefWithThis" xml:space="preserve">
    <value> The parameter modifier 'ref' cannot be used with 'this' </value>
  </data>
  <data name="ERR_BadOutWithThis" xml:space="preserve">
    <value> The parameter modifier 'out' cannot be used with 'this' </value>
  </data>
  <data name="ERR_BadTypeforThis" xml:space="preserve">
    <value>The first parameter of an extension method cannot be of type '{0}'</value>
  </data>
  <data name="ERR_BadParamModThis" xml:space="preserve">
    <value>A parameter array cannot be used with 'this' modifier on an extension method</value>
  </data>
  <data name="ERR_BadExtensionMeth" xml:space="preserve">
    <value>Extension method must be static</value>
  </data>
  <data name="ERR_BadExtensionAgg" xml:space="preserve">
    <value>Extension method must be defined in a non-generic static class</value>
  </data>
  <data name="ERR_DupParamMod" xml:space="preserve">
    <value>A parameter can only have one '{0}' modifier</value>
  </data>
  <data name="ERR_MultiParamMod" xml:space="preserve">
    <value>A parameter cannot have all the specified modifiers; there are too many modifiers on the parameter</value>
  </data>
  <data name="ERR_ExtensionMethodsDecl" xml:space="preserve">
    <value>Extension methods must be defined in a top level static class; {0} is a nested class</value>
  </data>
  <data name="ERR_ExtensionAttrNotFound" xml:space="preserve">
    <value>Cannot define a new extension method because the compiler required type '{0}' cannot be found. Are you missing a reference to System.Core.dll?</value>
  </data>
  <data name="ERR_ExplicitExtension" xml:space="preserve">
    <value>Do not use 'System.Runtime.CompilerServices.ExtensionAttribute'. Use the 'this' keyword instead.</value>
  </data>
  <data name="ERR_ExplicitDynamicAttr" xml:space="preserve">
    <value>Do not use 'System.Runtime.CompilerServices.DynamicAttribute'. Use the 'dynamic' keyword instead.</value>
  </data>
  <data name="ERR_NoDynamicPhantomOnBaseCtor" xml:space="preserve">
    <value>The constructor call needs to be dynamically dispatched, but cannot be because it is part of a constructor initializer. Consider casting the dynamic arguments.</value>
  </data>
  <data name="ERR_ValueTypeExtDelegate" xml:space="preserve">
    <value>Extension method '{0}' defined on value type '{1}' cannot be used to create delegates</value>
  </data>
  <data name="ERR_BadArgCount" xml:space="preserve">
    <value>No overload for method '{0}' takes {1} arguments</value>
  </data>
  <data name="ERR_BadArgType" xml:space="preserve">
    <value>Argument {0}: cannot convert from '{1}' to '{2}'</value>
  </data>
  <data name="ERR_NoSourceFile" xml:space="preserve">
    <value>Source file '{0}' could not be opened -- {1}</value>
  </data>
  <data name="ERR_CantRefResource" xml:space="preserve">
    <value>Cannot link resource files when building a module</value>
  </data>
  <data name="ERR_ResourceNotUnique" xml:space="preserve">
    <value>Resource identifier '{0}' has already been used in this assembly</value>
  </data>
  <data name="ERR_ResourceFileNameNotUnique" xml:space="preserve">
    <value>Each linked resource and module must have a unique filename. Filename '{0}' is specified more than once in this assembly</value>
  </data>
  <data name="ERR_ImportNonAssembly" xml:space="preserve">
    <value>The referenced file '{0}' is not an assembly</value>
  </data>
  <data name="ERR_RefLvalueExpected" xml:space="preserve">
    <value>A ref or out argument must be an assignable variable</value>
  </data>
  <data name="ERR_BaseInStaticMeth" xml:space="preserve">
    <value>Keyword 'base' is not available in a static method</value>
  </data>
  <data name="ERR_BaseInBadContext" xml:space="preserve">
    <value>Keyword 'base' is not available in the current context</value>
  </data>
  <data name="ERR_RbraceExpected" xml:space="preserve">
    <value>} expected</value>
  </data>
  <data name="ERR_LbraceExpected" xml:space="preserve">
    <value>{ expected</value>
  </data>
  <data name="ERR_InExpected" xml:space="preserve">
    <value>'in' expected</value>
  </data>
  <data name="ERR_InvalidPreprocExpr" xml:space="preserve">
    <value>Invalid preprocessor expression</value>
  </data>
  <data name="ERR_InvalidMemberDecl" xml:space="preserve">
    <value>Invalid token '{0}' in class, struct, or interface member declaration</value>
  </data>
  <data name="ERR_MemberNeedsType" xml:space="preserve">
    <value>Method must have a return type</value>
  </data>
  <data name="ERR_BadBaseType" xml:space="preserve">
    <value>Invalid base type</value>
  </data>
  <data name="WRN_EmptySwitch" xml:space="preserve">
    <value>Empty switch block</value>
  </data>
  <data name="WRN_EmptySwitch_Title" xml:space="preserve">
    <value>Empty switch block</value>
  </data>
  <data name="ERR_ExpectedEndTry" xml:space="preserve">
    <value>Expected catch or finally</value>
  </data>
  <data name="ERR_InvalidExprTerm" xml:space="preserve">
    <value>Invalid expression term '{0}'</value>
  </data>
  <data name="ERR_BadNewExpr" xml:space="preserve">
    <value>A new expression requires (), [], or {} after type</value>
  </data>
  <data name="ERR_NoNamespacePrivate" xml:space="preserve">
    <value>Elements defined in a namespace cannot be explicitly declared as private, protected, or protected internal</value>
  </data>
  <data name="ERR_BadVarDecl" xml:space="preserve">
    <value>Expected ; or = (cannot specify constructor arguments in declaration)</value>
  </data>
  <data name="ERR_UsingAfterElements" xml:space="preserve">
    <value>A using clause must precede all other elements defined in the namespace except extern alias declarations</value>
  </data>
  <data name="ERR_BadBinOpArgs" xml:space="preserve">
    <value>Overloaded binary operator '{0}' takes two parameters</value>
  </data>
  <data name="ERR_BadUnOpArgs" xml:space="preserve">
    <value>Overloaded unary operator '{0}' takes one parameter</value>
  </data>
  <data name="ERR_NoVoidParameter" xml:space="preserve">
    <value>Invalid parameter type 'void'</value>
  </data>
  <data name="ERR_DuplicateAlias" xml:space="preserve">
    <value>The using alias '{0}' appeared previously in this namespace</value>
  </data>
  <data name="ERR_BadProtectedAccess" xml:space="preserve">
    <value>Cannot access protected member '{0}' via a qualifier of type '{1}'; the qualifier must be of type '{2}' (or derived from it)</value>
  </data>
  <data name="ERR_AddModuleAssembly" xml:space="preserve">
    <value>'{0}' cannot be added to this assembly because it already is an assembly</value>
  </data>
  <data name="ERR_BindToBogusProp2" xml:space="preserve">
    <value>Property, indexer, or event '{0}' is not supported by the language; try directly calling accessor methods '{1}' or '{2}'</value>
  </data>
  <data name="ERR_BindToBogusProp1" xml:space="preserve">
    <value>Property, indexer, or event '{0}' is not supported by the language; try directly calling accessor method '{1}'</value>
  </data>
  <data name="ERR_NoVoidHere" xml:space="preserve">
    <value>Keyword 'void' cannot be used in this context</value>
  </data>
  <data name="ERR_IndexerNeedsParam" xml:space="preserve">
    <value>Indexers must have at least one parameter</value>
  </data>
  <data name="ERR_BadArraySyntax" xml:space="preserve">
    <value>Array type specifier, [], must appear before parameter name</value>
  </data>
  <data name="ERR_BadOperatorSyntax" xml:space="preserve">
    <value>Declaration is not valid; use '{0} operator &lt;dest-type&gt; (...' instead</value>
  </data>
  <data name="ERR_MainClassNotFound" xml:space="preserve">
    <value>Could not find '{0}' specified for Main method</value>
  </data>
  <data name="ERR_MainClassNotClass" xml:space="preserve">
    <value>'{0}' specified for Main method must be a valid non-generic class or struct</value>
  </data>
  <data name="ERR_NoMainInClass" xml:space="preserve">
    <value>'{0}' does not have a suitable static Main method</value>
  </data>
  <data name="ERR_MainClassIsImport" xml:space="preserve">
    <value>Cannot use '{0}' for Main method because it is imported</value>
  </data>
  <data name="ERR_OutputNeedsName" xml:space="preserve">
    <value>Outputs without source must have the /out option specified</value>
  </data>
  <data name="ERR_CantHaveWin32ResAndManifest" xml:space="preserve">
    <value>Conflicting options specified: Win32 resource file; Win32 manifest</value>
  </data>
  <data name="ERR_CantHaveWin32ResAndIcon" xml:space="preserve">
    <value>Conflicting options specified: Win32 resource file; Win32 icon</value>
  </data>
  <data name="ERR_CantReadResource" xml:space="preserve">
    <value>Error reading resource '{0}' -- '{1}'</value>
  </data>
  <data name="WRN_XMLParseError" xml:space="preserve">
    <value>XML comment has badly formed XML -- '{0}'</value>
  </data>
  <data name="WRN_XMLParseError_Title" xml:space="preserve">
    <value>XML comment has badly formed XML</value>
  </data>
  <data name="WRN_DuplicateParamTag" xml:space="preserve">
    <value>XML comment has a duplicate param tag for '{0}'</value>
  </data>
  <data name="WRN_DuplicateParamTag_Title" xml:space="preserve">
    <value>XML comment has a duplicate param tag</value>
  </data>
  <data name="WRN_UnmatchedParamTag" xml:space="preserve">
    <value>XML comment has a param tag for '{0}', but there is no parameter by that name</value>
  </data>
  <data name="WRN_UnmatchedParamTag_Title" xml:space="preserve">
    <value>XML comment has a param tag, but there is no parameter by that name</value>
  </data>
  <data name="WRN_UnmatchedParamRefTag" xml:space="preserve">
    <value>XML comment on '{1}' has a paramref tag for '{0}', but there is no parameter by that name</value>
  </data>
  <data name="WRN_UnmatchedParamRefTag_Title" xml:space="preserve">
    <value>XML comment has a paramref tag, but there is no parameter by that name</value>
  </data>
  <data name="WRN_MissingParamTag" xml:space="preserve">
    <value>Parameter '{0}' has no matching param tag in the XML comment for '{1}' (but other parameters do)</value>
  </data>
  <data name="WRN_MissingParamTag_Title" xml:space="preserve">
    <value>Parameter has no matching param tag in the XML comment (but other parameters do)</value>
  </data>
  <data name="WRN_BadXMLRef" xml:space="preserve">
    <value>XML comment has cref attribute '{0}' that could not be resolved</value>
  </data>
  <data name="WRN_BadXMLRef_Title" xml:space="preserve">
    <value>XML comment has cref attribute that could not be resolved</value>
  </data>
  <data name="ERR_BadStackAllocExpr" xml:space="preserve">
    <value>A stackalloc expression requires [] after type</value>
  </data>
  <data name="ERR_InvalidLineNumber" xml:space="preserve">
    <value>The line number specified for #line directive is missing or invalid</value>
  </data>
  <data name="ERR_MissingPPFile" xml:space="preserve">
    <value>Quoted file name, single-line comment or end-of-line expected</value>
  </data>
  <data name="ERR_ExpectedPPFile" xml:space="preserve">
    <value>Quoted file name expected</value>
  </data>
  <data name="ERR_ReferenceDirectiveOnlyAllowedInScripts" xml:space="preserve">
    <value>#r is only allowed in scripts</value>
  </data>
  <data name="ERR_ForEachMissingMember" xml:space="preserve">
    <value>foreach statement cannot operate on variables of type '{0}' because '{0}' does not contain a public definition for '{1}'</value>
  </data>
  <data name="WRN_BadXMLRefParamType" xml:space="preserve">
    <value>Invalid type for parameter {0} in XML comment cref attribute: '{1}'</value>
  </data>
  <data name="WRN_BadXMLRefParamType_Title" xml:space="preserve">
    <value>Invalid type for parameter in XML comment cref attribute</value>
  </data>
  <data name="WRN_BadXMLRefReturnType" xml:space="preserve">
    <value>Invalid return type in XML comment cref attribute</value>
  </data>
  <data name="WRN_BadXMLRefReturnType_Title" xml:space="preserve">
    <value>Invalid return type in XML comment cref attribute</value>
  </data>
  <data name="ERR_BadWin32Res" xml:space="preserve">
    <value>Error reading Win32 resources -- {0}</value>
  </data>
  <data name="WRN_BadXMLRefSyntax" xml:space="preserve">
    <value>XML comment has syntactically incorrect cref attribute '{0}'</value>
  </data>
  <data name="WRN_BadXMLRefSyntax_Title" xml:space="preserve">
    <value>XML comment has syntactically incorrect cref attribute</value>
  </data>
  <data name="ERR_BadModifierLocation" xml:space="preserve">
    <value>Member modifier '{0}' must precede the member type and name</value>
  </data>
  <data name="ERR_MissingArraySize" xml:space="preserve">
    <value>Array creation must have array size or array initializer</value>
  </data>
  <data name="WRN_UnprocessedXMLComment" xml:space="preserve">
    <value>XML comment is not placed on a valid language element</value>
  </data>
  <data name="WRN_UnprocessedXMLComment_Title" xml:space="preserve">
    <value>XML comment is not placed on a valid language element</value>
  </data>
  <data name="WRN_FailedInclude" xml:space="preserve">
    <value>Unable to include XML fragment '{1}' of file '{0}' -- {2}</value>
  </data>
  <data name="WRN_FailedInclude_Title" xml:space="preserve">
    <value>Unable to include XML fragment</value>
  </data>
  <data name="WRN_InvalidInclude" xml:space="preserve">
    <value>Invalid XML include element -- {0}</value>
  </data>
  <data name="WRN_InvalidInclude_Title" xml:space="preserve">
    <value>Invalid XML include element</value>
  </data>
  <data name="WRN_MissingXMLComment" xml:space="preserve">
    <value>Missing XML comment for publicly visible type or member '{0}'</value>
  </data>
  <data name="WRN_MissingXMLComment_Title" xml:space="preserve">
    <value>Missing XML comment for publicly visible type or member</value>
  </data>
  <data name="WRN_MissingXMLComment_Description" xml:space="preserve">
    <value>The /doc compiler option was specified, but one or more constructs did not have comments.</value>
  </data>
  <data name="WRN_XMLParseIncludeError" xml:space="preserve">
    <value>Badly formed XML in included comments file -- '{0}'</value>
  </data>
  <data name="WRN_XMLParseIncludeError_Title" xml:space="preserve">
    <value>Badly formed XML in included comments file</value>
  </data>
  <data name="ERR_BadDelArgCount" xml:space="preserve">
    <value>Delegate '{0}' does not take {1} arguments</value>
  </data>
  <data name="ERR_UnexpectedSemicolon" xml:space="preserve">
    <value>Semicolon after method or accessor block is not valid</value>
  </data>
  <data name="ERR_MethodReturnCantBeRefAny" xml:space="preserve">
    <value>Method or delegate cannot return type '{0}'</value>
  </data>
  <data name="ERR_CompileCancelled" xml:space="preserve">
    <value>Compilation cancelled by user</value>
  </data>
  <data name="ERR_MethodArgCantBeRefAny" xml:space="preserve">
    <value>Cannot make reference to variable of type '{0}'</value>
  </data>
  <data name="ERR_AssgReadonlyLocal" xml:space="preserve">
    <value>Cannot assign to '{0}' because it is read-only</value>
  </data>
  <data name="ERR_RefReadonlyLocal" xml:space="preserve">
    <value>Cannot pass '{0}' as a ref or out argument because it is read-only</value>
  </data>
  <data name="ERR_CantUseRequiredAttribute" xml:space="preserve">
    <value>The RequiredAttribute attribute is not permitted on C# types</value>
  </data>
  <data name="ERR_NoModifiersOnAccessor" xml:space="preserve">
    <value>Modifiers cannot be placed on event accessor declarations</value>
  </data>
  <data name="ERR_ParamsCantBeRefOut" xml:space="preserve">
    <value>The params parameter cannot be declared as ref or out</value>
  </data>
  <data name="ERR_ReturnNotLValue" xml:space="preserve">
    <value>Cannot modify the return value of '{0}' because it is not a variable</value>
  </data>
  <data name="ERR_MissingCoClass" xml:space="preserve">
    <value>The managed coclass wrapper class '{0}' for interface '{1}' cannot be found (are you missing an assembly reference?)</value>
  </data>
  <data name="ERR_AmbiguousAttribute" xml:space="preserve">
    <value>'{0}' is ambiguous between '{1}' and '{2}'; use either '@{0}' or '{0}Attribute'</value>
  </data>
  <data name="ERR_BadArgExtraRef" xml:space="preserve">
    <value>Argument {0} may not be passed with the '{1}' keyword</value>
  </data>
  <data name="WRN_CmdOptionConflictsSource" xml:space="preserve">
    <value>Option '{0}' overrides attribute '{1}' given in a source file or added module</value>
  </data>
  <data name="WRN_CmdOptionConflictsSource_Title" xml:space="preserve">
    <value>Option overrides attribute given in a source file or added module</value>
  </data>
  <data name="WRN_CmdOptionConflictsSource_Description" xml:space="preserve">
    <value>This warning occurs if the assembly attributes AssemblyKeyFileAttribute or AssemblyKeyNameAttribute found in source conflict with the /keyfile or /keycontainer command line option or key file name or key container specified in the Project Properties.</value>
  </data>
  <data name="ERR_BadCompatMode" xml:space="preserve">
    <value>Invalid option '{0}' for /langversion; must be ISO-1, ISO-2, Default or an integer in range 1 to 6.</value>
  </data>
  <data name="ERR_DelegateOnConditional" xml:space="preserve">
    <value>Cannot create delegate with '{0}' because it or a method it overrides has a Conditional attribute</value>
  </data>
  <data name="ERR_CantMakeTempFile" xml:space="preserve">
    <value>Cannot create temporary file -- {0}</value>
  </data>
  <data name="ERR_BadArgRef" xml:space="preserve">
    <value>Argument {0} must be passed with the '{1}' keyword</value>
  </data>
  <data name="ERR_YieldInAnonMeth" xml:space="preserve">
    <value>The yield statement cannot be used inside an anonymous method or lambda expression</value>
  </data>
  <data name="ERR_ReturnInIterator" xml:space="preserve">
    <value>Cannot return a value from an iterator. Use the yield return statement to return a value, or yield break to end the iteration.</value>
  </data>
  <data name="ERR_BadIteratorArgType" xml:space="preserve">
    <value>Iterators cannot have ref or out parameters</value>
  </data>
  <data name="ERR_BadIteratorReturn" xml:space="preserve">
    <value>The body of '{0}' cannot be an iterator block because '{1}' is not an iterator interface type</value>
  </data>
  <data name="ERR_BadYieldInFinally" xml:space="preserve">
    <value>Cannot yield in the body of a finally clause</value>
  </data>
  <data name="ERR_BadYieldInTryOfCatch" xml:space="preserve">
    <value>Cannot yield a value in the body of a try block with a catch clause</value>
  </data>
  <data name="ERR_EmptyYield" xml:space="preserve">
    <value>Expression expected after yield return</value>
  </data>
  <data name="ERR_AnonDelegateCantUse" xml:space="preserve">
    <value>Cannot use ref or out parameter '{0}' inside an anonymous method, lambda expression, or query expression</value>
  </data>
  <data name="ERR_IllegalInnerUnsafe" xml:space="preserve">
    <value>Unsafe code may not appear in iterators</value>
  </data>
  <data name="ERR_BadYieldInCatch" xml:space="preserve">
    <value>Cannot yield a value in the body of a catch clause</value>
  </data>
  <data name="ERR_BadDelegateLeave" xml:space="preserve">
    <value>Control cannot leave the body of an anonymous method or lambda expression</value>
  </data>
  <data name="WRN_IllegalPragma" xml:space="preserve">
    <value>Unrecognized #pragma directive</value>
  </data>
  <data name="WRN_IllegalPragma_Title" xml:space="preserve">
    <value>Unrecognized #pragma directive</value>
  </data>
  <data name="WRN_IllegalPPWarning" xml:space="preserve">
    <value>Expected disable or restore</value>
  </data>
  <data name="WRN_IllegalPPWarning_Title" xml:space="preserve">
    <value>Expected disable or restore after #pragma warning</value>
  </data>
  <data name="WRN_BadRestoreNumber" xml:space="preserve">
    <value>Cannot restore warning 'CS{0}' because it was disabled globally</value>
  </data>
  <data name="WRN_BadRestoreNumber_Title" xml:space="preserve">
    <value>Cannot restore warning because it was disabled globally</value>
  </data>
  <data name="ERR_VarargsIterator" xml:space="preserve">
    <value>__arglist is not allowed in the parameter list of iterators</value>
  </data>
  <data name="ERR_UnsafeIteratorArgType" xml:space="preserve">
    <value>Iterators cannot have unsafe parameters or yield types</value>
  </data>
  <data name="ERR_BadCoClassSig" xml:space="preserve">
    <value>The managed coclass wrapper class signature '{0}' for interface '{1}' is not a valid class name signature</value>
  </data>
  <data name="ERR_MultipleIEnumOfT" xml:space="preserve">
    <value>foreach statement cannot operate on variables of type '{0}' because it implements multiple instantiations of '{1}'; try casting to a specific interface instantiation</value>
  </data>
  <data name="ERR_FixedDimsRequired" xml:space="preserve">
    <value>A fixed size buffer field must have the array size specifier after the field name</value>
  </data>
  <data name="ERR_FixedNotInStruct" xml:space="preserve">
    <value>Fixed size buffer fields may only be members of structs</value>
  </data>
  <data name="ERR_AnonymousReturnExpected" xml:space="preserve">
    <value>Not all code paths return a value in {0} of type '{1}'</value>
  </data>
  <data name="WRN_NonECMAFeature" xml:space="preserve">
    <value>Feature '{0}' is not part of the standardized ISO C# language specification, and may not be accepted by other compilers</value>
  </data>
  <data name="WRN_NonECMAFeature_Title" xml:space="preserve">
    <value>Feature is not part of the standardized ISO C# language specification, and may not be accepted by other compilers</value>
  </data>
  <data name="ERR_ExpectedVerbatimLiteral" xml:space="preserve">
    <value>Keyword, identifier, or string expected after verbatim specifier: @</value>
  </data>
  <data name="ERR_AssgReadonly2" xml:space="preserve">
    <value>Members of readonly field '{0}' cannot be modified (except in a constructor or a variable initializer)</value>
  </data>
  <data name="ERR_RefReadonly2" xml:space="preserve">
    <value>Members of readonly field '{0}' cannot be passed ref or out (except in a constructor)</value>
  </data>
  <data name="ERR_AssgReadonlyStatic2" xml:space="preserve">
    <value>Fields of static readonly field '{0}' cannot be assigned to (except in a static constructor or a variable initializer)</value>
  </data>
  <data name="ERR_RefReadonlyStatic2" xml:space="preserve">
    <value>Fields of static readonly field '{0}' cannot be passed ref or out (except in a static constructor)</value>
  </data>
  <data name="ERR_AssgReadonlyLocal2Cause" xml:space="preserve">
    <value>Cannot modify members of '{0}' because it is a '{1}'</value>
  </data>
  <data name="ERR_RefReadonlyLocal2Cause" xml:space="preserve">
    <value>Cannot pass fields of '{0}' as a ref or out argument because it is a '{1}'</value>
  </data>
  <data name="ERR_AssgReadonlyLocalCause" xml:space="preserve">
    <value>Cannot assign to '{0}' because it is a '{1}'</value>
  </data>
  <data name="ERR_RefReadonlyLocalCause" xml:space="preserve">
    <value>Cannot pass '{0}' as a ref or out argument because it is a '{1}'</value>
  </data>
  <data name="WRN_ErrorOverride" xml:space="preserve">
    <value>{0}. See also error CS{1}.</value>
  </data>
  <data name="WRN_ErrorOverride_Title" xml:space="preserve">
    <value>Warning is overriding an error</value>
  </data>
  <data name="WRN_ErrorOverride_Description" xml:space="preserve">
    <value>The compiler emits this warning when it overrides an error with a warning. For information about the problem, search for the error code mentioned.</value>
  </data>
  <data name="ERR_AnonMethToNonDel" xml:space="preserve">
    <value>Cannot convert {0} to type '{1}' because it is not a delegate type</value>
  </data>
  <data name="ERR_CantConvAnonMethParams" xml:space="preserve">
    <value>Cannot convert {0} to delegate type '{1}' because the parameter types do not match the delegate parameter types</value>
  </data>
  <data name="ERR_CantConvAnonMethReturns" xml:space="preserve">
    <value>Cannot convert {0} to intended delegate type because some of the return types in the block are not implicitly convertible to the delegate return type</value>
  </data>
  <data name="ERR_BadAsyncReturnExpression" xml:space="preserve">
    <value>Since this is an async method, the return expression must be of type '{0}' rather than 'Task&lt;{0}&gt;'</value>
  </data>
  <data name="ERR_CantConvAsyncAnonFuncReturns" xml:space="preserve">
    <value>Cannot convert async {0} to delegate type '{1}'. An async {0} may return void, Task or Task&lt;T&gt;, none of which are convertible to '{1}'.</value>
  </data>
  <data name="ERR_IllegalFixedType" xml:space="preserve">
    <value>Fixed size buffer type must be one of the following: bool, byte, short, int, long, char, sbyte, ushort, uint, ulong, float or double</value>
  </data>
  <data name="ERR_FixedOverflow" xml:space="preserve">
    <value>Fixed size buffer of length {0} and type '{1}' is too big</value>
  </data>
  <data name="ERR_InvalidFixedArraySize" xml:space="preserve">
    <value>Fixed size buffers must have a length greater than zero</value>
  </data>
  <data name="ERR_FixedBufferNotFixed" xml:space="preserve">
    <value>You cannot use fixed size buffers contained in unfixed expressions. Try using the fixed statement.</value>
  </data>
  <data name="ERR_AttributeNotOnAccessor" xml:space="preserve">
    <value>Attribute '{0}' is not valid on property or event accessors. It is only valid on '{1}' declarations.</value>
  </data>
  <data name="WRN_InvalidSearchPathDir" xml:space="preserve">
    <value>Invalid search path '{0}' specified in '{1}' -- '{2}'</value>
  </data>
  <data name="WRN_InvalidSearchPathDir_Title" xml:space="preserve">
    <value>Invalid search path specified</value>
  </data>
  <data name="ERR_IllegalVarArgs" xml:space="preserve">
    <value>__arglist is not valid in this context</value>
  </data>
  <data name="ERR_IllegalParams" xml:space="preserve">
    <value>params is not valid in this context</value>
  </data>
  <data name="ERR_BadModifiersOnNamespace" xml:space="preserve">
    <value>A namespace declaration cannot have modifiers or attributes</value>
  </data>
  <data name="ERR_BadPlatformType" xml:space="preserve">
    <value>Invalid option '{0}' for /platform; must be anycpu, x86, Itanium or x64</value>
  </data>
  <data name="ERR_ThisStructNotInAnonMeth" xml:space="preserve">
    <value>Anonymous methods, lambda expressions, and query expressions inside structs cannot access instance members of 'this'. Consider copying 'this' to a local variable outside the anonymous method, lambda expression or query expression and using the local instead.</value>
  </data>
  <data name="ERR_NoConvToIDisp" xml:space="preserve">
    <value>'{0}': type used in a using statement must be implicitly convertible to 'System.IDisposable'</value>
  </data>
  <data name="ERR_BadParamRef" xml:space="preserve">
    <value>Parameter {0} must be declared with the '{1}' keyword</value>
  </data>
  <data name="ERR_BadParamExtraRef" xml:space="preserve">
    <value>Parameter {0} should not be declared with the '{1}' keyword</value>
  </data>
  <data name="ERR_BadParamType" xml:space="preserve">
    <value>Parameter {0} is declared as type '{1}{2}' but should be '{3}{4}'</value>
  </data>
  <data name="ERR_BadExternIdentifier" xml:space="preserve">
    <value>Invalid extern alias for '/reference'; '{0}' is not a valid identifier</value>
  </data>
  <data name="ERR_AliasMissingFile" xml:space="preserve">
    <value>Invalid reference alias option: '{0}=' -- missing filename</value>
  </data>
  <data name="ERR_GlobalExternAlias" xml:space="preserve">
    <value>You cannot redefine the global extern alias</value>
  </data>
  <data name="ERR_MissingTypeInSource" xml:space="preserve">
    <value>Reference to type '{0}' claims it is defined in this assembly, but it is not defined in source or any added modules</value>
  </data>
  <data name="ERR_MissingTypeInAssembly" xml:space="preserve">
    <value>Reference to type '{0}' claims it is defined in '{1}', but it could not be found</value>
  </data>
  <data name="WRN_MultiplePredefTypes" xml:space="preserve">
    <value>The predefined type '{0}' is defined in multiple assemblies in the global alias; using definition from '{1}'</value>
  </data>
  <data name="WRN_MultiplePredefTypes_Title" xml:space="preserve">
    <value>Predefined type is defined in multiple assemblies in the global alias</value>
  </data>
  <data name="WRN_MultiplePredefTypes_Description" xml:space="preserve">
    <value>This error occurs when a predefined system type such as System.Int32 is found in two assemblies. One way this can happen is if you are referencing mscorlib or System.Runtime.dll from two different places, such as trying to run two versions of the .NET Framework side-by-side.</value>
  </data>
  <data name="ERR_LocalCantBeFixedAndHoisted" xml:space="preserve">
    <value>Local '{0}' or its members cannot have their address taken and be used inside an anonymous method or lambda expression</value>
  </data>
  <data name="WRN_TooManyLinesForDebugger" xml:space="preserve">
    <value>Source file has exceeded the limit of 16,707,565 lines representable in the PDB; debug information will be incorrect</value>
  </data>
  <data name="WRN_TooManyLinesForDebugger_Title" xml:space="preserve">
    <value>Source file has exceeded the limit of 16,707,565 lines representable in the PDB; debug information will be incorrect</value>
  </data>
  <data name="ERR_CantConvAnonMethNoParams" xml:space="preserve">
    <value>Cannot convert anonymous method block without a parameter list to delegate type '{0}' because it has one or more out parameters</value>
  </data>
  <data name="ERR_ConditionalOnNonAttributeClass" xml:space="preserve">
    <value>Attribute '{0}' is only valid on methods or attribute classes</value>
  </data>
  <data name="WRN_CallOnNonAgileField" xml:space="preserve">
    <value>Accessing a member on '{0}' may cause a runtime exception because it is a field of a marshal-by-reference class</value>
  </data>
  <data name="WRN_CallOnNonAgileField_Title" xml:space="preserve">
    <value>Accessing a member on a field of a marshal-by-reference class may cause a runtime exception</value>
  </data>
  <data name="WRN_CallOnNonAgileField_Description" xml:space="preserve">
    <value>This warning occurs when you try to call a method, property, or indexer on a member of a class that derives from MarshalByRefObject, and the member is a value type. Objects that inherit from MarshalByRefObject are typically intended to be marshaled by reference across an application domain. If any code ever attempts to directly access the value-type member of such an object across an application domain, a runtime exception will occur. To resolve the warning, first copy the member into a local variable and call the method on that variable.</value>
  </data>
  <data name="WRN_BadWarningNumber" xml:space="preserve">
    <value>'{0}' is not a valid warning number</value>
  </data>
  <data name="WRN_BadWarningNumber_Title" xml:space="preserve">
    <value>Not a valid warning number</value>
  </data>
  <data name="WRN_BadWarningNumber_Description" xml:space="preserve">
    <value>A number that was passed to the #pragma warning preprocessor directive was not a valid warning number. Verify that the number represents a warning, not an error.</value>
  </data>
  <data name="WRN_InvalidNumber" xml:space="preserve">
    <value>Invalid number</value>
  </data>
  <data name="WRN_InvalidNumber_Title" xml:space="preserve">
    <value>Invalid number</value>
  </data>
  <data name="WRN_FileNameTooLong" xml:space="preserve">
    <value>Invalid filename specified for preprocessor directive. Filename is too long or not a valid filename.</value>
  </data>
  <data name="WRN_FileNameTooLong_Title" xml:space="preserve">
    <value>Invalid filename specified for preprocessor directive</value>
  </data>
  <data name="WRN_IllegalPPChecksum" xml:space="preserve">
    <value>Invalid #pragma checksum syntax; should be #pragma checksum "filename" "{XXXXXXXX-XXXX-XXXX-XXXX-XXXXXXXXXXXX}" "XXXX..."</value>
  </data>
  <data name="WRN_IllegalPPChecksum_Title" xml:space="preserve">
    <value>Invalid #pragma checksum syntax</value>
  </data>
  <data name="WRN_EndOfPPLineExpected" xml:space="preserve">
    <value>Single-line comment or end-of-line expected</value>
  </data>
  <data name="WRN_EndOfPPLineExpected_Title" xml:space="preserve">
    <value>Single-line comment or end-of-line expected after #pragma directive</value>
  </data>
  <data name="WRN_ConflictingChecksum" xml:space="preserve">
    <value>Different checksum values given for '{0}'</value>
  </data>
  <data name="WRN_ConflictingChecksum_Title" xml:space="preserve">
    <value>Different #pragma checksum values given</value>
  </data>
  <data name="WRN_InvalidAssemblyName" xml:space="preserve">
    <value>Assembly reference '{0}' is invalid and cannot be resolved</value>
  </data>
  <data name="WRN_InvalidAssemblyName_Title" xml:space="preserve">
    <value>Assembly reference is invalid and cannot be resolved</value>
  </data>
  <data name="WRN_InvalidAssemblyName_Description" xml:space="preserve">
    <value>This warning indicates that an attribute, such as InternalsVisibleToAttribute, was not specified correctly.</value>
  </data>
  <data name="WRN_UnifyReferenceMajMin" xml:space="preserve">
    <value>Assuming assembly reference '{0}' used by '{1}' matches identity '{2}' of '{3}', you may need to supply runtime policy</value>
  </data>
  <data name="WRN_UnifyReferenceMajMin_Title" xml:space="preserve">
    <value>Assuming assembly reference matches identity</value>
  </data>
  <data name="WRN_UnifyReferenceMajMin_Description" xml:space="preserve">
    <value>The two assemblies differ in release and/or version number. For unification to occur, you must specify directives in the application's .config file, and you must provide the correct strong name of an assembly.</value>
  </data>
  <data name="WRN_UnifyReferenceBldRev" xml:space="preserve">
    <value>Assuming assembly reference '{0}' used by '{1}' matches identity '{2}' of '{3}', you may need to supply runtime policy</value>
  </data>
  <data name="WRN_UnifyReferenceBldRev_Title" xml:space="preserve">
    <value>Assuming assembly reference matches identity</value>
  </data>
  <data name="WRN_UnifyReferenceBldRev_Description" xml:space="preserve">
    <value>The two assemblies differ in release and/or version number. For unification to occur, you must specify directives in the application's .config file, and you must provide the correct strong name of an assembly.</value>
  </data>
  <data name="ERR_DuplicateImport" xml:space="preserve">
    <value>Multiple assemblies with equivalent identity have been imported: '{0}' and '{1}'. Remove one of the duplicate references.</value>
  </data>
  <data name="ERR_DuplicateImportSimple" xml:space="preserve">
    <value>An assembly with the same simple name '{0}' has already been imported. Try removing one of the references (e.g. '{1}') or sign them to enable side-by-side.</value>
  </data>
  <data name="ERR_AssemblyMatchBadVersion" xml:space="preserve">
    <value>Assembly '{0}' with identity '{1}' uses '{2}' which has a higher version than referenced assembly '{3}' with identity '{4}'</value>
  </data>
  <data name="ERR_FixedNeedsLvalue" xml:space="preserve">
    <value>Fixed size buffers can only be accessed through locals or fields</value>
  </data>
  <data name="WRN_DuplicateTypeParamTag" xml:space="preserve">
    <value>XML comment has a duplicate typeparam tag for '{0}'</value>
  </data>
  <data name="WRN_DuplicateTypeParamTag_Title" xml:space="preserve">
    <value>XML comment has a duplicate typeparam tag</value>
  </data>
  <data name="WRN_UnmatchedTypeParamTag" xml:space="preserve">
    <value>XML comment has a typeparam tag for '{0}', but there is no type parameter by that name</value>
  </data>
  <data name="WRN_UnmatchedTypeParamTag_Title" xml:space="preserve">
    <value>XML comment has a typeparam tag, but there is no type parameter by that name</value>
  </data>
  <data name="WRN_UnmatchedTypeParamRefTag" xml:space="preserve">
    <value>XML comment on '{1}' has a typeparamref tag for '{0}', but there is no type parameter by that name</value>
  </data>
  <data name="WRN_UnmatchedTypeParamRefTag_Title" xml:space="preserve">
    <value>XML comment has a typeparamref tag, but there is no type parameter by that name</value>
  </data>
  <data name="WRN_MissingTypeParamTag" xml:space="preserve">
    <value>Type parameter '{0}' has no matching typeparam tag in the XML comment on '{1}' (but other type parameters do)</value>
  </data>
  <data name="WRN_MissingTypeParamTag_Title" xml:space="preserve">
    <value>Type parameter has no matching typeparam tag in the XML comment (but other type parameters do)</value>
  </data>
  <data name="ERR_CantChangeTypeOnOverride" xml:space="preserve">
    <value>'{0}': type must be '{2}' to match overridden member '{1}'</value>
  </data>
  <data name="ERR_DoNotUseFixedBufferAttr" xml:space="preserve">
    <value>Do not use 'System.Runtime.CompilerServices.FixedBuffer' attribute. Use the 'fixed' field modifier instead.</value>
  </data>
  <data name="WRN_AssignmentToSelf" xml:space="preserve">
    <value>Assignment made to same variable; did you mean to assign something else?</value>
  </data>
  <data name="WRN_AssignmentToSelf_Title" xml:space="preserve">
    <value>Assignment made to same variable</value>
  </data>
  <data name="WRN_ComparisonToSelf" xml:space="preserve">
    <value>Comparison made to same variable; did you mean to compare something else?</value>
  </data>
  <data name="WRN_ComparisonToSelf_Title" xml:space="preserve">
    <value>Comparison made to same variable</value>
  </data>
  <data name="ERR_CantOpenWin32Res" xml:space="preserve">
    <value>Error opening Win32 resource file '{0}' -- '{1}'</value>
  </data>
  <data name="WRN_DotOnDefault" xml:space="preserve">
    <value>Expression will always cause a System.NullReferenceException because the default value of '{0}' is null</value>
  </data>
  <data name="WRN_DotOnDefault_Title" xml:space="preserve">
    <value>Expression will always cause a System.NullReferenceException because the type's default value is null</value>
  </data>
  <data name="ERR_NoMultipleInheritance" xml:space="preserve">
    <value>Class '{0}' cannot have multiple base classes: '{1}' and '{2}'</value>
  </data>
  <data name="ERR_BaseClassMustBeFirst" xml:space="preserve">
    <value>Base class '{0}' must come before any interfaces</value>
  </data>
  <data name="WRN_BadXMLRefTypeVar" xml:space="preserve">
    <value>XML comment has cref attribute '{0}' that refers to a type parameter</value>
  </data>
  <data name="WRN_BadXMLRefTypeVar_Title" xml:space="preserve">
    <value>XML comment has cref attribute that refers to a type parameter</value>
  </data>
  <data name="ERR_FriendAssemblyBadArgs" xml:space="preserve">
    <value>Friend assembly reference '{0}' is invalid. InternalsVisibleTo declarations cannot have a version, culture, public key token, or processor architecture specified.</value>
  </data>
  <data name="ERR_FriendAssemblySNReq" xml:space="preserve">
    <value>Friend assembly reference '{0}' is invalid. Strong-name signed assemblies must specify a public key in their InternalsVisibleTo declarations.</value>
  </data>
  <data name="ERR_DelegateOnNullable" xml:space="preserve">
    <value>Cannot bind delegate to '{0}' because it is a member of 'System.Nullable&lt;T&gt;'</value>
  </data>
  <data name="ERR_BadCtorArgCount" xml:space="preserve">
    <value>'{0}' does not contain a constructor that takes {1} arguments</value>
  </data>
  <data name="ERR_GlobalAttributesNotFirst" xml:space="preserve">
    <value>Assembly and module attributes must precede all other elements defined in a file except using clauses and extern alias declarations</value>
  </data>
  <data name="ERR_ExpressionExpected" xml:space="preserve">
    <value>Expected expression</value>
  </data>
  <data name="ERR_InvalidSubsystemVersion" xml:space="preserve">
    <value>Invalid version {0} for /subsystemversion. The version must be 6.02 or greater for ARM or AppContainerExe, and 4.00 or greater otherwise</value>
  </data>
  <data name="ERR_InteropMethodWithBody" xml:space="preserve">
    <value>Embedded interop method '{0}' contains a body.</value>
  </data>
  <data name="ERR_BadWarningLevel" xml:space="preserve">
    <value>Warning level must be in the range 0-4</value>
  </data>
  <data name="ERR_BadDebugType" xml:space="preserve">
    <value>Invalid option '{0}' for /debug; must be full or pdbonly</value>
  </data>
  <data name="ERR_BadResourceVis" xml:space="preserve">
    <value>Invalid option '{0}'; Resource visibility must be either 'public' or 'private'</value>
  </data>
  <data name="ERR_DefaultValueTypeMustMatch" xml:space="preserve">
    <value>The type of the argument to the DefaultParameterValue attribute must match the parameter type</value>
  </data>
  <data name="ERR_DefaultValueBadValueType" xml:space="preserve">
    <value>Argument of type '{0}' is not applicable for the DefaultParameterValue attribute</value>
  </data>
  <data name="ERR_MemberAlreadyInitialized" xml:space="preserve">
    <value>Duplicate initialization of member '{0}'</value>
  </data>
  <data name="ERR_MemberCannotBeInitialized" xml:space="preserve">
    <value>Member '{0}' cannot be initialized. It is not a field or property.</value>
  </data>
  <data name="ERR_StaticMemberInObjectInitializer" xml:space="preserve">
    <value>Static field or property '{0}' cannot be assigned in an object initializer</value>
  </data>
  <data name="ERR_ReadonlyValueTypeInObjectInitializer" xml:space="preserve">
    <value>Members of readonly field '{0}' of type '{1}' cannot be assigned with an object initializer because it is of a value type</value>
  </data>
  <data name="ERR_ValueTypePropertyInObjectInitializer" xml:space="preserve">
    <value>Members of property '{0}' of type '{1}' cannot be assigned with an object initializer because it is of a value type</value>
  </data>
  <data name="ERR_UnsafeTypeInObjectCreation" xml:space="preserve">
    <value>Unsafe type '{0}' cannot be used in object creation</value>
  </data>
  <data name="ERR_EmptyElementInitializer" xml:space="preserve">
    <value>Element initializer cannot be empty</value>
  </data>
  <data name="ERR_InitializerAddHasWrongSignature" xml:space="preserve">
    <value>The best overloaded method match for '{0}' has wrong signature for the initializer element. The initializable Add must be an accessible instance method.</value>
  </data>
  <data name="ERR_CollectionInitRequiresIEnumerable" xml:space="preserve">
    <value>Cannot initialize type '{0}' with a collection initializer because it does not implement 'System.Collections.IEnumerable'</value>
  </data>
  <data name="ERR_CantSetWin32Manifest" xml:space="preserve">
    <value>Error reading Win32 manifest file '{0}' -- '{1}'</value>
  </data>
  <data name="WRN_CantHaveManifestForModule" xml:space="preserve">
    <value>Ignoring /win32manifest for module because it only applies to assemblies</value>
  </data>
  <data name="WRN_CantHaveManifestForModule_Title" xml:space="preserve">
    <value>Ignoring /win32manifest for module because it only applies to assemblies</value>
  </data>
  <data name="ERR_BadExtensionArgTypes" xml:space="preserve">
    <value>'{0}' does not contain a definition for '{1}' and the best extension method overload '{2}' has some invalid arguments</value>
  </data>
  <data name="ERR_BadInstanceArgType" xml:space="preserve">
    <value>'{0}' does not contain a definition for '{1}' and the best extension method overload '{2}' requires a receiver of type '{3}'</value>
  </data>
  <data name="ERR_QueryDuplicateRangeVariable" xml:space="preserve">
    <value>The range variable '{0}' has already been declared</value>
  </data>
  <data name="ERR_QueryRangeVariableOverrides" xml:space="preserve">
    <value>The range variable '{0}' conflicts with a previous declaration of '{0}'</value>
  </data>
  <data name="ERR_QueryRangeVariableAssignedBadValue" xml:space="preserve">
    <value>Cannot assign {0} to a range variable</value>
  </data>
  <data name="ERR_QueryNoProviderCastable" xml:space="preserve">
    <value>Could not find an implementation of the query pattern for source type '{0}'.  '{1}' not found.  Consider explicitly specifying the type of the range variable '{2}'.</value>
  </data>
  <data name="ERR_QueryNoProviderStandard" xml:space="preserve">
    <value>Could not find an implementation of the query pattern for source type '{0}'.  '{1}' not found.  Are you missing a reference to 'System.Core.dll' or a using directive for 'System.Linq'?</value>
  </data>
  <data name="ERR_QueryNoProvider" xml:space="preserve">
    <value>Could not find an implementation of the query pattern for source type '{0}'.  '{1}' not found.</value>
  </data>
  <data name="ERR_QueryOuterKey" xml:space="preserve">
    <value>The name '{0}' is not in scope on the left side of 'equals'.  Consider swapping the expressions on either side of 'equals'.</value>
  </data>
  <data name="ERR_QueryInnerKey" xml:space="preserve">
    <value>The name '{0}' is not in scope on the right side of 'equals'.  Consider swapping the expressions on either side of 'equals'.</value>
  </data>
  <data name="ERR_QueryOutRefRangeVariable" xml:space="preserve">
    <value>Cannot pass the range variable '{0}' as an out or ref parameter</value>
  </data>
  <data name="ERR_QueryMultipleProviders" xml:space="preserve">
    <value>Multiple implementations of the query pattern were found for source type '{0}'.  Ambiguous call to '{1}'.</value>
  </data>
  <data name="ERR_QueryTypeInferenceFailedMulti" xml:space="preserve">
    <value>The type of one of the expressions in the {0} clause is incorrect.  Type inference failed in the call to '{1}'.</value>
  </data>
  <data name="ERR_QueryTypeInferenceFailed" xml:space="preserve">
    <value>The type of the expression in the {0} clause is incorrect.  Type inference failed in the call to '{1}'.</value>
  </data>
  <data name="ERR_QueryTypeInferenceFailedSelectMany" xml:space="preserve">
    <value>An expression of type '{0}' is not allowed in a subsequent from clause in a query expression with source type '{1}'.  Type inference failed in the call to '{2}'.</value>
  </data>
  <data name="ERR_ExpressionTreeContainsPointerOp" xml:space="preserve">
    <value>An expression tree may not contain an unsafe pointer operation</value>
  </data>
  <data name="ERR_ExpressionTreeContainsAnonymousMethod" xml:space="preserve">
    <value>An expression tree may not contain an anonymous method expression</value>
  </data>
  <data name="ERR_AnonymousMethodToExpressionTree" xml:space="preserve">
    <value>An anonymous method expression cannot be converted to an expression tree</value>
  </data>
  <data name="ERR_QueryRangeVariableReadOnly" xml:space="preserve">
    <value>Range variable '{0}' cannot be assigned to -- it is read only</value>
  </data>
  <data name="ERR_QueryRangeVariableSameAsTypeParam" xml:space="preserve">
    <value>The range variable '{0}' cannot have the same name as a method type parameter</value>
  </data>
  <data name="ERR_TypeVarNotFoundRangeVariable" xml:space="preserve">
    <value>The contextual keyword 'var' cannot be used in a range variable declaration</value>
  </data>
  <data name="ERR_BadArgTypesForCollectionAdd" xml:space="preserve">
    <value>The best overloaded Add method '{0}' for the collection initializer has some invalid arguments</value>
  </data>
  <data name="ERR_ByRefParameterInExpressionTree" xml:space="preserve">
    <value>An expression tree lambda may not contain an out or ref parameter</value>
  </data>
  <data name="ERR_VarArgsInExpressionTree" xml:space="preserve">
    <value>An expression tree lambda may not contain a method with variable arguments</value>
  </data>
  <data name="ERR_MemGroupInExpressionTree" xml:space="preserve">
    <value>An expression tree lambda may not contain a method group</value>
  </data>
  <data name="ERR_InitializerAddHasParamModifiers" xml:space="preserve">
    <value>The best overloaded method match '{0}' for the collection initializer element cannot be used. Collection initializer 'Add' methods cannot have ref or out parameters.</value>
  </data>
  <data name="ERR_NonInvocableMemberCalled" xml:space="preserve">
    <value>Non-invocable member '{0}' cannot be used like a method.</value>
  </data>
  <data name="WRN_MultipleRuntimeImplementationMatches" xml:space="preserve">
    <value>Member '{0}' implements interface member '{1}' in type '{2}'. There are multiple matches for the interface member at run-time. It is implementation dependent which method will be called.</value>
  </data>
  <data name="WRN_MultipleRuntimeImplementationMatches_Title" xml:space="preserve">
    <value>Member implements interface member with multiple matches at run-time</value>
  </data>
  <data name="WRN_MultipleRuntimeImplementationMatches_Description" xml:space="preserve">
    <value>This warning can be generated when two interface methods are differentiated only by whether a particular parameter is marked with ref or with out. It is best to change your code to avoid this warning because it is not obvious or guaranteed which method is called at runtime.

Although C# distinguishes between out and ref, the CLR sees them as the same. When deciding which method implements the interface, the CLR just picks one.

Give the compiler some way to differentiate the methods. For example, you can give them different names or provide an additional parameter on one of them.</value>
  </data>
  <data name="WRN_MultipleRuntimeOverrideMatches" xml:space="preserve">
    <value>Member '{1}' overrides '{0}'. There are multiple override candidates at run-time. It is implementation dependent which method will be called.</value>
  </data>
  <data name="WRN_MultipleRuntimeOverrideMatches_Title" xml:space="preserve">
    <value>Member overrides base member with multiple override candidates at run-time</value>
  </data>
  <data name="ERR_ObjectOrCollectionInitializerWithDelegateCreation" xml:space="preserve">
    <value>Object and collection initializer expressions may not be applied to a delegate creation expression</value>
  </data>
  <data name="ERR_InvalidConstantDeclarationType" xml:space="preserve">
    <value>'{0}' is of type '{1}'. The type specified in a constant declaration must be sbyte, byte, short, ushort, int, uint, long, ulong, char, float, double, decimal, bool, string, an enum-type, or a reference-type.</value>
  </data>
  <data name="ERR_FileNotFound" xml:space="preserve">
    <value>Source file '{0}' could not be found.</value>
  </data>
  <data name="WRN_FileAlreadyIncluded" xml:space="preserve">
    <value>Source file '{0}' specified multiple times</value>
  </data>
  <data name="WRN_FileAlreadyIncluded_Title" xml:space="preserve">
    <value>Source file specified multiple times</value>
  </data>
  <data name="ERR_NoFileSpec" xml:space="preserve">
    <value>Missing file specification for '{0}' option</value>
  </data>
  <data name="ERR_SwitchNeedsString" xml:space="preserve">
    <value>Command-line syntax error: Missing '{0}' for '{1}' option</value>
  </data>
  <data name="ERR_BadSwitch" xml:space="preserve">
    <value>Unrecognized option: '{0}'</value>
  </data>
  <data name="WRN_NoSources" xml:space="preserve">
    <value>No source files specified.</value>
  </data>
  <data name="WRN_NoSources_Title" xml:space="preserve">
    <value>No source files specified</value>
  </data>
  <data name="ERR_ExpectedSingleScript" xml:space="preserve">
    <value>Expected a script (.csx file) but none specified</value>
  </data>
  <data name="ERR_OpenResponseFile" xml:space="preserve">
    <value>Error opening response file '{0}'</value>
  </data>
  <data name="ERR_CantOpenFileWrite" xml:space="preserve">
    <value>Cannot open '{0}' for writing -- '{1}'</value>
  </data>
  <data name="ERR_BadBaseNumber" xml:space="preserve">
    <value>Invalid image base number '{0}'</value>
  </data>
  <data name="ERR_BinaryFile" xml:space="preserve">
    <value>'{0}' is a binary file instead of a text file</value>
  </data>
  <data name="FTL_BadCodepage" xml:space="preserve">
    <value>Code page '{0}' is invalid or not installed</value>
  </data>
  <data name="FTL_BadChecksumAlgorithm" xml:space="preserve">
    <value>Algorithm '{0}' is not supported</value>
  </data>
  <data name="ERR_NoMainOnDLL" xml:space="preserve">
    <value>Cannot specify /main if building a module or library</value>
  </data>
  <data name="FTL_InvalidTarget" xml:space="preserve">
    <value>Invalid target type for /target: must specify 'exe', 'winexe', 'library', or 'module'</value>
  </data>
  <data name="FTL_InputFileNameTooLong" xml:space="preserve">
    <value>File name '{0}' is empty, contains invalid characters, has a drive specification without an absolute path, or is too long</value>
  </data>
  <data name="WRN_NoConfigNotOnCommandLine" xml:space="preserve">
    <value>Ignoring /noconfig option because it was specified in a response file</value>
  </data>
  <data name="WRN_NoConfigNotOnCommandLine_Title" xml:space="preserve">
    <value>Ignoring /noconfig option because it was specified in a response file</value>
  </data>
  <data name="ERR_InvalidFileAlignment" xml:space="preserve">
    <value>Invalid file section alignment '{0}'</value>
  </data>
  <data name="ERR_InvalidOutputName" xml:space="preserve">
    <value>Invalid output name: {0}</value>
  </data>
  <data name="ERR_InvalidDebugInformationFormat" xml:space="preserve">
    <value>Invalid debug information format: {0}</value>
  </data>
  <data name="ERR_LegacyObjectIdSyntax" xml:space="preserve">
    <value>'id#' syntax is no longer supported. Use '$id' instead.</value>
  </data>
  <data name="WRN_DefineIdentifierRequired" xml:space="preserve">
    <value>Invalid value for '/define'; '{0}' is not a valid identifier</value>
  </data>
  <data name="WRN_DefineIdentifierRequired_Title" xml:space="preserve">
    <value>Invalid value for '/define'; not a valid identifier</value>
  </data>
  <data name="FTL_OutputFileExists" xml:space="preserve">
    <value>Cannot create short filename '{0}' when a long filename with the same short filename already exists</value>
  </data>
  <data name="ERR_OneAliasPerReference" xml:space="preserve">
    <value>A /reference option that declares an extern alias can only have one filename. To specify multiple aliases or filenames, use multiple /reference options.</value>
  </data>
  <data name="ERR_SwitchNeedsNumber" xml:space="preserve">
    <value>Command-line syntax error: Missing ':&lt;number&gt;' for '{0}' option</value>
  </data>
  <data name="ERR_MissingDebugSwitch" xml:space="preserve">
    <value>The /pdb option requires that the /debug option also be used</value>
  </data>
  <data name="ERR_ComRefCallInExpressionTree" xml:space="preserve">
    <value>An expression tree lambda may not contain a COM call with ref omitted on arguments</value>
  </data>
  <data name="ERR_InvalidFormatForGuidForOption" xml:space="preserve">
    <value>Command-line syntax error: Invalid Guid format '{0}' for option '{1}'</value>
  </data>
  <data name="ERR_MissingGuidForOption" xml:space="preserve">
    <value>Command-line syntax error: Missing Guid for option '{1}'</value>
  </data>
  <data name="WRN_CLS_NoVarArgs" xml:space="preserve">
    <value>Methods with variable arguments are not CLS-compliant</value>
  </data>
  <data name="WRN_CLS_NoVarArgs_Title" xml:space="preserve">
    <value>Methods with variable arguments are not CLS-compliant</value>
  </data>
  <data name="WRN_CLS_BadArgType" xml:space="preserve">
    <value>Argument type '{0}' is not CLS-compliant</value>
  </data>
  <data name="WRN_CLS_BadArgType_Title" xml:space="preserve">
    <value>Argument type is not CLS-compliant</value>
  </data>
  <data name="WRN_CLS_BadReturnType" xml:space="preserve">
    <value>Return type of '{0}' is not CLS-compliant</value>
  </data>
  <data name="WRN_CLS_BadReturnType_Title" xml:space="preserve">
    <value>Return type is not CLS-compliant</value>
  </data>
  <data name="WRN_CLS_BadFieldPropType" xml:space="preserve">
    <value>Type of '{0}' is not CLS-compliant</value>
  </data>
  <data name="WRN_CLS_BadFieldPropType_Title" xml:space="preserve">
    <value>Type is not CLS-compliant</value>
  </data>
  <data name="WRN_CLS_BadFieldPropType_Description" xml:space="preserve">
    <value>A public, protected, or protected internal variable must be of a type that is compliant with the Common Language Specification (CLS).</value>
  </data>
  <data name="WRN_CLS_BadIdentifierCase" xml:space="preserve">
    <value>Identifier '{0}' differing only in case is not CLS-compliant</value>
  </data>
  <data name="WRN_CLS_BadIdentifierCase_Title" xml:space="preserve">
    <value>Identifier differing only in case is not CLS-compliant</value>
  </data>
  <data name="WRN_CLS_OverloadRefOut" xml:space="preserve">
    <value>Overloaded method '{0}' differing only in ref or out, or in array rank, is not CLS-compliant</value>
  </data>
  <data name="WRN_CLS_OverloadRefOut_Title" xml:space="preserve">
    <value>Overloaded method differing only in ref or out, or in array rank, is not CLS-compliant</value>
  </data>
  <data name="WRN_CLS_OverloadUnnamed" xml:space="preserve">
    <value>Overloaded method '{0}' differing only by unnamed array types is not CLS-compliant</value>
  </data>
  <data name="WRN_CLS_OverloadUnnamed_Title" xml:space="preserve">
    <value>Overloaded method differing only by unnamed array types is not CLS-compliant</value>
  </data>
  <data name="WRN_CLS_OverloadUnnamed_Description" xml:space="preserve">
    <value>This error occurs if you have an overloaded method that takes a jagged array and the only difference between the method signatures is the element type of the array. To avoid this error, consider using a rectangular array rather than a jagged array; use an additional parameter to disambiguate the function call; rename one or more of the overloaded methods; or, if CLS Compliance is not needed, remove the CLSCompliantAttribute attribute.</value>
  </data>
  <data name="WRN_CLS_BadIdentifier" xml:space="preserve">
    <value>Identifier '{0}' is not CLS-compliant</value>
  </data>
  <data name="WRN_CLS_BadIdentifier_Title" xml:space="preserve">
    <value>Identifier is not CLS-compliant</value>
  </data>
  <data name="WRN_CLS_BadBase" xml:space="preserve">
    <value>'{0}': base type '{1}' is not CLS-compliant</value>
  </data>
  <data name="WRN_CLS_BadBase_Title" xml:space="preserve">
    <value>Base type is not CLS-compliant</value>
  </data>
  <data name="WRN_CLS_BadBase_Description" xml:space="preserve">
    <value>A base type was marked as not having to be compliant with the Common Language Specification (CLS) in an assembly that was marked as being CLS compliant. Either remove the attribute that specifies the assembly is CLS compliant or remove the attribute that indicates the type is not CLS compliant.</value>
  </data>
  <data name="WRN_CLS_BadInterfaceMember" xml:space="preserve">
    <value>'{0}': CLS-compliant interfaces must have only CLS-compliant members</value>
  </data>
  <data name="WRN_CLS_BadInterfaceMember_Title" xml:space="preserve">
    <value>CLS-compliant interfaces must have only CLS-compliant members</value>
  </data>
  <data name="WRN_CLS_NoAbstractMembers" xml:space="preserve">
    <value>'{0}': only CLS-compliant members can be abstract</value>
  </data>
  <data name="WRN_CLS_NoAbstractMembers_Title" xml:space="preserve">
    <value>Only CLS-compliant members can be abstract</value>
  </data>
  <data name="WRN_CLS_NotOnModules" xml:space="preserve">
    <value>You must specify the CLSCompliant attribute on the assembly, not the module, to enable CLS compliance checking</value>
  </data>
  <data name="WRN_CLS_NotOnModules_Title" xml:space="preserve">
    <value>You must specify the CLSCompliant attribute on the assembly, not the module, to enable CLS compliance checking</value>
  </data>
  <data name="WRN_CLS_ModuleMissingCLS" xml:space="preserve">
    <value>Added modules must be marked with the CLSCompliant attribute to match the assembly</value>
  </data>
  <data name="WRN_CLS_ModuleMissingCLS_Title" xml:space="preserve">
    <value>Added modules must be marked with the CLSCompliant attribute to match the assembly</value>
  </data>
  <data name="WRN_CLS_AssemblyNotCLS" xml:space="preserve">
    <value>'{0}' cannot be marked as CLS-compliant because the assembly does not have a CLSCompliant attribute</value>
  </data>
  <data name="WRN_CLS_AssemblyNotCLS_Title" xml:space="preserve">
    <value>Type or member cannot be marked as CLS-compliant because the assembly does not have a CLSCompliant attribute</value>
  </data>
  <data name="WRN_CLS_BadAttributeType" xml:space="preserve">
    <value>'{0}' has no accessible constructors which use only CLS-compliant types</value>
  </data>
  <data name="WRN_CLS_BadAttributeType_Title" xml:space="preserve">
    <value>Type has no accessible constructors which use only CLS-compliant types</value>
  </data>
  <data name="WRN_CLS_ArrayArgumentToAttribute" xml:space="preserve">
    <value>Arrays as attribute arguments is not CLS-compliant</value>
  </data>
  <data name="WRN_CLS_ArrayArgumentToAttribute_Title" xml:space="preserve">
    <value>Arrays as attribute arguments is not CLS-compliant</value>
  </data>
  <data name="WRN_CLS_NotOnModules2" xml:space="preserve">
    <value>You cannot specify the CLSCompliant attribute on a module that differs from the CLSCompliant attribute on the assembly</value>
  </data>
  <data name="WRN_CLS_NotOnModules2_Title" xml:space="preserve">
    <value>You cannot specify the CLSCompliant attribute on a module that differs from the CLSCompliant attribute on the assembly</value>
  </data>
  <data name="WRN_CLS_IllegalTrueInFalse" xml:space="preserve">
    <value>'{0}' cannot be marked as CLS-compliant because it is a member of non-CLS-compliant type '{1}'</value>
  </data>
  <data name="WRN_CLS_IllegalTrueInFalse_Title" xml:space="preserve">
    <value>Type cannot be marked as CLS-compliant because it is a member of non-CLS-compliant type</value>
  </data>
  <data name="WRN_CLS_MeaninglessOnPrivateType" xml:space="preserve">
    <value>CLS compliance checking will not be performed on '{0}' because it is not visible from outside this assembly</value>
  </data>
  <data name="WRN_CLS_MeaninglessOnPrivateType_Title" xml:space="preserve">
    <value>CLS compliance checking will not be performed because it is not visible from outside this assembly</value>
  </data>
  <data name="WRN_CLS_AssemblyNotCLS2" xml:space="preserve">
    <value>'{0}' does not need a CLSCompliant attribute because the assembly does not have a CLSCompliant attribute</value>
  </data>
  <data name="WRN_CLS_AssemblyNotCLS2_Title" xml:space="preserve">
    <value>Type or member does not need a CLSCompliant attribute because the assembly does not have a CLSCompliant attribute</value>
  </data>
  <data name="WRN_CLS_MeaninglessOnParam" xml:space="preserve">
    <value>CLSCompliant attribute has no meaning when applied to parameters. Try putting it on the method instead.</value>
  </data>
  <data name="WRN_CLS_MeaninglessOnParam_Title" xml:space="preserve">
    <value>CLSCompliant attribute has no meaning when applied to parameters</value>
  </data>
  <data name="WRN_CLS_MeaninglessOnReturn" xml:space="preserve">
    <value>CLSCompliant attribute has no meaning when applied to return types. Try putting it on the method instead.</value>
  </data>
  <data name="WRN_CLS_MeaninglessOnReturn_Title" xml:space="preserve">
    <value>CLSCompliant attribute has no meaning when applied to return types</value>
  </data>
  <data name="WRN_CLS_BadTypeVar" xml:space="preserve">
    <value>Constraint type '{0}' is not CLS-compliant</value>
  </data>
  <data name="WRN_CLS_BadTypeVar_Title" xml:space="preserve">
    <value>Constraint type is not CLS-compliant</value>
  </data>
  <data name="WRN_CLS_VolatileField" xml:space="preserve">
    <value>CLS-compliant field '{0}' cannot be volatile</value>
  </data>
  <data name="WRN_CLS_VolatileField_Title" xml:space="preserve">
    <value>CLS-compliant field cannot be volatile</value>
  </data>
  <data name="WRN_CLS_BadInterface" xml:space="preserve">
    <value>'{0}' is not CLS-compliant because base interface '{1}' is not CLS-compliant</value>
  </data>
  <data name="WRN_CLS_BadInterface_Title" xml:space="preserve">
    <value>Type is not CLS-compliant because base interface is not CLS-compliant</value>
  </data>
  <data name="ERR_BadAwaitArg" xml:space="preserve">
    <value>'await' requires that the type {0} have a suitable GetAwaiter method</value>
  </data>
  <data name="ERR_BadAwaitArgIntrinsic" xml:space="preserve">
    <value>Cannot await '{0}'</value>
  </data>
  <data name="ERR_BadAwaiterPattern" xml:space="preserve">
    <value>'await' requires that the return type '{0}' of '{1}.GetAwaiter()' have suitable IsCompleted, OnCompleted, and GetResult members, and implement INotifyCompletion or ICriticalNotifyCompletion</value>
  </data>
  <data name="ERR_BadAwaitArg_NeedSystem" xml:space="preserve">
    <value>'await' requires that the type '{0}' have a suitable GetAwaiter method. Are you missing a using directive for 'System'?</value>
  </data>
  <data name="ERR_BadAwaitArgVoidCall" xml:space="preserve">
    <value>Cannot await 'void'</value>
  </data>
  <data name="ERR_BadAwaitAsIdentifier" xml:space="preserve">
    <value>'await' cannot be used as an identifier within an async method or lambda expression</value>
  </data>
  <data name="ERR_DoesntImplementAwaitInterface" xml:space="preserve">
    <value>'{0}' does not implement '{1}'</value>
  </data>
  <data name="ERR_TaskRetNoObjectRequired" xml:space="preserve">
    <value>Since '{0}' is an async method that returns 'Task', a return keyword must not be followed by an object expression. Did you intend to return 'Task&lt;T&gt;'?</value>
  </data>
  <data name="ERR_BadAsyncReturn" xml:space="preserve">
    <value>The return type of an async method must be void, Task or Task&lt;T&gt;</value>
  </data>
  <data name="ERR_CantReturnVoid" xml:space="preserve">
    <value>Cannot return an expression of type 'void'</value>
  </data>
  <data name="ERR_VarargsAsync" xml:space="preserve">
    <value>__arglist is not allowed in the parameter list of async methods</value>
  </data>
  <data name="ERR_ByRefTypeAndAwait" xml:space="preserve">
    <value>'await' cannot be used in an expression containing the type '{0}'</value>
  </data>
  <data name="ERR_UnsafeAsyncArgType" xml:space="preserve">
    <value>Async methods cannot have unsafe parameters or return types</value>
  </data>
  <data name="ERR_BadAsyncArgType" xml:space="preserve">
    <value>Async methods cannot have ref or out parameters</value>
  </data>
  <data name="ERR_BadAwaitWithoutAsync" xml:space="preserve">
    <value>The 'await' operator can only be used when contained within a method or lambda expression marked with the 'async' modifier</value>
  </data>
  <data name="ERR_BadAwaitWithoutAsyncLambda" xml:space="preserve">
    <value>The 'await' operator can only be used within an async {0}. Consider marking this {0} with the 'async' modifier.</value>
  </data>
  <data name="ERR_BadAwaitWithoutAsyncMethod" xml:space="preserve">
    <value>The 'await' operator can only be used within an async method. Consider marking this method with the 'async' modifier and changing its return type to 'Task&lt;{0}&gt;'.</value>
  </data>
  <data name="ERR_BadAwaitWithoutVoidAsyncMethod" xml:space="preserve">
    <value>The 'await' operator can only be used within an async method. Consider marking this method with the 'async' modifier and changing its return type to 'Task'.</value>
  </data>
  <data name="ERR_BadAwaitInFinally" xml:space="preserve">
    <value>Cannot await in the body of a finally clause</value>
  </data>
  <data name="ERR_BadAwaitInCatch" xml:space="preserve">
    <value>Cannot await in a catch clause</value>
  </data>
  <data name="ERR_BadAwaitInCatchFilter" xml:space="preserve">
    <value>Cannot await in the filter expression of a catch clause</value>
  </data>
  <data name="ERR_BadAwaitInLock" xml:space="preserve">
    <value>Cannot await in the body of a lock statement</value>
  </data>
  <data name="ERR_BadAwaitInStaticVariableInitializer" xml:space="preserve">
    <value>The 'await' operator cannot be used in a static script variable initializer.</value>
  </data>
  <data name="ERR_AwaitInUnsafeContext" xml:space="preserve">
    <value>Cannot await in an unsafe context</value>
  </data>
  <data name="ERR_BadAsyncLacksBody" xml:space="preserve">
    <value>The 'async' modifier can only be used in methods that have a body.</value>
  </data>
  <data name="ERR_BadSpecialByRefLocal" xml:space="preserve">
    <value>Parameters or locals of type '{0}' cannot be declared in async methods or lambda expressions.</value>
  </data>
  <data name="ERR_SecurityCriticalOrSecuritySafeCriticalOnAsync" xml:space="preserve">
    <value>Security attribute '{0}' cannot be applied to an Async method.</value>
  </data>
  <data name="ERR_SecurityCriticalOrSecuritySafeCriticalOnAsyncInClassOrStruct" xml:space="preserve">
    <value>Async methods are not allowed in an Interface, Class, or Structure which has the 'SecurityCritical' or 'SecuritySafeCritical' attribute.</value>
  </data>
  <data name="ERR_MainCantBeAsync" xml:space="preserve">
    <value>'{0}': an entry point cannot be marked with the 'async' modifier</value>
  </data>
  <data name="ERR_BadAwaitInQuery" xml:space="preserve">
    <value>The 'await' operator may only be used in a query expression within the first collection expression of the initial 'from' clause or within the collection expression of a 'join' clause</value>
  </data>
  <data name="WRN_AsyncLacksAwaits" xml:space="preserve">
    <value>This async method lacks 'await' operators and will run synchronously. Consider using the 'await' operator to await non-blocking API calls, or 'await Task.Run(...)' to do CPU-bound work on a background thread.</value>
  </data>
  <data name="WRN_AsyncLacksAwaits_Title" xml:space="preserve">
    <value>Async method lacks 'await' operators and will run synchronously</value>
  </data>
  <data name="WRN_UnobservedAwaitableExpression" xml:space="preserve">
    <value>Because this call is not awaited, execution of the current method continues before the call is completed. Consider applying the 'await' operator to the result of the call.</value>
  </data>
  <data name="WRN_UnobservedAwaitableExpression_Title" xml:space="preserve">
    <value>Because this call is not awaited, execution of the current method continues before the call is completed</value>
  </data>
  <data name="WRN_UnobservedAwaitableExpression_Description" xml:space="preserve">
    <value>The current method calls an async method that returns a Task or a Task&lt;TResult&gt; and doesn't apply the await operator to the result. The call to the async method starts an asynchronous task. However, because no await operator is applied, the program continues without waiting for the task to complete. In most cases, that behavior isn't what you expect. Usually other aspects of the calling method depend on the results of the call or, minimally, the called method is expected to complete before you return from the method that contains the call.

An equally important issue is what happens to exceptions that are raised in the called async method. An exception that's raised in a method that returns a Task or Task&lt;TResult&gt; is stored in the returned task. If you don't await the task or explicitly check for exceptions, the exception is lost. If you await the task, its exception is rethrown.

As a best practice, you should always await the call.

You should consider suppressing the warning only if you're sure that you don't want to wait for the asynchronous call to complete and that the called method won't raise any exceptions. In that case, you can suppress the warning by assigning the task result of the call to a variable.</value>
  </data>
  <data name="ERR_SynchronizedAsyncMethod" xml:space="preserve">
    <value>'MethodImplOptions.Synchronized' cannot be applied to an async method</value>
  </data>
  <data name="ERR_NoConversionForCallerLineNumberParam" xml:space="preserve">
    <value>CallerLineNumberAttribute cannot be applied because there are no standard conversions from type '{0}' to type '{1}'</value>
  </data>
  <data name="ERR_NoConversionForCallerFilePathParam" xml:space="preserve">
    <value>CallerFilePathAttribute cannot be applied because there are no standard conversions from type '{0}' to type '{1}'</value>
  </data>
  <data name="ERR_NoConversionForCallerMemberNameParam" xml:space="preserve">
    <value>CallerMemberNameAttribute cannot be applied because there are no standard conversions from type '{0}' to type '{1}'</value>
  </data>
  <data name="ERR_BadCallerLineNumberParamWithoutDefaultValue" xml:space="preserve">
    <value>The CallerLineNumberAttribute may only be applied to parameters with default values</value>
  </data>
  <data name="ERR_BadCallerFilePathParamWithoutDefaultValue" xml:space="preserve">
    <value>The CallerFilePathAttribute may only be applied to parameters with default values</value>
  </data>
  <data name="ERR_BadCallerMemberNameParamWithoutDefaultValue" xml:space="preserve">
    <value>The CallerMemberNameAttribute may only be applied to parameters with default values</value>
  </data>
  <data name="WRN_CallerLineNumberParamForUnconsumedLocation" xml:space="preserve">
    <value>The CallerLineNumberAttribute applied to parameter '{0}' will have no effect because it applies to a member that is used in contexts that do not allow optional arguments</value>
  </data>
  <data name="WRN_CallerLineNumberParamForUnconsumedLocation_Title" xml:space="preserve">
    <value>The CallerLineNumberAttribute will have no effect because it applies to a member that is used in contexts that do not allow optional arguments</value>
  </data>
  <data name="WRN_CallerFilePathParamForUnconsumedLocation" xml:space="preserve">
    <value>The CallerFilePathAttribute applied to parameter '{0}' will have no effect because it applies to a member that is used in contexts that do not allow optional arguments</value>
  </data>
  <data name="WRN_CallerFilePathParamForUnconsumedLocation_Title" xml:space="preserve">
    <value>The CallerFilePathAttribute will have no effect because it applies to a member that is used in contexts that do not allow optional arguments</value>
  </data>
  <data name="WRN_CallerMemberNameParamForUnconsumedLocation" xml:space="preserve">
    <value>The CallerMemberNameAttribute applied to parameter '{0}' will have no effect because it applies to a member that is used in contexts that do not allow optional arguments</value>
  </data>
  <data name="WRN_CallerMemberNameParamForUnconsumedLocation_Title" xml:space="preserve">
    <value>The CallerMemberNameAttribute will have no effect because it applies to a member that is used in contexts that do not allow optional arguments</value>
  </data>
  <data name="ERR_NoEntryPoint" xml:space="preserve">
    <value>Program does not contain a static 'Main' method suitable for an entry point</value>
  </data>
  <data name="ERR_ArrayInitializerIncorrectLength" xml:space="preserve">
    <value>An array initializer of length '{0}' is expected</value>
  </data>
  <data name="ERR_ArrayInitializerExpected" xml:space="preserve">
    <value>A nested array initializer is expected</value>
  </data>
  <data name="ERR_IllegalVarianceSyntax" xml:space="preserve">
    <value>Invalid variance modifier. Only interface and delegate type parameters can be specified as variant.</value>
  </data>
  <data name="ERR_UnexpectedAliasedName" xml:space="preserve">
    <value>Unexpected use of an aliased name</value>
  </data>
  <data name="ERR_UnexpectedGenericName" xml:space="preserve">
    <value>Unexpected use of a generic name</value>
  </data>
  <data name="ERR_UnexpectedUnboundGenericName" xml:space="preserve">
    <value>Unexpected use of an unbound generic name</value>
  </data>
  <data name="ERR_GlobalStatement" xml:space="preserve">
    <value>Expressions and statements can only occur in a method body</value>
  </data>
  <data name="ERR_NamedArgumentForArray" xml:space="preserve">
    <value>An array access may not have a named argument specifier</value>
  </data>
  <data name="ERR_NotYetImplementedInRoslyn" xml:space="preserve">
    <value>This language feature ('{0}') is not yet implemented.</value>
  </data>
  <data name="ERR_DefaultValueNotAllowed" xml:space="preserve">
    <value>Default values are not valid in this context.</value>
  </data>
  <data name="ERR_CantOpenIcon" xml:space="preserve">
    <value>Error opening icon file {0} -- {1}</value>
  </data>
  <data name="ERR_CantOpenWin32Manifest" xml:space="preserve">
    <value>Error opening Win32 manifest file {0} -- {1}</value>
  </data>
  <data name="ERR_ErrorBuildingWin32Resources" xml:space="preserve">
    <value>Error building Win32 resources -- {0}</value>
  </data>
  <data name="ERR_DefaultValueBeforeRequiredValue" xml:space="preserve">
    <value>Optional parameters must appear after all required parameters</value>
  </data>
  <data name="ERR_ExplicitImplCollisionOnRefOut" xml:space="preserve">
    <value>Cannot inherit interface '{0}' with the specified type parameters because it causes method '{1}' to contain overloads which differ only on ref and out</value>
  </data>
  <data name="ERR_PartialWrongTypeParamsVariance" xml:space="preserve">
    <value>Partial declarations of '{0}' must have the same type parameter names and variance modifiers in the same order</value>
  </data>
  <data name="ERR_UnexpectedVariance" xml:space="preserve">
    <value>Invalid variance: The type parameter '{1}' must be {3} valid on '{0}'. '{1}' is {2}.</value>
  </data>
  <data name="ERR_DeriveFromDynamic" xml:space="preserve">
    <value>'{0}': cannot derive from the dynamic type</value>
  </data>
  <data name="ERR_DeriveFromConstructedDynamic" xml:space="preserve">
    <value>'{0}': cannot implement a dynamic interface '{1}'</value>
  </data>
  <data name="ERR_DynamicTypeAsBound" xml:space="preserve">
    <value>Constraint cannot be the dynamic type</value>
  </data>
  <data name="ERR_ConstructedDynamicTypeAsBound" xml:space="preserve">
    <value>Constraint cannot be a dynamic type '{0}'</value>
  </data>
  <data name="ERR_DynamicRequiredTypesMissing" xml:space="preserve">
    <value>One or more types required to compile a dynamic expression cannot be found. Are you missing a reference?</value>
  </data>
  <data name="ERR_MetadataNameTooLong" xml:space="preserve">
    <value>Name '{0}' exceeds the maximum length allowed in metadata.</value>
  </data>
  <data name="ERR_AttributesNotAllowed" xml:space="preserve">
    <value>Attributes are not valid in this context.</value>
  </data>
  <data name="ERR_ExternAliasNotAllowed" xml:space="preserve">
    <value>'extern alias' is not valid in this context</value>
  </data>
  <data name="WRN_IsDynamicIsConfusing" xml:space="preserve">
    <value>Using '{0}' to test compatibility with '{1}' is essentially identical to testing compatibility with '{2}' and will succeed for all non-null values</value>
  </data>
  <data name="WRN_IsDynamicIsConfusing_Title" xml:space="preserve">
    <value>Using 'is' to test compatibility with 'dynamic' is essentially identical to testing compatibility with 'Object'</value>
  </data>
  <data name="ERR_OverloadRefOutCtor" xml:space="preserve">
    <value>Cannot define overloaded constructor '{0}' because it differs from another constructor only on ref and out</value>
  </data>
  <data name="ERR_YieldNotAllowedInScript" xml:space="preserve">
    <value>Cannot use 'yield' in top-level script code</value>
  </data>
  <data name="ERR_NamespaceNotAllowedInScript" xml:space="preserve">
    <value>Cannot declare namespace in script code</value>
  </data>
  <data name="ERR_GlobalAttributesNotAllowed" xml:space="preserve">
    <value>Assembly and module attributes are not allowed in this context</value>
  </data>
  <data name="ERR_InvalidDelegateType" xml:space="preserve">
    <value>Delegate '{0}' has no invoke method or an invoke method with a return type or parameter types that are not supported.</value>
  </data>
  <data name="WRN_MainIgnored" xml:space="preserve">
    <value>The entry point of the program is global script code; ignoring '{0}' entry point.</value>
  </data>
  <data name="WRN_MainIgnored_Title" xml:space="preserve">
    <value>The entry point of the program is global script code; ignoring entry point</value>
  </data>
  <data name="ERR_StaticInAsOrIs" xml:space="preserve">
    <value>The second operand of an 'is' or 'as' operator may not be static type '{0}'</value>
  </data>
  <data name="ERR_BadVisEventType" xml:space="preserve">
    <value>Inconsistent accessibility: event type '{1}' is less accessible than event '{0}'</value>
  </data>
  <data name="ERR_NamedArgumentSpecificationBeforeFixedArgument" xml:space="preserve">
    <value>Named argument specifications must appear after all fixed arguments have been specified</value>
  </data>
  <data name="ERR_BadNamedArgument" xml:space="preserve">
    <value>The best overload for '{0}' does not have a parameter named '{1}'</value>
  </data>
  <data name="ERR_BadNamedArgumentForDelegateInvoke" xml:space="preserve">
    <value>The delegate '{0}' does not have a parameter named '{1}'</value>
  </data>
  <data name="ERR_DuplicateNamedArgument" xml:space="preserve">
    <value>Named argument '{0}' cannot be specified multiple times</value>
  </data>
  <data name="ERR_NamedArgumentUsedInPositional" xml:space="preserve">
    <value>Named argument '{0}' specifies a parameter for which a positional argument has already been given</value>
  </data>
  <data name="ERR_DefaultValueUsedWithAttributes" xml:space="preserve">
    <value>Cannot specify default parameter value in conjunction with DefaultParameterAttribute or OptionalAttribute</value>
  </data>
  <data name="ERR_DefaultValueMustBeConstant" xml:space="preserve">
    <value>Default parameter value for '{0}' must be a compile-time constant</value>
  </data>
  <data name="ERR_RefOutDefaultValue" xml:space="preserve">
    <value>A ref or out parameter cannot have a default value</value>
  </data>
  <data name="ERR_DefaultValueForExtensionParameter" xml:space="preserve">
    <value>Cannot specify a default value for the 'this' parameter</value>
  </data>
  <data name="ERR_DefaultValueForParamsParameter" xml:space="preserve">
    <value>Cannot specify a default value for a parameter array</value>
  </data>
  <data name="ERR_NoConversionForDefaultParam" xml:space="preserve">
    <value>A value of type '{0}' cannot be used as a default parameter because there are no standard conversions to type '{1}'</value>
  </data>
  <data name="ERR_NoConversionForNubDefaultParam" xml:space="preserve">
    <value>A value of type '{0}' cannot be used as default parameter for nullable parameter '{1}' because '{0}' is not a simple type</value>
  </data>
  <data name="ERR_NotNullRefDefaultParameter" xml:space="preserve">
    <value>'{0}' is of type '{1}'. A default parameter value of a reference type other than string can only be initialized with null</value>
  </data>
  <data name="WRN_DefaultValueForUnconsumedLocation" xml:space="preserve">
    <value>The default value specified for parameter '{0}' will have no effect because it applies to a member that is used in contexts that do not allow optional arguments</value>
  </data>
  <data name="WRN_DefaultValueForUnconsumedLocation_Title" xml:space="preserve">
    <value>The default value specified will have no effect because it applies to a member that is used in contexts that do not allow optional arguments</value>
  </data>
  <data name="ERR_PublicKeyFileFailure" xml:space="preserve">
    <value>Error signing output with public key from file '{0}' -- {1}</value>
  </data>
  <data name="ERR_PublicKeyContainerFailure" xml:space="preserve">
    <value>Error signing output with public key from container '{0}' -- {1}</value>
  </data>
  <data name="ERR_BadDynamicTypeof" xml:space="preserve">
    <value>The typeof operator cannot be used on the dynamic type</value>
  </data>
  <data name="ERR_ExpressionTreeContainsDynamicOperation" xml:space="preserve">
    <value>An expression tree may not contain a dynamic operation</value>
  </data>
  <data name="ERR_BadAsyncExpressionTree" xml:space="preserve">
    <value>Async lambda expressions cannot be converted to expression trees</value>
  </data>
  <data name="ERR_DynamicAttributeMissing" xml:space="preserve">
    <value>Cannot define a class or member that utilizes 'dynamic' because the compiler required type '{0}' cannot be found. Are you missing a reference?</value>
  </data>
  <data name="ERR_CannotPassNullForFriendAssembly" xml:space="preserve">
    <value>Cannot pass null for friend assembly name</value>
  </data>
  <data name="ERR_SignButNoPrivateKey" xml:space="preserve">
    <value>Key file '{0}' is missing the private key needed for signing</value>
  </data>
  <data name="WRN_DelaySignButNoKey" xml:space="preserve">
    <value>Delay signing was specified and requires a public key, but no public key was specified</value>
  </data>
  <data name="WRN_DelaySignButNoKey_Title" xml:space="preserve">
    <value>Delay signing was specified and requires a public key, but no public key was specified</value>
  </data>
  <data name="ERR_InvalidVersionFormat" xml:space="preserve">
    <value>The specified version string does not conform to the required format - major[.minor[.build[.revision]]]</value>
  </data>
  <data name="ERR_InvalidVersionFormat2" xml:space="preserve">
    <value>The specified version string does not conform to the required format - major.minor.build.revision</value>
  </data>
  <data name="WRN_InvalidVersionFormat" xml:space="preserve">
    <value>The specified version string does not conform to the recommended format - major.minor.build.revision</value>
  </data>
  <data name="WRN_InvalidVersionFormat_Title" xml:space="preserve">
    <value>The specified version string does not conform to the recommended format - major.minor.build.revision</value>
  </data>
  <data name="ERR_InvalidAssemblyCultureForExe" xml:space="preserve">
    <value>Executables cannot be satellite assemblies; culture should always be empty</value>
  </data>
  <data name="ERR_NoCorrespondingArgument" xml:space="preserve">
    <value>There is no argument given that corresponds to the required formal parameter '{0}' of '{1}'</value>
  </data>
  <data name="WRN_UnimplementedCommandLineSwitch" xml:space="preserve">
    <value>The command line switch '{0}' is not yet implemented and was ignored.</value>
  </data>
  <data name="WRN_UnimplementedCommandLineSwitch_Title" xml:space="preserve">
    <value>Command line switch is not yet implemented</value>
  </data>
  <data name="ERR_ModuleEmitFailure" xml:space="preserve">
    <value>Failed to emit module '{0}'.</value>
  </data>
  <data name="ERR_FixedLocalInLambda" xml:space="preserve">
    <value>Cannot use fixed local '{0}' inside an anonymous method, lambda expression, or query expression</value>
  </data>
  <data name="ERR_ExpressionTreeContainsNamedArgument" xml:space="preserve">
    <value>An expression tree may not contain a named argument specification</value>
  </data>
  <data name="ERR_ExpressionTreeContainsOptionalArgument" xml:space="preserve">
    <value>An expression tree may not contain a call or invocation that uses optional arguments</value>
  </data>
  <data name="ERR_ExpressionTreeContainsIndexedProperty" xml:space="preserve">
    <value>An expression tree may not contain an indexed property</value>
  </data>
  <data name="ERR_IndexedPropertyRequiresParams" xml:space="preserve">
    <value>Indexed property '{0}' has non-optional arguments which must be provided</value>
  </data>
  <data name="ERR_IndexedPropertyMustHaveAllOptionalParams" xml:space="preserve">
    <value>Indexed property '{0}' must have all arguments optional</value>
  </data>
  <data name="ERR_SpecialByRefInLambda" xml:space="preserve">
    <value>Instance of type '{0}' cannot be used inside an anonymous function, query expression, iterator block or async method</value>
  </data>
  <data name="ERR_SecurityAttributeMissingAction" xml:space="preserve">
    <value>First argument to a security attribute must be a valid SecurityAction</value>
  </data>
  <data name="ERR_SecurityAttributeInvalidAction" xml:space="preserve">
    <value>Security attribute '{0}' has an invalid SecurityAction value '{1}'</value>
  </data>
  <data name="ERR_SecurityAttributeInvalidActionAssembly" xml:space="preserve">
    <value>SecurityAction value '{0}' is invalid for security attributes applied to an assembly</value>
  </data>
  <data name="ERR_SecurityAttributeInvalidActionTypeOrMethod" xml:space="preserve">
    <value>SecurityAction value '{0}' is invalid for security attributes applied to a type or a method</value>
  </data>
  <data name="ERR_PrincipalPermissionInvalidAction" xml:space="preserve">
    <value>SecurityAction value '{0}' is invalid for PrincipalPermission attribute</value>
  </data>
  <data name="ERR_FeatureNotValidInExpressionTree" xml:space="preserve">
    <value>An expression tree may not contain '{0}'</value>
  </data>
  <data name="ERR_PermissionSetAttributeInvalidFile" xml:space="preserve">
    <value>Unable to resolve file path '{0}' specified for the named argument '{1}' for PermissionSet attribute</value>
  </data>
  <data name="ERR_PermissionSetAttributeFileReadError" xml:space="preserve">
    <value>Error reading file '{0}' specified for the named argument '{1}' for PermissionSet attribute: '{2}'</value>
  </data>
  <data name="ERR_GlobalSingleTypeNameNotFoundFwd" xml:space="preserve">
    <value>The type name '{0}' could not be found in the global namespace. This type has been forwarded to assembly '{1}' Consider adding a reference to that assembly.</value>
  </data>
  <data name="ERR_DottedTypeNameNotFoundInNSFwd" xml:space="preserve">
    <value>The type name '{0}' could not be found in the namespace '{1}'. This type has been forwarded to assembly '{2}' Consider adding a reference to that assembly.</value>
  </data>
  <data name="ERR_SingleTypeNameNotFoundFwd" xml:space="preserve">
    <value>The type name '{0}' could not be found. This type has been forwarded to assembly '{1}'. Consider adding a reference to that assembly.</value>
  </data>
  <data name="ERR_AssemblySpecifiedForLinkAndRef" xml:space="preserve">
    <value>Assemblies '{0}' and '{1}' refer to the same metadata but only one is a linked reference (specified using /link option); consider removing one of the references.</value>
  </data>
  <data name="WRN_DeprecatedCollectionInitAdd" xml:space="preserve">
    <value>The best overloaded Add method '{0}' for the collection initializer element is obsolete.</value>
  </data>
  <data name="WRN_DeprecatedCollectionInitAdd_Title" xml:space="preserve">
    <value>The best overloaded Add method for the collection initializer element is obsolete</value>
  </data>
  <data name="WRN_DeprecatedCollectionInitAddStr" xml:space="preserve">
    <value>The best overloaded Add method '{0}' for the collection initializer element is obsolete. {1}</value>
  </data>
  <data name="WRN_DeprecatedCollectionInitAddStr_Title" xml:space="preserve">
    <value>The best overloaded Add method for the collection initializer element is obsolete</value>
  </data>
  <data name="ERR_DeprecatedCollectionInitAddStr" xml:space="preserve">
    <value>The best overloaded Add method '{0}' for the collection initializer element is obsolete. {1}</value>
  </data>
  <data name="ERR_IteratorInInteractive" xml:space="preserve">
    <value>Yield statements may not appear at the top level in interactive code.</value>
  </data>
  <data name="ERR_SecurityAttributeInvalidTarget" xml:space="preserve">
    <value>Security attribute '{0}' is not valid on this declaration type. Security attributes are only valid on assembly, type and method declarations.</value>
  </data>
  <data name="ERR_BadDynamicMethodArg" xml:space="preserve">
    <value>Cannot use an expression of type '{0}' as an argument to a dynamically dispatched operation.</value>
  </data>
  <data name="ERR_BadDynamicMethodArgLambda" xml:space="preserve">
    <value>Cannot use a lambda expression as an argument to a dynamically dispatched operation without first casting it to a delegate or expression tree type.</value>
  </data>
  <data name="ERR_BadDynamicMethodArgMemgrp" xml:space="preserve">
    <value>Cannot use a method group as an argument to a dynamically dispatched operation. Did you intend to invoke the method?</value>
  </data>
  <data name="ERR_NoDynamicPhantomOnBase" xml:space="preserve">
    <value>The call to method '{0}' needs to be dynamically dispatched, but cannot be because it is part of a base access expression. Consider casting the dynamic arguments or eliminating the base access.</value>
  </data>
  <data name="ERR_BadDynamicQuery" xml:space="preserve">
    <value>Query expressions over source type 'dynamic' or with a join sequence of type 'dynamic' are not allowed</value>
  </data>
  <data name="ERR_NoDynamicPhantomOnBaseIndexer" xml:space="preserve">
    <value>The indexer access needs to be dynamically dispatched, but cannot be because it is part of a base access expression. Consider casting the dynamic arguments or eliminating the base access.</value>
  </data>
  <data name="WRN_DynamicDispatchToConditionalMethod" xml:space="preserve">
    <value>The dynamically dispatched call to method '{0}' may fail at runtime because one or more applicable overloads are conditional methods.</value>
  </data>
  <data name="WRN_DynamicDispatchToConditionalMethod_Title" xml:space="preserve">
    <value>Dynamically dispatched call may fail at runtime because one or more applicable overloads are conditional methods</value>
  </data>
  <data name="ERR_BadArgTypeDynamicExtension" xml:space="preserve">
    <value>'{0}' has no applicable method named '{1}' but appears to have an extension method by that name. Extension methods cannot be dynamically dispatched. Consider casting the dynamic arguments or calling the extension method without the extension method syntax.</value>
  </data>
  <data name="WRN_CallerFilePathPreferredOverCallerMemberName" xml:space="preserve">
    <value>The CallerMemberNameAttribute applied to parameter '{0}' will have no effect. It is overridden by the CallerFilePathAttribute.</value>
  </data>
  <data name="WRN_CallerFilePathPreferredOverCallerMemberName_Title" xml:space="preserve">
    <value>The CallerMemberNameAttribute will have no effect; it is overridden by the CallerFilePathAttribute</value>
  </data>
  <data name="WRN_CallerLineNumberPreferredOverCallerMemberName" xml:space="preserve">
    <value>The CallerMemberNameAttribute applied to parameter '{0}' will have no effect. It is overridden by the CallerLineNumberAttribute.</value>
  </data>
  <data name="WRN_CallerLineNumberPreferredOverCallerMemberName_Title" xml:space="preserve">
    <value>The CallerMemberNameAttribute will have no effect; it is overridden by the CallerLineNumberAttribute</value>
  </data>
  <data name="WRN_CallerLineNumberPreferredOverCallerFilePath" xml:space="preserve">
    <value>The CallerFilePathAttribute applied to parameter '{0}' will have no effect. It is overridden by the CallerLineNumberAttribute.</value>
  </data>
  <data name="WRN_CallerLineNumberPreferredOverCallerFilePath_Title" xml:space="preserve">
    <value>The CallerFilePathAttribute will have no effect; it is overridden by the CallerLineNumberAttribute</value>
  </data>
  <data name="ERR_InvalidDynamicCondition" xml:space="preserve">
    <value>Expression must be implicitly convertible to Boolean or its type '{0}' must define operator '{1}'.</value>
  </data>
  <data name="ERR_MixingWinRTEventWithRegular" xml:space="preserve">
    <value>'{0}' cannot implement '{1}' because '{2}' is a Windows Runtime event and '{3}' is a regular .NET event.</value>
  </data>
  <data name="WRN_CA2000_DisposeObjectsBeforeLosingScope1" xml:space="preserve">
    <value>Call System.IDisposable.Dispose() on allocated instance of {0} before all references to it are out of scope.</value>
  </data>
  <data name="WRN_CA2000_DisposeObjectsBeforeLosingScope1_Title" xml:space="preserve">
    <value>Call System.IDisposable.Dispose() on allocated instance before all references to it are out of scope</value>
  </data>
  <data name="WRN_CA2000_DisposeObjectsBeforeLosingScope2" xml:space="preserve">
    <value>Allocated instance of {0} is not disposed along all exception paths.  Call System.IDisposable.Dispose() before all references to it are out of scope.</value>
  </data>
  <data name="WRN_CA2000_DisposeObjectsBeforeLosingScope2_Title" xml:space="preserve">
    <value>Allocated instance is not disposed along all exception paths</value>
  </data>
  <data name="WRN_CA2202_DoNotDisposeObjectsMultipleTimes" xml:space="preserve">
    <value>Object '{0}' can be disposed more than once.</value>
  </data>
  <data name="WRN_CA2202_DoNotDisposeObjectsMultipleTimes_Title" xml:space="preserve">
    <value>Object can be disposed more than once</value>
  </data>
  <data name="ERR_NewCoClassOnLink" xml:space="preserve">
    <value>Interop type '{0}' cannot be embedded. Use the applicable interface instead.</value>
  </data>
  <data name="ERR_NoPIANestedType" xml:space="preserve">
    <value>Type '{0}' cannot be embedded because it is a nested type. Consider setting the 'Embed Interop Types' property to false.</value>
  </data>
  <data name="ERR_GenericsUsedInNoPIAType" xml:space="preserve">
    <value>Type '{0}' cannot be embedded because it has a generic argument. Consider setting the 'Embed Interop Types' property to false.</value>
  </data>
  <data name="ERR_InteropStructContainsMethods" xml:space="preserve">
    <value>Embedded interop struct '{0}' can contain only public instance fields.</value>
  </data>
  <data name="ERR_WinRtEventPassedByRef" xml:space="preserve">
    <value>A Windows Runtime event may not be passed as an out or ref parameter.</value>
  </data>
  <data name="ERR_MissingMethodOnSourceInterface" xml:space="preserve">
    <value>Source interface '{0}' is missing method '{1}' which is required to embed event '{2}'.</value>
  </data>
  <data name="ERR_MissingSourceInterface" xml:space="preserve">
    <value>Interface '{0}' has an invalid source interface which is required to embed event '{1}'.</value>
  </data>
  <data name="ERR_InteropTypeMissingAttribute" xml:space="preserve">
    <value>Interop type '{0}' cannot be embedded because it is missing the required '{1}' attribute.</value>
  </data>
  <data name="ERR_NoPIAAssemblyMissingAttribute" xml:space="preserve">
    <value>Cannot embed interop types from assembly '{0}' because it is missing the '{1}' attribute.</value>
  </data>
  <data name="ERR_NoPIAAssemblyMissingAttributes" xml:space="preserve">
    <value>Cannot embed interop types from assembly '{0}' because it is missing either the '{1}' attribute or the '{2}' attribute.</value>
  </data>
  <data name="ERR_InteropTypesWithSameNameAndGuid" xml:space="preserve">
    <value>Cannot embed interop type '{0}' found in both assembly '{1}' and '{2}'. Consider setting the 'Embed Interop Types' property to false.</value>
  </data>
  <data name="ERR_LocalTypeNameClash" xml:space="preserve">
    <value>Embedding the interop type '{0}' from assembly '{1}' causes a name clash in the current assembly. Consider setting the 'Embed Interop Types' property to false.</value>
  </data>
  <data name="WRN_ReferencedAssemblyReferencesLinkedPIA" xml:space="preserve">
    <value>A reference was created to embedded interop assembly '{0}' because of an indirect reference to that assembly created by assembly '{1}'. Consider changing the 'Embed Interop Types' property on either assembly.</value>
  </data>
  <data name="WRN_ReferencedAssemblyReferencesLinkedPIA_Title" xml:space="preserve">
    <value>A reference was created to embedded interop assembly because of an indirect assembly reference</value>
  </data>
  <data name="WRN_ReferencedAssemblyReferencesLinkedPIA_Description" xml:space="preserve">
    <value>You have added a reference to an assembly using /link (Embed Interop Types property set to True). This instructs the compiler to embed interop type information from that assembly. However, the compiler cannot embed interop type information from that assembly because another assembly that you have referenced also references that assembly using /reference (Embed Interop Types property set to False).

To embed interop type information for both assemblies, use /link for references to each assembly (set the Embed Interop Types property to True).

To remove the warning, you can use /reference instead (set the Embed Interop Types property to False). In this case, a primary interop assembly (PIA) provides interop type information.</value>
  </data>
  <data name="ERR_GenericsUsedAcrossAssemblies" xml:space="preserve">
    <value>Type '{0}' from assembly '{1}' cannot be used across assembly boundaries because it has a generic type parameter that is an embedded interop type.</value>
  </data>
  <data name="ERR_NoCanonicalView" xml:space="preserve">
    <value>Cannot find the interop type that matches the embedded interop type '{0}'. Are you missing an assembly reference?</value>
  </data>
  <data name="ERR_ByRefReturnUnsupported" xml:space="preserve">
    <value>By-reference return type 'ref {0}' is not supported.</value>
  </data>
  <data name="ERR_NetModuleNameMismatch" xml:space="preserve">
    <value>Module name '{0}' stored in '{1}' must match its filename.</value>
  </data>
  <data name="ERR_BadCompilationOption" xml:space="preserve">
    <value>{0}</value>
  </data>
  <data name="ERR_BadCompilationOptionValue" xml:space="preserve">
    <value>Invalid '{0}' value: '{1}'.</value>
  </data>
  <data name="ERR_BadAppConfigPath" xml:space="preserve">
    <value>AppConfigPath must be absolute.</value>
  </data>
  <data name="WRN_AssemblyAttributeFromModuleIsOverridden" xml:space="preserve">
    <value>Attribute '{0}' from module '{1}' will be ignored in favor of the instance appearing in source</value>
  </data>
  <data name="WRN_AssemblyAttributeFromModuleIsOverridden_Title" xml:space="preserve">
    <value>Attribute will be ignored in favor of the instance appearing in source</value>
  </data>
  <data name="ERR_CmdOptionConflictsSource" xml:space="preserve">
    <value>Attribute '{0}' given in a source file conflicts with option '{1}'.</value>
  </data>
  <data name="ERR_FixedBufferTooManyDimensions" xml:space="preserve">
    <value>A fixed buffer may only have one dimension.</value>
  </data>
  <data name="WRN_ReferencedAssemblyDoesNotHaveStrongName" xml:space="preserve">
    <value>Referenced assembly '{0}' does not have a strong name.</value>
  </data>
  <data name="WRN_ReferencedAssemblyDoesNotHaveStrongName_Title" xml:space="preserve">
    <value>Referenced assembly does not have a strong name</value>
  </data>
  <data name="ERR_InvalidSignaturePublicKey" xml:space="preserve">
    <value>Invalid signature public key specified in AssemblySignatureKeyAttribute.</value>
  </data>
  <data name="ERR_ExportedTypeConflictsWithDeclaration" xml:space="preserve">
    <value>Type '{0}' exported from module '{1}' conflicts with type declared in primary module of this assembly.</value>
  </data>
  <data name="ERR_ExportedTypesConflict" xml:space="preserve">
    <value>Type '{0}' exported from module '{1}' conflicts with type '{2}' exported from module '{3}'.</value>
  </data>
  <data name="ERR_ForwardedTypeConflictsWithDeclaration" xml:space="preserve">
    <value>Forwarded type '{0}' conflicts with type declared in primary module of this assembly.</value>
  </data>
  <data name="ERR_ForwardedTypesConflict" xml:space="preserve">
    <value>Type '{0}' forwarded to assembly '{1}' conflicts with type '{2}' forwarded to assembly '{3}'.</value>
  </data>
  <data name="ERR_ForwardedTypeConflictsWithExportedType" xml:space="preserve">
    <value>Type '{0}' forwarded to assembly '{1}' conflicts with type '{2}' exported from module '{3}'.</value>
  </data>
  <data name="WRN_RefCultureMismatch" xml:space="preserve">
    <value>Referenced assembly '{0}' has different culture setting of '{1}'.</value>
  </data>
  <data name="WRN_RefCultureMismatch_Title" xml:space="preserve">
    <value>Referenced assembly has different culture setting</value>
  </data>
  <data name="ERR_AgnosticToMachineModule" xml:space="preserve">
    <value>Agnostic assembly cannot have a processor specific module '{0}'.</value>
  </data>
  <data name="ERR_ConflictingMachineModule" xml:space="preserve">
    <value>Assembly and module '{0}' cannot target different processors.</value>
  </data>
  <data name="WRN_ConflictingMachineAssembly" xml:space="preserve">
    <value>Referenced assembly '{0}' targets a different processor.</value>
  </data>
  <data name="WRN_ConflictingMachineAssembly_Title" xml:space="preserve">
    <value>Referenced assembly targets a different processor</value>
  </data>
  <data name="ERR_CryptoHashFailed" xml:space="preserve">
    <value>Cryptographic failure while creating hashes.</value>
  </data>
  <data name="ERR_MissingNetModuleReference" xml:space="preserve">
    <value>Reference to '{0}' netmodule missing.</value>
  </data>
  <data name="ERR_NetModuleNameMustBeUnique" xml:space="preserve">
    <value>Module '{0}' is already defined in this assembly. Each module must have a unique filename.</value>
  </data>
  <data name="ERR_CantReadConfigFile" xml:space="preserve">
    <value>Cannot read config file '{0}' -- '{1}'</value>
  </data>
  <data name="ERR_EncNoPIAReference" xml:space="preserve">
    <value>Cannot continue since the edit includes a reference to an embedded type: '{0}'.</value>
  </data>
  <data name="ERR_EncReferenceToAddedMember" xml:space="preserve">
    <value>Member '{0}' added during the current debug session can only be accessed from within its declaring assembly '{1}'.</value>
  </data>
  <data name="ERR_MutuallyExclusiveOptions" xml:space="preserve">
    <value>Compilation options '{0}' and '{1}' can't both be specified at the same time.</value>
  </data>
  <data name="ERR_LinkedNetmoduleMetadataMustProvideFullPEImage" xml:space="preserve">
    <value>Linked netmodule metadata must provide a full PE image: '{0}'.</value>
  </data>
  <data name="ERR_BadPrefer32OnLib" xml:space="preserve">
    <value>/platform:anycpu32bitpreferred can only be used with /t:exe, /t:winexe and /t:appcontainerexe</value>
  </data>
  <data name="IDS_PathList" xml:space="preserve">
    <value>&lt;path list&gt;</value>
  </data>
  <data name="IDS_Text" xml:space="preserve">
    <value>&lt;text&gt;</value>
  </data>
  <data name="IDS_FeatureDeclarationExpression" xml:space="preserve">
    <value>declaration expression</value>
  </data>
  <data name="IDS_FeatureNullPropagatingOperator" xml:space="preserve">
    <value>null propagating operator</value>
  </data>
  <data name="IDS_FeatureExpressionBodiedMethod" xml:space="preserve">
    <value>expression-bodied method</value>
  </data>
  <data name="IDS_FeatureExpressionBodiedProperty" xml:space="preserve">
    <value>expression-bodied property</value>
  </data>
  <data name="IDS_FeatureExpressionBodiedIndexer" xml:space="preserve">
    <value>expression-bodied indexer</value>
  </data>
  <data name="IDS_FeatureAutoPropertyInitializer" xml:space="preserve">
    <value>auto property initializer</value>
  </data>
  <data name="IDS_Namespace1" xml:space="preserve">
    <value>&lt;namespace&gt;</value>
  </data>
  <data name="CompilationC" xml:space="preserve">
    <value>Compilation (C#): </value>
  </data>
  <data name="SyntaxNodeIsNotWithinSynt" xml:space="preserve">
    <value>Syntax node is not within syntax tree</value>
  </data>
  <data name="LocationMustBeProvided" xml:space="preserve">
    <value>Location must be provided in order to provide minimal type qualification.</value>
  </data>
  <data name="SyntaxTreeSemanticModelMust" xml:space="preserve">
    <value>SyntaxTreeSemanticModel must be provided in order to provide minimal type qualification.</value>
  </data>
  <data name="CantReferenceCompilationOf" xml:space="preserve">
    <value>Can't reference compilation of type '{0}' from {1} compilation.</value>
  </data>
  <data name="SyntaxTreeAlreadyPresent" xml:space="preserve">
    <value>Syntax tree already present</value>
  </data>
  <data name="SubmissionCanOnlyInclude" xml:space="preserve">
    <value>Submission can only include script code.</value>
  </data>
  <data name="SubmissionCanHaveAtMostOne" xml:space="preserve">
    <value>Submission can have at most one syntax tree.</value>
  </data>
  <data name="SyntaxTreeNotFoundTo" xml:space="preserve">
    <value>SyntaxTree '{0}' not found to remove</value>
  </data>
  <data name="TreeMustHaveARootNodeWith" xml:space="preserve">
    <value>tree must have a root node with SyntaxKind.CompilationUnit</value>
  </data>
  <data name="TypeArgumentCannotBeNull" xml:space="preserve">
    <value>Type argument cannot be null</value>
  </data>
  <data name="WrongNumberOfTypeArguments" xml:space="preserve">
    <value>Wrong number of type arguments</value>
  </data>
  <data name="TheStreamCannotBeWritten" xml:space="preserve">
    <value>The stream cannot be written to.</value>
  </data>
  <data name="TheStreamCannotBeReadFrom" xml:space="preserve">
    <value>The stream cannot be read from.</value>
  </data>
  <data name="NameConflictForName" xml:space="preserve">
    <value>Name conflict for name {0}</value>
  </data>
  <data name="LookupOptionsHasInvalidCombo" xml:space="preserve">
    <value>LookupOptions has an invalid combination of options</value>
  </data>
  <data name="ItemsMustBeNonEmpty" xml:space="preserve">
    <value>items: must be non-empty</value>
  </data>
  <data name="UseVerbatimIdentifier" xml:space="preserve">
    <value>Use Microsoft.CodeAnalysis.CSharp.SyntaxFactory.Identifier or Microsoft.CodeAnalysis.CSharp.SyntaxFactory.VerbatimIdentifier to create identifier tokens.</value>
  </data>
  <data name="UseLiteralForTokens" xml:space="preserve">
    <value>Use Microsoft.CodeAnalysis.CSharp.SyntaxFactory.Literal to create character literal tokens.</value>
  </data>
  <data name="UseLiteralForNumeric" xml:space="preserve">
    <value>Use Microsoft.CodeAnalysis.CSharp.SyntaxFactory.Literal to create numeric literal tokens.</value>
  </data>
  <data name="ThisMethodCanOnlyBeUsedToCreateTokens" xml:space="preserve">
    <value>This method can only be used to create tokens - {0} is not a token kind.</value>
  </data>
  <data name="SeparatorIsExpected" xml:space="preserve">
    <value>separator is expected</value>
  </data>
  <data name="ElementIsExpected" xml:space="preserve">
    <value>element is expected</value>
  </data>
  <data name="MustCallSetMethodTestData" xml:space="preserve">
    <value>Must call SetMethodTestData(ConcurrentDictionary) before calling SetMethodTestData(MethodSymbol, ILBuilder)</value>
  </data>
  <data name="GenericParameterDefinition" xml:space="preserve">
    <value>Generic parameter is definition when expected to be reference {0}</value>
  </data>
  <data name="InvalidGetDeclarationNameMultipleDeclarators" xml:space="preserve">
    <value>Called GetDeclarationName for a declaration node that can possibly contain multiple variable declarators.</value>
  </data>
  <data name="TreeNotPartOfCompilation" xml:space="preserve">
    <value>tree not part of compilation</value>
  </data>
  <data name="PositionIsNotWithinSyntax" xml:space="preserve">
    <value>Position is not within syntax tree with full span {0}</value>
  </data>
  <data name="WRN_BadUILang" xml:space="preserve">
    <value>The language name '{0}' is invalid.</value>
  </data>
  <data name="WRN_BadUILang_Title" xml:space="preserve">
    <value>The language name is invalid</value>
  </data>
  <data name="ERR_UnsupportedTransparentIdentifierAccess" xml:space="preserve">
    <value>Transparent identifier member access failed for field '{0}' of '{1}'.  Does the data being queried implement the query pattern?</value>
  </data>
  <data name="ERR_ParamDefaultValueDiffersFromAttribute" xml:space="preserve">
    <value>The parameter has multiple distinct default values.</value>
  </data>
  <data name="ERR_FieldHasMultipleDistinctConstantValues" xml:space="preserve">
    <value>The field has multiple distinct constant values.</value>
  </data>
  <data name="WRN_UnqualifiedNestedTypeInCref" xml:space="preserve">
    <value>Within cref attributes, nested types of generic types should be qualified.</value>
  </data>
  <data name="WRN_UnqualifiedNestedTypeInCref_Title" xml:space="preserve">
    <value>Within cref attributes, nested types of generic types should be qualified</value>
  </data>
  <data name="NotACSharpSymbol" xml:space="preserve">
    <value>Not a C# symbol.</value>
  </data>
  <data name="HDN_UnusedUsingDirective" xml:space="preserve">
    <value>Unnecessary using directive.</value>
  </data>
  <data name="HDN_UnusedExternAlias" xml:space="preserve">
    <value>Unused extern alias.</value>
  </data>
  <data name="ElementsCannotBeNull" xml:space="preserve">
    <value>Elements cannot be null.</value>
  </data>
  <data name="IDS_LIB_ENV" xml:space="preserve">
    <value>LIB environment variable</value>
  </data>
  <data name="IDS_LIB_OPTION" xml:space="preserve">
    <value>/LIB option</value>
  </data>
  <data name="IDS_REFERENCEPATH_OPTION" xml:space="preserve">
    <value>/REFERENCEPATH option</value>
  </data>
  <data name="IDS_DirectoryDoesNotExist" xml:space="preserve">
    <value>directory does not exist</value>
  </data>
  <data name="IDS_DirectoryHasInvalidPath" xml:space="preserve">
    <value>path is too long or invalid</value>
  </data>
  <data name="WRN_NoRuntimeMetadataVersion" xml:space="preserve">
    <value>No value for RuntimeMetadataVersion found. No assembly containing System.Object was found nor was a value for RuntimeMetadataVersion specified through options.</value>
  </data>
  <data name="WRN_NoRuntimeMetadataVersion_Title" xml:space="preserve">
    <value>No value for RuntimeMetadataVersion found</value>
  </data>
  <data name="WrongSemanticModelType" xml:space="preserve">
    <value>Expected a {0} SemanticModel.</value>
  </data>
  <data name="IDS_FeatureLambda" xml:space="preserve">
    <value>lambda expression</value>
  </data>
  <data name="ERR_FeatureNotAvailableInVersion1" xml:space="preserve">
    <value>Feature '{0}' is not available in C# 1.  Please use language version {1} or greater.</value>
  </data>
  <data name="ERR_FeatureNotAvailableInVersion2" xml:space="preserve">
    <value>Feature '{0}' is not available in C# 2.  Please use language version {1} or greater.</value>
  </data>
  <data name="ERR_FeatureNotAvailableInVersion3" xml:space="preserve">
    <value>Feature '{0}' is not available in C# 3.  Please use language version {1} or greater.</value>
  </data>
  <data name="ERR_FeatureNotAvailableInVersion4" xml:space="preserve">
    <value>Feature '{0}' is not available in C# 4.  Please use language version {1} or greater.</value>
  </data>
  <data name="ERR_FeatureNotAvailableInVersion5" xml:space="preserve">
    <value>Feature '{0}' is not available in C# 5.  Please use language version {1} or greater.</value>
  </data>
  <data name="ERR_FeatureNotAvailableInVersion6" xml:space="preserve">
    <value>Feature '{0}' is not available in C# 6.  Please use language version {1} or greater.</value>
  </data>
  <data name="ERR_FeatureIsExperimental" xml:space="preserve">
    <value>Feature '{0}' is only available in 'experimental' language version.</value>
  </data>
  <data name="IDS_VersionExperimental" xml:space="preserve">
    <value>'experimental'</value>
  </data>
  <data name="PositionNotWithinTree" xml:space="preserve">
    <value>Position must be within span of the syntax tree.</value>
  </data>
  <data name="SpeculatedSyntaxNodeCannotBelongToCurrentCompilation" xml:space="preserve">
    <value>Syntax node to be speculated cannot belong to a syntax tree from the current compilation.</value>
  </data>
  <data name="ChainingSpeculativeModelIsNotSupported" xml:space="preserve">
    <value>Chaining speculative semantic model is not supported. You should create a speculative model from the non-speculative ParentModel.</value>
  </data>
  <data name="IDS_ToolName" xml:space="preserve">
    <value>Microsoft (R) Visual C# Compiler</value>
  </data>
  <data name="IDS_LogoLine1" xml:space="preserve">
    <value>{0} version {1}</value>
  </data>
  <data name="IDS_LogoLine2" xml:space="preserve">
    <value>Copyright (C) Microsoft Corporation. All rights reserved.</value>
  </data>
  <data name="IDS_CSCHelp" xml:space="preserve">
    <value>
                              Visual C# Compiler Options

                        - OUTPUT FILES -
 /out:&lt;file&gt;                   Specify output file name (default: base name of 
                               file with main class or first file)
 /target:exe                   Build a console executable (default) (Short 
                               form: /t:exe)
 /target:winexe                Build a Windows executable (Short form: 
                               /t:winexe)
 /target:library               Build a library (Short form: /t:library)
 /target:module                Build a module that can be added to another 
                               assembly (Short form: /t:module)
 /target:appcontainerexe       Build an Appcontainer executable (Short form: 
                               /t:appcontainerexe)
 /target:winmdobj              Build a Windows Runtime intermediate file that 
                               is consumed by WinMDExp (Short form: /t:winmdobj)
 /doc:&lt;file&gt;                   XML Documentation file to generate
 /platform:&lt;string&gt;            Limit which platforms this code can run on: x86,
                               Itanium, x64, arm, anycpu32bitpreferred, or 
                               anycpu. The default is anycpu.

                        - INPUT FILES -
 /recurse:&lt;wildcard&gt;           Include all files in the current directory and 
                               subdirectories according to the wildcard 
                               specifications
 /reference:&lt;alias&gt;=&lt;file&gt;     Reference metadata from the specified assembly 
                               file using the given alias (Short form: /r)
 /reference:&lt;file list&gt;        Reference metadata from the specified assembly 
                               files (Short form: /r)
 /addmodule:&lt;file list&gt;        Link the specified modules into this assembly
 /link:&lt;file list&gt;             Embed metadata from the specified interop 
                               assembly files (Short form: /l)
 /analyzer:&lt;file list&gt;         Run the analyzers from this assembly
                               (Short form: /a)
 /additionalfile:&lt;file list&gt;   Additional files that don't directly affect code
                               generation but may be used by analyzers for producing
                               errors or warnings.

                        - RESOURCES -
 /win32res:&lt;file&gt;              Specify a Win32 resource file (.res)
 /win32icon:&lt;file&gt;             Use this icon for the output
 /win32manifest:&lt;file&gt;         Specify a Win32 manifest file (.xml)
 /nowin32manifest              Do not include the default Win32 manifest
 /resource:&lt;resinfo&gt;           Embed the specified resource (Short form: /res)
 /linkresource:&lt;resinfo&gt;       Link the specified resource to this assembly 
                               (Short form: /linkres) Where the resinfo format 
                               is &lt;file&gt;[,&lt;string name&gt;[,public|private]]

                        - CODE GENERATION -
 /debug[+|-]                   Emit debugging information
 /debug:{full|pdbonly|portable}
                               Specify debugging type ('full' is default, and 
                               enables attaching a debugger to a running 
                               program. 'portable' is a cross-platform format)
 /optimize[+|-]                Enable optimizations (Short form: /o)
 /deterministic                Produce a deterministic assembly
                               (including module version GUID and timestamp)

                        - ERRORS AND WARNINGS -
 /warnaserror[+|-]             Report all warnings as errors
 /warnaserror[+|-]:&lt;warn list&gt; Report specific warnings as errors
 /warn:&lt;n&gt;                     Set warning level (0-4) (Short form: /w)
 /nowarn:&lt;warn list&gt;           Disable specific warning messages
 /ruleset:&lt;file&gt;               Specify a ruleset file that disables specific
                               diagnostics.
 /errorlog:&lt;file&gt;              Specify a file to log all compiler and analyzer
                               diagnostics.
 /reportanalyzer               Report additional analyzer information, such as
                               execution time.
 
                        - LANGUAGE -
 /checked[+|-]                 Generate overflow checks
 /unsafe[+|-]                  Allow 'unsafe' code
 /define:&lt;symbol list&gt;         Define conditional compilation symbol(s) (Short 
                               form: /d)
 /langversion:&lt;string&gt;         Specify language version mode: ISO-1, ISO-2, 3, 
                               4, 5, 6, or Default

                        - SECURITY -
 /delaysign[+|-]               Delay-sign the assembly using only the public 
                               portion of the strong name key
 /keyfile:&lt;file&gt;               Specify a strong name key file
 /keycontainer:&lt;string&gt;        Specify a strong name key container
 /highentropyva[+|-]           Enable high-entropy ASLR

                        - MISCELLANEOUS -
 @&lt;file&gt;                       Read response file for more options
 /help                         Display this usage message (Short form: /?)
 /nologo                       Suppress compiler copyright message
 /noconfig                     Do not auto include CSC.RSP file
 /parallel[+|-]                Concurrent build. 

                        - ADVANCED -
 /baseaddress:&lt;address&gt;        Base address for the library to be built
 /bugreport:&lt;file&gt;             Create a 'Bug Report' file
 /checksumalgorithm:&lt;alg&gt;      Specify algorithm for calculating source file 
                               checksum stored in PDB. Supported values are:
                               SHA1 (default) or SHA256.
 /codepage:&lt;n&gt;                 Specify the codepage to use when opening source 
                               files
 /utf8output                   Output compiler messages in UTF-8 encoding
 /main:&lt;type&gt;                  Specify the type that contains the entry point 
                               (ignore all other possible entry points) (Short 
                               form: /m)
 /fullpaths                    Compiler generates fully qualified paths
 /filealign:&lt;n&gt;                Specify the alignment used for output file 
                               sections
 /pathmap:&lt;K1&gt;=&lt;V1&gt;,&lt;K2&gt;=&lt;V2&gt;,...
                               Specify a mapping for source path names output by
                               the compiler.
 /pdb:&lt;file&gt;                   Specify debug information file name (default: 
                               output file name with .pdb extension)
 /errorendlocation             Output line and column of the end location of 
                               each error
 /preferreduilang              Specify the preferred output language name.
 /nostdlib[+|-]                Do not reference standard library (mscorlib.dll)
 /subsystemversion:&lt;string&gt;    Specify subsystem version of this assembly
 /lib:&lt;file list&gt;              Specify additional directories to search in for 
                               references
 /errorreport:&lt;string&gt;         Specify how to handle internal compiler errors: 
                               prompt, send, queue, or none. The default is 
                               queue.
 /appconfig:&lt;file&gt;             Specify an application configuration file 
                               containing assembly binding settings
 /moduleassemblyname:&lt;string&gt;  Name of the assembly which this module will be 
                               a part of
 /modulename:&lt;string&gt;          Specify the name of the source module
</value>
    <comment>Visual C# Compiler Options</comment>
  </data>
  <data name="ERR_ComImportWithInitializers" xml:space="preserve">
    <value>'{0}': a class with the ComImport attribute cannot specify field initializers.</value>
  </data>
  <data name="WRN_PdbLocalNameTooLong" xml:space="preserve">
    <value>Local name '{0}' is too long for PDB.  Consider shortening or compiling without /debug.</value>
  </data>
  <data name="WRN_PdbLocalNameTooLong_Title" xml:space="preserve">
    <value>Local name is too long for PDB</value>
  </data>
  <data name="ERR_RetNoObjectRequiredLambda" xml:space="preserve">
    <value>Anonymous function converted to a void returning delegate cannot return a value</value>
  </data>
  <data name="ERR_TaskRetNoObjectRequiredLambda" xml:space="preserve">
    <value>Async lambda expression converted to a 'Task' returning delegate cannot return a value. Did you intend to return 'Task&lt;T&gt;'?</value>
  </data>
  <data name="WRN_AnalyzerCannotBeCreated" xml:space="preserve">
    <value>An instance of analyzer {0} cannot be created from {1} : {2}.</value>
  </data>
  <data name="WRN_AnalyzerCannotBeCreated_Title" xml:space="preserve">
    <value>An analyzer instance cannot be created</value>
  </data>
  <data name="WRN_NoAnalyzerInAssembly" xml:space="preserve">
    <value>The assembly {0} does not contain any analyzers.</value>
  </data>
  <data name="WRN_NoAnalyzerInAssembly_Title" xml:space="preserve">
    <value>Assembly does not contain any analyzers</value>
  </data>
  <data name="WRN_UnableToLoadAnalyzer" xml:space="preserve">
    <value>Unable to load Analyzer assembly {0} : {1}</value>
  </data>
  <data name="WRN_UnableToLoadAnalyzer_Title" xml:space="preserve">
    <value>Unable to load Analyzer assembly</value>
  </data>
  <data name="INF_UnableToLoadSomeTypesInAnalyzer" xml:space="preserve">
    <value>Skipping some types in analyzer assembly {0} due to a ReflectionTypeLoadException : {1}.</value>
  </data>
  <data name="ERR_CantReadRulesetFile" xml:space="preserve">
    <value>Error reading ruleset file {0} - {1}</value>
  </data>
  <data name="ERR_BadPdbData" xml:space="preserve">
    <value>Error reading debug information for '{0}'</value>
  </data>
  <data name="IDS_OperationCausedStackOverflow" xml:space="preserve">
    <value>Operation caused a stack overflow.</value>
  </data>
  <data name="WRN_IdentifierOrNumericLiteralExpected" xml:space="preserve">
    <value>Expected identifier or numeric literal.</value>
  </data>
  <data name="WRN_IdentifierOrNumericLiteralExpected_Title" xml:space="preserve">
    <value>Expected identifier or numeric literal</value>
  </data>
  <data name="ERR_InitializerOnNonAutoProperty" xml:space="preserve">
    <value>Only auto-implemented properties can have initializers.</value>
  </data>
  <data name="ERR_AutoPropertyMustHaveGetAccessor" xml:space="preserve">
    <value>Auto-implemented properties must have get accessors.</value>
  </data>
  <data name="ERR_AutoPropertyMustOverrideSet" xml:space="preserve">
    <value>Auto-implemented properties must override all accessors of the overridden property.</value>
  </data>
  <data name="ERR_AutoPropertyInitializerInInterface" xml:space="preserve">
    <value>Auto-implemented properties inside interfaces cannot have initializers.</value>
  </data>
  <data name="ERR_InitializerInStructWithoutExplicitConstructor" xml:space="preserve">
    <value>Structs without explicit constructors cannot contain members with initializers.</value>
  </data>
  <data name="ERR_EncodinglessSyntaxTree" xml:space="preserve">
    <value>Cannot emit debug information for a source text without encoding.</value>
  </data>
  <data name="ERR_AccessorListAndExpressionBody" xml:space="preserve">
    <value>Properties cannot combine accessor lists with expression bodies.</value>
  </data>
  <data name="ERR_BlockBodyAndExpressionBody" xml:space="preserve">
    <value>Methods cannot combine block bodies with expression bodies.</value>
  </data>
  <data name="ERR_SwitchFallOut" xml:space="preserve">
    <value>Control cannot fall out of switch from final case label ('{0}')</value>
  </data>
  <data name="ERR_UnexpectedBoundGenericName" xml:space="preserve">
    <value>Type arguments are not allowed in the nameof operator.</value>
  </data>
  <data name="ERR_NullPropagatingOpInExpressionTree" xml:space="preserve">
    <value>An expression tree lambda may not contain a null propagating operator.</value>
  </data>
  <data name="ERR_DictionaryInitializerInExpressionTree" xml:space="preserve">
    <value>An expression tree lambda may not contain a dictionary initializer.</value>
  </data>
  <data name="ERR_ExtensionCollectionElementInitializerInExpressionTree" xml:space="preserve">
    <value>An extension Add method is not supported for a collection initializer in an expression lambda.</value>
  </data>
  <data name="IDS_FeatureNameof" xml:space="preserve">
    <value>nameof operator</value>
  </data>
  <data name="IDS_FeatureDictionaryInitializer" xml:space="preserve">
    <value>dictionary initializer</value>
  </data>
  <data name="ERR_UnclosedExpressionHole" xml:space="preserve">
    <value>Missing close delimiter '}' for interpolated expression started with '{'.</value>
  </data>
  <data name="ERR_SingleLineCommentInExpressionHole" xml:space="preserve">
    <value>A single-line comment may not be used in an interpolated string.</value>
  </data>
  <data name="ERR_InsufficientStack" xml:space="preserve">
    <value>An expression is too long or complex to compile</value>
  </data>
  <data name="ERR_ExpressionHasNoName" xml:space="preserve">
    <value>Expression does not have a name.</value>
  </data>
  <data name="ERR_SubexpressionNotInNameof" xml:space="preserve">
    <value>Sub-expression cannot be used in an argument to nameof.</value>
  </data>
  <data name="ERR_AliasQualifiedNameNotAnExpression" xml:space="preserve">
    <value>An alias-qualified name is not an expression.</value>
  </data>
  <data name="ERR_NameofMethodGroupWithTypeParameters" xml:space="preserve">
    <value>Type parameters are not allowed on a method group as an argument to 'nameof'.</value>
  </data>
  <data name="NoNoneSearchCriteria" xml:space="preserve">
    <value>SearchCriteria is expected.</value>
  </data>
  <data name="ERR_InvalidAssemblyCulture" xml:space="preserve">
    <value>Assembly culture strings may not contain embedded NUL characters.</value>
  </data>
  <data name="IDS_FeatureUsingStatic" xml:space="preserve">
    <value>using static</value>
  </data>
  <data name="IDS_FeatureInterpolatedStrings" xml:space="preserve">
    <value>interpolated strings</value>
  </data>
  <data name="IDS_AwaitInCatchAndFinally" xml:space="preserve">
    <value>await in catch blocks and finally blocks</value>
  </data>
  <data name="IDS_FeatureBinaryLiteral" xml:space="preserve">
    <value>binary literals</value>
  </data>
  <data name="IDS_FeatureDigitSeparator" xml:space="preserve">
    <value>digit separators</value>
  </data>
  <data name="IDS_FeatureLocalFunctions" xml:space="preserve">
    <value>local functions</value>
  </data>
  <data name="ERR_UnescapedCurly" xml:space="preserve">
    <value>A '{0}' character must be escaped (by doubling) in an interpolated string.</value>
  </data>
  <data name="ERR_EscapedCurly" xml:space="preserve">
    <value>A '{0}' character may only be escaped by doubling '{0}{0}' in an interpolated string.</value>
  </data>
  <data name="ERR_TrailingWhitespaceInFormatSpecifier" xml:space="preserve">
    <value>A format specifier may not contain trailing whitespace.</value>
  </data>
  <data name="ERR_EmptyFormatSpecifier" xml:space="preserve">
    <value>Empty format specifier.</value>
  </data>
  <data name="ERR_ErrorInReferencedAssembly" xml:space="preserve">
    <value>There is an error in a referenced assembly '{0}'.</value>
  </data>
  <data name="ERR_ExpressionOrDeclarationExpected" xml:space="preserve">
    <value>Expression or declaration statement expected.</value>
  </data>
  <data name="ERR_NameofExtensionMethod" xml:space="preserve">
    <value>Extension method groups are not allowed as an argument to 'nameof'.</value>
  </data>
  <data name="WRN_AlignmentMagnitude" xml:space="preserve">
    <value>Alignment value {0} has a magnitude greater than {1} and may result in a large formatted string.</value>
  </data>
  <data name="HDN_UnusedExternAlias_Title" xml:space="preserve">
    <value>Unused extern alias</value>
  </data>
  <data name="HDN_UnusedUsingDirective_Title" xml:space="preserve">
    <value>Unnecessary using directive</value>
  </data>
  <data name="INF_UnableToLoadSomeTypesInAnalyzer_Title" xml:space="preserve">
    <value>Skip loading types in analyzer assembly that fail due to a ReflectionTypeLoadException</value>
  </data>
  <data name="WRN_AlignmentMagnitude_Title" xml:space="preserve">
    <value>Alignment value has a magnitude that may result in a large formatted string</value>
  </data>
  <data name="ERR_ConstantStringTooLong" xml:space="preserve">
    <value>Length of String constant exceeds current memory limit.  Try splitting the string into multiple constants.</value>
  </data>
  <data name="ERR_DebugEntryPointNotSourceMethodDefinition" xml:space="preserve">
    <value>Debug entry point must be a definition of a method declared in the current compilation.</value>
  </data>
  <data name="ERR_LoadDirectiveOnlyAllowedInScripts" xml:space="preserve">
    <value>#load is only allowed in scripts</value>
  </data>
  <data name="ERR_PPLoadFollowsToken" xml:space="preserve">
    <value>Cannot use #load after first token in file</value>
  </data>
  <data name="CouldNotFindFile" xml:space="preserve">
    <value>Could not find file.</value>
    <comment>File path referenced in source (#load) could not be resolved.</comment>
  </data>
  <data name="SyntaxTreeFromLoadNoRemoveReplace" xml:space="preserve">
    <value>SyntaxTree '{0}' resulted from a #load directive and cannot be removed or replaced directly.</value>
  </data>
  <data name="ERR_SourceFileReferencesNotSupported" xml:space="preserve">
    <value>Source file references are not supported.</value>
  </data>
  <data name="ERR_InvalidPathMap" xml:space="preserve">
    <value>The pathmap option was incorrectly formatted.</value>
  </data>
  <data name="ERR_PublicSignButNoKey" xml:space="preserve">
    <value>Public signing was specified and requires a public key, but no public key was specified.</value>
  </data>
  <data name="ERR_InvalidReal" xml:space="preserve">
    <value>Invalid real literal.</value>
  </data>
<<<<<<< HEAD
  <data name="SyntaxTreeIsNotASubmission" xml:space="preserve">
    <value>Syntax tree should be created from a submission.</value>
=======
  <data name="ERR_ExpressionTreeContainsLocalFunction" xml:space="preserve">
    <value>An expression tree may not contain a reference to a local function</value>
  </data>
  <data name="ERR_ReturnTypesDontMatch" xml:space="preserve">
    <value>Cannot infer the return type of '{0}' due to differing return types.</value>
  </data>
  <data name="ERR_DynamicLocalFunctionParameter" xml:space="preserve">
    <value>Cannot invoke the local function '{0}' with dynamic parameters.</value>
  </data>
  <data name="ERR_CantInferVoid" xml:space="preserve">
    <value>Cannot infer the type of '{0}' as it does not return a value.</value>
>>>>>>> c98f4809
  </data>
</root><|MERGE_RESOLUTION|>--- conflicted
+++ resolved
@@ -4678,21 +4678,19 @@
   <data name="ERR_InvalidReal" xml:space="preserve">
     <value>Invalid real literal.</value>
   </data>
-<<<<<<< HEAD
+  <data name="ERR_ExpressionTreeContainsLocalFunction" xml:space="preserve">
+    <value>An expression tree may not contain a reference to a local function</value>
+  </data>
+  <data name="ERR_ReturnTypesDontMatch" xml:space="preserve">
+    <value>Cannot infer the return type of '{0}' due to differing return types.</value>
+  </data>
+  <data name="ERR_DynamicLocalFunctionParameter" xml:space="preserve">
+    <value>Cannot invoke the local function '{0}' with dynamic parameters.</value>
+  </data>
+  <data name="ERR_CantInferVoid" xml:space="preserve">
+    <value>Cannot infer the type of '{0}' as it does not return a value.</value>
+  </data>
   <data name="SyntaxTreeIsNotASubmission" xml:space="preserve">
     <value>Syntax tree should be created from a submission.</value>
-=======
-  <data name="ERR_ExpressionTreeContainsLocalFunction" xml:space="preserve">
-    <value>An expression tree may not contain a reference to a local function</value>
-  </data>
-  <data name="ERR_ReturnTypesDontMatch" xml:space="preserve">
-    <value>Cannot infer the return type of '{0}' due to differing return types.</value>
-  </data>
-  <data name="ERR_DynamicLocalFunctionParameter" xml:space="preserve">
-    <value>Cannot invoke the local function '{0}' with dynamic parameters.</value>
-  </data>
-  <data name="ERR_CantInferVoid" xml:space="preserve">
-    <value>Cannot infer the type of '{0}' as it does not return a value.</value>
->>>>>>> c98f4809
   </data>
 </root>