﻿<?xml version="1.0" encoding="utf-8"?>
<root>
  <!-- 
    Microsoft ResX Schema 
    
    Version 2.0
    
    The primary goals of this format is to allow a simple XML format 
    that is mostly human readable. The generation and parsing of the 
    various data types are done through the TypeConverter classes 
    associated with the data types.
    
    Example:
    
    ... ado.net/XML headers & schema ...
    <resheader name="resmimetype">text/microsoft-resx</resheader>
    <resheader name="version">2.0</resheader>
    <resheader name="reader">System.Resources.ResXResourceReader, System.Windows.Forms, ...</resheader>
    <resheader name="writer">System.Resources.ResXResourceWriter, System.Windows.Forms, ...</resheader>
    <data name="Name1"><value>this is my long string</value><comment>this is a comment</comment></data>
    <data name="Color1" type="System.Drawing.Color, System.Drawing">Blue</data>
    <data name="Bitmap1" mimetype="application/x-microsoft.net.object.binary.base64">
        <value>[base64 mime encoded serialized .NET Framework object]</value>
    </data>
    <data name="Icon1" type="System.Drawing.Icon, System.Drawing" mimetype="application/x-microsoft.net.object.bytearray.base64">
        <value>[base64 mime encoded string representing a byte array form of the .NET Framework object]</value>
        <comment>This is a comment</comment>
    </data>
                
    There are any number of "resheader" rows that contain simple 
    name/value pairs.
    
    Each data row contains a name, and value. The row also contains a 
    type or mimetype. Type corresponds to a .NET class that support 
    text/value conversion through the TypeConverter architecture. 
    Classes that don't support this are serialized and stored with the 
    mimetype set.
    
    The mimetype is used for serialized objects, and tells the 
    ResXResourceReader how to depersist the object. This is currently not 
    extensible. For a given mimetype the value must be set accordingly:
    
    Note - application/x-microsoft.net.object.binary.base64 is the format 
    that the ResXResourceWriter will generate, however the reader can 
    read any of the formats listed below.
    
    mimetype: application/x-microsoft.net.object.binary.base64
    value   : The object must be serialized with 
            : System.Runtime.Serialization.Formatters.Binary.BinaryFormatter
            : and then encoded with base64 encoding.
    
    mimetype: application/x-microsoft.net.object.soap.base64
    value   : The object must be serialized with 
            : System.Runtime.Serialization.Formatters.Soap.SoapFormatter
            : and then encoded with base64 encoding.

    mimetype: application/x-microsoft.net.object.bytearray.base64
    value   : The object must be serialized into a byte array 
            : using a System.ComponentModel.TypeConverter
            : and then encoded with base64 encoding.
    -->
  <xsd:schema id="root" xmlns="" xmlns:xsd="http://www.w3.org/2001/XMLSchema" xmlns:msdata="urn:schemas-microsoft-com:xml-msdata">
    <xsd:import namespace="http://www.w3.org/XML/1998/namespace" />
    <xsd:element name="root" msdata:IsDataSet="true">
      <xsd:complexType>
        <xsd:choice maxOccurs="unbounded">
          <xsd:element name="metadata">
            <xsd:complexType>
              <xsd:sequence>
                <xsd:element name="value" type="xsd:string" minOccurs="0" />
              </xsd:sequence>
              <xsd:attribute name="name" use="required" type="xsd:string" />
              <xsd:attribute name="type" type="xsd:string" />
              <xsd:attribute name="mimetype" type="xsd:string" />
              <xsd:attribute ref="xml:space" />
            </xsd:complexType>
          </xsd:element>
          <xsd:element name="assembly">
            <xsd:complexType>
              <xsd:attribute name="alias" type="xsd:string" />
              <xsd:attribute name="name" type="xsd:string" />
            </xsd:complexType>
          </xsd:element>
          <xsd:element name="data">
            <xsd:complexType>
              <xsd:sequence>
                <xsd:element name="value" type="xsd:string" minOccurs="0" msdata:Ordinal="1" />
                <xsd:element name="comment" type="xsd:string" minOccurs="0" msdata:Ordinal="2" />
              </xsd:sequence>
              <xsd:attribute name="name" type="xsd:string" use="required" msdata:Ordinal="1" />
              <xsd:attribute name="type" type="xsd:string" msdata:Ordinal="3" />
              <xsd:attribute name="mimetype" type="xsd:string" msdata:Ordinal="4" />
              <xsd:attribute ref="xml:space" />
            </xsd:complexType>
          </xsd:element>
          <xsd:element name="resheader">
            <xsd:complexType>
              <xsd:sequence>
                <xsd:element name="value" type="xsd:string" minOccurs="0" msdata:Ordinal="1" />
              </xsd:sequence>
              <xsd:attribute name="name" type="xsd:string" use="required" />
            </xsd:complexType>
          </xsd:element>
        </xsd:choice>
      </xsd:complexType>
    </xsd:element>
  </xsd:schema>
  <resheader name="resmimetype">
    <value>text/microsoft-resx</value>
  </resheader>
  <resheader name="version">
    <value>2.0</value>
  </resheader>
  <resheader name="reader">
    <value>System.Resources.ResXResourceReader, System.Windows.Forms, Version=4.0.0.0, Culture=neutral, PublicKeyToken=b77a5c561934e089</value>
  </resheader>
  <resheader name="writer">
    <value>System.Resources.ResXResourceWriter, System.Windows.Forms, Version=4.0.0.0, Culture=neutral, PublicKeyToken=b77a5c561934e089</value>
  </resheader>
  <data name="IDS_NULL" xml:space="preserve">
    <value>&lt;null&gt;</value>
  </data>
  <data name="IDS_ThrowExpression" xml:space="preserve">
    <value>&lt;throw expression&gt;</value>
  </data>
  <data name="IDS_RELATEDERROR" xml:space="preserve">
    <value>(Location of symbol related to previous error)</value>
  </data>
  <data name="IDS_RELATEDWARNING" xml:space="preserve">
    <value>(Location of symbol related to previous warning)</value>
  </data>
  <data name="IDS_XMLIGNORED" xml:space="preserve">
    <value>&lt;!-- Badly formed XML comment ignored for member "{0}" --&gt;</value>
  </data>
  <data name="IDS_XMLIGNORED2" xml:space="preserve">
    <value> Badly formed XML file "{0}" cannot be included </value>
  </data>
  <data name="IDS_XMLFAILEDINCLUDE" xml:space="preserve">
    <value> Failed to insert some or all of included XML </value>
  </data>
  <data name="IDS_XMLBADINCLUDE" xml:space="preserve">
    <value> Include tag is invalid </value>
  </data>
  <data name="IDS_XMLNOINCLUDE" xml:space="preserve">
    <value> No matching elements were found for the following include tag </value>
  </data>
  <data name="IDS_XMLMISSINGINCLUDEFILE" xml:space="preserve">
    <value>Missing file attribute</value>
  </data>
  <data name="IDS_XMLMISSINGINCLUDEPATH" xml:space="preserve">
    <value>Missing path attribute</value>
  </data>
  <data name="IDS_GlobalNamespace" xml:space="preserve">
    <value>&lt;global namespace&gt;</value>
  </data>
  <data name="IDS_FeatureGenerics" xml:space="preserve">
    <value>generics</value>
  </data>
  <data name="IDS_FeatureAnonDelegates" xml:space="preserve">
    <value>anonymous methods</value>
  </data>
  <data name="IDS_FeatureModuleAttrLoc" xml:space="preserve">
    <value>module as an attribute target specifier</value>
  </data>
  <data name="IDS_FeatureGlobalNamespace" xml:space="preserve">
    <value>namespace alias qualifier</value>
  </data>
  <data name="IDS_FeatureFixedBuffer" xml:space="preserve">
    <value>fixed size buffers</value>
  </data>
  <data name="IDS_FeaturePragma" xml:space="preserve">
    <value>#pragma</value>
  </data>
  <data name="IDS_FeatureStaticClasses" xml:space="preserve">
    <value>static classes</value>
  </data>
  <data name="IDS_FeatureReadOnlyStructs" xml:space="preserve">
    <value>readonly structs</value>
  </data>
  <data name="IDS_FeaturePartialTypes" xml:space="preserve">
    <value>partial types</value>
  </data>
  <data name="IDS_FeatureAsync" xml:space="preserve">
    <value>async function</value>
  </data>
  <data name="IDS_FeatureSwitchOnBool" xml:space="preserve">
    <value>switch on boolean type</value>
  </data>
  <data name="IDS_MethodGroup" xml:space="preserve">
    <value>method group</value>
  </data>
  <data name="IDS_AnonMethod" xml:space="preserve">
    <value>anonymous method</value>
  </data>
  <data name="IDS_Lambda" xml:space="preserve">
    <value>lambda expression</value>
  </data>
  <data name="IDS_Collection" xml:space="preserve">
    <value>collection</value>
  </data>
  <data name="IDS_FeaturePropertyAccessorMods" xml:space="preserve">
    <value>access modifiers on properties</value>
  </data>
  <data name="IDS_FeatureExternAlias" xml:space="preserve">
    <value>extern alias</value>
  </data>
  <data name="IDS_FeatureIterators" xml:space="preserve">
    <value>iterators</value>
  </data>
  <data name="IDS_FeatureDefault" xml:space="preserve">
    <value>default operator</value>
  </data>
  <data name="IDS_FeatureAsyncStreams" xml:space="preserve">
    <value>async streams</value>
  </data>
  <data name="IDS_FeatureDefaultLiteral" xml:space="preserve">
    <value>default literal</value>
  </data>
  <data name="IDS_FeaturePrivateProtected" xml:space="preserve">
    <value>private protected</value>
  </data>
  <data name="IDS_FeatureTupleEquality" xml:space="preserve">
    <value>tuple equality</value>
  </data>
  <data name="IDS_FeatureNullable" xml:space="preserve">
    <value>nullable types</value>
  </data>
  <data name="IDS_FeaturePatternMatching" xml:space="preserve">
    <value>pattern matching</value>
  </data>
  <data name="IDS_FeatureExpressionBodiedAccessor" xml:space="preserve">
    <value>expression body property accessor</value>
  </data>
  <data name="IDS_FeatureExpressionBodiedDeOrConstructor" xml:space="preserve">
    <value>expression body constructor and destructor</value>
  </data>
  <data name="IDS_FeatureThrowExpression" xml:space="preserve">
    <value>throw expression</value>
  </data>
  <data name="IDS_FeatureImplicitArray" xml:space="preserve">
    <value>implicitly typed array</value>
  </data>
  <data name="IDS_FeatureImplicitLocal" xml:space="preserve">
    <value>implicitly typed local variable</value>
  </data>
  <data name="IDS_FeatureAnonymousTypes" xml:space="preserve">
    <value>anonymous types</value>
  </data>
  <data name="IDS_FeatureAutoImplementedProperties" xml:space="preserve">
    <value>automatically implemented properties</value>
  </data>
  <data name="IDS_FeatureReadonlyAutoImplementedProperties" xml:space="preserve">
    <value>readonly automatically implemented properties</value>
  </data>
  <data name="IDS_FeatureObjectInitializer" xml:space="preserve">
    <value>object initializer</value>
  </data>
  <data name="IDS_FeatureCollectionInitializer" xml:space="preserve">
    <value>collection initializer</value>
  </data>
  <data name="IDS_FeatureQueryExpression" xml:space="preserve">
    <value>query expression</value>
  </data>
  <data name="IDS_FeatureExtensionMethod" xml:space="preserve">
    <value>extension method</value>
  </data>
  <data name="IDS_FeaturePartialMethod" xml:space="preserve">
    <value>partial method</value>
  </data>
  <data name="IDS_SK_METHOD" xml:space="preserve">
    <value>method</value>
  </data>
  <data name="IDS_SK_TYPE" xml:space="preserve">
    <value>type</value>
  </data>
  <data name="IDS_SK_NAMESPACE" xml:space="preserve">
    <value>namespace</value>
  </data>
  <data name="IDS_SK_FIELD" xml:space="preserve">
    <value>field</value>
  </data>
  <data name="IDS_SK_PROPERTY" xml:space="preserve">
    <value>property</value>
  </data>
  <data name="IDS_SK_UNKNOWN" xml:space="preserve">
    <value>element</value>
  </data>
  <data name="IDS_SK_VARIABLE" xml:space="preserve">
    <value>variable</value>
  </data>
  <data name="IDS_SK_LABEL" xml:space="preserve">
    <value>label</value>
  </data>
  <data name="IDS_SK_EVENT" xml:space="preserve">
    <value>event</value>
  </data>
  <data name="IDS_SK_TYVAR" xml:space="preserve">
    <value>type parameter</value>
  </data>
  <data name="IDS_SK_ALIAS" xml:space="preserve">
    <value>using alias</value>
  </data>
  <data name="IDS_SK_EXTERNALIAS" xml:space="preserve">
    <value>extern alias</value>
  </data>
  <data name="IDS_SK_CONSTRUCTOR" xml:space="preserve">
    <value>constructor</value>
  </data>
  <data name="IDS_FOREACHLOCAL" xml:space="preserve">
    <value>foreach iteration variable</value>
  </data>
  <data name="IDS_FIXEDLOCAL" xml:space="preserve">
    <value>fixed variable</value>
  </data>
  <data name="IDS_USINGLOCAL" xml:space="preserve">
    <value>using variable</value>
  </data>
  <data name="IDS_Contravariant" xml:space="preserve">
    <value>contravariant</value>
  </data>
  <data name="IDS_Contravariantly" xml:space="preserve">
    <value>contravariantly</value>
  </data>
  <data name="IDS_Covariant" xml:space="preserve">
    <value>covariant</value>
  </data>
  <data name="IDS_Covariantly" xml:space="preserve">
    <value>covariantly</value>
  </data>
  <data name="IDS_Invariantly" xml:space="preserve">
    <value>invariantly</value>
  </data>
  <data name="IDS_FeatureDynamic" xml:space="preserve">
    <value>dynamic</value>
  </data>
  <data name="IDS_FeatureNamedArgument" xml:space="preserve">
    <value>named argument</value>
  </data>
  <data name="IDS_FeatureOptionalParameter" xml:space="preserve">
    <value>optional parameter</value>
  </data>
  <data name="IDS_FeatureExceptionFilter" xml:space="preserve">
    <value>exception filter</value>
  </data>
  <data name="IDS_FeatureTypeVariance" xml:space="preserve">
    <value>type variance</value>
  </data>
  <data name="XML_InvalidToken" xml:space="preserve">
    <value>The character(s) '{0}' cannot be used at this location.</value>
  </data>
  <data name="XML_IncorrectComment" xml:space="preserve">
    <value>Incorrect syntax was used in a comment.</value>
  </data>
  <data name="XML_InvalidCharEntity" xml:space="preserve">
    <value>An invalid character was found inside an entity reference.</value>
  </data>
  <data name="XML_ExpectedEndOfTag" xml:space="preserve">
    <value>Expected '&gt;' or '/&gt;' to close tag '{0}'.</value>
  </data>
  <data name="XML_ExpectedIdentifier" xml:space="preserve">
    <value>An identifier was expected.</value>
  </data>
  <data name="XML_InvalidUnicodeChar" xml:space="preserve">
    <value>Invalid unicode character.</value>
  </data>
  <data name="XML_InvalidWhitespace" xml:space="preserve">
    <value>Whitespace is not allowed at this location.</value>
  </data>
  <data name="XML_LessThanInAttributeValue" xml:space="preserve">
    <value>The character '&lt;' cannot be used in an attribute value.</value>
  </data>
  <data name="XML_MissingEqualsAttribute" xml:space="preserve">
    <value>Missing equals sign between attribute and attribute value.</value>
  </data>
  <data name="XML_RefUndefinedEntity_1" xml:space="preserve">
    <value>Reference to undefined entity '{0}'.</value>
  </data>
  <data name="XML_StringLiteralNoStartQuote" xml:space="preserve">
    <value>A string literal was expected, but no opening quotation mark was found.</value>
  </data>
  <data name="XML_StringLiteralNoEndQuote" xml:space="preserve">
    <value>Missing closing quotation mark for string literal.</value>
  </data>
  <data name="XML_StringLiteralNonAsciiQuote" xml:space="preserve">
    <value>Non-ASCII quotations marks may not be used around string literals.</value>
  </data>
  <data name="XML_EndTagNotExpected" xml:space="preserve">
    <value>End tag was not expected at this location.</value>
  </data>
  <data name="XML_ElementTypeMatch" xml:space="preserve">
    <value>End tag '{0}' does not match the start tag '{1}'.</value>
  </data>
  <data name="XML_EndTagExpected" xml:space="preserve">
    <value>Expected an end tag for element '{0}'.</value>
  </data>
  <data name="XML_WhitespaceMissing" xml:space="preserve">
    <value>Required white space was missing.</value>
  </data>
  <data name="XML_ExpectedEndOfXml" xml:space="preserve">
    <value>Unexpected character at this location.</value>
  </data>
  <data name="XML_CDataEndTagNotAllowed" xml:space="preserve">
    <value>The literal string ']]&gt;' is not allowed in element content.</value>
  </data>
  <data name="XML_DuplicateAttribute" xml:space="preserve">
    <value>Duplicate '{0}' attribute</value>
  </data>
  <data name="ERR_NoMetadataFile" xml:space="preserve">
    <value>Metadata file '{0}' could not be found</value>
  </data>
  <data name="ERR_MetadataReferencesNotSupported" xml:space="preserve">
    <value>Metadata references are not supported.</value>
  </data>
  <data name="FTL_MetadataCantOpenFile" xml:space="preserve">
    <value>Metadata file '{0}' could not be opened -- {1}</value>
  </data>
  <data name="ERR_NoTypeDef" xml:space="preserve">
    <value>The type '{0}' is defined in an assembly that is not referenced. You must add a reference to assembly '{1}'.</value>
  </data>
  <data name="ERR_NoTypeDefFromModule" xml:space="preserve">
    <value>The type '{0}' is defined in a module that has not been added. You must add the module '{1}'.</value>
  </data>
  <data name="ERR_OutputWriteFailed" xml:space="preserve">
    <value>Could not write to output file '{0}' -- '{1}'</value>
  </data>
  <data name="ERR_MultipleEntryPoints" xml:space="preserve">
    <value>Program has more than one entry point defined. Compile with /main to specify the type that contains the entry point.</value>
  </data>
  <data name="ERR_BadBinaryOps" xml:space="preserve">
    <value>Operator '{0}' cannot be applied to operands of type '{1}' and '{2}'</value>
  </data>
  <data name="ERR_IntDivByZero" xml:space="preserve">
    <value>Division by constant zero</value>
  </data>
  <data name="ERR_BadIndexLHS" xml:space="preserve">
    <value>Cannot apply indexing with [] to an expression of type '{0}'</value>
  </data>
  <data name="ERR_BadIndexCount" xml:space="preserve">
    <value>Wrong number of indices inside []; expected {0}</value>
  </data>
  <data name="ERR_BadUnaryOp" xml:space="preserve">
    <value>Operator '{0}' cannot be applied to operand of type '{1}'</value>
  </data>
  <data name="ERR_BadOpOnNullOrDefault" xml:space="preserve">
    <value>Operator '{0}' cannot be applied to operand '{1}'</value>
  </data>
  <data name="ERR_ThisInStaticMeth" xml:space="preserve">
    <value>Keyword 'this' is not valid in a static property, static method, or static field initializer</value>
  </data>
  <data name="ERR_ThisInBadContext" xml:space="preserve">
    <value>Keyword 'this' is not available in the current context</value>
  </data>
  <data name="WRN_InvalidMainSig" xml:space="preserve">
    <value>'{0}' has the wrong signature to be an entry point</value>
  </data>
  <data name="WRN_InvalidMainSig_Title" xml:space="preserve">
    <value>Method has the wrong signature to be an entry point</value>
  </data>
  <data name="ERR_NoImplicitConv" xml:space="preserve">
    <value>Cannot implicitly convert type '{0}' to '{1}'</value>
  </data>
  <data name="ERR_NoExplicitConv" xml:space="preserve">
    <value>Cannot convert type '{0}' to '{1}'</value>
  </data>
  <data name="ERR_ConstOutOfRange" xml:space="preserve">
    <value>Constant value '{0}' cannot be converted to a '{1}'</value>
  </data>
  <data name="ERR_AmbigBinaryOps" xml:space="preserve">
    <value>Operator '{0}' is ambiguous on operands of type '{1}' and '{2}'</value>
  </data>
  <data name="ERR_AmbigBinaryOpsOnDefault" xml:space="preserve">
    <value>Operator '{0}' is ambiguous on operands 'default' and 'default'</value>
  </data>
  <data name="ERR_AmbigUnaryOp" xml:space="preserve">
    <value>Operator '{0}' is ambiguous on an operand of type '{1}'</value>
  </data>
  <data name="ERR_InAttrOnOutParam" xml:space="preserve">
    <value>An out parameter cannot have the In attribute</value>
  </data>
  <data name="ERR_ValueCantBeNull" xml:space="preserve">
    <value>Cannot convert null to '{0}' because it is a non-nullable value type</value>
  </data>
  <data name="ERR_NoExplicitBuiltinConv" xml:space="preserve">
    <value>Cannot convert type '{0}' to '{1}' via a reference conversion, boxing conversion, unboxing conversion, wrapping conversion, or null type conversion</value>
  </data>
  <data name="FTL_DebugEmitFailure" xml:space="preserve">
    <value>Unexpected error writing debug information -- '{0}'</value>
  </data>
  <data name="ERR_BadVisReturnType" xml:space="preserve">
    <value>Inconsistent accessibility: return type '{1}' is less accessible than method '{0}'</value>
  </data>
  <data name="ERR_BadVisParamType" xml:space="preserve">
    <value>Inconsistent accessibility: parameter type '{1}' is less accessible than method '{0}'</value>
  </data>
  <data name="ERR_BadVisFieldType" xml:space="preserve">
    <value>Inconsistent accessibility: field type '{1}' is less accessible than field '{0}'</value>
  </data>
  <data name="ERR_BadVisPropertyType" xml:space="preserve">
    <value>Inconsistent accessibility: property type '{1}' is less accessible than property '{0}'</value>
  </data>
  <data name="ERR_BadVisIndexerReturn" xml:space="preserve">
    <value>Inconsistent accessibility: indexer return type '{1}' is less accessible than indexer '{0}'</value>
  </data>
  <data name="ERR_BadVisIndexerParam" xml:space="preserve">
    <value>Inconsistent accessibility: parameter type '{1}' is less accessible than indexer '{0}'</value>
  </data>
  <data name="ERR_BadVisOpReturn" xml:space="preserve">
    <value>Inconsistent accessibility: return type '{1}' is less accessible than operator '{0}'</value>
  </data>
  <data name="ERR_BadVisOpParam" xml:space="preserve">
    <value>Inconsistent accessibility: parameter type '{1}' is less accessible than operator '{0}'</value>
  </data>
  <data name="ERR_BadVisDelegateReturn" xml:space="preserve">
    <value>Inconsistent accessibility: return type '{1}' is less accessible than delegate '{0}'</value>
  </data>
  <data name="ERR_BadVisDelegateParam" xml:space="preserve">
    <value>Inconsistent accessibility: parameter type '{1}' is less accessible than delegate '{0}'</value>
  </data>
  <data name="ERR_BadVisBaseClass" xml:space="preserve">
    <value>Inconsistent accessibility: base class '{1}' is less accessible than class '{0}'</value>
  </data>
  <data name="ERR_BadVisBaseInterface" xml:space="preserve">
    <value>Inconsistent accessibility: base interface '{1}' is less accessible than interface '{0}'</value>
  </data>
  <data name="ERR_EventNeedsBothAccessors" xml:space="preserve">
    <value>'{0}': event property must have both add and remove accessors</value>
  </data>
  <data name="ERR_EventNotDelegate" xml:space="preserve">
    <value>'{0}': event must be of a delegate type</value>
  </data>
  <data name="WRN_UnreferencedEvent" xml:space="preserve">
    <value>The event '{0}' is never used</value>
  </data>
  <data name="WRN_UnreferencedEvent_Title" xml:space="preserve">
    <value>Event is never used</value>
  </data>
  <data name="ERR_InterfaceEventInitializer" xml:space="preserve">
    <value>'{0}': event in interface cannot have initializer</value>
  </data>
  <data name="ERR_EventPropertyInInterface" xml:space="preserve">
    <value>An event in an interface cannot have add or remove accessors</value>
  </data>
  <data name="ERR_BadEventUsage" xml:space="preserve">
    <value>The event '{0}' can only appear on the left hand side of += or -= (except when used from within the type '{1}')</value>
  </data>
  <data name="ERR_ExplicitEventFieldImpl" xml:space="preserve">
    <value>An explicit interface implementation of an event must use event accessor syntax</value>
  </data>
  <data name="ERR_CantOverrideNonEvent" xml:space="preserve">
    <value>'{0}': cannot override; '{1}' is not an event</value>
  </data>
  <data name="ERR_AddRemoveMustHaveBody" xml:space="preserve">
    <value>An add or remove accessor must have a body</value>
  </data>
  <data name="ERR_AbstractEventInitializer" xml:space="preserve">
    <value>'{0}': abstract event cannot have initializer</value>
  </data>
  <data name="ERR_ReservedAssemblyName" xml:space="preserve">
    <value>The assembly name '{0}' is reserved and cannot be used as a reference in an interactive session</value>
  </data>
  <data name="ERR_ReservedEnumerator" xml:space="preserve">
    <value>The enumerator name '{0}' is reserved and cannot be used</value>
  </data>
  <data name="ERR_AsMustHaveReferenceType" xml:space="preserve">
    <value>The as operator must be used with a reference type or nullable type ('{0}' is a non-nullable value type)</value>
  </data>
  <data name="WRN_LowercaseEllSuffix" xml:space="preserve">
    <value>The 'l' suffix is easily confused with the digit '1' -- use 'L' for clarity</value>
  </data>
  <data name="WRN_LowercaseEllSuffix_Title" xml:space="preserve">
    <value>The 'l' suffix is easily confused with the digit '1'</value>
  </data>
  <data name="ERR_BadEventUsageNoField" xml:space="preserve">
    <value>The event '{0}' can only appear on the left hand side of += or -=</value>
  </data>
  <data name="ERR_ConstraintOnlyAllowedOnGenericDecl" xml:space="preserve">
    <value>Constraints are not allowed on non-generic declarations</value>
  </data>
  <data name="ERR_TypeParamMustBeIdentifier" xml:space="preserve">
    <value>Type parameter declaration must be an identifier not a type</value>
  </data>
  <data name="ERR_MemberReserved" xml:space="preserve">
    <value>Type '{1}' already reserves a member called '{0}' with the same parameter types</value>
  </data>
  <data name="ERR_DuplicateParamName" xml:space="preserve">
    <value>The parameter name '{0}' is a duplicate</value>
  </data>
  <data name="ERR_DuplicateNameInNS" xml:space="preserve">
    <value>The namespace '{1}' already contains a definition for '{0}'</value>
  </data>
  <data name="ERR_DuplicateNameInClass" xml:space="preserve">
    <value>The type '{0}' already contains a definition for '{1}'</value>
  </data>
  <data name="ERR_NameNotInContext" xml:space="preserve">
    <value>The name '{0}' does not exist in the current context</value>
  </data>
  <data name="ERR_NameNotInContextPossibleMissingReference" xml:space="preserve">
    <value>The name '{0}' does not exist in the current context (are you missing a reference to assembly '{1}'?)</value>
  </data>
  <data name="ERR_AmbigContext" xml:space="preserve">
    <value>'{0}' is an ambiguous reference between '{1}' and '{2}'</value>
  </data>
  <data name="WRN_DuplicateUsing" xml:space="preserve">
    <value>The using directive for '{0}' appeared previously in this namespace</value>
  </data>
  <data name="WRN_DuplicateUsing_Title" xml:space="preserve">
    <value>Using directive appeared previously in this namespace</value>
  </data>
  <data name="ERR_BadMemberFlag" xml:space="preserve">
    <value>The modifier '{0}' is not valid for this item</value>
  </data>
  <data name="ERR_BadMemberProtection" xml:space="preserve">
    <value>More than one protection modifier</value>
  </data>
  <data name="WRN_NewRequired" xml:space="preserve">
    <value>'{0}' hides inherited member '{1}'. Use the new keyword if hiding was intended.</value>
  </data>
  <data name="WRN_NewRequired_Title" xml:space="preserve">
    <value>Member hides inherited member; missing new keyword</value>
  </data>
  <data name="WRN_NewRequired_Description" xml:space="preserve">
    <value>A variable was declared with the same name as a variable in a base class. However, the new keyword was not used. This warning informs you that you should use new; the variable is declared as if new had been used in the declaration.</value>
  </data>
  <data name="WRN_NewNotRequired" xml:space="preserve">
    <value>The member '{0}' does not hide an accessible member. The new keyword is not required.</value>
  </data>
  <data name="WRN_NewNotRequired_Title" xml:space="preserve">
    <value>Member does not hide an inherited member; new keyword is not required</value>
  </data>
  <data name="ERR_CircConstValue" xml:space="preserve">
    <value>The evaluation of the constant value for '{0}' involves a circular definition</value>
  </data>
  <data name="ERR_MemberAlreadyExists" xml:space="preserve">
    <value>Type '{1}' already defines a member called '{0}' with the same parameter types</value>
  </data>
  <data name="ERR_StaticNotVirtual" xml:space="preserve">
    <value>A static member '{0}' cannot be marked as override, virtual, or abstract</value>
  </data>
  <data name="ERR_OverrideNotNew" xml:space="preserve">
    <value>A member '{0}' marked as override cannot be marked as new or virtual</value>
  </data>
  <data name="WRN_NewOrOverrideExpected" xml:space="preserve">
    <value>'{0}' hides inherited member '{1}'. To make the current member override that implementation, add the override keyword. Otherwise add the new keyword.</value>
  </data>
  <data name="WRN_NewOrOverrideExpected_Title" xml:space="preserve">
    <value>Member hides inherited member; missing override keyword</value>
  </data>
  <data name="ERR_OverrideNotExpected" xml:space="preserve">
    <value>'{0}': no suitable method found to override</value>
  </data>
  <data name="ERR_NamespaceUnexpected" xml:space="preserve">
    <value>A namespace cannot directly contain members such as fields or methods</value>
  </data>
  <data name="ERR_NoSuchMember" xml:space="preserve">
    <value>'{0}' does not contain a definition for '{1}'</value>
  </data>
  <data name="ERR_BadSKknown" xml:space="preserve">
    <value>'{0}' is a {1} but is used like a {2}</value>
  </data>
  <data name="ERR_BadSKunknown" xml:space="preserve">
    <value>'{0}' is a {1}, which is not valid in the given context</value>
  </data>
  <data name="ERR_ObjectRequired" xml:space="preserve">
    <value>An object reference is required for the non-static field, method, or property '{0}'</value>
  </data>
  <data name="ERR_AmbigCall" xml:space="preserve">
    <value>The call is ambiguous between the following methods or properties: '{0}' and '{1}'</value>
  </data>
  <data name="ERR_BadAccess" xml:space="preserve">
    <value>'{0}' is inaccessible due to its protection level</value>
  </data>
  <data name="ERR_MethDelegateMismatch" xml:space="preserve">
    <value>No overload for '{0}' matches delegate '{1}'</value>
  </data>
  <data name="ERR_RetObjectRequired" xml:space="preserve">
    <value>An object of a type convertible to '{0}' is required</value>
  </data>
  <data name="ERR_RetNoObjectRequired" xml:space="preserve">
    <value>Since '{0}' returns void, a return keyword must not be followed by an object expression</value>
  </data>
  <data name="ERR_LocalDuplicate" xml:space="preserve">
    <value>A local variable or function named '{0}' is already defined in this scope</value>
  </data>
  <data name="ERR_AssgLvalueExpected" xml:space="preserve">
    <value>The left-hand side of an assignment must be a variable, property or indexer</value>
  </data>
  <data name="ERR_StaticConstParam" xml:space="preserve">
    <value>'{0}': a static constructor must be parameterless</value>
  </data>
  <data name="ERR_NotConstantExpression" xml:space="preserve">
    <value>The expression being assigned to '{0}' must be constant</value>
  </data>
  <data name="ERR_NotNullConstRefField" xml:space="preserve">
    <value>'{0}' is of type '{1}'. A const field of a reference type other than string can only be initialized with null.</value>
  </data>
  <data name="ERR_LocalIllegallyOverrides" xml:space="preserve">
    <value>A local or parameter named '{0}' cannot be declared in this scope because that name is used in an enclosing local scope to define a local or parameter</value>
  </data>
  <data name="ERR_BadUsingNamespace" xml:space="preserve">
    <value>A 'using namespace' directive can only be applied to namespaces; '{0}' is a type not a namespace. Consider a 'using static' directive instead</value>
  </data>
  <data name="ERR_BadUsingType" xml:space="preserve">
    <value>A 'using static' directive can only be applied to types; '{0}' is a namespace not a type. Consider a 'using namespace' directive instead</value>
  </data>
  <data name="ERR_NoAliasHere" xml:space="preserve">
    <value>A 'using static' directive cannot be used to declare an alias</value>
  </data>
  <data name="ERR_NoBreakOrCont" xml:space="preserve">
    <value>No enclosing loop out of which to break or continue</value>
  </data>
  <data name="ERR_DuplicateLabel" xml:space="preserve">
    <value>The label '{0}' is a duplicate</value>
  </data>
  <data name="ERR_NoConstructors" xml:space="preserve">
    <value>The type '{0}' has no constructors defined</value>
  </data>
  <data name="ERR_NoNewAbstract" xml:space="preserve">
    <value>Cannot create an instance of the abstract class or interface '{0}'</value>
  </data>
  <data name="ERR_ConstValueRequired" xml:space="preserve">
    <value>A const field requires a value to be provided</value>
  </data>
  <data name="ERR_CircularBase" xml:space="preserve">
    <value>Circular base class dependency involving '{0}' and '{1}'</value>
  </data>
  <data name="ERR_BadDelegateConstructor" xml:space="preserve">
    <value>The delegate '{0}' does not have a valid constructor</value>
  </data>
  <data name="ERR_MethodNameExpected" xml:space="preserve">
    <value>Method name expected</value>
  </data>
  <data name="ERR_ConstantExpected" xml:space="preserve">
    <value>A constant value is expected</value>
  </data>
  <data name="ERR_V6SwitchGoverningTypeValueExpected" xml:space="preserve">
    <value>A switch expression or case label must be a bool, char, string, integral, enum, or corresponding nullable type in C# 6 and earlier.</value>
  </data>
  <data name="ERR_IntegralTypeValueExpected" xml:space="preserve">
    <value>A value of an integral type expected</value>
  </data>
  <data name="ERR_DuplicateCaseLabel" xml:space="preserve">
    <value>The switch statement contains multiple cases with the label value '{0}'</value>
  </data>
  <data name="ERR_InvalidGotoCase" xml:space="preserve">
    <value>A goto case is only valid inside a switch statement</value>
  </data>
  <data name="ERR_PropertyLacksGet" xml:space="preserve">
    <value>The property or indexer '{0}' cannot be used in this context because it lacks the get accessor</value>
  </data>
  <data name="ERR_BadExceptionType" xml:space="preserve">
    <value>The type caught or thrown must be derived from System.Exception</value>
  </data>
  <data name="ERR_BadEmptyThrow" xml:space="preserve">
    <value>A throw statement with no arguments is not allowed outside of a catch clause</value>
  </data>
  <data name="ERR_BadFinallyLeave" xml:space="preserve">
    <value>Control cannot leave the body of a finally clause</value>
  </data>
  <data name="ERR_LabelShadow" xml:space="preserve">
    <value>The label '{0}' shadows another label by the same name in a contained scope</value>
  </data>
  <data name="ERR_LabelNotFound" xml:space="preserve">
    <value>No such label '{0}' within the scope of the goto statement</value>
  </data>
  <data name="ERR_UnreachableCatch" xml:space="preserve">
    <value>A previous catch clause already catches all exceptions of this or of a super type ('{0}')</value>
  </data>
  <data name="WRN_FilterIsConstantTrue" xml:space="preserve">
    <value>Filter expression is a constant 'true', consider removing the filter</value>
  </data>
  <data name="WRN_FilterIsConstantTrue_Title" xml:space="preserve">
    <value>Filter expression is a constant 'true'</value>
  </data>
  <data name="ERR_ReturnExpected" xml:space="preserve">
    <value>'{0}': not all code paths return a value</value>
  </data>
  <data name="WRN_UnreachableCode" xml:space="preserve">
    <value>Unreachable code detected</value>
  </data>
  <data name="WRN_UnreachableCode_Title" xml:space="preserve">
    <value>Unreachable code detected</value>
  </data>
  <data name="ERR_SwitchFallThrough" xml:space="preserve">
    <value>Control cannot fall through from one case label ('{0}') to another</value>
  </data>
  <data name="WRN_UnreferencedLabel" xml:space="preserve">
    <value>This label has not been referenced</value>
  </data>
  <data name="WRN_UnreferencedLabel_Title" xml:space="preserve">
    <value>This label has not been referenced</value>
  </data>
  <data name="ERR_UseDefViolation" xml:space="preserve">
    <value>Use of unassigned local variable '{0}'</value>
  </data>
  <data name="WRN_UnreferencedVar" xml:space="preserve">
    <value>The variable '{0}' is declared but never used</value>
  </data>
  <data name="WRN_UnreferencedVar_Title" xml:space="preserve">
    <value>Variable is declared but never used</value>
  </data>
  <data name="WRN_UnreferencedField" xml:space="preserve">
    <value>The field '{0}' is never used</value>
  </data>
  <data name="WRN_UnreferencedField_Title" xml:space="preserve">
    <value>Field is never used</value>
  </data>
  <data name="ERR_UseDefViolationField" xml:space="preserve">
    <value>Use of possibly unassigned field '{0}'</value>
  </data>
  <data name="ERR_UseDefViolationProperty" xml:space="preserve">
    <value>Use of possibly unassigned auto-implemented property '{0}'</value>
  </data>
  <data name="ERR_UnassignedThis" xml:space="preserve">
    <value>Field '{0}' must be fully assigned before control is returned to the caller</value>
  </data>
  <data name="ERR_AmbigQM" xml:space="preserve">
    <value>Type of conditional expression cannot be determined because '{0}' and '{1}' implicitly convert to one another</value>
  </data>
  <data name="ERR_InvalidQM" xml:space="preserve">
    <value>Type of conditional expression cannot be determined because there is no implicit conversion between '{0}' and '{1}'</value>
  </data>
  <data name="ERR_NoBaseClass" xml:space="preserve">
    <value>A base class is required for a 'base' reference</value>
  </data>
  <data name="ERR_BaseIllegal" xml:space="preserve">
    <value>Use of keyword 'base' is not valid in this context</value>
  </data>
  <data name="ERR_ObjectProhibited" xml:space="preserve">
    <value>Member '{0}' cannot be accessed with an instance reference; qualify it with a type name instead</value>
  </data>
  <data name="ERR_ParamUnassigned" xml:space="preserve">
    <value>The out parameter '{0}' must be assigned to before control leaves the current method</value>
  </data>
  <data name="ERR_InvalidArray" xml:space="preserve">
    <value>Invalid rank specifier: expected ',' or ']'</value>
  </data>
  <data name="ERR_ExternHasBody" xml:space="preserve">
    <value>'{0}' cannot be extern and declare a body</value>
  </data>
  <data name="ERR_ExternHasConstructorInitializer" xml:space="preserve">
    <value>'{0}' cannot be extern and have a constructor initializer</value>
  </data>
  <data name="ERR_AbstractAndExtern" xml:space="preserve">
    <value>'{0}' cannot be both extern and abstract</value>
  </data>
  <data name="ERR_BadAttributeParamType" xml:space="preserve">
    <value>Attribute constructor parameter '{0}' has type '{1}', which is not a valid attribute parameter type</value>
  </data>
  <data name="ERR_BadAttributeArgument" xml:space="preserve">
    <value>An attribute argument must be a constant expression, typeof expression or array creation expression of an attribute parameter type</value>
  </data>
  <data name="ERR_BadAttributeParamDefaultArgument" xml:space="preserve">
    <value>Attribute constructor parameter '{0}' is optional, but no default parameter value was specified.</value>
  </data>
  <data name="WRN_IsAlwaysTrue" xml:space="preserve">
    <value>The given expression is always of the provided ('{0}') type</value>
  </data>
  <data name="WRN_IsAlwaysTrue_Title" xml:space="preserve">
    <value>'is' expression's given expression is always of the provided type</value>
  </data>
  <data name="WRN_IsAlwaysFalse" xml:space="preserve">
    <value>The given expression is never of the provided ('{0}') type</value>
  </data>
  <data name="WRN_IsAlwaysFalse_Title" xml:space="preserve">
    <value>'is' expression's given expression is never of the provided type</value>
  </data>
  <data name="ERR_LockNeedsReference" xml:space="preserve">
    <value>'{0}' is not a reference type as required by the lock statement</value>
  </data>
  <data name="ERR_NullNotValid" xml:space="preserve">
    <value>Use of null is not valid in this context</value>
  </data>
  <data name="ERR_DefaultLiteralNotValid" xml:space="preserve">
    <value>Use of default literal is not valid in this context</value>
  </data>
  <data name="ERR_UseDefViolationThis" xml:space="preserve">
    <value>The 'this' object cannot be used before all of its fields are assigned to</value>
  </data>
  <data name="ERR_ArgsInvalid" xml:space="preserve">
    <value>The __arglist construct is valid only within a variable argument method</value>
  </data>
  <data name="ERR_PtrExpected" xml:space="preserve">
    <value>The * or -&gt; operator must be applied to a pointer</value>
  </data>
  <data name="ERR_PtrIndexSingle" xml:space="preserve">
    <value>A pointer must be indexed by only one value</value>
  </data>
  <data name="WRN_ByRefNonAgileField" xml:space="preserve">
    <value>Using '{0}' as a ref or out value or taking its address may cause a runtime exception because it is a field of a marshal-by-reference class</value>
  </data>
  <data name="WRN_ByRefNonAgileField_Title" xml:space="preserve">
    <value>Using a field of a marshal-by-reference class as a ref or out value or taking its address may cause a runtime exception</value>
  </data>
  <data name="ERR_AssgReadonlyStatic" xml:space="preserve">
    <value>A static readonly field cannot be assigned to (except in a static constructor or a variable initializer)</value>
  </data>
  <data name="ERR_RefReadonlyStatic" xml:space="preserve">
    <value>A static readonly field cannot be used as a ref or out value (except in a static constructor)</value>
  </data>
  <data name="ERR_AssgReadonlyProp" xml:space="preserve">
    <value>Property or indexer '{0}' cannot be assigned to -- it is read only</value>
  </data>
  <data name="ERR_IllegalStatement" xml:space="preserve">
    <value>Only assignment, call, increment, decrement, await, and new object expressions can be used as a statement</value>
  </data>
  <data name="ERR_BadGetEnumerator" xml:space="preserve">
    <value>foreach requires that the return type '{0}' of '{1}' must have a suitable public 'MoveNext' method and public 'Current' property</value>
  </data>
  <data name="ERR_BadGetAsyncEnumerator" xml:space="preserve">
    <value>Async foreach requires that the return type '{0}' of '{1}' must have a suitable public 'MoveNextAsync' method and public 'Current' property</value>
  </data>
  <data name="ERR_TooManyLocals" xml:space="preserve">
    <value>Only 65534 locals, including those generated by the compiler, are allowed</value>
  </data>
  <data name="ERR_AbstractBaseCall" xml:space="preserve">
    <value>Cannot call an abstract base member: '{0}'</value>
  </data>
  <data name="ERR_RefProperty" xml:space="preserve">
    <value>A property or indexer may not be passed as an out or ref parameter</value>
  </data>
  <data name="ERR_ManagedAddr" xml:space="preserve">
    <value>Cannot take the address of, get the size of, or declare a pointer to a managed type ('{0}')</value>
  </data>
  <data name="ERR_BadFixedInitType" xml:space="preserve">
    <value>The type of a local declared in a fixed statement must be a pointer type</value>
  </data>
  <data name="ERR_FixedMustInit" xml:space="preserve">
    <value>You must provide an initializer in a fixed or using statement declaration</value>
  </data>
  <data name="ERR_InvalidAddrOp" xml:space="preserve">
    <value>Cannot take the address of the given expression</value>
  </data>
  <data name="ERR_FixedNeeded" xml:space="preserve">
    <value>You can only take the address of an unfixed expression inside of a fixed statement initializer</value>
  </data>
  <data name="ERR_FixedNotNeeded" xml:space="preserve">
    <value>You cannot use the fixed statement to take the address of an already fixed expression</value>
  </data>
  <data name="ERR_ExprCannotBeFixed" xml:space="preserve">
    <value>The given expression cannot be used in a fixed statement</value>
  </data>
  <data name="ERR_UnsafeNeeded" xml:space="preserve">
    <value>Pointers and fixed size buffers may only be used in an unsafe context</value>
  </data>
  <data name="ERR_OpTFRetType" xml:space="preserve">
    <value>The return type of operator True or False must be bool</value>
  </data>
  <data name="ERR_OperatorNeedsMatch" xml:space="preserve">
    <value>The operator '{0}' requires a matching operator '{1}' to also be defined</value>
  </data>
  <data name="ERR_BadBoolOp" xml:space="preserve">
    <value>In order to be applicable as a short circuit operator a user-defined logical operator ('{0}') must have the same return type and parameter types</value>
  </data>
  <data name="ERR_MustHaveOpTF" xml:space="preserve">
    <value>In order for '{0}' to be applicable as a short circuit operator, its declaring type '{1}' must define operator true and operator false</value>
  </data>
  <data name="WRN_UnreferencedVarAssg" xml:space="preserve">
    <value>The variable '{0}' is assigned but its value is never used</value>
  </data>
  <data name="WRN_UnreferencedVarAssg_Title" xml:space="preserve">
    <value>Variable is assigned but its value is never used</value>
  </data>
  <data name="ERR_CheckedOverflow" xml:space="preserve">
    <value>The operation overflows at compile time in checked mode</value>
  </data>
  <data name="ERR_ConstOutOfRangeChecked" xml:space="preserve">
    <value>Constant value '{0}' cannot be converted to a '{1}' (use 'unchecked' syntax to override)</value>
  </data>
  <data name="ERR_BadVarargs" xml:space="preserve">
    <value>A method with vararg cannot be generic, be in a generic type, or have a params parameter</value>
  </data>
  <data name="ERR_ParamsMustBeArray" xml:space="preserve">
    <value>The params parameter must be a single dimensional array</value>
  </data>
  <data name="ERR_IllegalArglist" xml:space="preserve">
    <value>An __arglist expression may only appear inside of a call or new expression</value>
  </data>
  <data name="ERR_IllegalUnsafe" xml:space="preserve">
    <value>Unsafe code may only appear if compiling with /unsafe</value>
  </data>
  <data name="ERR_AmbigMember" xml:space="preserve">
    <value>Ambiguity between '{0}' and '{1}'</value>
  </data>
  <data name="ERR_BadForeachDecl" xml:space="preserve">
    <value>Type and identifier are both required in a foreach statement</value>
  </data>
  <data name="ERR_ParamsLast" xml:space="preserve">
    <value>A params parameter must be the last parameter in a formal parameter list</value>
  </data>
  <data name="ERR_SizeofUnsafe" xml:space="preserve">
    <value>'{0}' does not have a predefined size, therefore sizeof can only be used in an unsafe context (consider using System.Runtime.InteropServices.Marshal.SizeOf)</value>
  </data>
  <data name="ERR_DottedTypeNameNotFoundInNS" xml:space="preserve">
    <value>The type or namespace name '{0}' does not exist in the namespace '{1}' (are you missing an assembly reference?)</value>
  </data>
  <data name="ERR_FieldInitRefNonstatic" xml:space="preserve">
    <value>A field initializer cannot reference the non-static field, method, or property '{0}'</value>
  </data>
  <data name="ERR_SealedNonOverride" xml:space="preserve">
    <value>'{0}' cannot be sealed because it is not an override</value>
  </data>
  <data name="ERR_CantOverrideSealed" xml:space="preserve">
    <value>'{0}': cannot override inherited member '{1}' because it is sealed</value>
  </data>
  <data name="ERR_VoidError" xml:space="preserve">
    <value>The operation in question is undefined on void pointers</value>
  </data>
  <data name="ERR_ConditionalOnOverride" xml:space="preserve">
    <value>The Conditional attribute is not valid on '{0}' because it is an override method</value>
  </data>
  <data name="ERR_PointerInAsOrIs" xml:space="preserve">
    <value>Neither 'is' nor 'as' is valid on pointer types</value>
  </data>
  <data name="ERR_CallingFinalizeDeprecated" xml:space="preserve">
    <value>Destructors and object.Finalize cannot be called directly. Consider calling IDisposable.Dispose if available.</value>
  </data>
  <data name="ERR_SingleTypeNameNotFound" xml:space="preserve">
    <value>The type or namespace name '{0}' could not be found (are you missing a using directive or an assembly reference?)</value>
  </data>
  <data name="ERR_NegativeStackAllocSize" xml:space="preserve">
    <value>Cannot use a negative size with stackalloc</value>
  </data>
  <data name="ERR_NegativeArraySize" xml:space="preserve">
    <value>Cannot create an array with a negative size</value>
  </data>
  <data name="ERR_OverrideFinalizeDeprecated" xml:space="preserve">
    <value>Do not override object.Finalize. Instead, provide a destructor.</value>
  </data>
  <data name="ERR_CallingBaseFinalizeDeprecated" xml:space="preserve">
    <value>Do not directly call your base class Finalize method. It is called automatically from your destructor.</value>
  </data>
  <data name="WRN_NegativeArrayIndex" xml:space="preserve">
    <value>Indexing an array with a negative index (array indices always start at zero)</value>
  </data>
  <data name="WRN_NegativeArrayIndex_Title" xml:space="preserve">
    <value>Indexing an array with a negative index</value>
  </data>
  <data name="WRN_BadRefCompareLeft" xml:space="preserve">
    <value>Possible unintended reference comparison; to get a value comparison, cast the left hand side to type '{0}'</value>
  </data>
  <data name="WRN_BadRefCompareLeft_Title" xml:space="preserve">
    <value>Possible unintended reference comparison; left hand side needs cast</value>
  </data>
  <data name="WRN_BadRefCompareRight" xml:space="preserve">
    <value>Possible unintended reference comparison; to get a value comparison, cast the right hand side to type '{0}'</value>
  </data>
  <data name="WRN_BadRefCompareRight_Title" xml:space="preserve">
    <value>Possible unintended reference comparison; right hand side needs cast</value>
  </data>
  <data name="ERR_BadCastInFixed" xml:space="preserve">
    <value>The right hand side of a fixed statement assignment may not be a cast expression</value>
  </data>
  <data name="ERR_StackallocInCatchFinally" xml:space="preserve">
    <value>stackalloc may not be used in a catch or finally block</value>
  </data>
  <data name="ERR_VarargsLast" xml:space="preserve">
    <value>An __arglist parameter must be the last parameter in a formal parameter list</value>
  </data>
  <data name="ERR_MissingPartial" xml:space="preserve">
    <value>Missing partial modifier on declaration of type '{0}'; another partial declaration of this type exists</value>
  </data>
  <data name="ERR_PartialTypeKindConflict" xml:space="preserve">
    <value>Partial declarations of '{0}' must be all classes, all structs, or all interfaces</value>
  </data>
  <data name="ERR_PartialModifierConflict" xml:space="preserve">
    <value>Partial declarations of '{0}' have conflicting accessibility modifiers</value>
  </data>
  <data name="ERR_PartialMultipleBases" xml:space="preserve">
    <value>Partial declarations of '{0}' must not specify different base classes</value>
  </data>
  <data name="ERR_PartialWrongTypeParams" xml:space="preserve">
    <value>Partial declarations of '{0}' must have the same type parameter names in the same order</value>
  </data>
  <data name="ERR_PartialWrongConstraints" xml:space="preserve">
    <value>Partial declarations of '{0}' have inconsistent constraints for type parameter '{1}'</value>
  </data>
  <data name="ERR_NoImplicitConvCast" xml:space="preserve">
    <value>Cannot implicitly convert type '{0}' to '{1}'. An explicit conversion exists (are you missing a cast?)</value>
  </data>
  <data name="ERR_PartialMisplaced" xml:space="preserve">
    <value>The 'partial' modifier can only appear immediately before 'class', 'struct', 'interface', or 'void'</value>
  </data>
  <data name="ERR_ImportedCircularBase" xml:space="preserve">
    <value>Imported type '{0}' is invalid. It contains a circular base class dependency.</value>
  </data>
  <data name="ERR_UseDefViolationOut" xml:space="preserve">
    <value>Use of unassigned out parameter '{0}'</value>
  </data>
  <data name="ERR_ArraySizeInDeclaration" xml:space="preserve">
    <value>Array size cannot be specified in a variable declaration (try initializing with a 'new' expression)</value>
  </data>
  <data name="ERR_InaccessibleGetter" xml:space="preserve">
    <value>The property or indexer '{0}' cannot be used in this context because the get accessor is inaccessible</value>
  </data>
  <data name="ERR_InaccessibleSetter" xml:space="preserve">
    <value>The property or indexer '{0}' cannot be used in this context because the set accessor is inaccessible</value>
  </data>
  <data name="ERR_InvalidPropertyAccessMod" xml:space="preserve">
    <value>The accessibility modifier of the '{0}' accessor must be more restrictive than the property or indexer '{1}'</value>
  </data>
  <data name="ERR_DuplicatePropertyAccessMods" xml:space="preserve">
    <value>Cannot specify accessibility modifiers for both accessors of the property or indexer '{0}'</value>
  </data>
  <data name="ERR_PropertyAccessModInInterface" xml:space="preserve">
    <value>'{0}': accessibility modifiers may not be used on accessors in an interface</value>
  </data>
  <data name="ERR_AccessModMissingAccessor" xml:space="preserve">
    <value>'{0}': accessibility modifiers on accessors may only be used if the property or indexer has both a get and a set accessor</value>
  </data>
  <data name="ERR_UnimplementedInterfaceAccessor" xml:space="preserve">
    <value>'{0}' does not implement interface member '{1}'. '{2}' is not public.</value>
  </data>
  <data name="WRN_PatternIsAmbiguous" xml:space="preserve">
    <value>'{0}' does not implement the '{1}' pattern. '{2}' is ambiguous with '{3}'.</value>
  </data>
  <data name="WRN_PatternIsAmbiguous_Title" xml:space="preserve">
    <value>Type does not implement the collection pattern; members are ambiguous</value>
  </data>
  <data name="WRN_PatternStaticOrInaccessible" xml:space="preserve">
    <value>'{0}' does not implement the '{1}' pattern. '{2}' is either static or not public.</value>
  </data>
  <data name="WRN_PatternStaticOrInaccessible_Title" xml:space="preserve">
    <value>Type does not implement the collection pattern; member is either static or not public</value>
  </data>
  <data name="WRN_PatternBadSignature" xml:space="preserve">
    <value>'{0}' does not implement the '{1}' pattern. '{2}' has the wrong signature.</value>
  </data>
  <data name="WRN_PatternBadSignature_Title" xml:space="preserve">
    <value>Type does not implement the collection pattern; member has the wrong signature</value>
  </data>
  <data name="ERR_FriendRefNotEqualToThis" xml:space="preserve">
    <value>Friend access was granted by '{0}', but the public key of the output assembly ('{1}') does not match that specified by the InternalsVisibleTo attribute in the granting assembly.</value>
  </data>
  <data name="ERR_FriendRefSigningMismatch" xml:space="preserve">
    <value>Friend access was granted by '{0}', but the strong name signing state of the output assembly does not match that of the granting assembly.</value>
  </data>
  <data name="WRN_SequentialOnPartialClass" xml:space="preserve">
    <value>There is no defined ordering between fields in multiple declarations of partial struct '{0}'. To specify an ordering, all instance fields must be in the same declaration.</value>
  </data>
  <data name="WRN_SequentialOnPartialClass_Title" xml:space="preserve">
    <value>There is no defined ordering between fields in multiple declarations of partial struct</value>
  </data>
  <data name="ERR_BadConstType" xml:space="preserve">
    <value>The type '{0}' cannot be declared const</value>
  </data>
  <data name="ERR_NoNewTyvar" xml:space="preserve">
    <value>Cannot create an instance of the variable type '{0}' because it does not have the new() constraint</value>
  </data>
  <data name="ERR_BadArity" xml:space="preserve">
    <value>Using the generic {1} '{0}' requires {2} type arguments</value>
  </data>
  <data name="ERR_BadTypeArgument" xml:space="preserve">
    <value>The type '{0}' may not be used as a type argument</value>
  </data>
  <data name="ERR_TypeArgsNotAllowed" xml:space="preserve">
    <value>The {1} '{0}' cannot be used with type arguments</value>
  </data>
  <data name="ERR_HasNoTypeVars" xml:space="preserve">
    <value>The non-generic {1} '{0}' cannot be used with type arguments</value>
  </data>
  <data name="ERR_NewConstraintNotSatisfied" xml:space="preserve">
    <value>'{2}' must be a non-abstract type with a public parameterless constructor in order to use it as parameter '{1}' in the generic type or method '{0}'</value>
  </data>
  <data name="ERR_GenericConstraintNotSatisfiedRefType" xml:space="preserve">
    <value>The type '{3}' cannot be used as type parameter '{2}' in the generic type or method '{0}'. There is no implicit reference conversion from '{3}' to '{1}'.</value>
  </data>
  <data name="ERR_GenericConstraintNotSatisfiedNullableEnum" xml:space="preserve">
    <value>The type '{3}' cannot be used as type parameter '{2}' in the generic type or method '{0}'. The nullable type '{3}' does not satisfy the constraint of '{1}'.</value>
  </data>
  <data name="ERR_GenericConstraintNotSatisfiedNullableInterface" xml:space="preserve">
    <value>The type '{3}' cannot be used as type parameter '{2}' in the generic type or method '{0}'. The nullable type '{3}' does not satisfy the constraint of '{1}'. Nullable types can not satisfy any interface constraints.</value>
  </data>
  <data name="ERR_GenericConstraintNotSatisfiedTyVar" xml:space="preserve">
    <value>The type '{3}' cannot be used as type parameter '{2}' in the generic type or method '{0}'. There is no boxing conversion or type parameter conversion from '{3}' to '{1}'.</value>
  </data>
  <data name="ERR_GenericConstraintNotSatisfiedValType" xml:space="preserve">
    <value>The type '{3}' cannot be used as type parameter '{2}' in the generic type or method '{0}'. There is no boxing conversion from '{3}' to '{1}'.</value>
  </data>
  <data name="ERR_DuplicateGeneratedName" xml:space="preserve">
    <value>The parameter name '{0}' conflicts with an automatically-generated parameter name</value>
  </data>
  <data name="ERR_GlobalSingleTypeNameNotFound" xml:space="preserve">
    <value>The type or namespace name '{0}' could not be found in the global namespace (are you missing an assembly reference?)</value>
  </data>
  <data name="ERR_NewBoundMustBeLast" xml:space="preserve">
    <value>The new() constraint must be the last constraint specified</value>
  </data>
  <data name="WRN_MainCantBeGeneric" xml:space="preserve">
    <value>'{0}': an entry point cannot be generic or in a generic type</value>
  </data>
  <data name="WRN_MainCantBeGeneric_Title" xml:space="preserve">
    <value>An entry point cannot be generic or in a generic type</value>
  </data>
  <data name="ERR_TypeVarCantBeNull" xml:space="preserve">
    <value>Cannot convert null to type parameter '{0}' because it could be a non-nullable value type. Consider using 'default({0})' instead.</value>
  </data>
  <data name="ERR_AttributeCantBeGeneric" xml:space="preserve">
    <value>Cannot apply attribute class '{0}' because it is generic</value>
  </data>
  <data name="ERR_DuplicateBound" xml:space="preserve">
    <value>Duplicate constraint '{0}' for type parameter '{1}'</value>
  </data>
  <data name="ERR_ClassBoundNotFirst" xml:space="preserve">
    <value>The class type constraint '{0}' must come before any other constraints</value>
  </data>
  <data name="ERR_BadRetType" xml:space="preserve">
    <value>'{1} {0}' has the wrong return type</value>
  </data>
  <data name="ERR_DelegateRefMismatch" xml:space="preserve">
    <value>Ref mismatch between '{0}' and delegate '{1}'</value>
  </data>
  <data name="ERR_DuplicateConstraintClause" xml:space="preserve">
    <value>A constraint clause has already been specified for type parameter '{0}'. All of the constraints for a type parameter must be specified in a single where clause.</value>
  </data>
  <data name="ERR_CantInferMethTypeArgs" xml:space="preserve">
    <value>The type arguments for method '{0}' cannot be inferred from the usage. Try specifying the type arguments explicitly.</value>
  </data>
  <data name="ERR_LocalSameNameAsTypeParam" xml:space="preserve">
    <value>'{0}': a parameter, local variable, or local function cannot have the same name as a method type parameter</value>
  </data>
  <data name="ERR_AsWithTypeVar" xml:space="preserve">
    <value>The type parameter '{0}' cannot be used with the 'as' operator because it does not have a class type constraint nor a 'class' constraint</value>
  </data>
  <data name="WRN_UnreferencedFieldAssg" xml:space="preserve">
    <value>The field '{0}' is assigned but its value is never used</value>
  </data>
  <data name="WRN_UnreferencedFieldAssg_Title" xml:space="preserve">
    <value>Field is assigned but its value is never used</value>
  </data>
  <data name="ERR_BadIndexerNameAttr" xml:space="preserve">
    <value>The '{0}' attribute is valid only on an indexer that is not an explicit interface member declaration</value>
  </data>
  <data name="ERR_AttrArgWithTypeVars" xml:space="preserve">
    <value>'{0}': an attribute argument cannot use type parameters</value>
  </data>
  <data name="ERR_NewTyvarWithArgs" xml:space="preserve">
    <value>'{0}': cannot provide arguments when creating an instance of a variable type</value>
  </data>
  <data name="ERR_AbstractSealedStatic" xml:space="preserve">
    <value>'{0}': an abstract class cannot be sealed or static</value>
  </data>
  <data name="WRN_AmbiguousXMLReference" xml:space="preserve">
    <value>Ambiguous reference in cref attribute: '{0}'. Assuming '{1}', but could have also matched other overloads including '{2}'.</value>
  </data>
  <data name="WRN_AmbiguousXMLReference_Title" xml:space="preserve">
    <value>Ambiguous reference in cref attribute</value>
  </data>
  <data name="WRN_VolatileByRef" xml:space="preserve">
    <value>'{0}': a reference to a volatile field will not be treated as volatile</value>
  </data>
  <data name="WRN_VolatileByRef_Title" xml:space="preserve">
    <value>A reference to a volatile field will not be treated as volatile</value>
  </data>
  <data name="WRN_VolatileByRef_Description" xml:space="preserve">
    <value>A volatile field should not normally be used as a ref or out value, since it will not be treated as volatile. There are exceptions to this, such as when calling an interlocked API.</value>
  </data>
  <data name="ERR_ComImportWithImpl" xml:space="preserve">
    <value>Since '{1}' has the ComImport attribute, '{0}' must be extern or abstract</value>
  </data>
  <data name="ERR_ComImportWithBase" xml:space="preserve">
    <value>'{0}': a class with the ComImport attribute cannot specify a base class</value>
  </data>
  <data name="ERR_ImplBadConstraints" xml:space="preserve">
    <value>The constraints for type parameter '{0}' of method '{1}' must match the constraints for type parameter '{2}' of interface method '{3}'. Consider using an explicit interface implementation instead.</value>
  </data>
  <data name="ERR_ImplBadTupleNames" xml:space="preserve">
    <value>The tuple element names in the signature of method '{0}' must match the tuple element names of interface method '{1}' (including on the return type).</value>
  </data>
  <data name="ERR_DottedTypeNameNotFoundInAgg" xml:space="preserve">
    <value>The type name '{0}' does not exist in the type '{1}'</value>
  </data>
  <data name="ERR_MethGrpToNonDel" xml:space="preserve">
    <value>Cannot convert method group '{0}' to non-delegate type '{1}'. Did you intend to invoke the method?</value>
  </data>
  <data name="ERR_BadExternAlias" xml:space="preserve">
    <value>The extern alias '{0}' was not specified in a /reference option</value>
  </data>
  <data name="ERR_ColColWithTypeAlias" xml:space="preserve">
    <value>Cannot use alias '{0}' with '::' since the alias references a type. Use '.' instead.</value>
  </data>
  <data name="ERR_AliasNotFound" xml:space="preserve">
    <value>Alias '{0}' not found</value>
  </data>
  <data name="ERR_SameFullNameAggAgg" xml:space="preserve">
    <value>The type '{1}' exists in both '{0}' and '{2}'</value>
  </data>
  <data name="ERR_SameFullNameNsAgg" xml:space="preserve">
    <value>The namespace '{1}' in '{0}' conflicts with the type '{3}' in '{2}'</value>
  </data>
  <data name="WRN_SameFullNameThisNsAgg" xml:space="preserve">
    <value>The namespace '{1}' in '{0}' conflicts with the imported type '{3}' in '{2}'. Using the namespace defined in '{0}'.</value>
  </data>
  <data name="WRN_SameFullNameThisNsAgg_Title" xml:space="preserve">
    <value>Namespace conflicts with imported type</value>
  </data>
  <data name="WRN_SameFullNameThisAggAgg" xml:space="preserve">
    <value>The type '{1}' in '{0}' conflicts with the imported type '{3}' in '{2}'. Using the type defined in '{0}'.</value>
  </data>
  <data name="WRN_SameFullNameThisAggAgg_Title" xml:space="preserve">
    <value>Type conflicts with imported type</value>
  </data>
  <data name="WRN_SameFullNameThisAggNs" xml:space="preserve">
    <value>The type '{1}' in '{0}' conflicts with the imported namespace '{3}' in '{2}'. Using the type defined in '{0}'.</value>
  </data>
  <data name="WRN_SameFullNameThisAggNs_Title" xml:space="preserve">
    <value>Type conflicts with imported namespace</value>
  </data>
  <data name="ERR_SameFullNameThisAggThisNs" xml:space="preserve">
    <value>The type '{1}' in '{0}' conflicts with the namespace '{3}' in '{2}'</value>
  </data>
  <data name="ERR_ExternAfterElements" xml:space="preserve">
    <value>An extern alias declaration must precede all other elements defined in the namespace</value>
  </data>
  <data name="WRN_GlobalAliasDefn" xml:space="preserve">
    <value>Defining an alias named 'global' is ill-advised since 'global::' always references the global namespace and not an alias</value>
  </data>
  <data name="WRN_GlobalAliasDefn_Title" xml:space="preserve">
    <value>Defining an alias named 'global' is ill-advised</value>
  </data>
  <data name="ERR_SealedStaticClass" xml:space="preserve">
    <value>'{0}': a class cannot be both static and sealed</value>
  </data>
  <data name="ERR_PrivateAbstractAccessor" xml:space="preserve">
    <value>'{0}': abstract properties cannot have private accessors</value>
  </data>
  <data name="ERR_ValueExpected" xml:space="preserve">
    <value>Syntax error; value expected</value>
  </data>
  <data name="ERR_UnboxNotLValue" xml:space="preserve">
    <value>Cannot modify the result of an unboxing conversion</value>
  </data>
  <data name="ERR_AnonMethGrpInForEach" xml:space="preserve">
    <value>Foreach cannot operate on a '{0}'. Did you intend to invoke the '{0}'?</value>
  </data>
  <data name="ERR_BadIncDecRetType" xml:space="preserve">
    <value>The return type for ++ or -- operator must match the parameter type or be derived from the parameter type</value>
  </data>
  <data name="ERR_RefValBoundMustBeFirst" xml:space="preserve">
    <value>The 'class' or 'struct' constraint must come before any other constraints</value>
  </data>
  <data name="ERR_RefValBoundWithClass" xml:space="preserve">
    <value>'{0}': cannot specify both a constraint class and the 'class' or 'struct' constraint</value>
  </data>
  <data name="ERR_UnmanagedBoundWithClass" xml:space="preserve">
    <value>'{0}': cannot specify both a constraint class and the 'unmanaged' constraint</value>
  </data>
  <data name="ERR_NewBoundWithVal" xml:space="preserve">
    <value>The 'new()' constraint cannot be used with the 'struct' constraint</value>
  </data>
  <data name="ERR_RefConstraintNotSatisfied" xml:space="preserve">
    <value>The type '{2}' must be a reference type in order to use it as parameter '{1}' in the generic type or method '{0}'</value>
  </data>
  <data name="ERR_ValConstraintNotSatisfied" xml:space="preserve">
    <value>The type '{2}' must be a non-nullable value type in order to use it as parameter '{1}' in the generic type or method '{0}'</value>
  </data>
  <data name="ERR_CircularConstraint" xml:space="preserve">
    <value>Circular constraint dependency involving '{0}' and '{1}'</value>
  </data>
  <data name="ERR_BaseConstraintConflict" xml:space="preserve">
    <value>Type parameter '{0}' inherits conflicting constraints '{1}' and '{2}'</value>
  </data>
  <data name="ERR_ConWithValCon" xml:space="preserve">
    <value>Type parameter '{1}' has the 'struct' constraint so '{1}' cannot be used as a constraint for '{0}'</value>
  </data>
  <data name="ERR_AmbigUDConv" xml:space="preserve">
    <value>Ambiguous user defined conversions '{0}' and '{1}' when converting from '{2}' to '{3}'</value>
  </data>
  <data name="WRN_AlwaysNull" xml:space="preserve">
    <value>The result of the expression is always 'null' of type '{0}'</value>
  </data>
  <data name="WRN_AlwaysNull_Title" xml:space="preserve">
    <value>The result of the expression is always 'null'</value>
  </data>
  <data name="ERR_RefReturnThis" xml:space="preserve">
    <value>Cannot return 'this' by reference.</value>
  </data>
  <data name="ERR_AttributeCtorInParameter" xml:space="preserve">
    <value>Cannot use attribute constructor '{0}' because it is has 'in' parameters.</value>
  </data>
  <data name="ERR_OverrideWithConstraints" xml:space="preserve">
    <value>Constraints for override and explicit interface implementation methods are inherited from the base method, so they cannot be specified directly</value>
  </data>
  <data name="ERR_AmbigOverride" xml:space="preserve">
    <value>The inherited members '{0}' and '{1}' have the same signature in type '{2}', so they cannot be overridden</value>
  </data>
  <data name="ERR_DecConstError" xml:space="preserve">
    <value>Evaluation of the decimal constant expression failed</value>
  </data>
  <data name="WRN_CmpAlwaysFalse" xml:space="preserve">
    <value>Comparing with null of type '{0}' always produces 'false'</value>
  </data>
  <data name="WRN_CmpAlwaysFalse_Title" xml:space="preserve">
    <value>Comparing with null of struct type always produces 'false'</value>
  </data>
  <data name="WRN_FinalizeMethod" xml:space="preserve">
    <value>Introducing a 'Finalize' method can interfere with destructor invocation. Did you intend to declare a destructor?</value>
  </data>
  <data name="WRN_FinalizeMethod_Title" xml:space="preserve">
    <value>Introducing a 'Finalize' method can interfere with destructor invocation</value>
  </data>
  <data name="WRN_FinalizeMethod_Description" xml:space="preserve">
    <value>This warning occurs when you create a class with a method whose signature is public virtual void Finalize.

If such a class is used as a base class and if the deriving class defines a destructor, the destructor will override the base class Finalize method, not Finalize.</value>
  </data>
  <data name="ERR_ExplicitImplParams" xml:space="preserve">
    <value>'{0}' should not have a params parameter since '{1}' does not</value>
  </data>
  <data name="WRN_GotoCaseShouldConvert" xml:space="preserve">
    <value>The 'goto case' value is not implicitly convertible to type '{0}'</value>
  </data>
  <data name="WRN_GotoCaseShouldConvert_Title" xml:space="preserve">
    <value>The 'goto case' value is not implicitly convertible to the switch type</value>
  </data>
  <data name="ERR_MethodImplementingAccessor" xml:space="preserve">
    <value>Method '{0}' cannot implement interface accessor '{1}' for type '{2}'. Use an explicit interface implementation.</value>
  </data>
  <data name="WRN_NubExprIsConstBool" xml:space="preserve">
    <value>The result of the expression is always '{0}' since a value of type '{1}' is never equal to 'null' of type '{2}'</value>
  </data>
  <data name="WRN_NubExprIsConstBool_Title" xml:space="preserve">
    <value>The result of the expression is always the same since a value of this type is never equal to 'null'</value>
  </data>
  <data name="WRN_NubExprIsConstBool2" xml:space="preserve">
    <value>The result of the expression is always '{0}' since a value of type '{1}' is never equal to 'null' of type '{2}'</value>
  </data>
  <data name="WRN_NubExprIsConstBool2_Title" xml:space="preserve">
    <value>The result of the expression is always the same since a value of this type is never equal to 'null'</value>
  </data>
  <data name="WRN_ExplicitImplCollision" xml:space="preserve">
    <value>Explicit interface implementation '{0}' matches more than one interface member. Which interface member is actually chosen is implementation-dependent. Consider using a non-explicit implementation instead.</value>
  </data>
  <data name="WRN_ExplicitImplCollision_Title" xml:space="preserve">
    <value>Explicit interface implementation matches more than one interface member</value>
  </data>
  <data name="ERR_AbstractHasBody" xml:space="preserve">
    <value>'{0}' cannot declare a body because it is marked abstract</value>
  </data>
  <data name="ERR_ConcreteMissingBody" xml:space="preserve">
    <value>'{0}' must declare a body because it is not marked abstract, extern, or partial</value>
  </data>
  <data name="ERR_AbstractAndSealed" xml:space="preserve">
    <value>'{0}' cannot be both abstract and sealed</value>
  </data>
  <data name="ERR_AbstractNotVirtual" xml:space="preserve">
    <value>The abstract {0} '{1}' cannot be marked virtual</value>
  </data>
  <data name="ERR_StaticConstant" xml:space="preserve">
    <value>The constant '{0}' cannot be marked static</value>
  </data>
  <data name="ERR_CantOverrideNonFunction" xml:space="preserve">
    <value>'{0}': cannot override because '{1}' is not a function</value>
  </data>
  <data name="ERR_CantOverrideNonVirtual" xml:space="preserve">
    <value>'{0}': cannot override inherited member '{1}' because it is not marked virtual, abstract, or override</value>
  </data>
  <data name="ERR_CantChangeAccessOnOverride" xml:space="preserve">
    <value>'{0}': cannot change access modifiers when overriding '{1}' inherited member '{2}'</value>
  </data>
  <data name="ERR_CantChangeTupleNamesOnOverride" xml:space="preserve">
    <value>'{0}': cannot change tuple element names when overriding inherited member '{1}'</value>
  </data>
  <data name="ERR_CantChangeReturnTypeOnOverride" xml:space="preserve">
    <value>'{0}': return type must be '{2}' to match overridden member '{1}'</value>
  </data>
  <data name="ERR_CantDeriveFromSealedType" xml:space="preserve">
    <value>'{0}': cannot derive from sealed type '{1}'</value>
  </data>
  <data name="ERR_AbstractInConcreteClass" xml:space="preserve">
    <value>'{0}' is abstract but it is contained in non-abstract class '{1}'</value>
  </data>
  <data name="ERR_StaticConstructorWithExplicitConstructorCall" xml:space="preserve">
    <value>'{0}': static constructor cannot have an explicit 'this' or 'base' constructor call</value>
  </data>
  <data name="ERR_StaticConstructorWithAccessModifiers" xml:space="preserve">
    <value>'{0}': access modifiers are not allowed on static constructors</value>
  </data>
  <data name="ERR_RecursiveConstructorCall" xml:space="preserve">
    <value>Constructor '{0}' cannot call itself</value>
  </data>
  <data name="ERR_IndirectRecursiveConstructorCall" xml:space="preserve">
    <value>Constructor '{0}' cannot call itself through another constructor</value>
  </data>
  <data name="ERR_ObjectCallingBaseConstructor" xml:space="preserve">
    <value>'{0}' has no base class and cannot call a base constructor</value>
  </data>
  <data name="ERR_PredefinedTypeNotFound" xml:space="preserve">
    <value>Predefined type '{0}' is not defined or imported</value>
  </data>
  <data name="ERR_PredefinedValueTupleTypeNotFound" xml:space="preserve">
    <value>Predefined type '{0}' is not defined or imported</value>
  </data>
  <data name="ERR_PredefinedValueTupleTypeAmbiguous3" xml:space="preserve">
    <value>Predefined type '{0}' is declared in multiple referenced assemblies: '{1}' and '{2}'</value>
  </data>
  <data name="ERR_StructWithBaseConstructorCall" xml:space="preserve">
    <value>'{0}': structs cannot call base class constructors</value>
  </data>
  <data name="ERR_StructLayoutCycle" xml:space="preserve">
    <value>Struct member '{0}' of type '{1}' causes a cycle in the struct layout</value>
  </data>
  <data name="ERR_InterfacesCannotContainTypes" xml:space="preserve">
    <value>'{0}': interfaces cannot declare types</value>
  </data>
  <data name="ERR_InterfacesCantContainFields" xml:space="preserve">
    <value>Interfaces cannot contain fields</value>
  </data>
  <data name="ERR_InterfacesCantContainConstructors" xml:space="preserve">
    <value>Interfaces cannot contain constructors</value>
  </data>
  <data name="ERR_NonInterfaceInInterfaceList" xml:space="preserve">
    <value>Type '{0}' in interface list is not an interface</value>
  </data>
  <data name="ERR_DuplicateInterfaceInBaseList" xml:space="preserve">
    <value>'{0}' is already listed in interface list</value>
  </data>
  <data name="ERR_DuplicateInterfaceWithTupleNamesInBaseList" xml:space="preserve">
    <value>'{0}' is already listed in the interface list on type '{2}' with different tuple element names, as '{1}'.</value>
  </data>
  <data name="ERR_CycleInInterfaceInheritance" xml:space="preserve">
    <value>Inherited interface '{1}' causes a cycle in the interface hierarchy of '{0}'</value>
  </data>
  <data name="ERR_InterfaceMemberHasBody" xml:space="preserve">
    <value>'{0}': interface members cannot have a definition</value>
  </data>
  <data name="ERR_HidingAbstractMethod" xml:space="preserve">
    <value>'{0}' hides inherited abstract member '{1}'</value>
  </data>
  <data name="ERR_UnimplementedAbstractMethod" xml:space="preserve">
    <value>'{0}' does not implement inherited abstract member '{1}'</value>
  </data>
  <data name="ERR_UnimplementedInterfaceMember" xml:space="preserve">
    <value>'{0}' does not implement interface member '{1}'</value>
  </data>
  <data name="ERR_ObjectCantHaveBases" xml:space="preserve">
    <value>The class System.Object cannot have a base class or implement an interface</value>
  </data>
  <data name="ERR_ExplicitInterfaceImplementationNotInterface" xml:space="preserve">
    <value>'{0}' in explicit interface declaration is not an interface</value>
  </data>
  <data name="ERR_InterfaceMemberNotFound" xml:space="preserve">
    <value>'{0}' in explicit interface declaration is not a member of interface</value>
  </data>
  <data name="ERR_ClassDoesntImplementInterface" xml:space="preserve">
    <value>'{0}': containing type does not implement interface '{1}'</value>
  </data>
  <data name="ERR_ExplicitInterfaceImplementationInNonClassOrStruct" xml:space="preserve">
    <value>'{0}': explicit interface declaration can only be declared in a class or struct</value>
  </data>
  <data name="ERR_MemberNameSameAsType" xml:space="preserve">
    <value>'{0}': member names cannot be the same as their enclosing type</value>
  </data>
  <data name="ERR_EnumeratorOverflow" xml:space="preserve">
    <value>'{0}': the enumerator value is too large to fit in its type</value>
  </data>
  <data name="ERR_CantOverrideNonProperty" xml:space="preserve">
    <value>'{0}': cannot override because '{1}' is not a property</value>
  </data>
  <data name="ERR_NoGetToOverride" xml:space="preserve">
    <value>'{0}': cannot override because '{1}' does not have an overridable get accessor</value>
  </data>
  <data name="ERR_NoSetToOverride" xml:space="preserve">
    <value>'{0}': cannot override because '{1}' does not have an overridable set accessor</value>
  </data>
  <data name="ERR_PropertyCantHaveVoidType" xml:space="preserve">
    <value>'{0}': property or indexer cannot have void type</value>
  </data>
  <data name="ERR_PropertyWithNoAccessors" xml:space="preserve">
    <value>'{0}': property or indexer must have at least one accessor</value>
  </data>
  <data name="ERR_CantUseVoidInArglist" xml:space="preserve">
    <value>__arglist cannot have an argument of void type</value>
  </data>
  <data name="ERR_NewVirtualInSealed" xml:space="preserve">
    <value>'{0}' is a new virtual member in sealed class '{1}'</value>
  </data>
  <data name="ERR_ExplicitPropertyAddingAccessor" xml:space="preserve">
    <value>'{0}' adds an accessor not found in interface member '{1}'</value>
  </data>
  <data name="ERR_ExplicitPropertyMissingAccessor" xml:space="preserve">
    <value>Explicit interface implementation '{0}' is missing accessor '{1}'</value>
  </data>
  <data name="ERR_ConversionWithInterface" xml:space="preserve">
    <value>'{0}': user-defined conversions to or from an interface are not allowed</value>
  </data>
  <data name="ERR_ConversionWithBase" xml:space="preserve">
    <value>'{0}': user-defined conversions to or from a base class are not allowed</value>
  </data>
  <data name="ERR_ConversionWithDerived" xml:space="preserve">
    <value>'{0}': user-defined conversions to or from a derived class are not allowed</value>
  </data>
  <data name="ERR_IdentityConversion" xml:space="preserve">
    <value>User-defined operator cannot take an object of the enclosing type and convert to an object of the enclosing type</value>
  </data>
  <data name="ERR_ConversionNotInvolvingContainedType" xml:space="preserve">
    <value>User-defined conversion must convert to or from the enclosing type</value>
  </data>
  <data name="ERR_DuplicateConversionInClass" xml:space="preserve">
    <value>Duplicate user-defined conversion in type '{0}'</value>
  </data>
  <data name="ERR_OperatorsMustBeStatic" xml:space="preserve">
    <value>User-defined operator '{0}' must be declared static and public</value>
  </data>
  <data name="ERR_BadIncDecSignature" xml:space="preserve">
    <value>The parameter type for ++ or -- operator must be the containing type</value>
  </data>
  <data name="ERR_BadUnaryOperatorSignature" xml:space="preserve">
    <value>The parameter of a unary operator must be the containing type</value>
  </data>
  <data name="ERR_BadBinaryOperatorSignature" xml:space="preserve">
    <value>One of the parameters of a binary operator must be the containing type</value>
  </data>
  <data name="ERR_BadShiftOperatorSignature" xml:space="preserve">
    <value>The first operand of an overloaded shift operator must have the same type as the containing type, and the type of the second operand must be int</value>
  </data>
  <data name="ERR_InterfacesCantContainOperators" xml:space="preserve">
    <value>Interfaces cannot contain operators</value>
  </data>
  <data name="ERR_StructsCantContainDefaultConstructor" xml:space="preserve">
    <value>Structs cannot contain explicit parameterless constructors</value>
  </data>
  <data name="ERR_EnumsCantContainDefaultConstructor" xml:space="preserve">
    <value>Enums cannot contain explicit parameterless constructors</value>
  </data>
  <data name="ERR_CantOverrideBogusMethod" xml:space="preserve">
    <value>'{0}': cannot override '{1}' because it is not supported by the language</value>
  </data>
  <data name="ERR_BindToBogus" xml:space="preserve">
    <value>'{0}' is not supported by the language</value>
  </data>
  <data name="ERR_CantCallSpecialMethod" xml:space="preserve">
    <value>'{0}': cannot explicitly call operator or accessor</value>
  </data>
  <data name="ERR_BadTypeReference" xml:space="preserve">
    <value>'{0}': cannot reference a type through an expression; try '{1}' instead</value>
  </data>
  <data name="ERR_FieldInitializerInStruct" xml:space="preserve">
    <value>'{0}': cannot have instance property or field initializers in structs</value>
  </data>
  <data name="ERR_BadDestructorName" xml:space="preserve">
    <value>Name of destructor must match name of class</value>
  </data>
  <data name="ERR_OnlyClassesCanContainDestructors" xml:space="preserve">
    <value>Only class types can contain destructors</value>
  </data>
  <data name="ERR_ConflictAliasAndMember" xml:space="preserve">
    <value>Namespace '{1}' contains a definition conflicting with alias '{0}'</value>
  </data>
  <data name="ERR_ConflictingAliasAndDefinition" xml:space="preserve">
    <value>Alias '{0}' conflicts with {1} definition</value>
  </data>
  <data name="ERR_ConditionalOnSpecialMethod" xml:space="preserve">
    <value>The Conditional attribute is not valid on '{0}' because it is a constructor, destructor, operator, or explicit interface implementation</value>
  </data>
  <data name="ERR_ConditionalMustReturnVoid" xml:space="preserve">
    <value>The Conditional attribute is not valid on '{0}' because its return type is not void</value>
  </data>
  <data name="ERR_DuplicateAttribute" xml:space="preserve">
    <value>Duplicate '{0}' attribute</value>
  </data>
  <data name="ERR_DuplicateAttributeInNetModule" xml:space="preserve">
    <value>Duplicate '{0}' attribute in '{1}'</value>
  </data>
  <data name="ERR_ConditionalOnInterfaceMethod" xml:space="preserve">
    <value>The Conditional attribute is not valid on interface members</value>
  </data>
  <data name="ERR_OperatorCantReturnVoid" xml:space="preserve">
    <value>User-defined operators cannot return void</value>
  </data>
  <data name="ERR_BadDynamicConversion" xml:space="preserve">
    <value>'{0}': user-defined conversions to or from the dynamic type are not allowed</value>
  </data>
  <data name="ERR_InvalidAttributeArgument" xml:space="preserve">
    <value>Invalid value for argument to '{0}' attribute</value>
  </data>
  <data name="ERR_ParameterNotValidForType" xml:space="preserve">
    <value>Parameter not valid for the specified unmanaged type.</value>
  </data>
  <data name="ERR_AttributeParameterRequired1" xml:space="preserve">
    <value>Attribute parameter '{0}' must be specified.</value>
  </data>
  <data name="ERR_AttributeParameterRequired2" xml:space="preserve">
    <value>Attribute parameter '{0}' or '{1}' must be specified.</value>
  </data>
  <data name="ERR_MarshalUnmanagedTypeNotValidForFields" xml:space="preserve">
    <value>Unmanaged type '{0}' not valid for fields.</value>
  </data>
  <data name="ERR_MarshalUnmanagedTypeOnlyValidForFields" xml:space="preserve">
    <value>Unmanaged type '{0}' is only valid for fields.</value>
  </data>
  <data name="ERR_AttributeOnBadSymbolType" xml:space="preserve">
    <value>Attribute '{0}' is not valid on this declaration type. It is only valid on '{1}' declarations.</value>
  </data>
  <data name="ERR_FloatOverflow" xml:space="preserve">
    <value>Floating-point constant is outside the range of type '{0}'</value>
  </data>
  <data name="ERR_ComImportWithoutUuidAttribute" xml:space="preserve">
    <value>The Guid attribute must be specified with the ComImport attribute</value>
  </data>
  <data name="ERR_InvalidNamedArgument" xml:space="preserve">
    <value>Invalid value for named attribute argument '{0}'</value>
  </data>
  <data name="ERR_DllImportOnInvalidMethod" xml:space="preserve">
    <value>The DllImport attribute must be specified on a method marked 'static' and 'extern'</value>
  </data>
  <data name="ERR_EncUpdateFailedMissingAttribute" xml:space="preserve">
    <value>Cannot update '{0}'; attribute '{1}' is missing.</value>
  </data>
  <data name="ERR_DllImportOnGenericMethod" xml:space="preserve">
    <value>The DllImport attribute cannot be applied to a method that is generic or contained in a generic type.</value>
  </data>
  <data name="ERR_FieldCantBeRefAny" xml:space="preserve">
    <value>Field or property cannot be of type '{0}'</value>
  </data>
  <data name="ERR_FieldAutoPropCantBeByRefLike" xml:space="preserve">
    <value>Field or auto-implemented property cannot be of type '{0}' unless it is an instance member of a ref struct.</value>
  </data>
  <data name="ERR_ArrayElementCantBeRefAny" xml:space="preserve">
    <value>Array elements cannot be of type '{0}'</value>
  </data>
  <data name="WRN_DeprecatedSymbol" xml:space="preserve">
    <value>'{0}' is obsolete</value>
  </data>
  <data name="WRN_DeprecatedSymbol_Title" xml:space="preserve">
    <value>Type or member is obsolete</value>
  </data>
  <data name="ERR_NotAnAttributeClass" xml:space="preserve">
    <value>'{0}' is not an attribute class</value>
  </data>
  <data name="ERR_BadNamedAttributeArgument" xml:space="preserve">
    <value>'{0}' is not a valid named attribute argument. Named attribute arguments must be fields which are not readonly, static, or const, or read-write properties which are public and not static.</value>
  </data>
  <data name="WRN_DeprecatedSymbolStr" xml:space="preserve">
    <value>'{0}' is obsolete: '{1}'</value>
  </data>
  <data name="WRN_DeprecatedSymbolStr_Title" xml:space="preserve">
    <value>Type or member is obsolete</value>
  </data>
  <data name="ERR_DeprecatedSymbolStr" xml:space="preserve">
    <value>'{0}' is obsolete: '{1}'</value>
  </data>
  <data name="ERR_IndexerCantHaveVoidType" xml:space="preserve">
    <value>Indexers cannot have void type</value>
  </data>
  <data name="ERR_VirtualPrivate" xml:space="preserve">
    <value>'{0}': virtual or abstract members cannot be private</value>
  </data>
  <data name="ERR_ArrayInitToNonArrayType" xml:space="preserve">
    <value>Can only use array initializer expressions to assign to array types. Try using a new expression instead.</value>
  </data>
  <data name="ERR_ArrayInitInBadPlace" xml:space="preserve">
    <value>Array initializers can only be used in a variable or field initializer. Try using a new expression instead.</value>
  </data>
  <data name="ERR_MissingStructOffset" xml:space="preserve">
    <value>'{0}': instance field in types marked with StructLayout(LayoutKind.Explicit) must have a FieldOffset attribute</value>
  </data>
  <data name="WRN_ExternMethodNoImplementation" xml:space="preserve">
    <value>Method, operator, or accessor '{0}' is marked external and has no attributes on it. Consider adding a DllImport attribute to specify the external implementation.</value>
  </data>
  <data name="WRN_ExternMethodNoImplementation_Title" xml:space="preserve">
    <value>Method, operator, or accessor is marked external and has no attributes on it</value>
  </data>
  <data name="WRN_ProtectedInSealed" xml:space="preserve">
    <value>'{0}': new protected member declared in sealed class</value>
  </data>
  <data name="WRN_ProtectedInSealed_Title" xml:space="preserve">
    <value>New protected member declared in sealed class</value>
  </data>
  <data name="ERR_InterfaceImplementedByConditional" xml:space="preserve">
    <value>Conditional member '{0}' cannot implement interface member '{1}' in type '{2}'</value>
  </data>
  <data name="ERR_InterfaceImplementedImplicitlyByVariadic" xml:space="preserve">
    <value>'{0}' cannot implement interface member '{1}' in type '{2}' because it has an __arglist parameter</value>
  </data>
  <data name="ERR_IllegalRefParam" xml:space="preserve">
    <value>ref and out are not valid in this context</value>
  </data>
  <data name="ERR_BadArgumentToAttribute" xml:space="preserve">
    <value>The argument to the '{0}' attribute must be a valid identifier</value>
  </data>
  <data name="ERR_StructOffsetOnBadStruct" xml:space="preserve">
    <value>The FieldOffset attribute can only be placed on members of types marked with the StructLayout(LayoutKind.Explicit)</value>
  </data>
  <data name="ERR_StructOffsetOnBadField" xml:space="preserve">
    <value>The FieldOffset attribute is not allowed on static or const fields</value>
  </data>
  <data name="ERR_AttributeUsageOnNonAttributeClass" xml:space="preserve">
    <value>Attribute '{0}' is only valid on classes derived from System.Attribute</value>
  </data>
  <data name="WRN_PossibleMistakenNullStatement" xml:space="preserve">
    <value>Possible mistaken empty statement</value>
  </data>
  <data name="WRN_PossibleMistakenNullStatement_Title" xml:space="preserve">
    <value>Possible mistaken empty statement</value>
  </data>
  <data name="ERR_DuplicateNamedAttributeArgument" xml:space="preserve">
    <value>'{0}' duplicate named attribute argument</value>
  </data>
  <data name="ERR_DeriveFromEnumOrValueType" xml:space="preserve">
    <value>'{0}' cannot derive from special class '{1}'</value>
  </data>
  <data name="ERR_DefaultMemberOnIndexedType" xml:space="preserve">
    <value>Cannot specify the DefaultMember attribute on a type containing an indexer</value>
  </data>
  <data name="ERR_BogusType" xml:space="preserve">
    <value>'{0}' is a type not supported by the language</value>
  </data>
  <data name="WRN_UnassignedInternalField" xml:space="preserve">
    <value>Field '{0}' is never assigned to, and will always have its default value {1}</value>
  </data>
  <data name="WRN_UnassignedInternalField_Title" xml:space="preserve">
    <value>Field is never assigned to, and will always have its default value</value>
  </data>
  <data name="ERR_CStyleArray" xml:space="preserve">
    <value>Bad array declarator: To declare a managed array the rank specifier precedes the variable's identifier. To declare a fixed size buffer field, use the fixed keyword before the field type.</value>
  </data>
  <data name="WRN_VacuousIntegralComp" xml:space="preserve">
    <value>Comparison to integral constant is useless; the constant is outside the range of type '{0}'</value>
  </data>
  <data name="WRN_VacuousIntegralComp_Title" xml:space="preserve">
    <value>Comparison to integral constant is useless; the constant is outside the range of the type</value>
  </data>
  <data name="ERR_AbstractAttributeClass" xml:space="preserve">
    <value>Cannot apply attribute class '{0}' because it is abstract</value>
  </data>
  <data name="ERR_BadNamedAttributeArgumentType" xml:space="preserve">
    <value>'{0}' is not a valid named attribute argument because it is not a valid attribute parameter type</value>
  </data>
  <data name="ERR_MissingPredefinedMember" xml:space="preserve">
    <value>Missing compiler required member '{0}.{1}'</value>
  </data>
  <data name="WRN_AttributeLocationOnBadDeclaration" xml:space="preserve">
    <value>'{0}' is not a valid attribute location for this declaration. Valid attribute locations for this declaration are '{1}'. All attributes in this block will be ignored.</value>
  </data>
  <data name="WRN_AttributeLocationOnBadDeclaration_Title" xml:space="preserve">
    <value>Not a valid attribute location for this declaration</value>
  </data>
  <data name="WRN_InvalidAttributeLocation" xml:space="preserve">
    <value>'{0}' is not a recognized attribute location. Valid attribute locations for this declaration are '{1}'. All attributes in this block will be ignored.</value>
  </data>
  <data name="WRN_InvalidAttributeLocation_Title" xml:space="preserve">
    <value>Not a recognized attribute location</value>
  </data>
  <data name="WRN_EqualsWithoutGetHashCode" xml:space="preserve">
    <value>'{0}' overrides Object.Equals(object o) but does not override Object.GetHashCode()</value>
  </data>
  <data name="WRN_EqualsWithoutGetHashCode_Title" xml:space="preserve">
    <value>Type overrides Object.Equals(object o) but does not override Object.GetHashCode()</value>
  </data>
  <data name="WRN_EqualityOpWithoutEquals" xml:space="preserve">
    <value>'{0}' defines operator == or operator != but does not override Object.Equals(object o)</value>
  </data>
  <data name="WRN_EqualityOpWithoutEquals_Title" xml:space="preserve">
    <value>Type defines operator == or operator != but does not override Object.Equals(object o)</value>
  </data>
  <data name="WRN_EqualityOpWithoutGetHashCode" xml:space="preserve">
    <value>'{0}' defines operator == or operator != but does not override Object.GetHashCode()</value>
  </data>
  <data name="WRN_EqualityOpWithoutGetHashCode_Title" xml:space="preserve">
    <value>Type defines operator == or operator != but does not override Object.GetHashCode()</value>
  </data>
  <data name="ERR_OutAttrOnRefParam" xml:space="preserve">
    <value>Cannot specify the Out attribute on a ref parameter without also specifying the In attribute.</value>
  </data>
  <data name="ERR_OverloadRefKind" xml:space="preserve">
    <value>'{0}' cannot define an overloaded {1} that differs only on parameter modifiers '{2}' and '{3}'</value>
  </data>
  <data name="ERR_LiteralDoubleCast" xml:space="preserve">
    <value>Literal of type double cannot be implicitly converted to type '{1}'; use an '{0}' suffix to create a literal of this type</value>
  </data>
  <data name="WRN_IncorrectBooleanAssg" xml:space="preserve">
    <value>Assignment in conditional expression is always constant; did you mean to use == instead of = ?</value>
  </data>
  <data name="WRN_IncorrectBooleanAssg_Title" xml:space="preserve">
    <value>Assignment in conditional expression is always constant</value>
  </data>
  <data name="ERR_ProtectedInStruct" xml:space="preserve">
    <value>'{0}': new protected member declared in struct</value>
  </data>
  <data name="ERR_InconsistentIndexerNames" xml:space="preserve">
    <value>Two indexers have different names; the IndexerName attribute must be used with the same name on every indexer within a type</value>
  </data>
  <data name="ERR_ComImportWithUserCtor" xml:space="preserve">
    <value>A class with the ComImport attribute cannot have a user-defined constructor</value>
  </data>
  <data name="ERR_FieldCantHaveVoidType" xml:space="preserve">
    <value>Field cannot have void type</value>
  </data>
  <data name="WRN_NonObsoleteOverridingObsolete" xml:space="preserve">
    <value>Member '{0}' overrides obsolete member '{1}'. Add the Obsolete attribute to '{0}'.</value>
  </data>
  <data name="WRN_NonObsoleteOverridingObsolete_Title" xml:space="preserve">
    <value>Member overrides obsolete member</value>
  </data>
  <data name="ERR_SystemVoid" xml:space="preserve">
    <value>System.Void cannot be used from C# -- use typeof(void) to get the void type object</value>
  </data>
  <data name="ERR_ExplicitParamArray" xml:space="preserve">
    <value>Do not use 'System.ParamArrayAttribute'. Use the 'params' keyword instead.</value>
  </data>
  <data name="WRN_BitwiseOrSignExtend" xml:space="preserve">
    <value>Bitwise-or operator used on a sign-extended operand; consider casting to a smaller unsigned type first</value>
  </data>
  <data name="WRN_BitwiseOrSignExtend_Title" xml:space="preserve">
    <value>Bitwise-or operator used on a sign-extended operand</value>
  </data>
  <data name="WRN_BitwiseOrSignExtend_Description" xml:space="preserve">
    <value>The compiler implicitly widened and sign-extended a variable, and then used the resulting value in a bitwise OR operation. This can result in unexpected behavior.</value>
  </data>
  <data name="ERR_VolatileStruct" xml:space="preserve">
    <value>'{0}': a volatile field cannot be of the type '{1}'</value>
  </data>
  <data name="ERR_VolatileAndReadonly" xml:space="preserve">
    <value>'{0}': a field cannot be both volatile and readonly</value>
  </data>
  <data name="ERR_AbstractField" xml:space="preserve">
    <value>The modifier 'abstract' is not valid on fields. Try using a property instead.</value>
  </data>
  <data name="ERR_BogusExplicitImpl" xml:space="preserve">
    <value>'{0}' cannot implement '{1}' because it is not supported by the language</value>
  </data>
  <data name="ERR_ExplicitMethodImplAccessor" xml:space="preserve">
    <value>'{0}' explicit method implementation cannot implement '{1}' because it is an accessor</value>
  </data>
  <data name="WRN_CoClassWithoutComImport" xml:space="preserve">
    <value>'{0}' interface marked with 'CoClassAttribute' not marked with 'ComImportAttribute'</value>
  </data>
  <data name="WRN_CoClassWithoutComImport_Title" xml:space="preserve">
    <value>Interface marked with 'CoClassAttribute' not marked with 'ComImportAttribute'</value>
  </data>
  <data name="ERR_ConditionalWithOutParam" xml:space="preserve">
    <value>Conditional member '{0}' cannot have an out parameter</value>
  </data>
  <data name="ERR_AccessorImplementingMethod" xml:space="preserve">
    <value>Accessor '{0}' cannot implement interface member '{1}' for type '{2}'. Use an explicit interface implementation.</value>
  </data>
  <data name="ERR_AliasQualAsExpression" xml:space="preserve">
    <value>The namespace alias qualifier '::' always resolves to a type or namespace so is illegal here. Consider using '.' instead.</value>
  </data>
  <data name="ERR_DerivingFromATyVar" xml:space="preserve">
    <value>Cannot derive from '{0}' because it is a type parameter</value>
  </data>
  <data name="ERR_DuplicateTypeParameter" xml:space="preserve">
    <value>Duplicate type parameter '{0}'</value>
  </data>
  <data name="WRN_TypeParameterSameAsOuterTypeParameter" xml:space="preserve">
    <value>Type parameter '{0}' has the same name as the type parameter from outer type '{1}'</value>
  </data>
  <data name="WRN_TypeParameterSameAsOuterTypeParameter_Title" xml:space="preserve">
    <value>Type parameter has the same name as the type parameter from outer type</value>
  </data>
  <data name="WRN_TypeParameterSameAsOuterMethodTypeParameter" xml:space="preserve">
    <value>Type parameter '{0}' has the same name as the type parameter from outer method '{1}'</value>
  </data>
  <data name="WRN_TypeParameterSameAsOuterMethodTypeParameter_Title" xml:space="preserve">
    <value>Type parameter has the same type as the type parameter from outer method.</value>
  </data>
  <data name="ERR_TypeVariableSameAsParent" xml:space="preserve">
    <value>Type parameter '{0}' has the same name as the containing type, or method</value>
  </data>
  <data name="ERR_UnifyingInterfaceInstantiations" xml:space="preserve">
    <value>'{0}' cannot implement both '{1}' and '{2}' because they may unify for some type parameter substitutions</value>
  </data>
  <data name="ERR_GenericDerivingFromAttribute" xml:space="preserve">
    <value>A generic type cannot derive from '{0}' because it is an attribute class</value>
  </data>
  <data name="ERR_TyVarNotFoundInConstraint" xml:space="preserve">
    <value>'{1}' does not define type parameter '{0}'</value>
  </data>
  <data name="ERR_BadBoundType" xml:space="preserve">
    <value>'{0}' is not a valid constraint. A type used as a constraint must be an interface, a non-sealed class or a type parameter.</value>
  </data>
  <data name="ERR_SpecialTypeAsBound" xml:space="preserve">
    <value>Constraint cannot be special class '{0}'</value>
  </data>
  <data name="ERR_BadVisBound" xml:space="preserve">
    <value>Inconsistent accessibility: constraint type '{1}' is less accessible than '{0}'</value>
  </data>
  <data name="ERR_LookupInTypeVariable" xml:space="preserve">
    <value>Cannot do member lookup in '{0}' because it is a type parameter</value>
  </data>
  <data name="ERR_BadConstraintType" xml:space="preserve">
    <value>Invalid constraint type. A type used as a constraint must be an interface, a non-sealed class or a type parameter.</value>
  </data>
  <data name="ERR_InstanceMemberInStaticClass" xml:space="preserve">
    <value>'{0}': cannot declare instance members in a static class</value>
  </data>
  <data name="ERR_StaticBaseClass" xml:space="preserve">
    <value>'{1}': cannot derive from static class '{0}'</value>
  </data>
  <data name="ERR_ConstructorInStaticClass" xml:space="preserve">
    <value>Static classes cannot have instance constructors</value>
  </data>
  <data name="ERR_DestructorInStaticClass" xml:space="preserve">
    <value>Static classes cannot contain destructors</value>
  </data>
  <data name="ERR_InstantiatingStaticClass" xml:space="preserve">
    <value>Cannot create an instance of the static class '{0}'</value>
  </data>
  <data name="ERR_StaticDerivedFromNonObject" xml:space="preserve">
    <value>Static class '{0}' cannot derive from type '{1}'. Static classes must derive from object.</value>
  </data>
  <data name="ERR_StaticClassInterfaceImpl" xml:space="preserve">
    <value>'{0}': static classes cannot implement interfaces</value>
  </data>
  <data name="ERR_RefStructInterfaceImpl" xml:space="preserve">
    <value>'{0}': ref structs cannot implement interfaces</value>
  </data>
  <data name="ERR_OperatorInStaticClass" xml:space="preserve">
    <value>'{0}': static classes cannot contain user-defined operators</value>
  </data>
  <data name="ERR_ConvertToStaticClass" xml:space="preserve">
    <value>Cannot convert to static type '{0}'</value>
  </data>
  <data name="ERR_ConstraintIsStaticClass" xml:space="preserve">
    <value>'{0}': static classes cannot be used as constraints</value>
  </data>
  <data name="ERR_GenericArgIsStaticClass" xml:space="preserve">
    <value>'{0}': static types cannot be used as type arguments</value>
  </data>
  <data name="ERR_ArrayOfStaticClass" xml:space="preserve">
    <value>'{0}': array elements cannot be of static type</value>
  </data>
  <data name="ERR_IndexerInStaticClass" xml:space="preserve">
    <value>'{0}': cannot declare indexers in a static class</value>
  </data>
  <data name="ERR_ParameterIsStaticClass" xml:space="preserve">
    <value>'{0}': static types cannot be used as parameters</value>
  </data>
  <data name="ERR_ReturnTypeIsStaticClass" xml:space="preserve">
    <value>'{0}': static types cannot be used as return types</value>
  </data>
  <data name="ERR_VarDeclIsStaticClass" xml:space="preserve">
    <value>Cannot declare a variable of static type '{0}'</value>
  </data>
  <data name="ERR_BadEmptyThrowInFinally" xml:space="preserve">
    <value>A throw statement with no arguments is not allowed in a finally clause that is nested inside the nearest enclosing catch clause</value>
  </data>
  <data name="ERR_InvalidSpecifier" xml:space="preserve">
    <value>'{0}' is not a valid format specifier</value>
  </data>
  <data name="WRN_AssignmentToLockOrDispose" xml:space="preserve">
    <value>Possibly incorrect assignment to local '{0}' which is the argument to a using or lock statement. The Dispose call or unlocking will happen on the original value of the local.</value>
  </data>
  <data name="WRN_AssignmentToLockOrDispose_Title" xml:space="preserve">
    <value>Possibly incorrect assignment to local which is the argument to a using or lock statement</value>
  </data>
  <data name="ERR_ForwardedTypeInThisAssembly" xml:space="preserve">
    <value>Type '{0}' is defined in this assembly, but a type forwarder is specified for it</value>
  </data>
  <data name="ERR_ForwardedTypeIsNested" xml:space="preserve">
    <value>Cannot forward type '{0}' because it is a nested type of '{1}'</value>
  </data>
  <data name="ERR_CycleInTypeForwarder" xml:space="preserve">
    <value>The type forwarder for type '{0}' in assembly '{1}' causes a cycle</value>
  </data>
  <data name="ERR_AssemblyNameOnNonModule" xml:space="preserve">
    <value>The /moduleassemblyname option may only be specified when building a target type of 'module'</value>
  </data>
  <data name="ERR_InvalidAssemblyName" xml:space="preserve">
    <value>Assembly reference '{0}' is invalid and cannot be resolved</value>
  </data>
  <data name="ERR_InvalidFwdType" xml:space="preserve">
    <value>Invalid type specified as an argument for TypeForwardedTo attribute</value>
  </data>
  <data name="ERR_CloseUnimplementedInterfaceMemberStatic" xml:space="preserve">
    <value>'{0}' does not implement interface member '{1}'. '{2}' cannot implement an interface member because it is static.</value>
  </data>
  <data name="ERR_CloseUnimplementedInterfaceMemberNotPublic" xml:space="preserve">
    <value>'{0}' does not implement interface member '{1}'. '{2}' cannot implement an interface member because it is not public.</value>
  </data>
  <data name="ERR_CloseUnimplementedInterfaceMemberWrongReturnType" xml:space="preserve">
    <value>'{0}' does not implement interface member '{1}'. '{2}' cannot implement '{1}' because it does not have the matching return type of '{3}'.</value>
  </data>
  <data name="ERR_DuplicateTypeForwarder" xml:space="preserve">
    <value>'{0}' duplicate TypeForwardedToAttribute</value>
  </data>
  <data name="ERR_ExpectedSelectOrGroup" xml:space="preserve">
    <value>A query body must end with a select clause or a group clause</value>
  </data>
  <data name="ERR_ExpectedContextualKeywordOn" xml:space="preserve">
    <value>Expected contextual keyword 'on'</value>
  </data>
  <data name="ERR_ExpectedContextualKeywordEquals" xml:space="preserve">
    <value>Expected contextual keyword 'equals'</value>
  </data>
  <data name="ERR_ExpectedContextualKeywordBy" xml:space="preserve">
    <value>Expected contextual keyword 'by'</value>
  </data>
  <data name="ERR_InvalidAnonymousTypeMemberDeclarator" xml:space="preserve">
    <value>Invalid anonymous type member declarator. Anonymous type members must be declared with a member assignment, simple name or member access.</value>
  </data>
  <data name="ERR_InvalidInitializerElementInitializer" xml:space="preserve">
    <value>Invalid initializer member declarator</value>
  </data>
  <data name="ERR_InconsistentLambdaParameterUsage" xml:space="preserve">
    <value>Inconsistent lambda parameter usage; parameter types must be all explicit or all implicit</value>
  </data>
  <data name="ERR_PartialMethodInvalidModifier" xml:space="preserve">
    <value>A partial method cannot have access modifiers or the virtual, abstract, override, new, sealed, or extern modifiers</value>
  </data>
  <data name="ERR_PartialMethodOnlyInPartialClass" xml:space="preserve">
    <value>A partial method must be declared within a partial class or partial struct</value>
  </data>
  <data name="ERR_PartialMethodCannotHaveOutParameters" xml:space="preserve">
    <value>A partial method cannot have out parameters</value>
  </data>
  <data name="ERR_PartialMethodNotExplicit" xml:space="preserve">
    <value>A partial method may not explicitly implement an interface method</value>
  </data>
  <data name="ERR_PartialMethodExtensionDifference" xml:space="preserve">
    <value>Both partial method declarations must be extension methods or neither may be an extension method</value>
  </data>
  <data name="ERR_PartialMethodOnlyOneLatent" xml:space="preserve">
    <value>A partial method may not have multiple defining declarations</value>
  </data>
  <data name="ERR_PartialMethodOnlyOneActual" xml:space="preserve">
    <value>A partial method may not have multiple implementing declarations</value>
  </data>
  <data name="ERR_PartialMethodParamsDifference" xml:space="preserve">
    <value>Both partial method declarations must use a params parameter or neither may use a params parameter</value>
  </data>
  <data name="ERR_PartialMethodMustHaveLatent" xml:space="preserve">
    <value>No defining declaration found for implementing declaration of partial method '{0}'</value>
  </data>
  <data name="ERR_PartialMethodInconsistentTupleNames" xml:space="preserve">
    <value>Both partial method declarations, '{0}' and '{1}', must use the same tuple element names.</value>
  </data>
  <data name="ERR_PartialMethodInconsistentConstraints" xml:space="preserve">
    <value>Partial method declarations of '{0}' have inconsistent type parameter constraints</value>
  </data>
  <data name="ERR_PartialMethodToDelegate" xml:space="preserve">
    <value>Cannot create delegate from method '{0}' because it is a partial method without an implementing declaration</value>
  </data>
  <data name="ERR_PartialMethodStaticDifference" xml:space="preserve">
    <value>Both partial method declarations must be static or neither may be static</value>
  </data>
  <data name="ERR_PartialMethodUnsafeDifference" xml:space="preserve">
    <value>Both partial method declarations must be unsafe or neither may be unsafe</value>
  </data>
  <data name="ERR_PartialMethodInExpressionTree" xml:space="preserve">
    <value>Partial methods with only a defining declaration or removed conditional methods cannot be used in expression trees</value>
  </data>
  <data name="ERR_PartialMethodMustReturnVoid" xml:space="preserve">
    <value>Partial methods must have a void return type</value>
  </data>
  <data name="WRN_ObsoleteOverridingNonObsolete" xml:space="preserve">
    <value>Obsolete member '{0}' overrides non-obsolete member '{1}'</value>
  </data>
  <data name="WRN_ObsoleteOverridingNonObsolete_Title" xml:space="preserve">
    <value>Obsolete member overrides non-obsolete member</value>
  </data>
  <data name="WRN_DebugFullNameTooLong" xml:space="preserve">
    <value>The fully qualified name for '{0}' is too long for debug information. Compile without '/debug' option.</value>
  </data>
  <data name="WRN_DebugFullNameTooLong_Title" xml:space="preserve">
    <value>Fully qualified name is too long for debug information</value>
  </data>
  <data name="ERR_ImplicitlyTypedVariableAssignedBadValue" xml:space="preserve">
    <value>Cannot assign {0} to an implicitly-typed variable</value>
  </data>
  <data name="ERR_ImplicitlyTypedVariableWithNoInitializer" xml:space="preserve">
    <value>Implicitly-typed variables must be initialized</value>
  </data>
  <data name="ERR_ImplicitlyTypedVariableMultipleDeclarator" xml:space="preserve">
    <value>Implicitly-typed variables cannot have multiple declarators</value>
  </data>
  <data name="ERR_ImplicitlyTypedVariableAssignedArrayInitializer" xml:space="preserve">
    <value>Cannot initialize an implicitly-typed variable with an array initializer</value>
  </data>
  <data name="ERR_ImplicitlyTypedLocalCannotBeFixed" xml:space="preserve">
    <value>Implicitly-typed local variables cannot be fixed</value>
  </data>
  <data name="ERR_ImplicitlyTypedVariableCannotBeConst" xml:space="preserve">
    <value>Implicitly-typed variables cannot be constant</value>
  </data>
  <data name="WRN_ExternCtorNoImplementation" xml:space="preserve">
    <value>Constructor '{0}' is marked external</value>
  </data>
  <data name="WRN_ExternCtorNoImplementation_Title" xml:space="preserve">
    <value>Constructor is marked external</value>
  </data>
  <data name="ERR_TypeVarNotFound" xml:space="preserve">
    <value>The contextual keyword 'var' may only appear within a local variable declaration or in script code</value>
  </data>
  <data name="ERR_ImplicitlyTypedArrayNoBestType" xml:space="preserve">
    <value>No best type found for implicitly-typed array</value>
  </data>
  <data name="ERR_AnonymousTypePropertyAssignedBadValue" xml:space="preserve">
    <value>Cannot assign '{0}' to anonymous type property</value>
  </data>
  <data name="ERR_ExpressionTreeContainsBaseAccess" xml:space="preserve">
    <value>An expression tree may not contain a base access</value>
  </data>
  <data name="ERR_ExpressionTreeContainsTupleBinOp" xml:space="preserve">
    <value>An expression tree may not contain a tuple == or != operator</value>
  </data>
  <data name="ERR_ExpressionTreeContainsAssignment" xml:space="preserve">
    <value>An expression tree may not contain an assignment operator</value>
  </data>
  <data name="ERR_AnonymousTypeDuplicatePropertyName" xml:space="preserve">
    <value>An anonymous type cannot have multiple properties with the same name</value>
  </data>
  <data name="ERR_StatementLambdaToExpressionTree" xml:space="preserve">
    <value>A lambda expression with a statement body cannot be converted to an expression tree</value>
  </data>
  <data name="ERR_ExpressionTreeMustHaveDelegate" xml:space="preserve">
    <value>Cannot convert lambda to an expression tree whose type argument '{0}' is not a delegate type</value>
  </data>
  <data name="ERR_AnonymousTypeNotAvailable" xml:space="preserve">
    <value>Cannot use anonymous type in a constant expression</value>
  </data>
  <data name="ERR_LambdaInIsAs" xml:space="preserve">
    <value>The first operand of an 'is' or 'as' operator may not be a lambda expression, anonymous method, or method group.</value>
  </data>
  <data name="ERR_TypelessTupleInAs" xml:space="preserve">
    <value>The first operand of an 'as' operator may not be a tuple literal without a natural type.</value>
  </data>
  <data name="ERR_ExpressionTreeContainsMultiDimensionalArrayInitializer" xml:space="preserve">
    <value>An expression tree may not contain a multidimensional array initializer</value>
  </data>
  <data name="ERR_MissingArgument" xml:space="preserve">
    <value>Argument missing</value>
  </data>
  <data name="ERR_VariableUsedBeforeDeclaration" xml:space="preserve">
    <value>Cannot use local variable '{0}' before it is declared</value>
  </data>
  <data name="ERR_RecursivelyTypedVariable" xml:space="preserve">
    <value>Type of '{0}' cannot be inferred since its initializer directly or indirectly refers to the definition.</value>
  </data>
  <data name="ERR_UnassignedThisAutoProperty" xml:space="preserve">
    <value>Auto-implemented property '{0}' must be fully assigned before control is returned to the caller.</value>
  </data>
  <data name="ERR_VariableUsedBeforeDeclarationAndHidesField" xml:space="preserve">
    <value>Cannot use local variable '{0}' before it is declared. The declaration of the local variable hides the field '{1}'.</value>
  </data>
  <data name="ERR_ExpressionTreeContainsBadCoalesce" xml:space="preserve">
    <value>An expression tree lambda may not contain a coalescing operator with a null or default literal left-hand side</value>
  </data>
  <data name="ERR_IdentifierExpected" xml:space="preserve">
    <value>Identifier expected</value>
  </data>
  <data name="ERR_SemicolonExpected" xml:space="preserve">
    <value>; expected</value>
  </data>
  <data name="ERR_SyntaxError" xml:space="preserve">
    <value>Syntax error, '{0}' expected</value>
  </data>
  <data name="ERR_DuplicateModifier" xml:space="preserve">
    <value>Duplicate '{0}' modifier</value>
  </data>
  <data name="ERR_DuplicateAccessor" xml:space="preserve">
    <value>Property accessor already defined</value>
  </data>
  <data name="ERR_IntegralTypeExpected" xml:space="preserve">
    <value>Type byte, sbyte, short, ushort, int, uint, long, or ulong expected</value>
  </data>
  <data name="ERR_IllegalEscape" xml:space="preserve">
    <value>Unrecognized escape sequence</value>
  </data>
  <data name="ERR_NewlineInConst" xml:space="preserve">
    <value>Newline in constant</value>
  </data>
  <data name="ERR_EmptyCharConst" xml:space="preserve">
    <value>Empty character literal</value>
  </data>
  <data name="ERR_TooManyCharsInConst" xml:space="preserve">
    <value>Too many characters in character literal</value>
  </data>
  <data name="ERR_InvalidNumber" xml:space="preserve">
    <value>Invalid number</value>
  </data>
  <data name="ERR_GetOrSetExpected" xml:space="preserve">
    <value>A get or set accessor expected</value>
  </data>
  <data name="ERR_ClassTypeExpected" xml:space="preserve">
    <value>An object, string, or class type expected</value>
  </data>
  <data name="ERR_NamedArgumentExpected" xml:space="preserve">
    <value>Named attribute argument expected</value>
  </data>
  <data name="ERR_TooManyCatches" xml:space="preserve">
    <value>Catch clauses cannot follow the general catch clause of a try statement</value>
  </data>
  <data name="ERR_ThisOrBaseExpected" xml:space="preserve">
    <value>Keyword 'this' or 'base' expected</value>
  </data>
  <data name="ERR_OvlUnaryOperatorExpected" xml:space="preserve">
    <value>Overloadable unary operator expected</value>
  </data>
  <data name="ERR_OvlBinaryOperatorExpected" xml:space="preserve">
    <value>Overloadable binary operator expected</value>
  </data>
  <data name="ERR_IntOverflow" xml:space="preserve">
    <value>Integral constant is too large</value>
  </data>
  <data name="ERR_EOFExpected" xml:space="preserve">
    <value>Type or namespace definition, or end-of-file expected</value>
  </data>
  <data name="ERR_GlobalDefinitionOrStatementExpected" xml:space="preserve">
    <value>Member definition, statement, or end-of-file expected</value>
  </data>
  <data name="ERR_BadEmbeddedStmt" xml:space="preserve">
    <value>Embedded statement cannot be a declaration or labeled statement</value>
  </data>
  <data name="ERR_PPDirectiveExpected" xml:space="preserve">
    <value>Preprocessor directive expected</value>
  </data>
  <data name="ERR_EndOfPPLineExpected" xml:space="preserve">
    <value>Single-line comment or end-of-line expected</value>
  </data>
  <data name="ERR_CloseParenExpected" xml:space="preserve">
    <value>) expected</value>
  </data>
  <data name="ERR_EndifDirectiveExpected" xml:space="preserve">
    <value>#endif directive expected</value>
  </data>
  <data name="ERR_UnexpectedDirective" xml:space="preserve">
    <value>Unexpected preprocessor directive</value>
  </data>
  <data name="ERR_ErrorDirective" xml:space="preserve">
    <value>#error: '{0}'</value>
  </data>
  <data name="WRN_WarningDirective" xml:space="preserve">
    <value>#warning: '{0}'</value>
  </data>
  <data name="WRN_WarningDirective_Title" xml:space="preserve">
    <value>#warning directive</value>
  </data>
  <data name="ERR_TypeExpected" xml:space="preserve">
    <value>Type expected</value>
  </data>
  <data name="ERR_PPDefFollowsToken" xml:space="preserve">
    <value>Cannot define/undefine preprocessor symbols after first token in file</value>
  </data>
  <data name="ERR_PPReferenceFollowsToken" xml:space="preserve">
    <value>Cannot use #r after first token in file</value>
  </data>
  <data name="ERR_OpenEndedComment" xml:space="preserve">
    <value>End-of-file found, '*/' expected</value>
  </data>
  <data name="ERR_Merge_conflict_marker_encountered" xml:space="preserve">
    <value>Merge conflict marker encountered</value>
  </data>
  <data name="ERR_NoRefOutWhenRefOnly" xml:space="preserve">
    <value>Do not use refout when using refonly.</value>
  </data>
  <data name="ERR_NoNetModuleOutputWhenRefOutOrRefOnly" xml:space="preserve">
    <value>Cannot compile net modules when using /refout or /refonly.</value>
  </data>
  <data name="ERR_OvlOperatorExpected" xml:space="preserve">
    <value>Overloadable operator expected</value>
  </data>
  <data name="ERR_EndRegionDirectiveExpected" xml:space="preserve">
    <value>#endregion directive expected</value>
  </data>
  <data name="ERR_UnterminatedStringLit" xml:space="preserve">
    <value>Unterminated string literal</value>
  </data>
  <data name="ERR_BadDirectivePlacement" xml:space="preserve">
    <value>Preprocessor directives must appear as the first non-whitespace character on a line</value>
  </data>
  <data name="ERR_IdentifierExpectedKW" xml:space="preserve">
    <value>Identifier expected; '{1}' is a keyword</value>
  </data>
  <data name="ERR_SemiOrLBraceExpected" xml:space="preserve">
    <value>{ or ; expected</value>
  </data>
  <data name="ERR_MultiTypeInDeclaration" xml:space="preserve">
    <value>Cannot use more than one type in a for, using, fixed, or declaration statement</value>
  </data>
  <data name="ERR_AddOrRemoveExpected" xml:space="preserve">
    <value>An add or remove accessor expected</value>
  </data>
  <data name="ERR_UnexpectedCharacter" xml:space="preserve">
    <value>Unexpected character '{0}'</value>
  </data>
  <data name="ERR_UnexpectedToken" xml:space="preserve">
    <value>Unexpected token '{0}'</value>
  </data>
  <data name="ERR_ProtectedInStatic" xml:space="preserve">
    <value>'{0}': static classes cannot contain protected members</value>
  </data>
  <data name="WRN_UnreachableGeneralCatch" xml:space="preserve">
    <value>A previous catch clause already catches all exceptions. All non-exceptions thrown will be wrapped in a System.Runtime.CompilerServices.RuntimeWrappedException.</value>
  </data>
  <data name="WRN_UnreachableGeneralCatch_Title" xml:space="preserve">
    <value>A previous catch clause already catches all exceptions</value>
  </data>
  <data name="WRN_UnreachableGeneralCatch_Description" xml:space="preserve">
    <value>This warning is caused when a catch() block has no specified exception type after a catch (System.Exception e) block. The warning advises that the catch() block will not catch any exceptions.

A catch() block after a catch (System.Exception e) block can catch non-CLS exceptions if the RuntimeCompatibilityAttribute is set to false in the AssemblyInfo.cs file: [assembly: RuntimeCompatibilityAttribute(WrapNonExceptionThrows = false)]. If this attribute is not set explicitly to false, all thrown non-CLS exceptions are wrapped as Exceptions and the catch (System.Exception e) block catches them.</value>
  </data>
  <data name="ERR_IncrementLvalueExpected" xml:space="preserve">
    <value>The operand of an increment or decrement operator must be a variable, property or indexer</value>
  </data>
  <data name="ERR_NoSuchMemberOrExtension" xml:space="preserve">
    <value>'{0}' does not contain a definition for '{1}' and no accessible extension method '{1}' accepting a first argument of type '{0}' could be found (are you missing a using directive or an assembly reference?)</value>
  </data>
  <data name="ERR_NoSuchMemberOrExtensionNeedUsing" xml:space="preserve">
    <value>'{0}' does not contain a definition for '{1}' and no extension method '{1}' accepting a first argument of type '{0}' could be found (are you missing a using directive for '{2}'?)</value>
  </data>
  <data name="ERR_BadThisParam" xml:space="preserve">
    <value>Method '{0}' has a parameter modifier 'this' which is not on the first parameter</value>
  </data>
  <data name="ERR_BadParameterModifiers" xml:space="preserve">
    <value> The parameter modifier '{0}' cannot be used with '{1}'</value>
  </data>
  <data name="ERR_BadTypeforThis" xml:space="preserve">
    <value>The first parameter of an extension method cannot be of type '{0}'</value>
  </data>
  <data name="ERR_BadParamModThis" xml:space="preserve">
    <value>A parameter array cannot be used with 'this' modifier on an extension method</value>
  </data>
  <data name="ERR_BadExtensionMeth" xml:space="preserve">
    <value>Extension method must be static</value>
  </data>
  <data name="ERR_BadExtensionAgg" xml:space="preserve">
    <value>Extension method must be defined in a non-generic static class</value>
  </data>
  <data name="ERR_DupParamMod" xml:space="preserve">
    <value>A parameter can only have one '{0}' modifier</value>
  </data>
  <data name="ERR_ExtensionMethodsDecl" xml:space="preserve">
    <value>Extension methods must be defined in a top level static class; {0} is a nested class</value>
  </data>
  <data name="ERR_ExtensionAttrNotFound" xml:space="preserve">
    <value>Cannot define a new extension method because the compiler required type '{0}' cannot be found. Are you missing a reference to System.Core.dll?</value>
  </data>
  <data name="ERR_ExplicitExtension" xml:space="preserve">
    <value>Do not use 'System.Runtime.CompilerServices.ExtensionAttribute'. Use the 'this' keyword instead.</value>
  </data>
  <data name="ERR_ExplicitDynamicAttr" xml:space="preserve">
    <value>Do not use 'System.Runtime.CompilerServices.DynamicAttribute'. Use the 'dynamic' keyword instead.</value>
  </data>
  <data name="ERR_NoDynamicPhantomOnBaseCtor" xml:space="preserve">
    <value>The constructor call needs to be dynamically dispatched, but cannot be because it is part of a constructor initializer. Consider casting the dynamic arguments.</value>
  </data>
  <data name="ERR_ValueTypeExtDelegate" xml:space="preserve">
    <value>Extension method '{0}' defined on value type '{1}' cannot be used to create delegates</value>
  </data>
  <data name="ERR_BadArgCount" xml:space="preserve">
    <value>No overload for method '{0}' takes {1} arguments</value>
  </data>
  <data name="ERR_BadArgType" xml:space="preserve">
    <value>Argument {0}: cannot convert from '{1}' to '{2}'</value>
  </data>
  <data name="ERR_NoSourceFile" xml:space="preserve">
    <value>Source file '{0}' could not be opened -- {1}</value>
  </data>
  <data name="ERR_CantRefResource" xml:space="preserve">
    <value>Cannot link resource files when building a module</value>
  </data>
  <data name="ERR_ResourceNotUnique" xml:space="preserve">
    <value>Resource identifier '{0}' has already been used in this assembly</value>
  </data>
  <data name="ERR_ResourceFileNameNotUnique" xml:space="preserve">
    <value>Each linked resource and module must have a unique filename. Filename '{0}' is specified more than once in this assembly</value>
  </data>
  <data name="ERR_ImportNonAssembly" xml:space="preserve">
    <value>The referenced file '{0}' is not an assembly</value>
  </data>
  <data name="ERR_RefLvalueExpected" xml:space="preserve">
    <value>A ref or out value must be an assignable variable</value>
  </data>
  <data name="ERR_BaseInStaticMeth" xml:space="preserve">
    <value>Keyword 'base' is not available in a static method</value>
  </data>
  <data name="ERR_BaseInBadContext" xml:space="preserve">
    <value>Keyword 'base' is not available in the current context</value>
  </data>
  <data name="ERR_RbraceExpected" xml:space="preserve">
    <value>} expected</value>
  </data>
  <data name="ERR_LbraceExpected" xml:space="preserve">
    <value>{ expected</value>
  </data>
  <data name="ERR_InExpected" xml:space="preserve">
    <value>'in' expected</value>
  </data>
  <data name="ERR_InvalidPreprocExpr" xml:space="preserve">
    <value>Invalid preprocessor expression</value>
  </data>
  <data name="ERR_InvalidMemberDecl" xml:space="preserve">
    <value>Invalid token '{0}' in class, struct, or interface member declaration</value>
  </data>
  <data name="ERR_MemberNeedsType" xml:space="preserve">
    <value>Method must have a return type</value>
  </data>
  <data name="ERR_BadBaseType" xml:space="preserve">
    <value>Invalid base type</value>
  </data>
  <data name="WRN_EmptySwitch" xml:space="preserve">
    <value>Empty switch block</value>
  </data>
  <data name="WRN_EmptySwitch_Title" xml:space="preserve">
    <value>Empty switch block</value>
  </data>
  <data name="ERR_ExpectedEndTry" xml:space="preserve">
    <value>Expected catch or finally</value>
  </data>
  <data name="ERR_InvalidExprTerm" xml:space="preserve">
    <value>Invalid expression term '{0}'</value>
  </data>
  <data name="ERR_BadNewExpr" xml:space="preserve">
    <value>A new expression requires (), [], or {} after type</value>
  </data>
  <data name="ERR_NoNamespacePrivate" xml:space="preserve">
    <value>Elements defined in a namespace cannot be explicitly declared as private, protected, protected internal, or private protected</value>
  </data>
  <data name="ERR_BadVarDecl" xml:space="preserve">
    <value>Expected ; or = (cannot specify constructor arguments in declaration)</value>
  </data>
  <data name="ERR_UsingAfterElements" xml:space="preserve">
    <value>A using clause must precede all other elements defined in the namespace except extern alias declarations</value>
  </data>
  <data name="ERR_BadBinOpArgs" xml:space="preserve">
    <value>Overloaded binary operator '{0}' takes two parameters</value>
  </data>
  <data name="ERR_BadUnOpArgs" xml:space="preserve">
    <value>Overloaded unary operator '{0}' takes one parameter</value>
  </data>
  <data name="ERR_NoVoidParameter" xml:space="preserve">
    <value>Invalid parameter type 'void'</value>
  </data>
  <data name="ERR_DuplicateAlias" xml:space="preserve">
    <value>The using alias '{0}' appeared previously in this namespace</value>
  </data>
  <data name="ERR_BadProtectedAccess" xml:space="preserve">
    <value>Cannot access protected member '{0}' via a qualifier of type '{1}'; the qualifier must be of type '{2}' (or derived from it)</value>
  </data>
  <data name="ERR_AddModuleAssembly" xml:space="preserve">
    <value>'{0}' cannot be added to this assembly because it already is an assembly</value>
  </data>
  <data name="ERR_BindToBogusProp2" xml:space="preserve">
    <value>Property, indexer, or event '{0}' is not supported by the language; try directly calling accessor methods '{1}' or '{2}'</value>
  </data>
  <data name="ERR_BindToBogusProp1" xml:space="preserve">
    <value>Property, indexer, or event '{0}' is not supported by the language; try directly calling accessor method '{1}'</value>
  </data>
  <data name="ERR_NoVoidHere" xml:space="preserve">
    <value>Keyword 'void' cannot be used in this context</value>
  </data>
  <data name="ERR_IndexerNeedsParam" xml:space="preserve">
    <value>Indexers must have at least one parameter</value>
  </data>
  <data name="ERR_BadArraySyntax" xml:space="preserve">
    <value>Array type specifier, [], must appear before parameter name</value>
  </data>
  <data name="ERR_BadOperatorSyntax" xml:space="preserve">
    <value>Declaration is not valid; use '{0} operator &lt;dest-type&gt; (...' instead</value>
  </data>
  <data name="ERR_MainClassNotFound" xml:space="preserve">
    <value>Could not find '{0}' specified for Main method</value>
  </data>
  <data name="ERR_MainClassNotClass" xml:space="preserve">
    <value>'{0}' specified for Main method must be a valid non-generic class or struct</value>
  </data>
  <data name="ERR_NoMainInClass" xml:space="preserve">
    <value>'{0}' does not have a suitable static 'Main' method</value>
  </data>
  <data name="ERR_MainClassIsImport" xml:space="preserve">
    <value>Cannot use '{0}' for Main method because it is imported</value>
  </data>
  <data name="ERR_OutputNeedsName" xml:space="preserve">
    <value>Outputs without source must have the /out option specified</value>
  </data>
  <data name="ERR_CantHaveWin32ResAndManifest" xml:space="preserve">
    <value>Conflicting options specified: Win32 resource file; Win32 manifest</value>
  </data>
  <data name="ERR_CantHaveWin32ResAndIcon" xml:space="preserve">
    <value>Conflicting options specified: Win32 resource file; Win32 icon</value>
  </data>
  <data name="ERR_CantReadResource" xml:space="preserve">
    <value>Error reading resource '{0}' -- '{1}'</value>
  </data>
  <data name="ERR_DocFileGen" xml:space="preserve">
    <value>Error writing to XML documentation file: {0}</value>
  </data>
  <data name="WRN_XMLParseError" xml:space="preserve">
    <value>XML comment has badly formed XML -- '{0}'</value>
  </data>
  <data name="WRN_XMLParseError_Title" xml:space="preserve">
    <value>XML comment has badly formed XML</value>
  </data>
  <data name="WRN_DuplicateParamTag" xml:space="preserve">
    <value>XML comment has a duplicate param tag for '{0}'</value>
  </data>
  <data name="WRN_DuplicateParamTag_Title" xml:space="preserve">
    <value>XML comment has a duplicate param tag</value>
  </data>
  <data name="WRN_UnmatchedParamTag" xml:space="preserve">
    <value>XML comment has a param tag for '{0}', but there is no parameter by that name</value>
  </data>
  <data name="WRN_UnmatchedParamTag_Title" xml:space="preserve">
    <value>XML comment has a param tag, but there is no parameter by that name</value>
  </data>
  <data name="WRN_UnmatchedParamRefTag" xml:space="preserve">
    <value>XML comment on '{1}' has a paramref tag for '{0}', but there is no parameter by that name</value>
  </data>
  <data name="WRN_UnmatchedParamRefTag_Title" xml:space="preserve">
    <value>XML comment has a paramref tag, but there is no parameter by that name</value>
  </data>
  <data name="WRN_MissingParamTag" xml:space="preserve">
    <value>Parameter '{0}' has no matching param tag in the XML comment for '{1}' (but other parameters do)</value>
  </data>
  <data name="WRN_MissingParamTag_Title" xml:space="preserve">
    <value>Parameter has no matching param tag in the XML comment (but other parameters do)</value>
  </data>
  <data name="WRN_BadXMLRef" xml:space="preserve">
    <value>XML comment has cref attribute '{0}' that could not be resolved</value>
  </data>
  <data name="WRN_BadXMLRef_Title" xml:space="preserve">
    <value>XML comment has cref attribute that could not be resolved</value>
  </data>
  <data name="ERR_BadStackAllocExpr" xml:space="preserve">
    <value>A stackalloc expression requires [] after type</value>
  </data>
  <data name="ERR_InvalidLineNumber" xml:space="preserve">
    <value>The line number specified for #line directive is missing or invalid</value>
  </data>
  <data name="ERR_MissingPPFile" xml:space="preserve">
    <value>Quoted file name, single-line comment or end-of-line expected</value>
  </data>
  <data name="ERR_ExpectedPPFile" xml:space="preserve">
    <value>Quoted file name expected</value>
  </data>
  <data name="ERR_ReferenceDirectiveOnlyAllowedInScripts" xml:space="preserve">
    <value>#r is only allowed in scripts</value>
  </data>
  <data name="ERR_ForEachMissingMember" xml:space="preserve">
    <value>foreach statement cannot operate on variables of type '{0}' because '{0}' does not contain a public instance definition for '{1}'</value>
  </data>
  <data name="ERR_AwaitForEachMissingMember" xml:space="preserve">
    <value>Async foreach statement cannot operate on variables of type '{0}' because '{0}' does not contain a public instance definition for '{1}'</value>
  </data>
  <data name="ERR_ForEachMissingMemberWrongAsync" xml:space="preserve">
    <value>foreach statement cannot operate on variables of type '{0}' because '{0}' does not contain a public instance definition for '{1}'. Did you mean 'await foreach'?</value>
  </data>
  <data name="ERR_AwaitForEachMissingMemberWrongAsync" xml:space="preserve">
    <value>Async foreach statement cannot operate on variables of type '{0}' because '{0}' does not contain a public instance definition for '{1}'. Did you mean 'foreach' rather than 'await foreach'?</value>
  </data>
  <data name="WRN_BadXMLRefParamType" xml:space="preserve">
    <value>Invalid type for parameter {0} in XML comment cref attribute: '{1}'</value>
  </data>
  <data name="WRN_BadXMLRefParamType_Title" xml:space="preserve">
    <value>Invalid type for parameter in XML comment cref attribute</value>
  </data>
  <data name="WRN_BadXMLRefReturnType" xml:space="preserve">
    <value>Invalid return type in XML comment cref attribute</value>
  </data>
  <data name="WRN_BadXMLRefReturnType_Title" xml:space="preserve">
    <value>Invalid return type in XML comment cref attribute</value>
  </data>
  <data name="ERR_BadWin32Res" xml:space="preserve">
    <value>Error reading Win32 resources -- {0}</value>
  </data>
  <data name="WRN_BadXMLRefSyntax" xml:space="preserve">
    <value>XML comment has syntactically incorrect cref attribute '{0}'</value>
  </data>
  <data name="WRN_BadXMLRefSyntax_Title" xml:space="preserve">
    <value>XML comment has syntactically incorrect cref attribute</value>
  </data>
  <data name="ERR_BadModifierLocation" xml:space="preserve">
    <value>Member modifier '{0}' must precede the member type and name</value>
  </data>
  <data name="ERR_MissingArraySize" xml:space="preserve">
    <value>Array creation must have array size or array initializer</value>
  </data>
  <data name="WRN_UnprocessedXMLComment" xml:space="preserve">
    <value>XML comment is not placed on a valid language element</value>
  </data>
  <data name="WRN_UnprocessedXMLComment_Title" xml:space="preserve">
    <value>XML comment is not placed on a valid language element</value>
  </data>
  <data name="WRN_FailedInclude" xml:space="preserve">
    <value>Unable to include XML fragment '{1}' of file '{0}' -- {2}</value>
  </data>
  <data name="WRN_FailedInclude_Title" xml:space="preserve">
    <value>Unable to include XML fragment</value>
  </data>
  <data name="WRN_InvalidInclude" xml:space="preserve">
    <value>Invalid XML include element -- {0}</value>
  </data>
  <data name="WRN_InvalidInclude_Title" xml:space="preserve">
    <value>Invalid XML include element</value>
  </data>
  <data name="WRN_MissingXMLComment" xml:space="preserve">
    <value>Missing XML comment for publicly visible type or member '{0}'</value>
  </data>
  <data name="WRN_MissingXMLComment_Title" xml:space="preserve">
    <value>Missing XML comment for publicly visible type or member</value>
  </data>
  <data name="WRN_MissingXMLComment_Description" xml:space="preserve">
    <value>The /doc compiler option was specified, but one or more constructs did not have comments.</value>
  </data>
  <data name="WRN_XMLParseIncludeError" xml:space="preserve">
    <value>Badly formed XML in included comments file -- '{0}'</value>
  </data>
  <data name="WRN_XMLParseIncludeError_Title" xml:space="preserve">
    <value>Badly formed XML in included comments file</value>
  </data>
  <data name="ERR_BadDelArgCount" xml:space="preserve">
    <value>Delegate '{0}' does not take {1} arguments</value>
  </data>
  <data name="ERR_UnexpectedSemicolon" xml:space="preserve">
    <value>Semicolon after method or accessor block is not valid</value>
  </data>
  <data name="ERR_MethodReturnCantBeRefAny" xml:space="preserve">
    <value>Method or delegate cannot return type '{0}'</value>
  </data>
  <data name="ERR_CompileCancelled" xml:space="preserve">
    <value>Compilation cancelled by user</value>
  </data>
  <data name="ERR_MethodArgCantBeRefAny" xml:space="preserve">
    <value>Cannot make reference to variable of type '{0}'</value>
  </data>
  <data name="ERR_AssgReadonlyLocal" xml:space="preserve">
    <value>Cannot assign to '{0}' because it is read-only</value>
  </data>
  <data name="ERR_RefReadonlyLocal" xml:space="preserve">
    <value>Cannot use '{0}' as a ref or out value because it is read-only</value>
  </data>
  <data name="ERR_CantUseRequiredAttribute" xml:space="preserve">
    <value>The RequiredAttribute attribute is not permitted on C# types</value>
  </data>
  <data name="ERR_NoModifiersOnAccessor" xml:space="preserve">
    <value>Modifiers cannot be placed on event accessor declarations</value>
  </data>
  <data name="ERR_ParamsCantBeWithModifier" xml:space="preserve">
    <value>The params parameter cannot be declared as {0}</value>
  </data>
  <data name="ERR_ReturnNotLValue" xml:space="preserve">
    <value>Cannot modify the return value of '{0}' because it is not a variable</value>
  </data>
  <data name="ERR_MissingCoClass" xml:space="preserve">
    <value>The managed coclass wrapper class '{0}' for interface '{1}' cannot be found (are you missing an assembly reference?)</value>
  </data>
  <data name="ERR_AmbiguousAttribute" xml:space="preserve">
    <value>'{0}' is ambiguous between '{1}' and '{2}'; use either '@{0}' or '{0}Attribute'</value>
  </data>
  <data name="ERR_BadArgExtraRef" xml:space="preserve">
    <value>Argument {0} may not be passed with the '{1}' keyword</value>
  </data>
  <data name="WRN_CmdOptionConflictsSource" xml:space="preserve">
    <value>Option '{0}' overrides attribute '{1}' given in a source file or added module</value>
  </data>
  <data name="WRN_CmdOptionConflictsSource_Title" xml:space="preserve">
    <value>Option overrides attribute given in a source file or added module</value>
  </data>
  <data name="WRN_CmdOptionConflictsSource_Description" xml:space="preserve">
    <value>This warning occurs if the assembly attributes AssemblyKeyFileAttribute or AssemblyKeyNameAttribute found in source conflict with the /keyfile or /keycontainer command line option or key file name or key container specified in the Project Properties.</value>
  </data>
  <data name="ERR_BadCompatMode" xml:space="preserve">
    <value>Invalid option '{0}' for /langversion. Use '/langversion:?' to list supported values.</value>
  </data>
  <data name="ERR_DelegateOnConditional" xml:space="preserve">
    <value>Cannot create delegate with '{0}' because it or a method it overrides has a Conditional attribute</value>
  </data>
  <data name="ERR_CantMakeTempFile" xml:space="preserve">
    <value>Cannot create temporary file -- {0}</value>
  </data>
  <data name="ERR_BadArgRef" xml:space="preserve">
    <value>Argument {0} must be passed with the '{1}' keyword</value>
  </data>
  <data name="ERR_YieldInAnonMeth" xml:space="preserve">
    <value>The yield statement cannot be used inside an anonymous method or lambda expression</value>
  </data>
  <data name="ERR_ReturnInIterator" xml:space="preserve">
    <value>Cannot return a value from an iterator. Use the yield return statement to return a value, or yield break to end the iteration.</value>
  </data>
  <data name="ERR_BadIteratorArgType" xml:space="preserve">
    <value>Iterators cannot have ref, in or out parameters</value>
  </data>
  <data name="ERR_BadIteratorReturn" xml:space="preserve">
    <value>The body of '{0}' cannot be an iterator block because '{1}' is not an iterator interface type</value>
  </data>
  <data name="ERR_BadYieldInFinally" xml:space="preserve">
    <value>Cannot yield in the body of a finally clause</value>
  </data>
  <data name="ERR_BadYieldInTryOfCatch" xml:space="preserve">
    <value>Cannot yield a value in the body of a try block with a catch clause</value>
  </data>
  <data name="ERR_EmptyYield" xml:space="preserve">
    <value>Expression expected after yield return</value>
  </data>
  <data name="ERR_AnonDelegateCantUse" xml:space="preserve">
    <value>Cannot use ref, out, or in parameter '{0}' inside an anonymous method, lambda expression, query expression, or local function</value>
  </data>
  <data name="ERR_IllegalInnerUnsafe" xml:space="preserve">
    <value>Unsafe code may not appear in iterators</value>
  </data>
  <data name="ERR_BadYieldInCatch" xml:space="preserve">
    <value>Cannot yield a value in the body of a catch clause</value>
  </data>
  <data name="ERR_BadDelegateLeave" xml:space="preserve">
    <value>Control cannot leave the body of an anonymous method or lambda expression</value>
  </data>
  <data name="WRN_IllegalPragma" xml:space="preserve">
    <value>Unrecognized #pragma directive</value>
  </data>
  <data name="WRN_IllegalPragma_Title" xml:space="preserve">
    <value>Unrecognized #pragma directive</value>
  </data>
  <data name="WRN_IllegalPPWarning" xml:space="preserve">
    <value>Expected disable or restore</value>
  </data>
  <data name="WRN_IllegalPPWarning_Title" xml:space="preserve">
    <value>Expected disable or restore after #pragma warning</value>
  </data>
  <data name="WRN_BadRestoreNumber" xml:space="preserve">
    <value>Cannot restore warning 'CS{0}' because it was disabled globally</value>
  </data>
  <data name="WRN_BadRestoreNumber_Title" xml:space="preserve">
    <value>Cannot restore warning because it was disabled globally</value>
  </data>
  <data name="ERR_VarargsIterator" xml:space="preserve">
    <value>__arglist is not allowed in the parameter list of iterators</value>
  </data>
  <data name="ERR_UnsafeIteratorArgType" xml:space="preserve">
    <value>Iterators cannot have unsafe parameters or yield types</value>
  </data>
  <data name="ERR_BadCoClassSig" xml:space="preserve">
    <value>The managed coclass wrapper class signature '{0}' for interface '{1}' is not a valid class name signature</value>
  </data>
  <data name="ERR_MultipleIEnumOfT" xml:space="preserve">
    <value>foreach statement cannot operate on variables of type '{0}' because it implements multiple instantiations of '{1}'; try casting to a specific interface instantiation</value>
  </data>
  <data name="ERR_MultipleIAsyncEnumOfT" xml:space="preserve">
    <value>Async foreach statement cannot operate on variables of type '{0}' because it implements multiple instantiations of '{1}'; try casting to a specific interface instantiation</value>
  </data>
  <data name="ERR_FixedDimsRequired" xml:space="preserve">
    <value>A fixed size buffer field must have the array size specifier after the field name</value>
  </data>
  <data name="ERR_FixedNotInStruct" xml:space="preserve">
    <value>Fixed size buffer fields may only be members of structs</value>
  </data>
  <data name="ERR_AnonymousReturnExpected" xml:space="preserve">
    <value>Not all code paths return a value in {0} of type '{1}'</value>
  </data>
  <data name="WRN_NonECMAFeature" xml:space="preserve">
    <value>Feature '{0}' is not part of the standardized ISO C# language specification, and may not be accepted by other compilers</value>
  </data>
  <data name="WRN_NonECMAFeature_Title" xml:space="preserve">
    <value>Feature is not part of the standardized ISO C# language specification, and may not be accepted by other compilers</value>
  </data>
  <data name="ERR_ExpectedVerbatimLiteral" xml:space="preserve">
    <value>Keyword, identifier, or string expected after verbatim specifier: @</value>
  </data>
  <data name="ERR_RefReadonly" xml:space="preserve">
    <value>A readonly field cannot be used as a ref or out value (except in a constructor)</value>
  </data>
  <data name="ERR_RefReadonly2" xml:space="preserve">
    <value>Members of readonly field '{0}' cannot be used as a ref or out value (except in a constructor)</value>
  </data>
  <data name="ERR_AssgReadonly" xml:space="preserve">
    <value>A readonly field cannot be assigned to (except in a constructor or a variable initializer)</value>
  </data>
  <data name="ERR_AssgReadonly2" xml:space="preserve">
    <value>Members of readonly field '{0}' cannot be modified (except in a constructor or a variable initializer)</value>
  </data>
  <data name="ERR_RefReadonlyNotField" xml:space="preserve">
    <value>Cannot use {0} '{1}' as a ref or out value because it is a readonly variable</value>
  </data>
  <data name="ERR_RefReadonlyNotField2" xml:space="preserve">
    <value>Members of {0} '{1}' cannot be used as a ref or out value because it is a readonly variable</value>
  </data>
  <data name="ERR_AssignReadonlyNotField" xml:space="preserve">
    <value>Cannot assign to {0} '{1}' because it is a readonly variable</value>
  </data>
  <data name="ERR_AssignReadonlyNotField2" xml:space="preserve">
    <value>Cannot assign to a member of {0} '{1}' because it is a readonly variable</value>
  </data>
  <data name="ERR_RefReturnReadonlyNotField" xml:space="preserve">
    <value>Cannot return {0} '{1}' by writable reference because it is a readonly variable</value>
  </data>
  <data name="ERR_RefReturnReadonlyNotField2" xml:space="preserve">
    <value>Members of {0} '{1}' cannot be returned by writable reference because it is a readonly variable</value>
  </data>
  <data name="ERR_AssgReadonlyStatic2" xml:space="preserve">
    <value>Fields of static readonly field '{0}' cannot be assigned to (except in a static constructor or a variable initializer)</value>
  </data>
  <data name="ERR_RefReadonlyStatic2" xml:space="preserve">
    <value>Fields of static readonly field '{0}' cannot be used as a ref or out value (except in a static constructor)</value>
  </data>
  <data name="ERR_AssgReadonlyLocal2Cause" xml:space="preserve">
    <value>Cannot modify members of '{0}' because it is a '{1}'</value>
  </data>
  <data name="ERR_RefReadonlyLocal2Cause" xml:space="preserve">
    <value>Cannot use fields of '{0}' as a ref or out value because it is a '{1}'</value>
  </data>
  <data name="ERR_AssgReadonlyLocalCause" xml:space="preserve">
    <value>Cannot assign to '{0}' because it is a '{1}'</value>
  </data>
  <data name="ERR_RefReadonlyLocalCause" xml:space="preserve">
    <value>Cannot use '{0}' as a ref or out value because it is a '{1}'</value>
  </data>
  <data name="WRN_ErrorOverride" xml:space="preserve">
    <value>{0}. See also error CS{1}.</value>
  </data>
  <data name="WRN_ErrorOverride_Title" xml:space="preserve">
    <value>Warning is overriding an error</value>
  </data>
  <data name="WRN_ErrorOverride_Description" xml:space="preserve">
    <value>The compiler emits this warning when it overrides an error with a warning. For information about the problem, search for the error code mentioned.</value>
  </data>
  <data name="ERR_AnonMethToNonDel" xml:space="preserve">
    <value>Cannot convert {0} to type '{1}' because it is not a delegate type</value>
  </data>
  <data name="ERR_CantConvAnonMethParams" xml:space="preserve">
    <value>Cannot convert {0} to type '{1}' because the parameter types do not match the delegate parameter types</value>
  </data>
  <data name="ERR_CantConvAnonMethReturns" xml:space="preserve">
    <value>Cannot convert {0} to intended delegate type because some of the return types in the block are not implicitly convertible to the delegate return type</value>
  </data>
  <data name="ERR_BadAsyncReturnExpression" xml:space="preserve">
    <value>Since this is an async method, the return expression must be of type '{0}' rather than 'Task&lt;{0}&gt;'</value>
  </data>
  <data name="ERR_CantConvAsyncAnonFuncReturns" xml:space="preserve">
    <value>Cannot convert async {0} to delegate type '{1}'. An async {0} may return void, Task or Task&lt;T&gt;, none of which are convertible to '{1}'.</value>
  </data>
  <data name="ERR_IllegalFixedType" xml:space="preserve">
    <value>Fixed size buffer type must be one of the following: bool, byte, short, int, long, char, sbyte, ushort, uint, ulong, float or double</value>
  </data>
  <data name="ERR_FixedOverflow" xml:space="preserve">
    <value>Fixed size buffer of length {0} and type '{1}' is too big</value>
  </data>
  <data name="ERR_InvalidFixedArraySize" xml:space="preserve">
    <value>Fixed size buffers must have a length greater than zero</value>
  </data>
  <data name="ERR_FixedBufferNotFixed" xml:space="preserve">
    <value>You cannot use fixed size buffers contained in unfixed expressions. Try using the fixed statement.</value>
  </data>
  <data name="ERR_AttributeNotOnAccessor" xml:space="preserve">
    <value>Attribute '{0}' is not valid on property or event accessors. It is only valid on '{1}' declarations.</value>
  </data>
  <data name="WRN_InvalidSearchPathDir" xml:space="preserve">
    <value>Invalid search path '{0}' specified in '{1}' -- '{2}'</value>
  </data>
  <data name="WRN_InvalidSearchPathDir_Title" xml:space="preserve">
    <value>Invalid search path specified</value>
  </data>
  <data name="ERR_IllegalVarArgs" xml:space="preserve">
    <value>__arglist is not valid in this context</value>
  </data>
  <data name="ERR_IllegalParams" xml:space="preserve">
    <value>params is not valid in this context</value>
  </data>
  <data name="ERR_BadModifiersOnNamespace" xml:space="preserve">
    <value>A namespace declaration cannot have modifiers or attributes</value>
  </data>
  <data name="ERR_BadPlatformType" xml:space="preserve">
    <value>Invalid option '{0}' for /platform; must be anycpu, x86, Itanium, arm, arm64 or x64</value>
  </data>
  <data name="ERR_ThisStructNotInAnonMeth" xml:space="preserve">
    <value>Anonymous methods, lambda expressions, and query expressions inside structs cannot access instance members of 'this'. Consider copying 'this' to a local variable outside the anonymous method, lambda expression or query expression and using the local instead.</value>
  </data>
  <data name="ERR_NoConvToIDisp" xml:space="preserve">
    <value>'{0}': type used in a using statement must be implicitly convertible to 'System.IDisposable'</value>
  </data>
  <data name="ERR_NoConvToIAsyncDisp" xml:space="preserve">
    <value>'{0}': type used in an async using statement must be implicitly convertible to 'System.IAsyncDisposable'</value>
  </data>
  <data name="ERR_BadParamRef" xml:space="preserve">
    <value>Parameter {0} must be declared with the '{1}' keyword</value>
  </data>
  <data name="ERR_BadParamExtraRef" xml:space="preserve">
    <value>Parameter {0} should not be declared with the '{1}' keyword</value>
  </data>
  <data name="ERR_BadParamType" xml:space="preserve">
    <value>Parameter {0} is declared as type '{1}{2}' but should be '{3}{4}'</value>
  </data>
  <data name="ERR_BadExternIdentifier" xml:space="preserve">
    <value>Invalid extern alias for '/reference'; '{0}' is not a valid identifier</value>
  </data>
  <data name="ERR_AliasMissingFile" xml:space="preserve">
    <value>Invalid reference alias option: '{0}=' -- missing filename</value>
  </data>
  <data name="ERR_GlobalExternAlias" xml:space="preserve">
    <value>You cannot redefine the global extern alias</value>
  </data>
  <data name="ERR_MissingTypeInSource" xml:space="preserve">
    <value>Reference to type '{0}' claims it is defined in this assembly, but it is not defined in source or any added modules</value>
  </data>
  <data name="ERR_MissingTypeInAssembly" xml:space="preserve">
    <value>Reference to type '{0}' claims it is defined in '{1}', but it could not be found</value>
  </data>
  <data name="WRN_MultiplePredefTypes" xml:space="preserve">
    <value>The predefined type '{0}' is defined in multiple assemblies in the global alias; using definition from '{1}'</value>
  </data>
  <data name="WRN_MultiplePredefTypes_Title" xml:space="preserve">
    <value>Predefined type is defined in multiple assemblies in the global alias</value>
  </data>
  <data name="WRN_MultiplePredefTypes_Description" xml:space="preserve">
    <value>This error occurs when a predefined system type such as System.Int32 is found in two assemblies. One way this can happen is if you are referencing mscorlib or System.Runtime.dll from two different places, such as trying to run two versions of the .NET Framework side-by-side.</value>
  </data>
  <data name="ERR_LocalCantBeFixedAndHoisted" xml:space="preserve">
    <value>Local '{0}' or its members cannot have their address taken and be used inside an anonymous method or lambda expression</value>
  </data>
  <data name="WRN_TooManyLinesForDebugger" xml:space="preserve">
    <value>Source file has exceeded the limit of 16,707,565 lines representable in the PDB; debug information will be incorrect</value>
  </data>
  <data name="WRN_TooManyLinesForDebugger_Title" xml:space="preserve">
    <value>Source file has exceeded the limit of 16,707,565 lines representable in the PDB; debug information will be incorrect</value>
  </data>
  <data name="ERR_CantConvAnonMethNoParams" xml:space="preserve">
    <value>Cannot convert anonymous method block without a parameter list to delegate type '{0}' because it has one or more out parameters</value>
  </data>
  <data name="ERR_ConditionalOnNonAttributeClass" xml:space="preserve">
    <value>Attribute '{0}' is only valid on methods or attribute classes</value>
  </data>
  <data name="WRN_CallOnNonAgileField" xml:space="preserve">
    <value>Accessing a member on '{0}' may cause a runtime exception because it is a field of a marshal-by-reference class</value>
  </data>
  <data name="WRN_CallOnNonAgileField_Title" xml:space="preserve">
    <value>Accessing a member on a field of a marshal-by-reference class may cause a runtime exception</value>
  </data>
  <data name="WRN_CallOnNonAgileField_Description" xml:space="preserve">
    <value>This warning occurs when you try to call a method, property, or indexer on a member of a class that derives from MarshalByRefObject, and the member is a value type. Objects that inherit from MarshalByRefObject are typically intended to be marshaled by reference across an application domain. If any code ever attempts to directly access the value-type member of such an object across an application domain, a runtime exception will occur. To resolve the warning, first copy the member into a local variable and call the method on that variable.</value>
  </data>
  <data name="WRN_BadWarningNumber" xml:space="preserve">
    <value>'{0}' is not a valid warning number</value>
  </data>
  <data name="WRN_BadWarningNumber_Title" xml:space="preserve">
    <value>Not a valid warning number</value>
  </data>
  <data name="WRN_BadWarningNumber_Description" xml:space="preserve">
    <value>A number that was passed to the #pragma warning preprocessor directive was not a valid warning number. Verify that the number represents a warning, not an error.</value>
  </data>
  <data name="WRN_InvalidNumber" xml:space="preserve">
    <value>Invalid number</value>
  </data>
  <data name="WRN_InvalidNumber_Title" xml:space="preserve">
    <value>Invalid number</value>
  </data>
  <data name="WRN_FileNameTooLong" xml:space="preserve">
    <value>Invalid filename specified for preprocessor directive. Filename is too long or not a valid filename.</value>
  </data>
  <data name="WRN_FileNameTooLong_Title" xml:space="preserve">
    <value>Invalid filename specified for preprocessor directive</value>
  </data>
  <data name="WRN_IllegalPPChecksum" xml:space="preserve">
    <value>Invalid #pragma checksum syntax; should be #pragma checksum "filename" "{XXXXXXXX-XXXX-XXXX-XXXX-XXXXXXXXXXXX}" "XXXX..."</value>
  </data>
  <data name="WRN_IllegalPPChecksum_Title" xml:space="preserve">
    <value>Invalid #pragma checksum syntax</value>
  </data>
  <data name="WRN_EndOfPPLineExpected" xml:space="preserve">
    <value>Single-line comment or end-of-line expected</value>
  </data>
  <data name="WRN_EndOfPPLineExpected_Title" xml:space="preserve">
    <value>Single-line comment or end-of-line expected after #pragma directive</value>
  </data>
  <data name="WRN_ConflictingChecksum" xml:space="preserve">
    <value>Different checksum values given for '{0}'</value>
  </data>
  <data name="WRN_ConflictingChecksum_Title" xml:space="preserve">
    <value>Different #pragma checksum values given</value>
  </data>
  <data name="WRN_InvalidAssemblyName" xml:space="preserve">
    <value>Assembly reference '{0}' is invalid and cannot be resolved</value>
  </data>
  <data name="WRN_InvalidAssemblyName_Title" xml:space="preserve">
    <value>Assembly reference is invalid and cannot be resolved</value>
  </data>
  <data name="WRN_InvalidAssemblyName_Description" xml:space="preserve">
    <value>This warning indicates that an attribute, such as InternalsVisibleToAttribute, was not specified correctly.</value>
  </data>
  <data name="WRN_UnifyReferenceMajMin" xml:space="preserve">
    <value>Assuming assembly reference '{0}' used by '{1}' matches identity '{2}' of '{3}', you may need to supply runtime policy</value>
  </data>
  <data name="WRN_UnifyReferenceMajMin_Title" xml:space="preserve">
    <value>Assuming assembly reference matches identity</value>
  </data>
  <data name="WRN_UnifyReferenceMajMin_Description" xml:space="preserve">
    <value>The two assemblies differ in release and/or version number. For unification to occur, you must specify directives in the application's .config file, and you must provide the correct strong name of an assembly.</value>
  </data>
  <data name="WRN_UnifyReferenceBldRev" xml:space="preserve">
    <value>Assuming assembly reference '{0}' used by '{1}' matches identity '{2}' of '{3}', you may need to supply runtime policy</value>
  </data>
  <data name="WRN_UnifyReferenceBldRev_Title" xml:space="preserve">
    <value>Assuming assembly reference matches identity</value>
  </data>
  <data name="WRN_UnifyReferenceBldRev_Description" xml:space="preserve">
    <value>The two assemblies differ in release and/or version number. For unification to occur, you must specify directives in the application's .config file, and you must provide the correct strong name of an assembly.</value>
  </data>
  <data name="ERR_DuplicateImport" xml:space="preserve">
    <value>Multiple assemblies with equivalent identity have been imported: '{0}' and '{1}'. Remove one of the duplicate references.</value>
  </data>
  <data name="ERR_DuplicateImportSimple" xml:space="preserve">
    <value>An assembly with the same simple name '{0}' has already been imported. Try removing one of the references (e.g. '{1}') or sign them to enable side-by-side.</value>
  </data>
  <data name="ERR_AssemblyMatchBadVersion" xml:space="preserve">
    <value>Assembly '{0}' with identity '{1}' uses '{2}' which has a higher version than referenced assembly '{3}' with identity '{4}'</value>
  </data>
  <data name="ERR_FixedNeedsLvalue" xml:space="preserve">
    <value>Fixed size buffers can only be accessed through locals or fields</value>
  </data>
  <data name="WRN_DuplicateTypeParamTag" xml:space="preserve">
    <value>XML comment has a duplicate typeparam tag for '{0}'</value>
  </data>
  <data name="WRN_DuplicateTypeParamTag_Title" xml:space="preserve">
    <value>XML comment has a duplicate typeparam tag</value>
  </data>
  <data name="WRN_UnmatchedTypeParamTag" xml:space="preserve">
    <value>XML comment has a typeparam tag for '{0}', but there is no type parameter by that name</value>
  </data>
  <data name="WRN_UnmatchedTypeParamTag_Title" xml:space="preserve">
    <value>XML comment has a typeparam tag, but there is no type parameter by that name</value>
  </data>
  <data name="WRN_UnmatchedTypeParamRefTag" xml:space="preserve">
    <value>XML comment on '{1}' has a typeparamref tag for '{0}', but there is no type parameter by that name</value>
  </data>
  <data name="WRN_UnmatchedTypeParamRefTag_Title" xml:space="preserve">
    <value>XML comment has a typeparamref tag, but there is no type parameter by that name</value>
  </data>
  <data name="WRN_MissingTypeParamTag" xml:space="preserve">
    <value>Type parameter '{0}' has no matching typeparam tag in the XML comment on '{1}' (but other type parameters do)</value>
  </data>
  <data name="WRN_MissingTypeParamTag_Title" xml:space="preserve">
    <value>Type parameter has no matching typeparam tag in the XML comment (but other type parameters do)</value>
  </data>
  <data name="ERR_CantChangeTypeOnOverride" xml:space="preserve">
    <value>'{0}': type must be '{2}' to match overridden member '{1}'</value>
  </data>
  <data name="ERR_DoNotUseFixedBufferAttr" xml:space="preserve">
    <value>Do not use 'System.Runtime.CompilerServices.FixedBuffer' attribute. Use the 'fixed' field modifier instead.</value>
  </data>
  <data name="ERR_DoNotUseFixedBufferAttrOnProperty" xml:space="preserve">
    <value>Do not use 'System.Runtime.CompilerServices.FixedBuffer' attribute on a property</value>
  </data>
  <data name="WRN_AssignmentToSelf" xml:space="preserve">
    <value>Assignment made to same variable; did you mean to assign something else?</value>
  </data>
  <data name="WRN_AssignmentToSelf_Title" xml:space="preserve">
    <value>Assignment made to same variable</value>
  </data>
  <data name="WRN_ComparisonToSelf" xml:space="preserve">
    <value>Comparison made to same variable; did you mean to compare something else?</value>
  </data>
  <data name="WRN_ComparisonToSelf_Title" xml:space="preserve">
    <value>Comparison made to same variable</value>
  </data>
  <data name="ERR_CantOpenWin32Res" xml:space="preserve">
    <value>Error opening Win32 resource file '{0}' -- '{1}'</value>
  </data>
  <data name="WRN_DotOnDefault" xml:space="preserve">
    <value>Expression will always cause a System.NullReferenceException because the default value of '{0}' is null</value>
  </data>
  <data name="WRN_DotOnDefault_Title" xml:space="preserve">
    <value>Expression will always cause a System.NullReferenceException because the type's default value is null</value>
  </data>
  <data name="ERR_NoMultipleInheritance" xml:space="preserve">
    <value>Class '{0}' cannot have multiple base classes: '{1}' and '{2}'</value>
  </data>
  <data name="ERR_BaseClassMustBeFirst" xml:space="preserve">
    <value>Base class '{0}' must come before any interfaces</value>
  </data>
  <data name="WRN_BadXMLRefTypeVar" xml:space="preserve">
    <value>XML comment has cref attribute '{0}' that refers to a type parameter</value>
  </data>
  <data name="WRN_BadXMLRefTypeVar_Title" xml:space="preserve">
    <value>XML comment has cref attribute that refers to a type parameter</value>
  </data>
  <data name="ERR_FriendAssemblyBadArgs" xml:space="preserve">
    <value>Friend assembly reference '{0}' is invalid. InternalsVisibleTo declarations cannot have a version, culture, public key token, or processor architecture specified.</value>
  </data>
  <data name="ERR_FriendAssemblySNReq" xml:space="preserve">
    <value>Friend assembly reference '{0}' is invalid. Strong-name signed assemblies must specify a public key in their InternalsVisibleTo declarations.</value>
  </data>
  <data name="ERR_DelegateOnNullable" xml:space="preserve">
    <value>Cannot bind delegate to '{0}' because it is a member of 'System.Nullable&lt;T&gt;'</value>
  </data>
  <data name="ERR_BadCtorArgCount" xml:space="preserve">
    <value>'{0}' does not contain a constructor that takes {1} arguments</value>
  </data>
  <data name="ERR_GlobalAttributesNotFirst" xml:space="preserve">
    <value>Assembly and module attributes must precede all other elements defined in a file except using clauses and extern alias declarations</value>
  </data>
  <data name="ERR_ExpressionExpected" xml:space="preserve">
    <value>Expected expression</value>
  </data>
  <data name="ERR_InvalidSubsystemVersion" xml:space="preserve">
    <value>Invalid version {0} for /subsystemversion. The version must be 6.02 or greater for ARM or AppContainerExe, and 4.00 or greater otherwise</value>
  </data>
  <data name="ERR_InteropMethodWithBody" xml:space="preserve">
    <value>Embedded interop method '{0}' contains a body.</value>
  </data>
  <data name="ERR_BadWarningLevel" xml:space="preserve">
    <value>Warning level must be in the range 0-4</value>
  </data>
  <data name="ERR_BadDebugType" xml:space="preserve">
    <value>Invalid option '{0}' for /debug; must be 'portable', 'embedded', 'full' or 'pdbonly'</value>
  </data>
  <data name="ERR_BadResourceVis" xml:space="preserve">
    <value>Invalid option '{0}'; Resource visibility must be either 'public' or 'private'</value>
  </data>
  <data name="ERR_DefaultValueTypeMustMatch" xml:space="preserve">
    <value>The type of the argument to the DefaultParameterValue attribute must match the parameter type</value>
  </data>
  <data name="ERR_DefaultValueBadValueType" xml:space="preserve">
    <value>Argument of type '{0}' is not applicable for the DefaultParameterValue attribute</value>
  </data>
  <data name="ERR_MemberAlreadyInitialized" xml:space="preserve">
    <value>Duplicate initialization of member '{0}'</value>
  </data>
  <data name="ERR_MemberCannotBeInitialized" xml:space="preserve">
    <value>Member '{0}' cannot be initialized. It is not a field or property.</value>
  </data>
  <data name="ERR_StaticMemberInObjectInitializer" xml:space="preserve">
    <value>Static field or property '{0}' cannot be assigned in an object initializer</value>
  </data>
  <data name="ERR_ReadonlyValueTypeInObjectInitializer" xml:space="preserve">
    <value>Members of readonly field '{0}' of type '{1}' cannot be assigned with an object initializer because it is of a value type</value>
  </data>
  <data name="ERR_ValueTypePropertyInObjectInitializer" xml:space="preserve">
    <value>Members of property '{0}' of type '{1}' cannot be assigned with an object initializer because it is of a value type</value>
  </data>
  <data name="ERR_UnsafeTypeInObjectCreation" xml:space="preserve">
    <value>Unsafe type '{0}' cannot be used in object creation</value>
  </data>
  <data name="ERR_EmptyElementInitializer" xml:space="preserve">
    <value>Element initializer cannot be empty</value>
  </data>
  <data name="ERR_InitializerAddHasWrongSignature" xml:space="preserve">
    <value>The best overloaded method match for '{0}' has wrong signature for the initializer element. The initializable Add must be an accessible instance method.</value>
  </data>
  <data name="ERR_CollectionInitRequiresIEnumerable" xml:space="preserve">
    <value>Cannot initialize type '{0}' with a collection initializer because it does not implement 'System.Collections.IEnumerable'</value>
  </data>
  <data name="ERR_CantSetWin32Manifest" xml:space="preserve">
    <value>Error reading Win32 manifest file '{0}' -- '{1}'</value>
  </data>
  <data name="WRN_CantHaveManifestForModule" xml:space="preserve">
    <value>Ignoring /win32manifest for module because it only applies to assemblies</value>
  </data>
  <data name="WRN_CantHaveManifestForModule_Title" xml:space="preserve">
    <value>Ignoring /win32manifest for module because it only applies to assemblies</value>
  </data>
  <data name="ERR_BadInstanceArgType" xml:space="preserve">
    <value>'{0}' does not contain a definition for '{1}' and the best extension method overload '{2}' requires a receiver of type '{3}'</value>
  </data>
  <data name="ERR_QueryDuplicateRangeVariable" xml:space="preserve">
    <value>The range variable '{0}' has already been declared</value>
  </data>
  <data name="ERR_QueryRangeVariableOverrides" xml:space="preserve">
    <value>The range variable '{0}' conflicts with a previous declaration of '{0}'</value>
  </data>
  <data name="ERR_QueryRangeVariableAssignedBadValue" xml:space="preserve">
    <value>Cannot assign {0} to a range variable</value>
  </data>
  <data name="ERR_QueryNoProviderCastable" xml:space="preserve">
    <value>Could not find an implementation of the query pattern for source type '{0}'.  '{1}' not found.  Consider explicitly specifying the type of the range variable '{2}'.</value>
  </data>
  <data name="ERR_QueryNoProviderStandard" xml:space="preserve">
    <value>Could not find an implementation of the query pattern for source type '{0}'.  '{1}' not found.  Are you missing a reference to 'System.Core.dll' or a using directive for 'System.Linq'?</value>
  </data>
  <data name="ERR_QueryNoProvider" xml:space="preserve">
    <value>Could not find an implementation of the query pattern for source type '{0}'.  '{1}' not found.</value>
  </data>
  <data name="ERR_QueryOuterKey" xml:space="preserve">
    <value>The name '{0}' is not in scope on the left side of 'equals'.  Consider swapping the expressions on either side of 'equals'.</value>
  </data>
  <data name="ERR_QueryInnerKey" xml:space="preserve">
    <value>The name '{0}' is not in scope on the right side of 'equals'.  Consider swapping the expressions on either side of 'equals'.</value>
  </data>
  <data name="ERR_QueryOutRefRangeVariable" xml:space="preserve">
    <value>Cannot pass the range variable '{0}' as an out or ref parameter</value>
  </data>
  <data name="ERR_QueryMultipleProviders" xml:space="preserve">
    <value>Multiple implementations of the query pattern were found for source type '{0}'.  Ambiguous call to '{1}'.</value>
  </data>
  <data name="ERR_QueryTypeInferenceFailedMulti" xml:space="preserve">
    <value>The type of one of the expressions in the {0} clause is incorrect.  Type inference failed in the call to '{1}'.</value>
  </data>
  <data name="ERR_QueryTypeInferenceFailed" xml:space="preserve">
    <value>The type of the expression in the {0} clause is incorrect.  Type inference failed in the call to '{1}'.</value>
  </data>
  <data name="ERR_QueryTypeInferenceFailedSelectMany" xml:space="preserve">
    <value>An expression of type '{0}' is not allowed in a subsequent from clause in a query expression with source type '{1}'.  Type inference failed in the call to '{2}'.</value>
  </data>
  <data name="ERR_ExpressionTreeContainsPointerOp" xml:space="preserve">
    <value>An expression tree may not contain an unsafe pointer operation</value>
  </data>
  <data name="ERR_ExpressionTreeContainsAnonymousMethod" xml:space="preserve">
    <value>An expression tree may not contain an anonymous method expression</value>
  </data>
  <data name="ERR_AnonymousMethodToExpressionTree" xml:space="preserve">
    <value>An anonymous method expression cannot be converted to an expression tree</value>
  </data>
  <data name="ERR_QueryRangeVariableReadOnly" xml:space="preserve">
    <value>Range variable '{0}' cannot be assigned to -- it is read only</value>
  </data>
  <data name="ERR_QueryRangeVariableSameAsTypeParam" xml:space="preserve">
    <value>The range variable '{0}' cannot have the same name as a method type parameter</value>
  </data>
  <data name="ERR_TypeVarNotFoundRangeVariable" xml:space="preserve">
    <value>The contextual keyword 'var' cannot be used in a range variable declaration</value>
  </data>
  <data name="ERR_BadArgTypesForCollectionAdd" xml:space="preserve">
    <value>The best overloaded Add method '{0}' for the collection initializer has some invalid arguments</value>
  </data>
  <data name="ERR_ByRefParameterInExpressionTree" xml:space="preserve">
    <value>An expression tree lambda may not contain a ref, in or out parameter</value>
  </data>
  <data name="ERR_VarArgsInExpressionTree" xml:space="preserve">
    <value>An expression tree lambda may not contain a method with variable arguments</value>
  </data>
  <data name="ERR_MemGroupInExpressionTree" xml:space="preserve">
    <value>An expression tree lambda may not contain a method group</value>
  </data>
  <data name="ERR_InitializerAddHasParamModifiers" xml:space="preserve">
    <value>The best overloaded method match '{0}' for the collection initializer element cannot be used. Collection initializer 'Add' methods cannot have ref or out parameters.</value>
  </data>
  <data name="ERR_NonInvocableMemberCalled" xml:space="preserve">
    <value>Non-invocable member '{0}' cannot be used like a method.</value>
  </data>
  <data name="WRN_MultipleRuntimeImplementationMatches" xml:space="preserve">
    <value>Member '{0}' implements interface member '{1}' in type '{2}'. There are multiple matches for the interface member at run-time. It is implementation dependent which method will be called.</value>
  </data>
  <data name="WRN_MultipleRuntimeImplementationMatches_Title" xml:space="preserve">
    <value>Member implements interface member with multiple matches at run-time</value>
  </data>
  <data name="WRN_MultipleRuntimeImplementationMatches_Description" xml:space="preserve">
    <value>This warning can be generated when two interface methods are differentiated only by whether a particular parameter is marked with ref or with out. It is best to change your code to avoid this warning because it is not obvious or guaranteed which method is called at runtime.

Although C# distinguishes between out and ref, the CLR sees them as the same. When deciding which method implements the interface, the CLR just picks one.

Give the compiler some way to differentiate the methods. For example, you can give them different names or provide an additional parameter on one of them.</value>
  </data>
  <data name="WRN_MultipleRuntimeOverrideMatches" xml:space="preserve">
    <value>Member '{1}' overrides '{0}'. There are multiple override candidates at run-time. It is implementation dependent which method will be called.</value>
  </data>
  <data name="WRN_MultipleRuntimeOverrideMatches_Title" xml:space="preserve">
    <value>Member overrides base member with multiple override candidates at run-time</value>
  </data>
  <data name="ERR_ObjectOrCollectionInitializerWithDelegateCreation" xml:space="preserve">
    <value>Object and collection initializer expressions may not be applied to a delegate creation expression</value>
  </data>
  <data name="ERR_InvalidConstantDeclarationType" xml:space="preserve">
    <value>'{0}' is of type '{1}'. The type specified in a constant declaration must be sbyte, byte, short, ushort, int, uint, long, ulong, char, float, double, decimal, bool, string, an enum-type, or a reference-type.</value>
  </data>
  <data name="ERR_FileNotFound" xml:space="preserve">
    <value>Source file '{0}' could not be found.</value>
  </data>
  <data name="WRN_FileAlreadyIncluded" xml:space="preserve">
    <value>Source file '{0}' specified multiple times</value>
  </data>
  <data name="WRN_FileAlreadyIncluded_Title" xml:space="preserve">
    <value>Source file specified multiple times</value>
  </data>
  <data name="ERR_NoFileSpec" xml:space="preserve">
    <value>Missing file specification for '{0}' option</value>
  </data>
  <data name="ERR_SwitchNeedsString" xml:space="preserve">
    <value>Command-line syntax error: Missing '{0}' for '{1}' option</value>
  </data>
  <data name="ERR_BadSwitch" xml:space="preserve">
    <value>Unrecognized option: '{0}'</value>
  </data>
  <data name="WRN_NoSources" xml:space="preserve">
    <value>No source files specified.</value>
  </data>
  <data name="WRN_NoSources_Title" xml:space="preserve">
    <value>No source files specified</value>
  </data>
  <data name="ERR_ExpectedSingleScript" xml:space="preserve">
    <value>Expected a script (.csx file) but none specified</value>
  </data>
  <data name="ERR_OpenResponseFile" xml:space="preserve">
    <value>Error opening response file '{0}'</value>
  </data>
  <data name="ERR_CantOpenFileWrite" xml:space="preserve">
    <value>Cannot open '{0}' for writing -- '{1}'</value>
  </data>
  <data name="ERR_BadBaseNumber" xml:space="preserve">
    <value>Invalid image base number '{0}'</value>
  </data>
  <data name="ERR_BinaryFile" xml:space="preserve">
    <value>'{0}' is a binary file instead of a text file</value>
  </data>
  <data name="FTL_BadCodepage" xml:space="preserve">
    <value>Code page '{0}' is invalid or not installed</value>
  </data>
  <data name="FTL_BadChecksumAlgorithm" xml:space="preserve">
    <value>Algorithm '{0}' is not supported</value>
  </data>
  <data name="ERR_NoMainOnDLL" xml:space="preserve">
    <value>Cannot specify /main if building a module or library</value>
  </data>
  <data name="FTL_InvalidTarget" xml:space="preserve">
    <value>Invalid target type for /target: must specify 'exe', 'winexe', 'library', or 'module'</value>
  </data>
  <data name="FTL_InvalidInputFileName" xml:space="preserve">
    <value>File name '{0}' is empty, contains invalid characters, has a drive specification without an absolute path, or is too long</value>
  </data>
  <data name="WRN_NoConfigNotOnCommandLine" xml:space="preserve">
    <value>Ignoring /noconfig option because it was specified in a response file</value>
  </data>
  <data name="WRN_NoConfigNotOnCommandLine_Title" xml:space="preserve">
    <value>Ignoring /noconfig option because it was specified in a response file</value>
  </data>
  <data name="ERR_InvalidFileAlignment" xml:space="preserve">
    <value>Invalid file section alignment '{0}'</value>
  </data>
  <data name="ERR_InvalidOutputName" xml:space="preserve">
    <value>Invalid output name: {0}</value>
  </data>
  <data name="ERR_InvalidDebugInformationFormat" xml:space="preserve">
    <value>Invalid debug information format: {0}</value>
  </data>
  <data name="ERR_LegacyObjectIdSyntax" xml:space="preserve">
    <value>'id#' syntax is no longer supported. Use '$id' instead.</value>
  </data>
  <data name="WRN_DefineIdentifierRequired" xml:space="preserve">
    <value>Invalid name for a preprocessing symbol; '{0}' is not a valid identifier</value>
  </data>
  <data name="WRN_DefineIdentifierRequired_Title" xml:space="preserve">
    <value>Invalid name for a preprocessing symbol; not a valid identifier</value>
  </data>
  <data name="FTL_OutputFileExists" xml:space="preserve">
    <value>Cannot create short filename '{0}' when a long filename with the same short filename already exists</value>
  </data>
  <data name="ERR_OneAliasPerReference" xml:space="preserve">
    <value>A /reference option that declares an extern alias can only have one filename. To specify multiple aliases or filenames, use multiple /reference options.</value>
  </data>
  <data name="ERR_SwitchNeedsNumber" xml:space="preserve">
    <value>Command-line syntax error: Missing ':&lt;number&gt;' for '{0}' option</value>
  </data>
  <data name="ERR_MissingDebugSwitch" xml:space="preserve">
    <value>The /pdb option requires that the /debug option also be used</value>
  </data>
  <data name="ERR_ComRefCallInExpressionTree" xml:space="preserve">
    <value>An expression tree lambda may not contain a COM call with ref omitted on arguments</value>
  </data>
  <data name="ERR_InvalidFormatForGuidForOption" xml:space="preserve">
    <value>Command-line syntax error: Invalid Guid format '{0}' for option '{1}'</value>
  </data>
  <data name="ERR_MissingGuidForOption" xml:space="preserve">
    <value>Command-line syntax error: Missing Guid for option '{1}'</value>
  </data>
  <data name="WRN_CLS_NoVarArgs" xml:space="preserve">
    <value>Methods with variable arguments are not CLS-compliant</value>
  </data>
  <data name="WRN_CLS_NoVarArgs_Title" xml:space="preserve">
    <value>Methods with variable arguments are not CLS-compliant</value>
  </data>
  <data name="WRN_CLS_BadArgType" xml:space="preserve">
    <value>Argument type '{0}' is not CLS-compliant</value>
  </data>
  <data name="WRN_CLS_BadArgType_Title" xml:space="preserve">
    <value>Argument type is not CLS-compliant</value>
  </data>
  <data name="WRN_CLS_BadReturnType" xml:space="preserve">
    <value>Return type of '{0}' is not CLS-compliant</value>
  </data>
  <data name="WRN_CLS_BadReturnType_Title" xml:space="preserve">
    <value>Return type is not CLS-compliant</value>
  </data>
  <data name="WRN_CLS_BadFieldPropType" xml:space="preserve">
    <value>Type of '{0}' is not CLS-compliant</value>
  </data>
  <data name="WRN_CLS_BadFieldPropType_Title" xml:space="preserve">
    <value>Type is not CLS-compliant</value>
  </data>
  <data name="WRN_CLS_BadFieldPropType_Description" xml:space="preserve">
    <value>A public, protected, or protected internal variable must be of a type that is compliant with the Common Language Specification (CLS).</value>
  </data>
  <data name="WRN_CLS_BadIdentifierCase" xml:space="preserve">
    <value>Identifier '{0}' differing only in case is not CLS-compliant</value>
  </data>
  <data name="WRN_CLS_BadIdentifierCase_Title" xml:space="preserve">
    <value>Identifier differing only in case is not CLS-compliant</value>
  </data>
  <data name="WRN_CLS_OverloadRefOut" xml:space="preserve">
    <value>Overloaded method '{0}' differing only in ref or out, or in array rank, is not CLS-compliant</value>
  </data>
  <data name="WRN_CLS_OverloadRefOut_Title" xml:space="preserve">
    <value>Overloaded method differing only in ref or out, or in array rank, is not CLS-compliant</value>
  </data>
  <data name="WRN_CLS_OverloadUnnamed" xml:space="preserve">
    <value>Overloaded method '{0}' differing only by unnamed array types is not CLS-compliant</value>
  </data>
  <data name="WRN_CLS_OverloadUnnamed_Title" xml:space="preserve">
    <value>Overloaded method differing only by unnamed array types is not CLS-compliant</value>
  </data>
  <data name="WRN_CLS_OverloadUnnamed_Description" xml:space="preserve">
    <value>This error occurs if you have an overloaded method that takes a jagged array and the only difference between the method signatures is the element type of the array. To avoid this error, consider using a rectangular array rather than a jagged array; use an additional parameter to disambiguate the function call; rename one or more of the overloaded methods; or, if CLS Compliance is not needed, remove the CLSCompliantAttribute attribute.</value>
  </data>
  <data name="WRN_CLS_BadIdentifier" xml:space="preserve">
    <value>Identifier '{0}' is not CLS-compliant</value>
  </data>
  <data name="WRN_CLS_BadIdentifier_Title" xml:space="preserve">
    <value>Identifier is not CLS-compliant</value>
  </data>
  <data name="WRN_CLS_BadBase" xml:space="preserve">
    <value>'{0}': base type '{1}' is not CLS-compliant</value>
  </data>
  <data name="WRN_CLS_BadBase_Title" xml:space="preserve">
    <value>Base type is not CLS-compliant</value>
  </data>
  <data name="WRN_CLS_BadBase_Description" xml:space="preserve">
    <value>A base type was marked as not having to be compliant with the Common Language Specification (CLS) in an assembly that was marked as being CLS compliant. Either remove the attribute that specifies the assembly is CLS compliant or remove the attribute that indicates the type is not CLS compliant.</value>
  </data>
  <data name="WRN_CLS_BadInterfaceMember" xml:space="preserve">
    <value>'{0}': CLS-compliant interfaces must have only CLS-compliant members</value>
  </data>
  <data name="WRN_CLS_BadInterfaceMember_Title" xml:space="preserve">
    <value>CLS-compliant interfaces must have only CLS-compliant members</value>
  </data>
  <data name="WRN_CLS_NoAbstractMembers" xml:space="preserve">
    <value>'{0}': only CLS-compliant members can be abstract</value>
  </data>
  <data name="WRN_CLS_NoAbstractMembers_Title" xml:space="preserve">
    <value>Only CLS-compliant members can be abstract</value>
  </data>
  <data name="WRN_CLS_NotOnModules" xml:space="preserve">
    <value>You must specify the CLSCompliant attribute on the assembly, not the module, to enable CLS compliance checking</value>
  </data>
  <data name="WRN_CLS_NotOnModules_Title" xml:space="preserve">
    <value>You must specify the CLSCompliant attribute on the assembly, not the module, to enable CLS compliance checking</value>
  </data>
  <data name="WRN_CLS_ModuleMissingCLS" xml:space="preserve">
    <value>Added modules must be marked with the CLSCompliant attribute to match the assembly</value>
  </data>
  <data name="WRN_CLS_ModuleMissingCLS_Title" xml:space="preserve">
    <value>Added modules must be marked with the CLSCompliant attribute to match the assembly</value>
  </data>
  <data name="WRN_CLS_AssemblyNotCLS" xml:space="preserve">
    <value>'{0}' cannot be marked as CLS-compliant because the assembly does not have a CLSCompliant attribute</value>
  </data>
  <data name="WRN_CLS_AssemblyNotCLS_Title" xml:space="preserve">
    <value>Type or member cannot be marked as CLS-compliant because the assembly does not have a CLSCompliant attribute</value>
  </data>
  <data name="WRN_CLS_BadAttributeType" xml:space="preserve">
    <value>'{0}' has no accessible constructors which use only CLS-compliant types</value>
  </data>
  <data name="WRN_CLS_BadAttributeType_Title" xml:space="preserve">
    <value>Type has no accessible constructors which use only CLS-compliant types</value>
  </data>
  <data name="WRN_CLS_ArrayArgumentToAttribute" xml:space="preserve">
    <value>Arrays as attribute arguments is not CLS-compliant</value>
  </data>
  <data name="WRN_CLS_ArrayArgumentToAttribute_Title" xml:space="preserve">
    <value>Arrays as attribute arguments is not CLS-compliant</value>
  </data>
  <data name="WRN_CLS_NotOnModules2" xml:space="preserve">
    <value>You cannot specify the CLSCompliant attribute on a module that differs from the CLSCompliant attribute on the assembly</value>
  </data>
  <data name="WRN_CLS_NotOnModules2_Title" xml:space="preserve">
    <value>You cannot specify the CLSCompliant attribute on a module that differs from the CLSCompliant attribute on the assembly</value>
  </data>
  <data name="WRN_CLS_IllegalTrueInFalse" xml:space="preserve">
    <value>'{0}' cannot be marked as CLS-compliant because it is a member of non-CLS-compliant type '{1}'</value>
  </data>
  <data name="WRN_CLS_IllegalTrueInFalse_Title" xml:space="preserve">
    <value>Type cannot be marked as CLS-compliant because it is a member of non-CLS-compliant type</value>
  </data>
  <data name="WRN_CLS_MeaninglessOnPrivateType" xml:space="preserve">
    <value>CLS compliance checking will not be performed on '{0}' because it is not visible from outside this assembly</value>
  </data>
  <data name="WRN_CLS_MeaninglessOnPrivateType_Title" xml:space="preserve">
    <value>CLS compliance checking will not be performed because it is not visible from outside this assembly</value>
  </data>
  <data name="WRN_CLS_AssemblyNotCLS2" xml:space="preserve">
    <value>'{0}' does not need a CLSCompliant attribute because the assembly does not have a CLSCompliant attribute</value>
  </data>
  <data name="WRN_CLS_AssemblyNotCLS2_Title" xml:space="preserve">
    <value>Type or member does not need a CLSCompliant attribute because the assembly does not have a CLSCompliant attribute</value>
  </data>
  <data name="WRN_CLS_MeaninglessOnParam" xml:space="preserve">
    <value>CLSCompliant attribute has no meaning when applied to parameters. Try putting it on the method instead.</value>
  </data>
  <data name="WRN_CLS_MeaninglessOnParam_Title" xml:space="preserve">
    <value>CLSCompliant attribute has no meaning when applied to parameters</value>
  </data>
  <data name="WRN_CLS_MeaninglessOnReturn" xml:space="preserve">
    <value>CLSCompliant attribute has no meaning when applied to return types. Try putting it on the method instead.</value>
  </data>
  <data name="WRN_CLS_MeaninglessOnReturn_Title" xml:space="preserve">
    <value>CLSCompliant attribute has no meaning when applied to return types</value>
  </data>
  <data name="WRN_CLS_BadTypeVar" xml:space="preserve">
    <value>Constraint type '{0}' is not CLS-compliant</value>
  </data>
  <data name="WRN_CLS_BadTypeVar_Title" xml:space="preserve">
    <value>Constraint type is not CLS-compliant</value>
  </data>
  <data name="WRN_CLS_VolatileField" xml:space="preserve">
    <value>CLS-compliant field '{0}' cannot be volatile</value>
  </data>
  <data name="WRN_CLS_VolatileField_Title" xml:space="preserve">
    <value>CLS-compliant field cannot be volatile</value>
  </data>
  <data name="WRN_CLS_BadInterface" xml:space="preserve">
    <value>'{0}' is not CLS-compliant because base interface '{1}' is not CLS-compliant</value>
  </data>
  <data name="WRN_CLS_BadInterface_Title" xml:space="preserve">
    <value>Type is not CLS-compliant because base interface is not CLS-compliant</value>
  </data>
  <data name="ERR_BadAwaitArg" xml:space="preserve">
    <value>'await' requires that the type {0} have a suitable 'GetAwaiter' method</value>
  </data>
  <data name="ERR_BadAwaitArgIntrinsic" xml:space="preserve">
    <value>Cannot await '{0}'</value>
  </data>
  <data name="ERR_BadAwaiterPattern" xml:space="preserve">
    <value>'await' requires that the return type '{0}' of '{1}.GetAwaiter()' have suitable 'IsCompleted', 'OnCompleted', and 'GetResult' members, and implement 'INotifyCompletion' or 'ICriticalNotifyCompletion'</value>
  </data>
  <data name="ERR_BadAwaitArg_NeedSystem" xml:space="preserve">
    <value>'await' requires that the type '{0}' have a suitable 'GetAwaiter' method. Are you missing a using directive for 'System'?</value>
  </data>
  <data name="ERR_BadAwaitArgVoidCall" xml:space="preserve">
    <value>Cannot await 'void'</value>
  </data>
  <data name="ERR_BadAwaitAsIdentifier" xml:space="preserve">
    <value>'await' cannot be used as an identifier within an async method or lambda expression</value>
  </data>
  <data name="ERR_DoesntImplementAwaitInterface" xml:space="preserve">
    <value>'{0}' does not implement '{1}'</value>
  </data>
  <data name="ERR_TaskRetNoObjectRequired" xml:space="preserve">
    <value>Since '{0}' is an async method that returns 'Task', a return keyword must not be followed by an object expression. Did you intend to return 'Task&lt;T&gt;'?</value>
  </data>
  <data name="ERR_BadAsyncReturn" xml:space="preserve">
    <value>The return type of an async method must be void, Task, Task&lt;T&gt;, a task-like type, or IAsyncEnumerable&lt;T&gt;</value>
  </data>
  <data name="ERR_CantReturnVoid" xml:space="preserve">
    <value>Cannot return an expression of type 'void'</value>
  </data>
  <data name="ERR_VarargsAsync" xml:space="preserve">
    <value>__arglist is not allowed in the parameter list of async methods</value>
  </data>
  <data name="ERR_ByRefTypeAndAwait" xml:space="preserve">
    <value>'await' cannot be used in an expression containing the type '{0}'</value>
  </data>
  <data name="ERR_UnsafeAsyncArgType" xml:space="preserve">
    <value>Async methods cannot have unsafe parameters or return types</value>
  </data>
  <data name="ERR_BadAsyncArgType" xml:space="preserve">
    <value>Async methods cannot have ref, in or out parameters</value>
  </data>
  <data name="ERR_BadAwaitWithoutAsync" xml:space="preserve">
    <value>The 'await' operator can only be used when contained within a method or lambda expression marked with the 'async' modifier</value>
  </data>
  <data name="ERR_BadAwaitWithoutAsyncLambda" xml:space="preserve">
    <value>The 'await' operator can only be used within an async {0}. Consider marking this {0} with the 'async' modifier.</value>
  </data>
  <data name="ERR_BadAwaitWithoutAsyncMethod" xml:space="preserve">
    <value>The 'await' operator can only be used within an async method. Consider marking this method with the 'async' modifier and changing its return type to 'Task&lt;{0}&gt;'.</value>
  </data>
  <data name="ERR_BadAwaitWithoutVoidAsyncMethod" xml:space="preserve">
    <value>The 'await' operator can only be used within an async method. Consider marking this method with the 'async' modifier and changing its return type to 'Task'.</value>
  </data>
  <data name="ERR_BadAwaitInFinally" xml:space="preserve">
    <value>Cannot await in the body of a finally clause</value>
  </data>
  <data name="ERR_BadAwaitInCatch" xml:space="preserve">
    <value>Cannot await in a catch clause</value>
  </data>
  <data name="ERR_BadAwaitInCatchFilter" xml:space="preserve">
    <value>Cannot await in the filter expression of a catch clause</value>
  </data>
  <data name="ERR_BadAwaitInLock" xml:space="preserve">
    <value>Cannot await in the body of a lock statement</value>
  </data>
  <data name="ERR_BadAwaitInStaticVariableInitializer" xml:space="preserve">
    <value>The 'await' operator cannot be used in a static script variable initializer.</value>
  </data>
  <data name="ERR_AwaitInUnsafeContext" xml:space="preserve">
    <value>Cannot await in an unsafe context</value>
  </data>
  <data name="ERR_BadAsyncLacksBody" xml:space="preserve">
    <value>The 'async' modifier can only be used in methods that have a body.</value>
  </data>
  <data name="ERR_BadSpecialByRefLocal" xml:space="preserve">
    <value>Parameters or locals of type '{0}' cannot be declared in async methods or lambda expressions.</value>
  </data>
  <data name="ERR_BadSpecialByRefIterator" xml:space="preserve">
    <value>foreach statement cannot operate on enumerators of type '{0}' in async or iterator methods because '{0}' is a ref struct.</value>
  </data>
  <data name="ERR_SecurityCriticalOrSecuritySafeCriticalOnAsync" xml:space="preserve">
    <value>Security attribute '{0}' cannot be applied to an Async method.</value>
  </data>
  <data name="ERR_SecurityCriticalOrSecuritySafeCriticalOnAsyncInClassOrStruct" xml:space="preserve">
    <value>Async methods are not allowed in an Interface, Class, or Structure which has the 'SecurityCritical' or 'SecuritySafeCritical' attribute.</value>
  </data>
  <data name="ERR_BadAwaitInQuery" xml:space="preserve">
    <value>The 'await' operator may only be used in a query expression within the first collection expression of the initial 'from' clause or within the collection expression of a 'join' clause</value>
  </data>
  <data name="WRN_AsyncLacksAwaits" xml:space="preserve">
    <value>This async method lacks 'await' operators and will run synchronously. Consider using the 'await' operator to await non-blocking API calls, or 'await Task.Run(...)' to do CPU-bound work on a background thread.</value>
  </data>
  <data name="WRN_AsyncLacksAwaits_Title" xml:space="preserve">
    <value>Async method lacks 'await' operators and will run synchronously</value>
  </data>
  <data name="WRN_UnobservedAwaitableExpression" xml:space="preserve">
    <value>Because this call is not awaited, execution of the current method continues before the call is completed. Consider applying the 'await' operator to the result of the call.</value>
  </data>
  <data name="WRN_UnobservedAwaitableExpression_Title" xml:space="preserve">
    <value>Because this call is not awaited, execution of the current method continues before the call is completed</value>
  </data>
  <data name="WRN_UnobservedAwaitableExpression_Description" xml:space="preserve">
    <value>The current method calls an async method that returns a Task or a Task&lt;TResult&gt; and doesn't apply the await operator to the result. The call to the async method starts an asynchronous task. However, because no await operator is applied, the program continues without waiting for the task to complete. In most cases, that behavior isn't what you expect. Usually other aspects of the calling method depend on the results of the call or, minimally, the called method is expected to complete before you return from the method that contains the call.

An equally important issue is what happens to exceptions that are raised in the called async method. An exception that's raised in a method that returns a Task or Task&lt;TResult&gt; is stored in the returned task. If you don't await the task or explicitly check for exceptions, the exception is lost. If you await the task, its exception is rethrown.

As a best practice, you should always await the call.

You should consider suppressing the warning only if you're sure that you don't want to wait for the asynchronous call to complete and that the called method won't raise any exceptions. In that case, you can suppress the warning by assigning the task result of the call to a variable.</value>
  </data>
  <data name="ERR_SynchronizedAsyncMethod" xml:space="preserve">
    <value>'MethodImplOptions.Synchronized' cannot be applied to an async method</value>
  </data>
  <data name="ERR_NoConversionForCallerLineNumberParam" xml:space="preserve">
    <value>CallerLineNumberAttribute cannot be applied because there are no standard conversions from type '{0}' to type '{1}'</value>
  </data>
  <data name="ERR_NoConversionForCallerFilePathParam" xml:space="preserve">
    <value>CallerFilePathAttribute cannot be applied because there are no standard conversions from type '{0}' to type '{1}'</value>
  </data>
  <data name="ERR_NoConversionForCallerMemberNameParam" xml:space="preserve">
    <value>CallerMemberNameAttribute cannot be applied because there are no standard conversions from type '{0}' to type '{1}'</value>
  </data>
  <data name="ERR_BadCallerLineNumberParamWithoutDefaultValue" xml:space="preserve">
    <value>The CallerLineNumberAttribute may only be applied to parameters with default values</value>
  </data>
  <data name="ERR_BadCallerFilePathParamWithoutDefaultValue" xml:space="preserve">
    <value>The CallerFilePathAttribute may only be applied to parameters with default values</value>
  </data>
  <data name="ERR_BadCallerMemberNameParamWithoutDefaultValue" xml:space="preserve">
    <value>The CallerMemberNameAttribute may only be applied to parameters with default values</value>
  </data>
  <data name="WRN_CallerLineNumberParamForUnconsumedLocation" xml:space="preserve">
    <value>The CallerLineNumberAttribute applied to parameter '{0}' will have no effect because it applies to a member that is used in contexts that do not allow optional arguments</value>
  </data>
  <data name="WRN_CallerLineNumberParamForUnconsumedLocation_Title" xml:space="preserve">
    <value>The CallerLineNumberAttribute will have no effect because it applies to a member that is used in contexts that do not allow optional arguments</value>
  </data>
  <data name="WRN_CallerFilePathParamForUnconsumedLocation" xml:space="preserve">
    <value>The CallerFilePathAttribute applied to parameter '{0}' will have no effect because it applies to a member that is used in contexts that do not allow optional arguments</value>
  </data>
  <data name="WRN_CallerFilePathParamForUnconsumedLocation_Title" xml:space="preserve">
    <value>The CallerFilePathAttribute will have no effect because it applies to a member that is used in contexts that do not allow optional arguments</value>
  </data>
  <data name="WRN_CallerMemberNameParamForUnconsumedLocation" xml:space="preserve">
    <value>The CallerMemberNameAttribute applied to parameter '{0}' will have no effect because it applies to a member that is used in contexts that do not allow optional arguments</value>
  </data>
  <data name="WRN_CallerMemberNameParamForUnconsumedLocation_Title" xml:space="preserve">
    <value>The CallerMemberNameAttribute will have no effect because it applies to a member that is used in contexts that do not allow optional arguments</value>
  </data>
  <data name="ERR_NoEntryPoint" xml:space="preserve">
    <value>Program does not contain a static 'Main' method suitable for an entry point</value>
  </data>
  <data name="ERR_ArrayInitializerIncorrectLength" xml:space="preserve">
    <value>An array initializer of length '{0}' is expected</value>
  </data>
  <data name="ERR_ArrayInitializerExpected" xml:space="preserve">
    <value>A nested array initializer is expected</value>
  </data>
  <data name="ERR_IllegalVarianceSyntax" xml:space="preserve">
    <value>Invalid variance modifier. Only interface and delegate type parameters can be specified as variant.</value>
  </data>
  <data name="ERR_UnexpectedAliasedName" xml:space="preserve">
    <value>Unexpected use of an aliased name</value>
  </data>
  <data name="ERR_UnexpectedGenericName" xml:space="preserve">
    <value>Unexpected use of a generic name</value>
  </data>
  <data name="ERR_UnexpectedUnboundGenericName" xml:space="preserve">
    <value>Unexpected use of an unbound generic name</value>
  </data>
  <data name="ERR_GlobalStatement" xml:space="preserve">
    <value>Expressions and statements can only occur in a method body</value>
  </data>
  <data name="ERR_NamedArgumentForArray" xml:space="preserve">
    <value>An array access may not have a named argument specifier</value>
  </data>
  <data name="ERR_NotYetImplementedInRoslyn" xml:space="preserve">
    <value>This language feature ('{0}') is not yet implemented.</value>
  </data>
  <data name="ERR_DefaultValueNotAllowed" xml:space="preserve">
    <value>Default values are not valid in this context.</value>
  </data>
  <data name="ERR_CantOpenIcon" xml:space="preserve">
    <value>Error opening icon file {0} -- {1}</value>
  </data>
  <data name="ERR_CantOpenWin32Manifest" xml:space="preserve">
    <value>Error opening Win32 manifest file {0} -- {1}</value>
  </data>
  <data name="ERR_ErrorBuildingWin32Resources" xml:space="preserve">
    <value>Error building Win32 resources -- {0}</value>
  </data>
  <data name="ERR_DefaultValueBeforeRequiredValue" xml:space="preserve">
    <value>Optional parameters must appear after all required parameters</value>
  </data>
  <data name="ERR_ExplicitImplCollisionOnRefOut" xml:space="preserve">
    <value>Cannot inherit interface '{0}' with the specified type parameters because it causes method '{1}' to contain overloads which differ only on ref and out</value>
  </data>
  <data name="ERR_PartialWrongTypeParamsVariance" xml:space="preserve">
    <value>Partial declarations of '{0}' must have the same type parameter names and variance modifiers in the same order</value>
  </data>
  <data name="ERR_UnexpectedVariance" xml:space="preserve">
    <value>Invalid variance: The type parameter '{1}' must be {3} valid on '{0}'. '{1}' is {2}.</value>
  </data>
  <data name="ERR_DeriveFromDynamic" xml:space="preserve">
    <value>'{0}': cannot derive from the dynamic type</value>
  </data>
  <data name="ERR_DeriveFromConstructedDynamic" xml:space="preserve">
    <value>'{0}': cannot implement a dynamic interface '{1}'</value>
  </data>
  <data name="ERR_DynamicTypeAsBound" xml:space="preserve">
    <value>Constraint cannot be the dynamic type</value>
  </data>
  <data name="ERR_ConstructedDynamicTypeAsBound" xml:space="preserve">
    <value>Constraint cannot be a dynamic type '{0}'</value>
  </data>
  <data name="ERR_DynamicRequiredTypesMissing" xml:space="preserve">
    <value>One or more types required to compile a dynamic expression cannot be found. Are you missing a reference?</value>
  </data>
  <data name="ERR_MetadataNameTooLong" xml:space="preserve">
    <value>Name '{0}' exceeds the maximum length allowed in metadata.</value>
  </data>
  <data name="ERR_AttributesNotAllowed" xml:space="preserve">
    <value>Attributes are not valid in this context.</value>
  </data>
  <data name="ERR_ExternAliasNotAllowed" xml:space="preserve">
    <value>'extern alias' is not valid in this context</value>
  </data>
  <data name="WRN_IsDynamicIsConfusing" xml:space="preserve">
    <value>Using '{0}' to test compatibility with '{1}' is essentially identical to testing compatibility with '{2}' and will succeed for all non-null values</value>
  </data>
  <data name="WRN_IsDynamicIsConfusing_Title" xml:space="preserve">
    <value>Using 'is' to test compatibility with 'dynamic' is essentially identical to testing compatibility with 'Object'</value>
  </data>
  <data name="ERR_YieldNotAllowedInScript" xml:space="preserve">
    <value>Cannot use 'yield' in top-level script code</value>
  </data>
  <data name="ERR_NamespaceNotAllowedInScript" xml:space="preserve">
    <value>Cannot declare namespace in script code</value>
  </data>
  <data name="ERR_GlobalAttributesNotAllowed" xml:space="preserve">
    <value>Assembly and module attributes are not allowed in this context</value>
  </data>
  <data name="ERR_InvalidDelegateType" xml:space="preserve">
    <value>Delegate '{0}' has no invoke method or an invoke method with a return type or parameter types that are not supported.</value>
  </data>
  <data name="WRN_MainIgnored" xml:space="preserve">
    <value>The entry point of the program is global script code; ignoring '{0}' entry point.</value>
  </data>
  <data name="WRN_MainIgnored_Title" xml:space="preserve">
    <value>The entry point of the program is global script code; ignoring entry point</value>
  </data>
  <data name="ERR_StaticInAsOrIs" xml:space="preserve">
    <value>The second operand of an 'is' or 'as' operator may not be static type '{0}'</value>
  </data>
  <data name="ERR_BadVisEventType" xml:space="preserve">
    <value>Inconsistent accessibility: event type '{1}' is less accessible than event '{0}'</value>
  </data>
  <data name="ERR_NamedArgumentSpecificationBeforeFixedArgument" xml:space="preserve">
    <value>Named argument specifications must appear after all fixed arguments have been specified. Please use language version {0} or greater to allow non-trailing named arguments.</value>
  </data>
  <data name="ERR_NamedArgumentSpecificationBeforeFixedArgumentInDynamicInvocation" xml:space="preserve">
    <value>Named argument specifications must appear after all fixed arguments have been specified in a dynamic invocation.</value>
  </data>
  <data name="ERR_BadNamedArgument" xml:space="preserve">
    <value>The best overload for '{0}' does not have a parameter named '{1}'</value>
  </data>
  <data name="ERR_BadNamedArgumentForDelegateInvoke" xml:space="preserve">
    <value>The delegate '{0}' does not have a parameter named '{1}'</value>
  </data>
  <data name="ERR_DuplicateNamedArgument" xml:space="preserve">
    <value>Named argument '{0}' cannot be specified multiple times</value>
  </data>
  <data name="ERR_NamedArgumentUsedInPositional" xml:space="preserve">
    <value>Named argument '{0}' specifies a parameter for which a positional argument has already been given</value>
  </data>
  <data name="ERR_BadNonTrailingNamedArgument" xml:space="preserve">
    <value>Named argument '{0}' is used out-of-position but is followed by an unnamed argument</value>
  </data>
  <data name="ERR_DefaultValueUsedWithAttributes" xml:space="preserve">
    <value>Cannot specify default parameter value in conjunction with DefaultParameterAttribute or OptionalAttribute</value>
  </data>
  <data name="ERR_DefaultValueMustBeConstant" xml:space="preserve">
    <value>Default parameter value for '{0}' must be a compile-time constant</value>
  </data>
  <data name="ERR_RefOutDefaultValue" xml:space="preserve">
    <value>A ref or out parameter cannot have a default value</value>
  </data>
  <data name="ERR_DefaultValueForExtensionParameter" xml:space="preserve">
    <value>Cannot specify a default value for the 'this' parameter</value>
  </data>
  <data name="ERR_DefaultValueForParamsParameter" xml:space="preserve">
    <value>Cannot specify a default value for a parameter array</value>
  </data>
  <data name="ERR_NoConversionForDefaultParam" xml:space="preserve">
    <value>A value of type '{0}' cannot be used as a default parameter because there are no standard conversions to type '{1}'</value>
  </data>
  <data name="ERR_NoConversionForNubDefaultParam" xml:space="preserve">
    <value>A value of type '{0}' cannot be used as default parameter for nullable parameter '{1}' because '{0}' is not a simple type</value>
  </data>
  <data name="ERR_NotNullRefDefaultParameter" xml:space="preserve">
    <value>'{0}' is of type '{1}'. A default parameter value of a reference type other than string can only be initialized with null</value>
  </data>
  <data name="WRN_DefaultValueForUnconsumedLocation" xml:space="preserve">
    <value>The default value specified for parameter '{0}' will have no effect because it applies to a member that is used in contexts that do not allow optional arguments</value>
  </data>
  <data name="WRN_DefaultValueForUnconsumedLocation_Title" xml:space="preserve">
    <value>The default value specified will have no effect because it applies to a member that is used in contexts that do not allow optional arguments</value>
  </data>
  <data name="ERR_PublicKeyFileFailure" xml:space="preserve">
    <value>Error signing output with public key from file '{0}' -- {1}</value>
  </data>
  <data name="ERR_PublicKeyContainerFailure" xml:space="preserve">
    <value>Error signing output with public key from container '{0}' -- {1}</value>
  </data>
  <data name="ERR_BadDynamicTypeof" xml:space="preserve">
    <value>The typeof operator cannot be used on the dynamic type</value>
  </data>
  <data name="ERR_ExpressionTreeContainsDynamicOperation" xml:space="preserve">
    <value>An expression tree may not contain a dynamic operation</value>
  </data>
  <data name="ERR_BadAsyncExpressionTree" xml:space="preserve">
    <value>Async lambda expressions cannot be converted to expression trees</value>
  </data>
  <data name="ERR_DynamicAttributeMissing" xml:space="preserve">
    <value>Cannot define a class or member that utilizes 'dynamic' because the compiler required type '{0}' cannot be found. Are you missing a reference?</value>
  </data>
  <data name="ERR_CannotPassNullForFriendAssembly" xml:space="preserve">
    <value>Cannot pass null for friend assembly name</value>
  </data>
  <data name="ERR_SignButNoPrivateKey" xml:space="preserve">
    <value>Key file '{0}' is missing the private key needed for signing</value>
  </data>
  <data name="ERR_PublicSignButNoKey" xml:space="preserve">
    <value>Public signing was specified and requires a public key, but no public key was specified.</value>
  </data>
  <data name="ERR_PublicSignNetModule" xml:space="preserve">
    <value>Public signing is not supported for netmodules.</value>
  </data>
  <data name="WRN_DelaySignButNoKey" xml:space="preserve">
    <value>Delay signing was specified and requires a public key, but no public key was specified</value>
  </data>
  <data name="WRN_DelaySignButNoKey_Title" xml:space="preserve">
    <value>Delay signing was specified and requires a public key, but no public key was specified</value>
  </data>
  <data name="ERR_InvalidVersionFormat" xml:space="preserve">
    <value>The specified version string does not conform to the required format - major[.minor[.build[.revision]]]</value>
  </data>
  <data name="ERR_InvalidVersionFormatDeterministic" xml:space="preserve">
    <value>The specified version string contains wildcards, which are not compatible with determinism. Either remove wildcards from the version string, or disable determinism for this compilation</value>
  </data>
  <data name="ERR_InvalidVersionFormat2" xml:space="preserve">
    <value>The specified version string does not conform to the required format - major.minor.build.revision (without wildcards)</value>
  </data>
  <data name="WRN_InvalidVersionFormat" xml:space="preserve">
    <value>The specified version string does not conform to the recommended format - major.minor.build.revision</value>
  </data>
  <data name="WRN_InvalidVersionFormat_Title" xml:space="preserve">
    <value>The specified version string does not conform to the recommended format - major.minor.build.revision</value>
  </data>
  <data name="ERR_InvalidAssemblyCultureForExe" xml:space="preserve">
    <value>Executables cannot be satellite assemblies; culture should always be empty</value>
  </data>
  <data name="ERR_NoCorrespondingArgument" xml:space="preserve">
    <value>There is no argument given that corresponds to the required formal parameter '{0}' of '{1}'</value>
  </data>
  <data name="WRN_UnimplementedCommandLineSwitch" xml:space="preserve">
    <value>The command line switch '{0}' is not yet implemented and was ignored.</value>
  </data>
  <data name="WRN_UnimplementedCommandLineSwitch_Title" xml:space="preserve">
    <value>Command line switch is not yet implemented</value>
  </data>
  <data name="ERR_ModuleEmitFailure" xml:space="preserve">
    <value>Failed to emit module '{0}'.</value>
  </data>
  <data name="ERR_FixedLocalInLambda" xml:space="preserve">
    <value>Cannot use fixed local '{0}' inside an anonymous method, lambda expression, or query expression</value>
  </data>
  <data name="ERR_ExpressionTreeContainsNamedArgument" xml:space="preserve">
    <value>An expression tree may not contain a named argument specification</value>
  </data>
  <data name="ERR_ExpressionTreeContainsOptionalArgument" xml:space="preserve">
    <value>An expression tree may not contain a call or invocation that uses optional arguments</value>
  </data>
  <data name="ERR_ExpressionTreeContainsIndexedProperty" xml:space="preserve">
    <value>An expression tree may not contain an indexed property</value>
  </data>
  <data name="ERR_IndexedPropertyRequiresParams" xml:space="preserve">
    <value>Indexed property '{0}' has non-optional arguments which must be provided</value>
  </data>
  <data name="ERR_IndexedPropertyMustHaveAllOptionalParams" xml:space="preserve">
    <value>Indexed property '{0}' must have all arguments optional</value>
  </data>
  <data name="ERR_SpecialByRefInLambda" xml:space="preserve">
    <value>Instance of type '{0}' cannot be used inside a nested function, query expression, iterator block or async method</value>
  </data>
  <data name="ERR_SecurityAttributeMissingAction" xml:space="preserve">
    <value>First argument to a security attribute must be a valid SecurityAction</value>
  </data>
  <data name="ERR_SecurityAttributeInvalidAction" xml:space="preserve">
    <value>Security attribute '{0}' has an invalid SecurityAction value '{1}'</value>
  </data>
  <data name="ERR_SecurityAttributeInvalidActionAssembly" xml:space="preserve">
    <value>SecurityAction value '{0}' is invalid for security attributes applied to an assembly</value>
  </data>
  <data name="ERR_SecurityAttributeInvalidActionTypeOrMethod" xml:space="preserve">
    <value>SecurityAction value '{0}' is invalid for security attributes applied to a type or a method</value>
  </data>
  <data name="ERR_PrincipalPermissionInvalidAction" xml:space="preserve">
    <value>SecurityAction value '{0}' is invalid for PrincipalPermission attribute</value>
  </data>
  <data name="ERR_FeatureNotValidInExpressionTree" xml:space="preserve">
    <value>An expression tree may not contain '{0}'</value>
  </data>
  <data name="ERR_PermissionSetAttributeInvalidFile" xml:space="preserve">
    <value>Unable to resolve file path '{0}' specified for the named argument '{1}' for PermissionSet attribute</value>
  </data>
  <data name="ERR_PermissionSetAttributeFileReadError" xml:space="preserve">
    <value>Error reading file '{0}' specified for the named argument '{1}' for PermissionSet attribute: '{2}'</value>
  </data>
  <data name="ERR_GlobalSingleTypeNameNotFoundFwd" xml:space="preserve">
    <value>The type name '{0}' could not be found in the global namespace. This type has been forwarded to assembly '{1}' Consider adding a reference to that assembly.</value>
  </data>
  <data name="ERR_DottedTypeNameNotFoundInNSFwd" xml:space="preserve">
    <value>The type name '{0}' could not be found in the namespace '{1}'. This type has been forwarded to assembly '{2}' Consider adding a reference to that assembly.</value>
  </data>
  <data name="ERR_SingleTypeNameNotFoundFwd" xml:space="preserve">
    <value>The type name '{0}' could not be found. This type has been forwarded to assembly '{1}'. Consider adding a reference to that assembly.</value>
  </data>
  <data name="ERR_AssemblySpecifiedForLinkAndRef" xml:space="preserve">
    <value>Assemblies '{0}' and '{1}' refer to the same metadata but only one is a linked reference (specified using /link option); consider removing one of the references.</value>
  </data>
  <data name="WRN_DeprecatedCollectionInitAdd" xml:space="preserve">
    <value>The best overloaded Add method '{0}' for the collection initializer element is obsolete.</value>
  </data>
  <data name="WRN_DeprecatedCollectionInitAdd_Title" xml:space="preserve">
    <value>The best overloaded Add method for the collection initializer element is obsolete</value>
  </data>
  <data name="WRN_DeprecatedCollectionInitAddStr" xml:space="preserve">
    <value>The best overloaded Add method '{0}' for the collection initializer element is obsolete. {1}</value>
  </data>
  <data name="WRN_DeprecatedCollectionInitAddStr_Title" xml:space="preserve">
    <value>The best overloaded Add method for the collection initializer element is obsolete</value>
  </data>
  <data name="ERR_DeprecatedCollectionInitAddStr" xml:space="preserve">
    <value>The best overloaded Add method '{0}' for the collection initializer element is obsolete. {1}</value>
  </data>
  <data name="ERR_IteratorInInteractive" xml:space="preserve">
    <value>Yield statements may not appear at the top level in interactive code.</value>
  </data>
  <data name="ERR_SecurityAttributeInvalidTarget" xml:space="preserve">
    <value>Security attribute '{0}' is not valid on this declaration type. Security attributes are only valid on assembly, type and method declarations.</value>
  </data>
  <data name="ERR_BadDynamicMethodArg" xml:space="preserve">
    <value>Cannot use an expression of type '{0}' as an argument to a dynamically dispatched operation.</value>
  </data>
  <data name="ERR_BadDynamicMethodArgLambda" xml:space="preserve">
    <value>Cannot use a lambda expression as an argument to a dynamically dispatched operation without first casting it to a delegate or expression tree type.</value>
  </data>
  <data name="ERR_BadDynamicMethodArgMemgrp" xml:space="preserve">
    <value>Cannot use a method group as an argument to a dynamically dispatched operation. Did you intend to invoke the method?</value>
  </data>
  <data name="ERR_NoDynamicPhantomOnBase" xml:space="preserve">
    <value>The call to method '{0}' needs to be dynamically dispatched, but cannot be because it is part of a base access expression. Consider casting the dynamic arguments or eliminating the base access.</value>
  </data>
  <data name="ERR_BadDynamicQuery" xml:space="preserve">
    <value>Query expressions over source type 'dynamic' or with a join sequence of type 'dynamic' are not allowed</value>
  </data>
  <data name="ERR_NoDynamicPhantomOnBaseIndexer" xml:space="preserve">
    <value>The indexer access needs to be dynamically dispatched, but cannot be because it is part of a base access expression. Consider casting the dynamic arguments or eliminating the base access.</value>
  </data>
  <data name="WRN_DynamicDispatchToConditionalMethod" xml:space="preserve">
    <value>The dynamically dispatched call to method '{0}' may fail at runtime because one or more applicable overloads are conditional methods.</value>
  </data>
  <data name="WRN_DynamicDispatchToConditionalMethod_Title" xml:space="preserve">
    <value>Dynamically dispatched call may fail at runtime because one or more applicable overloads are conditional methods</value>
  </data>
  <data name="ERR_BadArgTypeDynamicExtension" xml:space="preserve">
    <value>'{0}' has no applicable method named '{1}' but appears to have an extension method by that name. Extension methods cannot be dynamically dispatched. Consider casting the dynamic arguments or calling the extension method without the extension method syntax.</value>
  </data>
  <data name="WRN_CallerFilePathPreferredOverCallerMemberName" xml:space="preserve">
    <value>The CallerMemberNameAttribute applied to parameter '{0}' will have no effect. It is overridden by the CallerFilePathAttribute.</value>
  </data>
  <data name="WRN_CallerFilePathPreferredOverCallerMemberName_Title" xml:space="preserve">
    <value>The CallerMemberNameAttribute will have no effect; it is overridden by the CallerFilePathAttribute</value>
  </data>
  <data name="WRN_CallerLineNumberPreferredOverCallerMemberName" xml:space="preserve">
    <value>The CallerMemberNameAttribute applied to parameter '{0}' will have no effect. It is overridden by the CallerLineNumberAttribute.</value>
  </data>
  <data name="WRN_CallerLineNumberPreferredOverCallerMemberName_Title" xml:space="preserve">
    <value>The CallerMemberNameAttribute will have no effect; it is overridden by the CallerLineNumberAttribute</value>
  </data>
  <data name="WRN_CallerLineNumberPreferredOverCallerFilePath" xml:space="preserve">
    <value>The CallerFilePathAttribute applied to parameter '{0}' will have no effect. It is overridden by the CallerLineNumberAttribute.</value>
  </data>
  <data name="WRN_CallerLineNumberPreferredOverCallerFilePath_Title" xml:space="preserve">
    <value>The CallerFilePathAttribute will have no effect; it is overridden by the CallerLineNumberAttribute</value>
  </data>
  <data name="ERR_InvalidDynamicCondition" xml:space="preserve">
    <value>Expression must be implicitly convertible to Boolean or its type '{0}' must define operator '{1}'.</value>
  </data>
  <data name="ERR_MixingWinRTEventWithRegular" xml:space="preserve">
    <value>'{0}' cannot implement '{1}' because '{2}' is a Windows Runtime event and '{3}' is a regular .NET event.</value>
  </data>
  <data name="WRN_CA2000_DisposeObjectsBeforeLosingScope1" xml:space="preserve">
    <value>Call System.IDisposable.Dispose() on allocated instance of {0} before all references to it are out of scope.</value>
  </data>
  <data name="WRN_CA2000_DisposeObjectsBeforeLosingScope1_Title" xml:space="preserve">
    <value>Call System.IDisposable.Dispose() on allocated instance before all references to it are out of scope</value>
  </data>
  <data name="WRN_CA2000_DisposeObjectsBeforeLosingScope2" xml:space="preserve">
    <value>Allocated instance of {0} is not disposed along all exception paths.  Call System.IDisposable.Dispose() before all references to it are out of scope.</value>
  </data>
  <data name="WRN_CA2000_DisposeObjectsBeforeLosingScope2_Title" xml:space="preserve">
    <value>Allocated instance is not disposed along all exception paths</value>
  </data>
  <data name="WRN_CA2202_DoNotDisposeObjectsMultipleTimes" xml:space="preserve">
    <value>Object '{0}' can be disposed more than once.</value>
  </data>
  <data name="WRN_CA2202_DoNotDisposeObjectsMultipleTimes_Title" xml:space="preserve">
    <value>Object can be disposed more than once</value>
  </data>
  <data name="ERR_NewCoClassOnLink" xml:space="preserve">
    <value>Interop type '{0}' cannot be embedded. Use the applicable interface instead.</value>
  </data>
  <data name="ERR_NoPIANestedType" xml:space="preserve">
    <value>Type '{0}' cannot be embedded because it is a nested type. Consider setting the 'Embed Interop Types' property to false.</value>
  </data>
  <data name="ERR_GenericsUsedInNoPIAType" xml:space="preserve">
    <value>Type '{0}' cannot be embedded because it has a generic argument. Consider setting the 'Embed Interop Types' property to false.</value>
  </data>
  <data name="ERR_InteropStructContainsMethods" xml:space="preserve">
    <value>Embedded interop struct '{0}' can contain only public instance fields.</value>
  </data>
  <data name="ERR_WinRtEventPassedByRef" xml:space="preserve">
    <value>A Windows Runtime event may not be passed as an out or ref parameter.</value>
  </data>
  <data name="ERR_MissingMethodOnSourceInterface" xml:space="preserve">
    <value>Source interface '{0}' is missing method '{1}' which is required to embed event '{2}'.</value>
  </data>
  <data name="ERR_MissingSourceInterface" xml:space="preserve">
    <value>Interface '{0}' has an invalid source interface which is required to embed event '{1}'.</value>
  </data>
  <data name="ERR_InteropTypeMissingAttribute" xml:space="preserve">
    <value>Interop type '{0}' cannot be embedded because it is missing the required '{1}' attribute.</value>
  </data>
  <data name="ERR_NoPIAAssemblyMissingAttribute" xml:space="preserve">
    <value>Cannot embed interop types from assembly '{0}' because it is missing the '{1}' attribute.</value>
  </data>
  <data name="ERR_NoPIAAssemblyMissingAttributes" xml:space="preserve">
    <value>Cannot embed interop types from assembly '{0}' because it is missing either the '{1}' attribute or the '{2}' attribute.</value>
  </data>
  <data name="ERR_InteropTypesWithSameNameAndGuid" xml:space="preserve">
    <value>Cannot embed interop type '{0}' found in both assembly '{1}' and '{2}'. Consider setting the 'Embed Interop Types' property to false.</value>
  </data>
  <data name="ERR_LocalTypeNameClash" xml:space="preserve">
    <value>Embedding the interop type '{0}' from assembly '{1}' causes a name clash in the current assembly. Consider setting the 'Embed Interop Types' property to false.</value>
  </data>
  <data name="WRN_ReferencedAssemblyReferencesLinkedPIA" xml:space="preserve">
    <value>A reference was created to embedded interop assembly '{0}' because of an indirect reference to that assembly created by assembly '{1}'. Consider changing the 'Embed Interop Types' property on either assembly.</value>
  </data>
  <data name="WRN_ReferencedAssemblyReferencesLinkedPIA_Title" xml:space="preserve">
    <value>A reference was created to embedded interop assembly because of an indirect assembly reference</value>
  </data>
  <data name="WRN_ReferencedAssemblyReferencesLinkedPIA_Description" xml:space="preserve">
    <value>You have added a reference to an assembly using /link (Embed Interop Types property set to True). This instructs the compiler to embed interop type information from that assembly. However, the compiler cannot embed interop type information from that assembly because another assembly that you have referenced also references that assembly using /reference (Embed Interop Types property set to False).

To embed interop type information for both assemblies, use /link for references to each assembly (set the Embed Interop Types property to True).

To remove the warning, you can use /reference instead (set the Embed Interop Types property to False). In this case, a primary interop assembly (PIA) provides interop type information.</value>
  </data>
  <data name="ERR_GenericsUsedAcrossAssemblies" xml:space="preserve">
    <value>Type '{0}' from assembly '{1}' cannot be used across assembly boundaries because it has a generic type argument that is an embedded interop type.</value>
  </data>
  <data name="ERR_NoCanonicalView" xml:space="preserve">
    <value>Cannot find the interop type that matches the embedded interop type '{0}'. Are you missing an assembly reference?</value>
  </data>
  <data name="ERR_ByRefReturnUnsupported" xml:space="preserve">
    <value>By-reference return type 'ref {0}' is not supported.</value>
  </data>
  <data name="ERR_NetModuleNameMismatch" xml:space="preserve">
    <value>Module name '{0}' stored in '{1}' must match its filename.</value>
  </data>
  <data name="ERR_BadModuleName" xml:space="preserve">
    <value>Invalid module name: {0}</value>
  </data>
  <data name="ERR_BadCompilationOptionValue" xml:space="preserve">
    <value>Invalid '{0}' value: '{1}'.</value>
  </data>
  <data name="ERR_BadAppConfigPath" xml:space="preserve">
    <value>AppConfigPath must be absolute.</value>
  </data>
  <data name="WRN_AssemblyAttributeFromModuleIsOverridden" xml:space="preserve">
    <value>Attribute '{0}' from module '{1}' will be ignored in favor of the instance appearing in source</value>
  </data>
  <data name="WRN_AssemblyAttributeFromModuleIsOverridden_Title" xml:space="preserve">
    <value>Attribute will be ignored in favor of the instance appearing in source</value>
  </data>
  <data name="ERR_CmdOptionConflictsSource" xml:space="preserve">
    <value>Attribute '{0}' given in a source file conflicts with option '{1}'.</value>
  </data>
  <data name="ERR_FixedBufferTooManyDimensions" xml:space="preserve">
    <value>A fixed buffer may only have one dimension.</value>
  </data>
  <data name="WRN_ReferencedAssemblyDoesNotHaveStrongName" xml:space="preserve">
    <value>Referenced assembly '{0}' does not have a strong name.</value>
  </data>
  <data name="WRN_ReferencedAssemblyDoesNotHaveStrongName_Title" xml:space="preserve">
    <value>Referenced assembly does not have a strong name</value>
  </data>
  <data name="ERR_InvalidSignaturePublicKey" xml:space="preserve">
    <value>Invalid signature public key specified in AssemblySignatureKeyAttribute.</value>
  </data>
  <data name="ERR_ExportedTypeConflictsWithDeclaration" xml:space="preserve">
    <value>Type '{0}' exported from module '{1}' conflicts with type declared in primary module of this assembly.</value>
  </data>
  <data name="ERR_ExportedTypesConflict" xml:space="preserve">
    <value>Type '{0}' exported from module '{1}' conflicts with type '{2}' exported from module '{3}'.</value>
  </data>
  <data name="ERR_ForwardedTypeConflictsWithDeclaration" xml:space="preserve">
    <value>Forwarded type '{0}' conflicts with type declared in primary module of this assembly.</value>
  </data>
  <data name="ERR_ForwardedTypesConflict" xml:space="preserve">
    <value>Type '{0}' forwarded to assembly '{1}' conflicts with type '{2}' forwarded to assembly '{3}'.</value>
  </data>
  <data name="ERR_ForwardedTypeConflictsWithExportedType" xml:space="preserve">
    <value>Type '{0}' forwarded to assembly '{1}' conflicts with type '{2}' exported from module '{3}'.</value>
  </data>
  <data name="WRN_RefCultureMismatch" xml:space="preserve">
    <value>Referenced assembly '{0}' has different culture setting of '{1}'.</value>
  </data>
  <data name="WRN_RefCultureMismatch_Title" xml:space="preserve">
    <value>Referenced assembly has different culture setting</value>
  </data>
  <data name="ERR_AgnosticToMachineModule" xml:space="preserve">
    <value>Agnostic assembly cannot have a processor specific module '{0}'.</value>
  </data>
  <data name="ERR_ConflictingMachineModule" xml:space="preserve">
    <value>Assembly and module '{0}' cannot target different processors.</value>
  </data>
  <data name="WRN_ConflictingMachineAssembly" xml:space="preserve">
    <value>Referenced assembly '{0}' targets a different processor.</value>
  </data>
  <data name="WRN_ConflictingMachineAssembly_Title" xml:space="preserve">
    <value>Referenced assembly targets a different processor</value>
  </data>
  <data name="ERR_CryptoHashFailed" xml:space="preserve">
    <value>Cryptographic failure while creating hashes.</value>
  </data>
  <data name="ERR_MissingNetModuleReference" xml:space="preserve">
    <value>Reference to '{0}' netmodule missing.</value>
  </data>
  <data name="ERR_NetModuleNameMustBeUnique" xml:space="preserve">
    <value>Module '{0}' is already defined in this assembly. Each module must have a unique filename.</value>
  </data>
  <data name="ERR_CantReadConfigFile" xml:space="preserve">
    <value>Cannot read config file '{0}' -- '{1}'</value>
  </data>
  <data name="ERR_EncNoPIAReference" xml:space="preserve">
    <value>Cannot continue since the edit includes a reference to an embedded type: '{0}'.</value>
  </data>
  <data name="ERR_EncReferenceToAddedMember" xml:space="preserve">
    <value>Member '{0}' added during the current debug session can only be accessed from within its declaring assembly '{1}'.</value>
  </data>
  <data name="ERR_MutuallyExclusiveOptions" xml:space="preserve">
    <value>Compilation options '{0}' and '{1}' can't both be specified at the same time.</value>
  </data>
  <data name="ERR_LinkedNetmoduleMetadataMustProvideFullPEImage" xml:space="preserve">
    <value>Linked netmodule metadata must provide a full PE image: '{0}'.</value>
  </data>
  <data name="ERR_BadPrefer32OnLib" xml:space="preserve">
    <value>/platform:anycpu32bitpreferred can only be used with /t:exe, /t:winexe and /t:appcontainerexe</value>
  </data>
  <data name="IDS_PathList" xml:space="preserve">
    <value>&lt;path list&gt;</value>
  </data>
  <data name="IDS_Text" xml:space="preserve">
    <value>&lt;text&gt;</value>
  </data>
  <data name="IDS_InjectedDeclaration" xml:space="preserve">
    <value>injected declaration</value>
  </data>
  <data name="IDS_FeatureNullPropagatingOperator" xml:space="preserve">
    <value>null propagating operator</value>
  </data>
  <data name="IDS_FeatureExpressionBodiedMethod" xml:space="preserve">
    <value>expression-bodied method</value>
  </data>
  <data name="IDS_FeatureExpressionBodiedProperty" xml:space="preserve">
    <value>expression-bodied property</value>
  </data>
  <data name="IDS_FeatureExpressionBodiedIndexer" xml:space="preserve">
    <value>expression-bodied indexer</value>
  </data>
  <data name="IDS_FeatureAutoPropertyInitializer" xml:space="preserve">
    <value>auto property initializer</value>
  </data>
  <data name="IDS_Namespace1" xml:space="preserve">
    <value>&lt;namespace&gt;</value>
  </data>
  <data name="IDS_FeatureRefLocalsReturns" xml:space="preserve">
    <value>byref locals and returns</value>
  </data>
  <data name="IDS_FeatureReadOnlyReferences" xml:space="preserve">
    <value>readonly references</value>
  </data>
  <data name="IDS_FeatureRefStructs" xml:space="preserve">
    <value>ref structs</value>
  </data>
  <data name="IDS_FeatureRefConditional" xml:space="preserve">
    <value>ref conditional expression</value>
  </data>
  <data name="IDS_FeatureRefReassignment" xml:space="preserve">
    <value>ref reassignment</value>
  </data>
  <data name="IDS_FeatureRefFor" xml:space="preserve">
    <value>ref for-loop variables</value>
  </data>
  <data name="IDS_FeatureRefForEach" xml:space="preserve">
    <value>ref foreach iteration variables</value>
  </data>
  <data name="IDS_FeatureExtensibleFixedStatement" xml:space="preserve">
    <value>extensible fixed statement</value>
  </data>
  <data name="CompilationC" xml:space="preserve">
    <value>Compilation (C#): </value>
  </data>
  <data name="SyntaxNodeIsNotWithinSynt" xml:space="preserve">
    <value>Syntax node is not within syntax tree</value>
  </data>
  <data name="LocationMustBeProvided" xml:space="preserve">
    <value>Location must be provided in order to provide minimal type qualification.</value>
  </data>
  <data name="SyntaxTreeSemanticModelMust" xml:space="preserve">
    <value>SyntaxTreeSemanticModel must be provided in order to provide minimal type qualification.</value>
  </data>
  <data name="CantReferenceCompilationOf" xml:space="preserve">
    <value>Can't reference compilation of type '{0}' from {1} compilation.</value>
  </data>
  <data name="SyntaxTreeAlreadyPresent" xml:space="preserve">
    <value>Syntax tree already present</value>
  </data>
  <data name="SubmissionCanOnlyInclude" xml:space="preserve">
    <value>Submission can only include script code.</value>
  </data>
  <data name="SubmissionCanHaveAtMostOne" xml:space="preserve">
    <value>Submission can have at most one syntax tree.</value>
  </data>
  <data name="SyntaxTreeNotFoundToRemove" xml:space="preserve">
    <value>SyntaxTree is not part of the compilation, so it cannot be removed</value>
  </data>
  <data name="TreeMustHaveARootNodeWith" xml:space="preserve">
    <value>tree must have a root node with SyntaxKind.CompilationUnit</value>
  </data>
  <data name="TypeArgumentCannotBeNull" xml:space="preserve">
    <value>Type argument cannot be null</value>
  </data>
  <data name="WrongNumberOfTypeArguments" xml:space="preserve">
    <value>Wrong number of type arguments</value>
  </data>
  <data name="NameConflictForName" xml:space="preserve">
    <value>Name conflict for name {0}</value>
  </data>
  <data name="LookupOptionsHasInvalidCombo" xml:space="preserve">
    <value>LookupOptions has an invalid combination of options</value>
  </data>
  <data name="ItemsMustBeNonEmpty" xml:space="preserve">
    <value>items: must be non-empty</value>
  </data>
  <data name="UseVerbatimIdentifier" xml:space="preserve">
    <value>Use Microsoft.CodeAnalysis.CSharp.SyntaxFactory.Identifier or Microsoft.CodeAnalysis.CSharp.SyntaxFactory.VerbatimIdentifier to create identifier tokens.</value>
  </data>
  <data name="UseLiteralForTokens" xml:space="preserve">
    <value>Use Microsoft.CodeAnalysis.CSharp.SyntaxFactory.Literal to create character literal tokens.</value>
  </data>
  <data name="UseLiteralForNumeric" xml:space="preserve">
    <value>Use Microsoft.CodeAnalysis.CSharp.SyntaxFactory.Literal to create numeric literal tokens.</value>
  </data>
  <data name="ThisMethodCanOnlyBeUsedToCreateTokens" xml:space="preserve">
    <value>This method can only be used to create tokens - {0} is not a token kind.</value>
  </data>
  <data name="GenericParameterDefinition" xml:space="preserve">
    <value>Generic parameter is definition when expected to be reference {0}</value>
  </data>
  <data name="InvalidGetDeclarationNameMultipleDeclarators" xml:space="preserve">
    <value>Called GetDeclarationName for a declaration node that can possibly contain multiple variable declarators.</value>
  </data>
  <data name="TreeNotPartOfCompilation" xml:space="preserve">
    <value>tree not part of compilation</value>
  </data>
  <data name="PositionIsNotWithinSyntax" xml:space="preserve">
    <value>Position is not within syntax tree with full span {0}</value>
  </data>
  <data name="WRN_BadUILang" xml:space="preserve">
    <value>The language name '{0}' is invalid.</value>
  </data>
  <data name="WRN_BadUILang_Title" xml:space="preserve">
    <value>The language name is invalid</value>
  </data>
  <data name="ERR_UnsupportedTransparentIdentifierAccess" xml:space="preserve">
    <value>Transparent identifier member access failed for field '{0}' of '{1}'.  Does the data being queried implement the query pattern?</value>
  </data>
  <data name="ERR_ParamDefaultValueDiffersFromAttribute" xml:space="preserve">
    <value>The parameter has multiple distinct default values.</value>
  </data>
  <data name="ERR_FieldHasMultipleDistinctConstantValues" xml:space="preserve">
    <value>The field has multiple distinct constant values.</value>
  </data>
  <data name="WRN_UnqualifiedNestedTypeInCref" xml:space="preserve">
    <value>Within cref attributes, nested types of generic types should be qualified.</value>
  </data>
  <data name="WRN_UnqualifiedNestedTypeInCref_Title" xml:space="preserve">
    <value>Within cref attributes, nested types of generic types should be qualified</value>
  </data>
  <data name="NotACSharpSymbol" xml:space="preserve">
    <value>Not a C# symbol.</value>
  </data>
  <data name="HDN_UnusedUsingDirective" xml:space="preserve">
    <value>Unnecessary using directive.</value>
  </data>
  <data name="HDN_UnusedExternAlias" xml:space="preserve">
    <value>Unused extern alias.</value>
  </data>
  <data name="ElementsCannotBeNull" xml:space="preserve">
    <value>Elements cannot be null.</value>
  </data>
  <data name="IDS_LIB_ENV" xml:space="preserve">
    <value>LIB environment variable</value>
  </data>
  <data name="IDS_LIB_OPTION" xml:space="preserve">
    <value>/LIB option</value>
  </data>
  <data name="IDS_REFERENCEPATH_OPTION" xml:space="preserve">
    <value>/REFERENCEPATH option</value>
  </data>
  <data name="IDS_DirectoryDoesNotExist" xml:space="preserve">
    <value>directory does not exist</value>
  </data>
  <data name="IDS_DirectoryHasInvalidPath" xml:space="preserve">
    <value>path is too long or invalid</value>
  </data>
  <data name="WRN_NoRuntimeMetadataVersion" xml:space="preserve">
    <value>No value for RuntimeMetadataVersion found. No assembly containing System.Object was found nor was a value for RuntimeMetadataVersion specified through options.</value>
  </data>
  <data name="WRN_NoRuntimeMetadataVersion_Title" xml:space="preserve">
    <value>No value for RuntimeMetadataVersion found</value>
  </data>
  <data name="WrongSemanticModelType" xml:space="preserve">
    <value>Expected a {0} SemanticModel.</value>
  </data>
  <data name="IDS_FeatureLambda" xml:space="preserve">
    <value>lambda expression</value>
  </data>
  <data name="ERR_FeatureNotAvailableInVersion1" xml:space="preserve">
    <value>Feature '{0}' is not available in C# 1. Please use language version {1} or greater.</value>
  </data>
  <data name="ERR_FeatureNotAvailableInVersion2" xml:space="preserve">
    <value>Feature '{0}' is not available in C# 2. Please use language version {1} or greater.</value>
  </data>
  <data name="ERR_FeatureNotAvailableInVersion3" xml:space="preserve">
    <value>Feature '{0}' is not available in C# 3. Please use language version {1} or greater.</value>
  </data>
  <data name="ERR_FeatureNotAvailableInVersion4" xml:space="preserve">
    <value>Feature '{0}' is not available in C# 4. Please use language version {1} or greater.</value>
  </data>
  <data name="ERR_FeatureNotAvailableInVersion5" xml:space="preserve">
    <value>Feature '{0}' is not available in C# 5. Please use language version {1} or greater.</value>
  </data>
  <data name="ERR_FeatureNotAvailableInVersion6" xml:space="preserve">
    <value>Feature '{0}' is not available in C# 6. Please use language version {1} or greater.</value>
  </data>
  <data name="ERR_FeatureNotAvailableInVersion7" xml:space="preserve">
    <value>Feature '{0}' is not available in C# 7.0. Please use language version {1} or greater.</value>
  </data>
  <data name="ERR_FeatureIsExperimental" xml:space="preserve">
    <value>Feature '{0}' is experimental and unsupported; use '/features:{1}' to enable.</value>
  </data>
  <data name="ERR_FeatureIsUnimplemented" xml:space="preserve">
    <value>Feature '{0}' is not implemented in this compiler.</value>
  </data>
  <data name="IDS_VersionExperimental" xml:space="preserve">
    <value>'experimental'</value>
  </data>
  <data name="PositionNotWithinTree" xml:space="preserve">
    <value>Position must be within span of the syntax tree.</value>
  </data>
  <data name="SpeculatedSyntaxNodeCannotBelongToCurrentCompilation" xml:space="preserve">
    <value>Syntax node to be speculated cannot belong to a syntax tree from the current compilation.</value>
  </data>
  <data name="ChainingSpeculativeModelIsNotSupported" xml:space="preserve">
    <value>Chaining speculative semantic model is not supported. You should create a speculative model from the non-speculative ParentModel.</value>
  </data>
  <data name="IDS_ToolName" xml:space="preserve">
    <value>Microsoft (R) Visual C# Compiler</value>
  </data>
  <data name="IDS_LogoLine1" xml:space="preserve">
    <value>{0} version {1}</value>
  </data>
  <data name="IDS_LogoLine2" xml:space="preserve">
    <value>Copyright (C) Microsoft Corporation. All rights reserved.</value>
  </data>
  <data name="IDS_LangVersions" xml:space="preserve">
    <value>Supported language versions:</value>
  </data>
  <data name="IDS_CSCHelp" xml:space="preserve">
    <value>
                             Visual C# Compiler Options

                       - OUTPUT FILES -
-out:&lt;file&gt;                   Specify output file name (default: base name of
                              file with main class or first file)
-target:exe                   Build a console executable (default) (Short
                              form: -t:exe)
-target:winexe                Build a Windows executable (Short form:
                              -t:winexe)
-target:library               Build a library (Short form: -t:library)
-target:module                Build a module that can be added to another
                              assembly (Short form: -t:module)
-target:appcontainerexe       Build an Appcontainer executable (Short form:
                              -t:appcontainerexe)
-target:winmdobj              Build a Windows Runtime intermediate file that
                              is consumed by WinMDExp (Short form: -t:winmdobj)
-doc:&lt;file&gt;                   XML Documentation file to generate
-refout:&lt;file&gt;                Reference assembly output to generate
-platform:&lt;string&gt;            Limit which platforms this code can run on: x86,
                              Itanium, x64, arm, arm64, anycpu32bitpreferred, or
                              anycpu. The default is anycpu.

                       - INPUT FILES -
-recurse:&lt;wildcard&gt;           Include all files in the current directory and
                              subdirectories according to the wildcard
                              specifications
-reference:&lt;alias&gt;=&lt;file&gt;     Reference metadata from the specified assembly
                              file using the given alias (Short form: -r)
-reference:&lt;file list&gt;        Reference metadata from the specified assembly
                              files (Short form: -r)
-addmodule:&lt;file list&gt;        Link the specified modules into this assembly
-link:&lt;file list&gt;             Embed metadata from the specified interop
                              assembly files (Short form: -l)
-analyzer:&lt;file list&gt;         Run the analyzers from this assembly
                              (Short form: -a)
-additionalfile:&lt;file list&gt;   Additional files that don't directly affect code
                              generation but may be used by analyzers for producing
                              errors or warnings.
-embed                        Embed all source files in the PDB.
-embed:&lt;file list&gt;            Embed specific files in the PDB

                       - RESOURCES -
-win32res:&lt;file&gt;              Specify a Win32 resource file (.res)
-win32icon:&lt;file&gt;             Use this icon for the output
-win32manifest:&lt;file&gt;         Specify a Win32 manifest file (.xml)
-nowin32manifest              Do not include the default Win32 manifest
-resource:&lt;resinfo&gt;           Embed the specified resource (Short form: -res)
-linkresource:&lt;resinfo&gt;       Link the specified resource to this assembly
                              (Short form: -linkres) Where the resinfo format
                              is &lt;file&gt;[,&lt;string name&gt;[,public|private]]

                       - CODE GENERATION -
-debug[+|-]                   Emit debugging information
-debug:{full|pdbonly|portable|embedded}
                              Specify debugging type ('full' is default,
                              'portable' is a cross-platform format,
                              'embedded' is a cross-platform format embedded into
                              the target .dll or .exe)
-optimize[+|-]                Enable optimizations (Short form: -o)
-deterministic                Produce a deterministic assembly
                              (including module version GUID and timestamp)
-refonly                      Produce a reference assembly in place of the main output
-instrument:TestCoverage      Produce an assembly instrumented to collect
                              coverage information
-sourcelink:&lt;file&gt;            Source link info to embed into PDB.

                       - ERRORS AND WARNINGS -
-warnaserror[+|-]             Report all warnings as errors
-warnaserror[+|-]:&lt;warn list&gt; Report specific warnings as errors
-warn:&lt;n&gt;                     Set warning level (0-4) (Short form: -w)
-nowarn:&lt;warn list&gt;           Disable specific warning messages
-ruleset:&lt;file&gt;               Specify a ruleset file that disables specific
                              diagnostics.
-errorlog:&lt;file&gt;              Specify a file to log all compiler and analyzer
                              diagnostics.
-reportanalyzer               Report additional analyzer information, such as
                              execution time.

                       - LANGUAGE -
-checked[+|-]                 Generate overflow checks
-unsafe[+|-]                  Allow 'unsafe' code
-define:&lt;symbol list&gt;         Define conditional compilation symbol(s) (Short
                              form: -d)
-langversion:?                Display the allowed values for language version
-langversion:&lt;string&gt;         Specify language version such as
                              `default` (latest major version), or
                              `latest` (latest version, including minor versions),
                              or specific versions like `6` or `7.1`
-nullable[+|-]                Enable/disable Nullable Reference Types feature

                       - SECURITY -
-delaysign[+|-]               Delay-sign the assembly using only the public
                              portion of the strong name key
-publicsign[+|-]              Public-sign the assembly using only the public
                              portion of the strong name key
-keyfile:&lt;file&gt;               Specify a strong name key file
-keycontainer:&lt;string&gt;        Specify a strong name key container
-highentropyva[+|-]           Enable high-entropy ASLR

                       - MISCELLANEOUS -
@&lt;file&gt;                       Read response file for more options
-help                         Display this usage message (Short form: -?)
-nologo                       Suppress compiler copyright message
-noconfig                     Do not auto include CSC.RSP file
-parallel[+|-]                Concurrent build.
-version                      Display the compiler version number and exit.

                       - ADVANCED -
-baseaddress:&lt;address&gt;        Base address for the library to be built
-checksumalgorithm:&lt;alg&gt;      Specify algorithm for calculating source file
                              checksum stored in PDB. Supported values are:
                              SHA1 (default) or SHA256.
-codepage:&lt;n&gt;                 Specify the codepage to use when opening source
                              files
-utf8output                   Output compiler messages in UTF-8 encoding
-main:&lt;type&gt;                  Specify the type that contains the entry point
                              (ignore all other possible entry points) (Short
                              form: -m)
-fullpaths                    Compiler generates fully qualified paths
-filealign:&lt;n&gt;                Specify the alignment used for output file
                              sections
-pathmap:&lt;K1&gt;=&lt;V1&gt;,&lt;K2&gt;=&lt;V2&gt;,...
                              Specify a mapping for source path names output by
                              the compiler.
-pdb:&lt;file&gt;                   Specify debug information file name (default:
                              output file name with .pdb extension)
-errorendlocation             Output line and column of the end location of
                              each error
-preferreduilang              Specify the preferred output language name.
-nostdlib[+|-]                Do not reference standard library (mscorlib.dll)
-subsystemversion:&lt;string&gt;    Specify subsystem version of this assembly
-lib:&lt;file list&gt;              Specify additional directories to search in for
                              references
-errorreport:&lt;string&gt;         Specify how to handle internal compiler errors:
                              prompt, send, queue, or none. The default is
                              queue.
-appconfig:&lt;file&gt;             Specify an application configuration file
                              containing assembly binding settings
-moduleassemblyname:&lt;string&gt;  Name of the assembly which this module will be
                              a part of
-modulename:&lt;string&gt;          Specify the name of the source module
</value>
    <comment>Visual C# Compiler Options</comment>
  </data>
  <data name="ERR_ComImportWithInitializers" xml:space="preserve">
    <value>'{0}': a class with the ComImport attribute cannot specify field initializers.</value>
  </data>
  <data name="WRN_PdbLocalNameTooLong" xml:space="preserve">
    <value>Local name '{0}' is too long for PDB.  Consider shortening or compiling without /debug.</value>
  </data>
  <data name="WRN_PdbLocalNameTooLong_Title" xml:space="preserve">
    <value>Local name is too long for PDB</value>
  </data>
  <data name="ERR_RetNoObjectRequiredLambda" xml:space="preserve">
    <value>Anonymous function converted to a void returning delegate cannot return a value</value>
  </data>
  <data name="ERR_TaskRetNoObjectRequiredLambda" xml:space="preserve">
    <value>Async lambda expression converted to a 'Task' returning delegate cannot return a value. Did you intend to return 'Task&lt;T&gt;'?</value>
  </data>
  <data name="WRN_AnalyzerCannotBeCreated" xml:space="preserve">
    <value>An instance of analyzer {0} cannot be created from {1} : {2}.</value>
  </data>
  <data name="WRN_AnalyzerCannotBeCreated_Title" xml:space="preserve">
    <value>An analyzer instance cannot be created</value>
  </data>
  <data name="WRN_NoAnalyzerInAssembly" xml:space="preserve">
    <value>The assembly {0} does not contain any analyzers.</value>
  </data>
  <data name="WRN_NoAnalyzerInAssembly_Title" xml:space="preserve">
    <value>Assembly does not contain any analyzers</value>
  </data>
  <data name="WRN_UnableToLoadAnalyzer" xml:space="preserve">
    <value>Unable to load Analyzer assembly {0} : {1}</value>
  </data>
  <data name="WRN_UnableToLoadAnalyzer_Title" xml:space="preserve">
    <value>Unable to load Analyzer assembly</value>
  </data>
  <data name="INF_UnableToLoadSomeTypesInAnalyzer" xml:space="preserve">
    <value>Skipping some types in analyzer assembly {0} due to a ReflectionTypeLoadException : {1}.</value>
  </data>
  <data name="ERR_CantReadRulesetFile" xml:space="preserve">
    <value>Error reading ruleset file {0} - {1}</value>
  </data>
  <data name="ERR_BadPdbData" xml:space="preserve">
    <value>Error reading debug information for '{0}'</value>
  </data>
  <data name="IDS_OperationCausedStackOverflow" xml:space="preserve">
    <value>Operation caused a stack overflow.</value>
  </data>
  <data name="WRN_IdentifierOrNumericLiteralExpected" xml:space="preserve">
    <value>Expected identifier or numeric literal.</value>
  </data>
  <data name="WRN_IdentifierOrNumericLiteralExpected_Title" xml:space="preserve">
    <value>Expected identifier or numeric literal</value>
  </data>
  <data name="ERR_InitializerOnNonAutoProperty" xml:space="preserve">
    <value>Only auto-implemented properties can have initializers.</value>
  </data>
  <data name="ERR_AutoPropertyMustHaveGetAccessor" xml:space="preserve">
    <value>Auto-implemented properties must have get accessors.</value>
  </data>
  <data name="ERR_AutoPropertyMustOverrideSet" xml:space="preserve">
    <value>Auto-implemented properties must override all accessors of the overridden property.</value>
  </data>
  <data name="ERR_AutoPropertyInitializerInInterface" xml:space="preserve">
    <value>Auto-implemented properties inside interfaces cannot have initializers.</value>
  </data>
  <data name="ERR_InitializerInStructWithoutExplicitConstructor" xml:space="preserve">
    <value>Structs without explicit constructors cannot contain members with initializers.</value>
  </data>
  <data name="ERR_EncodinglessSyntaxTree" xml:space="preserve">
    <value>Cannot emit debug information for a source text without encoding.</value>
  </data>
  <data name="ERR_BlockBodyAndExpressionBody" xml:space="preserve">
    <value>Block bodies and expression bodies cannot both be provided.</value>
  </data>
  <data name="ERR_SwitchFallOut" xml:space="preserve">
    <value>Control cannot fall out of switch from final case label ('{0}')</value>
  </data>
  <data name="ERR_UnexpectedBoundGenericName" xml:space="preserve">
    <value>Type arguments are not allowed in the nameof operator.</value>
  </data>
  <data name="ERR_NullPropagatingOpInExpressionTree" xml:space="preserve">
    <value>An expression tree lambda may not contain a null propagating operator.</value>
  </data>
  <data name="ERR_DictionaryInitializerInExpressionTree" xml:space="preserve">
    <value>An expression tree lambda may not contain a dictionary initializer.</value>
  </data>
  <data name="ERR_ExtensionCollectionElementInitializerInExpressionTree" xml:space="preserve">
    <value>An extension Add method is not supported for a collection initializer in an expression lambda.</value>
  </data>
  <data name="IDS_FeatureNameof" xml:space="preserve">
    <value>nameof operator</value>
  </data>
  <data name="IDS_FeatureDictionaryInitializer" xml:space="preserve">
    <value>dictionary initializer</value>
  </data>
  <data name="ERR_UnclosedExpressionHole" xml:space="preserve">
    <value>Missing close delimiter '}' for interpolated expression started with '{'.</value>
  </data>
  <data name="ERR_SingleLineCommentInExpressionHole" xml:space="preserve">
    <value>A single-line comment may not be used in an interpolated string.</value>
  </data>
  <data name="ERR_InsufficientStack" xml:space="preserve">
    <value>An expression is too long or complex to compile</value>
  </data>
  <data name="ERR_ExpressionHasNoName" xml:space="preserve">
    <value>Expression does not have a name.</value>
  </data>
  <data name="ERR_SubexpressionNotInNameof" xml:space="preserve">
    <value>Sub-expression cannot be used in an argument to nameof.</value>
  </data>
  <data name="ERR_AliasQualifiedNameNotAnExpression" xml:space="preserve">
    <value>An alias-qualified name is not an expression.</value>
  </data>
  <data name="ERR_NameofMethodGroupWithTypeParameters" xml:space="preserve">
    <value>Type parameters are not allowed on a method group as an argument to 'nameof'.</value>
  </data>
  <data name="NoNoneSearchCriteria" xml:space="preserve">
    <value>SearchCriteria is expected.</value>
  </data>
  <data name="ERR_InvalidAssemblyCulture" xml:space="preserve">
    <value>Assembly culture strings may not contain embedded NUL characters.</value>
  </data>
  <data name="IDS_FeatureUsingStatic" xml:space="preserve">
    <value>using static</value>
  </data>
  <data name="IDS_FeatureInterpolatedStrings" xml:space="preserve">
    <value>interpolated strings</value>
  </data>
  <data name="IDS_FeatureAltInterpolatedVerbatimStrings" xml:space="preserve">
    <value>alternative interpolated verbatim strings</value>
  </data>
  <data name="IDS_AwaitInCatchAndFinally" xml:space="preserve">
    <value>await in catch blocks and finally blocks</value>
  </data>
  <data name="IDS_FeatureBinaryLiteral" xml:space="preserve">
    <value>binary literals</value>
  </data>
  <data name="IDS_FeatureDigitSeparator" xml:space="preserve">
    <value>digit separators</value>
  </data>
  <data name="IDS_FeatureLocalFunctions" xml:space="preserve">
    <value>local functions</value>
  </data>
  <data name="ERR_UnescapedCurly" xml:space="preserve">
    <value>A '{0}' character must be escaped (by doubling) in an interpolated string.</value>
  </data>
  <data name="ERR_EscapedCurly" xml:space="preserve">
    <value>A '{0}' character may only be escaped by doubling '{0}{0}' in an interpolated string.</value>
  </data>
  <data name="ERR_TrailingWhitespaceInFormatSpecifier" xml:space="preserve">
    <value>A format specifier may not contain trailing whitespace.</value>
  </data>
  <data name="ERR_EmptyFormatSpecifier" xml:space="preserve">
    <value>Empty format specifier.</value>
  </data>
  <data name="ERR_ErrorInReferencedAssembly" xml:space="preserve">
    <value>There is an error in a referenced assembly '{0}'.</value>
  </data>
  <data name="ERR_ExpressionOrDeclarationExpected" xml:space="preserve">
    <value>Expression or declaration statement expected.</value>
  </data>
  <data name="ERR_NameofExtensionMethod" xml:space="preserve">
    <value>Extension method groups are not allowed as an argument to 'nameof'.</value>
  </data>
  <data name="WRN_AlignmentMagnitude" xml:space="preserve">
    <value>Alignment value {0} has a magnitude greater than {1} and may result in a large formatted string.</value>
  </data>
  <data name="HDN_UnusedExternAlias_Title" xml:space="preserve">
    <value>Unused extern alias</value>
  </data>
  <data name="HDN_UnusedUsingDirective_Title" xml:space="preserve">
    <value>Unnecessary using directive</value>
  </data>
  <data name="INF_UnableToLoadSomeTypesInAnalyzer_Title" xml:space="preserve">
    <value>Skip loading types in analyzer assembly that fail due to a ReflectionTypeLoadException</value>
  </data>
  <data name="WRN_AlignmentMagnitude_Title" xml:space="preserve">
    <value>Alignment value has a magnitude that may result in a large formatted string</value>
  </data>
  <data name="ERR_ConstantStringTooLong" xml:space="preserve">
    <value>Length of String constant exceeds current memory limit.  Try splitting the string into multiple constants.</value>
  </data>
  <data name="ERR_TupleTooFewElements" xml:space="preserve">
    <value>Tuple must contain at least two elements.</value>
  </data>
  <data name="ERR_DebugEntryPointNotSourceMethodDefinition" xml:space="preserve">
    <value>Debug entry point must be a definition of a method declared in the current compilation.</value>
  </data>
  <data name="ERR_LoadDirectiveOnlyAllowedInScripts" xml:space="preserve">
    <value>#load is only allowed in scripts</value>
  </data>
  <data name="ERR_PPLoadFollowsToken" xml:space="preserve">
    <value>Cannot use #load after first token in file</value>
  </data>
  <data name="CouldNotFindFile" xml:space="preserve">
    <value>Could not find file.</value>
    <comment>File path referenced in source (#load) could not be resolved.</comment>
  </data>
  <data name="SyntaxTreeFromLoadNoRemoveReplace" xml:space="preserve">
    <value>SyntaxTree resulted from a #load directive and cannot be removed or replaced directly.</value>
  </data>
  <data name="ERR_SourceFileReferencesNotSupported" xml:space="preserve">
    <value>Source file references are not supported.</value>
  </data>
  <data name="ERR_InvalidPathMap" xml:space="preserve">
    <value>The pathmap option was incorrectly formatted.</value>
  </data>
  <data name="ERR_InvalidReal" xml:space="preserve">
    <value>Invalid real literal.</value>
  </data>
  <data name="ERR_AutoPropertyCannotBeRefReturning" xml:space="preserve">
    <value>Auto-implemented properties cannot return by reference</value>
  </data>
  <data name="ERR_RefPropertyMustHaveGetAccessor" xml:space="preserve">
    <value>Properties which return by reference must have a get accessor</value>
  </data>
  <data name="ERR_RefPropertyCannotHaveSetAccessor" xml:space="preserve">
    <value>Properties which return by reference cannot have set accessors</value>
  </data>
  <data name="ERR_CantChangeRefReturnOnOverride" xml:space="preserve">
    <value>'{0}' must match by reference return of overridden member '{1}'</value>
  </data>
  <data name="ERR_MustNotHaveRefReturn" xml:space="preserve">
    <value>By-reference returns may only be used in methods that return by reference</value>
  </data>
  <data name="ERR_MustHaveRefReturn" xml:space="preserve">
    <value>By-value returns may only be used in methods that return by value</value>
  </data>
  <data name="ERR_RefReturnMustHaveIdentityConversion" xml:space="preserve">
    <value>The return expression must be of type '{0}' because this method returns by reference</value>
  </data>
  <data name="ERR_CloseUnimplementedInterfaceMemberWrongRefReturn" xml:space="preserve">
    <value>'{0}' does not implement interface member '{1}'. '{2}' cannot implement '{1}' because it does not have matching return by reference.</value>
  </data>
  <data name="ERR_BadIteratorReturnRef" xml:space="preserve">
    <value>The body of '{0}' cannot be an iterator block because '{0}' returns by reference</value>
  </data>
  <data name="ERR_BadRefReturnExpressionTree" xml:space="preserve">
    <value>Lambda expressions that return by reference cannot be converted to expression trees</value>
  </data>
  <data name="ERR_RefReturningCallInExpressionTree" xml:space="preserve">
    <value>An expression tree lambda may not contain a call to a method, property, or indexer that returns by reference</value>
  </data>
  <data name="ERR_RefReturnLvalueExpected" xml:space="preserve">
    <value>An expression cannot be used in this context because it may not be passed or returned by reference</value>
  </data>
  <data name="ERR_RefReturnNonreturnableLocal" xml:space="preserve">
    <value>Cannot return '{0}' by reference because it was initialized to a value that cannot be returned by reference</value>
  </data>
  <data name="ERR_RefReturnNonreturnableLocal2" xml:space="preserve">
    <value>Cannot return by reference a member of '{0}' because it was initialized to a value that cannot be returned by reference</value>
  </data>
  <data name="ERR_RefReturnReadonlyLocal" xml:space="preserve">
    <value>Cannot return '{0}' by reference because it is read-only</value>
  </data>
  <data name="ERR_RefReturnRangeVariable" xml:space="preserve">
    <value>Cannot return the range variable '{0}' by reference</value>
  </data>
  <data name="ERR_RefReturnReadonlyLocalCause" xml:space="preserve">
    <value>Cannot return '{0}' by reference because it is a '{1}'</value>
  </data>
  <data name="ERR_RefReturnReadonlyLocal2Cause" xml:space="preserve">
    <value>Cannot return fields of '{0}' by reference because it is a '{1}'</value>
  </data>
  <data name="ERR_RefReturnReadonly" xml:space="preserve">
    <value>A readonly field cannot be returned by writable reference</value>
  </data>
  <data name="ERR_RefReturnReadonlyStatic" xml:space="preserve">
    <value>A static readonly field cannot be returned by writable reference</value>
  </data>
  <data name="ERR_RefReturnReadonly2" xml:space="preserve">
    <value>Members of readonly field '{0}' cannot be returned by writable reference</value>
  </data>
  <data name="ERR_RefReturnReadonlyStatic2" xml:space="preserve">
    <value>Fields of static readonly field '{0}' cannot be returned by writable reference</value>
  </data>
  <data name="ERR_RefReturnParameter" xml:space="preserve">
    <value>Cannot return a parameter by reference '{0}' because it is not a ref or out parameter</value>
  </data>
  <data name="ERR_RefReturnParameter2" xml:space="preserve">
    <value>Cannot return by reference a member of parameter '{0}' because it is not a ref or out parameter</value>
  </data>
  <data name="ERR_RefReturnLocal" xml:space="preserve">
    <value>Cannot return local '{0}' by reference because it is not a ref local</value>
  </data>
  <data name="ERR_RefReturnLocal2" xml:space="preserve">
    <value>Cannot return a member of local '{0}' by reference because it is not a ref local</value>
  </data>
  <data name="ERR_RefReturnStructThis" xml:space="preserve">
    <value>Struct members cannot return 'this' or other instance members by reference</value>
  </data>
  <data name="ERR_EscapeOther" xml:space="preserve">
    <value>Expression cannot be used in this context because it may indirectly expose variables outside of their declaration scope</value>
  </data>
  <data name="ERR_EscapeLocal" xml:space="preserve">
    <value>Cannot use local '{0}' in this context because it may expose referenced variables outside of their declaration scope</value>
  </data>
  <data name="ERR_EscapeCall" xml:space="preserve">
    <value>Cannot use a result of '{0}' in this context because it may expose variables referenced by parameter '{1}' outside of their declaration scope</value>
  </data>
  <data name="ERR_EscapeCall2" xml:space="preserve">
    <value>Cannot use a member of result of '{0}' in this context because it may expose variables referenced by parameter '{1}' outside of their declaration scope</value>
  </data>
  <data name="ERR_CallArgMixing" xml:space="preserve">
    <value>This combination of arguments to '{0}' is disallowed because it may expose variables referenced by parameter '{1}' outside of their declaration scope</value>
  </data>
  <data name="ERR_MismatchedRefEscapeInTernary" xml:space="preserve">
    <value>Branches of a ref ternary operator cannot refer to variables with incompatible declaration scopes</value>
  </data>
  <data name="ERR_EscapeStackAlloc" xml:space="preserve">
    <value>A result of a stackalloc expression of type '{0}' cannot be used in this context because it may be exposed outside of the containing method</value>
  </data>
  <data name="ERR_InitializeByValueVariableWithReference" xml:space="preserve">
    <value>Cannot initialize a by-value variable with a reference</value>
  </data>
  <data name="ERR_InitializeByReferenceVariableWithValue" xml:space="preserve">
    <value>Cannot initialize a by-reference variable with a value</value>
  </data>
  <data name="ERR_RefAssignmentMustHaveIdentityConversion" xml:space="preserve">
    <value>The expression must be of type '{0}' because it is being assigned by reference</value>
  </data>
  <data name="ERR_ByReferenceVariableMustBeInitialized" xml:space="preserve">
    <value>A declaration of a by-reference variable must have an initializer</value>
  </data>
  <data name="ERR_AnonDelegateCantUseLocal" xml:space="preserve">
    <value>Cannot use ref local '{0}' inside an anonymous method, lambda expression, or query expression</value>
  </data>
  <data name="ERR_BadIteratorLocalType" xml:space="preserve">
    <value>Iterators cannot have by-reference locals</value>
  </data>
  <data name="ERR_BadAsyncLocalType" xml:space="preserve">
    <value>Async methods cannot have by-reference locals</value>
  </data>
  <data name="ERR_RefReturningCallAndAwait" xml:space="preserve">
    <value>'await' cannot be used in an expression containing a call to '{0}' because it returns by reference</value>
  </data>
  <data name="ERR_RefConditionalAndAwait" xml:space="preserve">
    <value>'await' cannot be used in an expression containing a ref conditional operator</value>
  </data>
  <data name="ERR_RefConditionalNeedsTwoRefs" xml:space="preserve">
    <value>Both conditional operator values must be ref values or neither may be a ref value</value>
  </data>
  <data name="ERR_RefConditionalDifferentTypes" xml:space="preserve">
    <value>The expression must be of type '{0}' to match the alternative ref value</value>
  </data>
  <data name="ERR_ExpressionTreeContainsLocalFunction" xml:space="preserve">
    <value>An expression tree may not contain a reference to a local function</value>
  </data>
  <data name="ERR_DynamicLocalFunctionParamsParameter" xml:space="preserve">
    <value>Cannot pass argument with dynamic type to params parameter '{0}' of local function '{1}'.</value>
  </data>
  <data name="SyntaxTreeIsNotASubmission" xml:space="preserve">
    <value>Syntax tree should be created from a submission.</value>
  </data>
  <data name="ERR_TooManyUserStrings" xml:space="preserve">
    <value>Combined length of user strings used by the program exceeds allowed limit. Try to decrease use of string literals.</value>
  </data>
  <data name="ERR_PatternNullableType" xml:space="preserve">
    <value>It is not legal to use nullable type '{0}' in a pattern; use the underlying type '{1}' instead.</value>
  </data>
  <data name="ERR_BadPatternExpression" xml:space="preserve">
    <value>Invalid operand for pattern match; value required, but found '{0}'.</value>
  </data>
  <data name="ERR_PeWritingFailure" xml:space="preserve">
    <value>An error occurred while writing the output file: {0}.</value>
  </data>
  <data name="ERR_TupleDuplicateElementName" xml:space="preserve">
    <value>Tuple element names must be unique.</value>
  </data>
  <data name="ERR_TupleReservedElementName" xml:space="preserve">
    <value>Tuple element name '{0}' is only allowed at position {1}.</value>
  </data>
  <data name="ERR_TupleReservedElementNameAnyPosition" xml:space="preserve">
    <value>Tuple element name '{0}' is disallowed at any position.</value>
  </data>
  <data name="ERR_PredefinedTypeMemberNotFoundInAssembly" xml:space="preserve">
    <value>Member '{0}' was not found on type '{1}' from assembly '{2}'.</value>
  </data>
  <data name="IDS_FeatureTuples" xml:space="preserve">
    <value>tuples</value>
  </data>
  <data name="ERR_MissingDeconstruct" xml:space="preserve">
    <value>No suitable 'Deconstruct' instance or extension method was found for type '{0}', with {1} out parameters and a void return type.</value>
  </data>
  <data name="ERR_DeconstructRequiresExpression" xml:space="preserve">
    <value>Deconstruct assignment requires an expression with a type on the right-hand-side.</value>
  </data>
  <data name="ERR_SwitchExpressionValueExpected" xml:space="preserve">
    <value>The switch expression must be a value; found '{0}'.</value>
  </data>
  <data name="ERR_SwitchCaseSubsumed" xml:space="preserve">
    <value>The switch case has already been handled by a previous case.</value>
  </data>
  <data name="ERR_SwitchArmSubsumed" xml:space="preserve">
    <value>The pattern has already been handled by a previous arm of the switch expression.</value>
  </data>
  <data name="ERR_PatternWrongType" xml:space="preserve">
    <value>An expression of type '{0}' cannot be handled by a pattern of type '{1}'.</value>
  </data>
  <data name="WRN_AttributeIgnoredWhenPublicSigning" xml:space="preserve">
    <value>Attribute '{0}' is ignored when public signing is specified.</value>
  </data>
  <data name="WRN_AttributeIgnoredWhenPublicSigning_Title" xml:space="preserve">
    <value>Attribute is ignored when public signing is specified.</value>
  </data>
  <data name="ERR_OptionMustBeAbsolutePath" xml:space="preserve">
    <value>Option '{0}' must be an absolute path.</value>
  </data>
  <data name="ERR_ConversionNotTupleCompatible" xml:space="preserve">
    <value>Tuple with {0} elements cannot be converted to type '{1}'.</value>
  </data>
  <data name="IDS_FeatureOutVar" xml:space="preserve">
    <value>out variable declaration</value>
  </data>
  <data name="ERR_ImplicitlyTypedOutVariableUsedInTheSameArgumentList" xml:space="preserve">
    <value>Reference to an implicitly-typed out variable '{0}' is not permitted in the same argument list.</value>
  </data>
  <data name="ERR_TypeInferenceFailedForImplicitlyTypedOutVariable" xml:space="preserve">
    <value>Cannot infer the type of implicitly-typed out variable '{0}'.</value>
  </data>
  <data name="ERR_TypeInferenceFailedForImplicitlyTypedDeconstructionVariable" xml:space="preserve">
    <value>Cannot infer the type of implicitly-typed deconstruction variable '{0}'.</value>
  </data>
  <data name="ERR_DiscardTypeInferenceFailed" xml:space="preserve">
    <value>Cannot infer the type of implicitly-typed discard.</value>
  </data>
  <data name="ERR_DeconstructWrongCardinality" xml:space="preserve">
    <value>Cannot deconstruct a tuple of '{0}' elements into '{1}' variables.</value>
  </data>
  <data name="ERR_CannotDeconstructDynamic" xml:space="preserve">
    <value>Cannot deconstruct dynamic objects.</value>
  </data>
  <data name="ERR_DeconstructTooFewElements" xml:space="preserve">
    <value>Deconstruction must contain at least two variables.</value>
  </data>
  <data name="WRN_TupleLiteralNameMismatch" xml:space="preserve">
    <value>The tuple element name '{0}' is ignored because a different name or no name is specified by the target type '{1}'.</value>
  </data>
  <data name="WRN_TupleLiteralNameMismatch_Title" xml:space="preserve">
    <value>The tuple element name is ignored because a different name or no name is specified by the assignment target.</value>
  </data>
  <data name="WRN_TupleBinopLiteralNameMismatch" xml:space="preserve">
    <value>The tuple element name '{0}' is ignored because a different name or no name is specified on the other side of the tuple == or != operator.</value>
  </data>
  <data name="WRN_TupleBinopLiteralNameMismatch_Title" xml:space="preserve">
    <value>The tuple element name is ignored because a different name or no name is specified on the other side of the tuple == or != operator.</value>
  </data>
  <data name="ERR_PredefinedValueTupleTypeMustBeStruct" xml:space="preserve">
    <value>Predefined type '{0}' must be a struct.</value>
  </data>
  <data name="ERR_NewWithTupleTypeSyntax" xml:space="preserve">
    <value>'new' cannot be used with tuple type. Use a tuple literal expression instead.</value>
  </data>
  <data name="ERR_DeconstructionVarFormDisallowsSpecificType" xml:space="preserve">
    <value>Deconstruction 'var (...)' form disallows a specific type for 'var'.</value>
  </data>
  <data name="ERR_TupleElementNamesAttributeMissing" xml:space="preserve">
    <value>Cannot define a class or member that utilizes tuples because the compiler required type '{0}' cannot be found. Are you missing a reference?</value>
  </data>
  <data name="ERR_ExplicitTupleElementNamesAttribute" xml:space="preserve">
    <value>Cannot reference 'System.Runtime.CompilerServices.TupleElementNamesAttribute' explicitly. Use the tuple syntax to define tuple names.</value>
  </data>
  <data name="ERR_ExpressionTreeContainsOutVariable" xml:space="preserve">
    <value>An expression tree may not contain an out argument variable declaration.</value>
  </data>
  <data name="ERR_ExpressionTreeContainsDiscard" xml:space="preserve">
    <value>An expression tree may not contain a discard.</value>
  </data>
  <data name="ERR_ExpressionTreeContainsIsMatch" xml:space="preserve">
    <value>An expression tree may not contain an 'is' pattern-matching operator.</value>
  </data>
  <data name="ERR_ExpressionTreeContainsTupleLiteral" xml:space="preserve">
    <value>An expression tree may not contain a tuple literal.</value>
  </data>
  <data name="ERR_ExpressionTreeContainsTupleConversion" xml:space="preserve">
    <value>An expression tree may not contain a tuple conversion.</value>
  </data>
  <data name="ERR_SourceLinkRequiresPdb" xml:space="preserve">
    <value>/sourcelink switch is only supported when emitting PDB.</value>
  </data>
  <data name="ERR_CannotEmbedWithoutPdb" xml:space="preserve">
    <value>/embed switch is only supported when emitting a PDB.</value>
  </data>
  <data name="ERR_InvalidInstrumentationKind" xml:space="preserve">
    <value>Invalid instrumentation kind: {0}</value>
  </data>
  <data name="ERR_InvalidHashAlgorithmName" xml:space="preserve">
    <value>Invalid hash algorithm name: '{0}'</value>
  </data>
  <data name="ERR_VarInvocationLvalueReserved" xml:space="preserve">
    <value>The syntax 'var (...)' as an lvalue is reserved.</value>
  </data>
  <data name="ERR_SemiOrLBraceOrArrowExpected" xml:space="preserve">
    <value>{ or ; or =&gt; expected</value>
  </data>
  <data name="ERR_ThrowMisplaced" xml:space="preserve">
    <value>A throw expression is not allowed in this context.</value>
  </data>
  <data name="ERR_MixedDeconstructionUnsupported" xml:space="preserve">
    <value>A deconstruction cannot mix declarations and expressions on the left-hand-side.</value>
  </data>
  <data name="ERR_DeclarationExpressionNotPermitted" xml:space="preserve">
    <value>A declaration is not allowed in this context.</value>
  </data>
  <data name="ERR_MustDeclareForeachIteration" xml:space="preserve">
    <value>A foreach loop must declare its iteration variables.</value>
  </data>
  <data name="ERR_TupleElementNamesInDeconstruction" xml:space="preserve">
    <value>Tuple element names are not permitted on the left of a deconstruction.</value>
  </data>
  <data name="ERR_PossibleBadNegCast" xml:space="preserve">
    <value>To cast a negative value, you must enclose the value in parentheses.</value>
  </data>
  <data name="ERR_ExpressionTreeContainsThrowExpression" xml:space="preserve">
    <value>An expression tree may not contain a throw-expression.</value>
  </data>
  <data name="ERR_BadAssemblyName" xml:space="preserve">
    <value>Invalid assembly name: {0}</value>
  </data>
  <data name="ERR_BadAsyncMethodBuilderTaskProperty" xml:space="preserve">
    <value>For type '{0}' to be used as an AsyncMethodBuilder for type '{1}', its Task property should return type '{1}' instead of type '{2}'.</value>
  </data>
  <data name="ERR_AttributesInLocalFuncDecl" xml:space="preserve">
    <value>Attributes are not allowed on local function parameters or type parameters</value>
  </data>
  <data name="ERR_TypeForwardedToMultipleAssemblies" xml:space="preserve">
    <value>Module '{0}' in assembly '{1}' is forwarding the type '{2}' to multiple assemblies: '{3}' and '{4}'.</value>
  </data>
  <data name="ERR_PatternDynamicType" xml:space="preserve">
    <value>It is not legal to use the type 'dynamic' in a pattern.</value>
  </data>
  <data name="ERR_BadDynamicMethodArgDefaultLiteral" xml:space="preserve">
    <value>Cannot use a default literal as an argument to a dynamically dispatched operation.</value>
  </data>
  <data name="ERR_BadDocumentationMode" xml:space="preserve">
    <value>Provided documentation mode is unsupported or invalid: '{0}'.</value>
  </data>
  <data name="ERR_BadSourceCodeKind" xml:space="preserve">
    <value>Provided source code kind is unsupported or invalid: '{0}'</value>
  </data>
  <data name="ERR_BadLanguageVersion" xml:space="preserve">
    <value>Provided language version is unsupported or invalid: '{0}'.</value>
  </data>
  <data name="ERR_InvalidPreprocessingSymbol" xml:space="preserve">
    <value>Invalid name for a preprocessing symbol; '{0}' is not a valid identifier</value>
  </data>
  <data name="ERR_FeatureNotAvailableInVersion7_1" xml:space="preserve">
    <value>Feature '{0}' is not available in C# 7.1. Please use language version {1} or greater.</value>
  </data>
  <data name="ERR_FeatureNotAvailableInVersion7_2" xml:space="preserve">
    <value>Feature '{0}' is not available in C# 7.2. Please use language version {1} or greater.</value>
  </data>
  <data name="ERR_FeatureNotAvailableInVersion7_3" xml:space="preserve">
    <value>Feature '{0}' is not available in C# 7.3. Please use language version {1} or greater.</value>
  </data>
  <data name="ERR_FeatureNotAvailableInVersion8" xml:space="preserve">
    <value>Feature '{0}' is not available in C# 8.0. Please use language version {1} or greater.</value>
  </data>
  <data name="ERR_LanguageVersionCannotHaveLeadingZeroes" xml:space="preserve">
    <value>Specified language version '{0}' cannot have leading zeroes</value>
  </data>
  <data name="ERR_VoidAssignment" xml:space="preserve">
    <value>A value of type 'void' may not be assigned.</value>
  </data>
  <data name="WRN_Experimental" xml:space="preserve">
    <value>'{0}' is for evaluation purposes only and is subject to change or removal in future updates.</value>
  </data>
  <data name="WRN_Experimental_Title" xml:space="preserve">
    <value>Type is for evaluation purposes only and is subject to change or removal in future updates.</value>
  </data>
  <data name="ERR_CompilerAndLanguageVersion" xml:space="preserve">
    <value>Compiler version: '{0}'. Language version: {1}.</value>
  </data>
  <data name="IDS_FeatureAsyncMain" xml:space="preserve">
    <value>async main</value>
  </data>
  <data name="ERR_TupleInferredNamesNotAvailable" xml:space="preserve">
    <value>Tuple element name '{0}' is inferred. Please use language version {1} or greater to access an element by its inferred name.</value>
  </data>
  <data name="ERR_AltInterpolatedVerbatimStringsNotAvailable" xml:space="preserve">
    <value>To use '@$' instead of '$@' for an interpolated verbatim string, please use language version {0} or greater.</value>
  </data>
  <data name="WRN_AttributesOnBackingFieldsNotAvailable" xml:space="preserve">
    <value>Field-targeted attributes on auto-properties are not supported in language version {0}. Please use language version {1} or greater.</value>
  </data>
  <data name="WRN_AttributesOnBackingFieldsNotAvailable_Title" xml:space="preserve">
    <value>Field-targeted attributes on auto-properties are not supported in this version of the language.</value>
  </data>
  <data name="ERR_DefaultInSwitch" xml:space="preserve">
    <value>A default literal 'default' is not valid as a case constant. Use another literal (e.g. '0' or 'null') as appropriate. If you intended to write the default label, use 'default:' without 'case'.</value>
  </data>
  <data name="ERR_VoidInTuple" xml:space="preserve">
    <value>A tuple may not contain a value of type 'void'.</value>
  </data>
  <data name="IDS_FeatureNullableReferenceTypes" xml:space="preserve">
    <value>nullable reference types</value>
  </data>
  <data name="WRN_ConvertingNullableToNonNullable" xml:space="preserve">
    <value>Converting null literal or possible null value to non-nullable type.</value>
  </data>
  <data name="WRN_ConvertingNullableToNonNullable_Title" xml:space="preserve">
    <value>Converting null literal or possible null value to non-nullable type.</value>
  </data>
  <data name="WRN_NullReferenceAssignment" xml:space="preserve">
    <value>Possible null reference assignment.</value>
  </data>
  <data name="WRN_NullReferenceAssignment_Title" xml:space="preserve">
    <value>Possible null reference assignment.</value>
  </data>
  <data name="WRN_NullReferenceReceiver" xml:space="preserve">
    <value>Possible dereference of a null reference.</value>
  </data>
  <data name="WRN_NullReferenceReceiver_Title" xml:space="preserve">
    <value>Possible dereference of a null reference.</value>
  </data>
  <data name="WRN_NullReferenceReturn" xml:space="preserve">
    <value>Possible null reference return.</value>
  </data>
  <data name="WRN_NullReferenceReturn_Title" xml:space="preserve">
    <value>Possible null reference return.</value>
  </data>
  <data name="WRN_NullReferenceArgument" xml:space="preserve">
    <value>Possible null reference argument for parameter '{0}' in '{1}'.</value>
  </data>
  <data name="WRN_NullReferenceArgument_Title" xml:space="preserve">
    <value>Possible null reference argument.</value>
  </data>
  <data name="HDN_NullCheckIsProbablyAlwaysTrue" xml:space="preserve">
    <value>Result of the comparison is possibly always true.</value>
  </data>
  <data name="HDN_NullCheckIsProbablyAlwaysTrue_Title" xml:space="preserve">
    <value>Result of the comparison is possibly always true.</value>
  </data>
  <data name="HDN_NullCheckIsProbablyAlwaysFalse" xml:space="preserve">
    <value>Result of the comparison is possibly always false.</value>
  </data>
  <data name="HDN_NullCheckIsProbablyAlwaysFalse_Title" xml:space="preserve">
    <value>Result of the comparison is possibly always false.</value>
  </data>
  <data name="HDN_ExpressionIsProbablyNeverNull" xml:space="preserve">
    <value>Expression is probably never null.</value>
  </data>
  <data name="HDN_ExpressionIsProbablyNeverNull_Title" xml:space="preserve">
    <value>Expression is probably never null.</value>
  </data>
  <data name="WRN_NullabilityMismatchInTypeOnOverride" xml:space="preserve">
    <value>Nullability of reference types in type doesn't match overridden member.</value>
  </data>
  <data name="WRN_NullabilityMismatchInTypeOnOverride_Title" xml:space="preserve">
    <value>Nullability of reference types in type doesn't match overridden member.</value>
  </data>
  <data name="WRN_NullabilityMismatchInReturnTypeOnOverride" xml:space="preserve">
    <value>Nullability of reference types in return type doesn't match overridden member.</value>
  </data>
  <data name="WRN_NullabilityMismatchInReturnTypeOnOverride_Title" xml:space="preserve">
    <value>Nullability of reference types in return type doesn't match overridden member.</value>
  </data>
  <data name="WRN_NullabilityMismatchInParameterTypeOnOverride" xml:space="preserve">
    <value>Nullability of reference types in type of parameter '{0}' doesn't match overridden member.</value>
  </data>
  <data name="WRN_NullabilityMismatchInParameterTypeOnOverride_Title" xml:space="preserve">
    <value>Nullability of reference types in type of parameter doesn't match overridden member.</value>
  </data>
  <data name="WRN_NullabilityMismatchInParameterTypeOnPartial" xml:space="preserve">
    <value>Nullability of reference types in type of parameter '{0}' doesn't match partial method declaration.</value>
  </data>
  <data name="WRN_NullabilityMismatchInParameterTypeOnPartial_Title" xml:space="preserve">
    <value>Nullability of reference types in type of parameter doesn't match partial method declaration.</value>
  </data>
  <data name="WRN_NullabilityMismatchInTypeOnImplicitImplementation" xml:space="preserve">
    <value>Nullability of reference types in type doesn't match implicitly implemented member '{0}'.</value>
  </data>
  <data name="WRN_NullabilityMismatchInTypeOnImplicitImplementation_Title" xml:space="preserve">
    <value>Nullability of reference types in type doesn't match implicitly implemented member.</value>
  </data>
  <data name="WRN_NullabilityMismatchInReturnTypeOnImplicitImplementation" xml:space="preserve">
    <value>Nullability of reference types in return type doesn't match implicitly implemented member '{0}'.</value>
  </data>
  <data name="WRN_NullabilityMismatchInReturnTypeOnImplicitImplementation_Title" xml:space="preserve">
    <value>Nullability of reference types in return type doesn't match implicitly implemented member.</value>
  </data>
  <data name="WRN_NullabilityMismatchInParameterTypeOnImplicitImplementation" xml:space="preserve">
    <value>Nullability of reference types in type of parameter '{0}' doesn't match implicitly implemented member '{1}'.</value>
  </data>
  <data name="WRN_NullabilityMismatchInParameterTypeOnImplicitImplementation_Title" xml:space="preserve">
    <value>Nullability of reference types in type of parameter doesn't match implicitly implemented member.</value>
  </data>
  <data name="WRN_NullabilityMismatchInTypeOnExplicitImplementation" xml:space="preserve">
    <value>Nullability of reference types in type doesn't match implemented member '{0}'.</value>
  </data>
  <data name="WRN_NullabilityMismatchInTypeOnExplicitImplementation_Title" xml:space="preserve">
    <value>Nullability of reference types in type doesn't match implemented member.</value>
  </data>
  <data name="WRN_NullabilityMismatchInReturnTypeOnExplicitImplementation" xml:space="preserve">
    <value>Nullability of reference types in return type doesn't match implemented member '{0}'.</value>
  </data>
  <data name="WRN_NullabilityMismatchInReturnTypeOnExplicitImplementation_Title" xml:space="preserve">
    <value>Nullability of reference types in return type doesn't match implemented member.</value>
  </data>
  <data name="WRN_NullabilityMismatchInParameterTypeOnExplicitImplementation" xml:space="preserve">
    <value>Nullability of reference types in type of parameter '{0}' doesn't match implemented member '{1}'.</value>
  </data>
  <data name="WRN_NullabilityMismatchInParameterTypeOnExplicitImplementation_Title" xml:space="preserve">
    <value>Nullability of reference types in type of parameter doesn't match implemented member.</value>
  </data>
  <data name="WRN_UninitializedNonNullableField" xml:space="preserve">
    <value>Non-nullable {0} '{1}' is uninitialized.</value>
  </data>
  <data name="WRN_UninitializedNonNullableField_Title" xml:space="preserve">
    <value>Non-nullable field is uninitialized.</value>
  </data>
  <data name="WRN_NullabilityMismatchInAssignment" xml:space="preserve">
    <value>Nullability of reference types in value of type '{0}' doesn't match target type '{1}'.</value>
  </data>
  <data name="WRN_NullabilityMismatchInAssignment_Title" xml:space="preserve">
    <value>Nullability of reference types in value doesn't match target type.</value>
  </data>
  <data name="WRN_NullabilityMismatchInArgument" xml:space="preserve">
    <value>Nullability of reference types in argument of type '{0}' doesn't match target type '{1}' for parameter '{2}' in '{3}'.</value>
  </data>
  <data name="WRN_NullabilityMismatchInArgument_Title" xml:space="preserve">
    <value>Nullability of reference types in argument doesn't match target type.</value>
  </data>
  <data name="WRN_NullabilityMismatchInReturnTypeOfTargetDelegate" xml:space="preserve">
    <value>Nullability of reference types in return type of '{0}' doesn't match the target delegate '{1}'.</value>
  </data>
  <data name="WRN_NullabilityMismatchInReturnTypeOfTargetDelegate_Title" xml:space="preserve">
    <value>Nullability of reference types in return type doesn't match the target delegate.</value>
  </data>
  <data name="WRN_NullabilityMismatchInParameterTypeOfTargetDelegate" xml:space="preserve">
    <value>Nullability of reference types in type of parameter '{0}' of '{1}' doesn't match the target delegate '{2}'.</value>
  </data>
  <data name="WRN_NullabilityMismatchInParameterTypeOfTargetDelegate_Title" xml:space="preserve">
    <value>Nullability of reference types in type of parameter doesn't match the target delegate.</value>
  </data>
  <data name="WRN_NullAsNonNullable" xml:space="preserve">
    <value>Cannot convert null literal to non-nullable reference or unconstrained type parameter.</value>
  </data>
  <data name="WRN_NullAsNonNullable_Title" xml:space="preserve">
    <value>Cannot convert null literal to non-nullable reference or unconstrained type parameter.</value>
  </data>
  <data name="WRN_NoBestNullabilityConditionalExpression" xml:space="preserve">
    <value>No best nullability for operands of conditional expression '{0}' and '{1}'.</value>
  </data>
  <data name="WRN_NoBestNullabilityConditionalExpression_Title" xml:space="preserve">
    <value>No best nullability for operands of conditional expression.</value>
  </data>
  <data name="ERR_AnnotationDisallowedInObjectCreation" xml:space="preserve">
    <value>Cannot use a nullable reference type in object creation.</value>
  </data>
  <data name="WRN_NullabilityMismatchInTypeParameterConstraint" xml:space="preserve">
    <value>The type '{3}' cannot be used as type parameter '{2}' in the generic type or method '{0}'. Nullability of type argument '{3}' doesn't match constraint type '{1}'.</value>
  </data>
  <data name="WRN_NullabilityMismatchInTypeParameterConstraint_Title" xml:space="preserve">
    <value>The type cannot be used as type parameter in the generic type or method. Nullability of type argument doesn't match constraint type.</value>
  </data>
  <data name="WRN_MissingNonNullTypesContextForAnnotation" xml:space="preserve">
    <value>The annotation for nullable reference types should only be used in code within a '#nullable' context.</value>
  </data>
  <data name="WRN_MissingNonNullTypesContextForAnnotation_Title" xml:space="preserve">
    <value>The annotation for nullable reference types should only be used in code within a '#nullable' context.</value>
  </data>
  <data name="ERR_ExplicitNullableAttribute" xml:space="preserve">
    <value>Explicit application of 'System.Runtime.CompilerServices.NullableAttribute' is not allowed.</value>
  </data>
  <data name="ERR_NullableUnconstrainedTypeParameter" xml:space="preserve">
    <value>A nullable type parameter must be known to be a value type or non-nullable reference type. Consider adding a 'class', 'struct', or type constraint.</value>
  </data>
  <data name="WRN_SuppressionOperatorNotReferenceType" xml:space="preserve">
    <value>The suppression operator (!) can only be applied to reference types.</value>
  </data>
  <data name="WRN_SuppressionOperatorNotReferenceType_Title" xml:space="preserve">
    <value>The suppression operator (!) can only be applied to reference types.</value>
  </data>
  <data name="ERR_NullableOptionNotAvailable" xml:space="preserve">
    <value>Invalid '{0}' value: '{1}' for C# {2}. Please use language version {3} or greater.</value>
  </data>
  <data name="WRN_MissingNonNullTypesContext" xml:space="preserve">
    <value>The suppression operator (!) should be used in code within a '#nullable' context.</value>
  </data>
  <data name="WRN_MissingNonNullTypesContext_Title" xml:space="preserve">
    <value>The suppression operator (!) should be used in code within a '#nullable' context.</value>
  </data>
  <data name="WRN_CantInferNullabilityOfMethodTypeArgs" xml:space="preserve">
    <value>The nullability of type arguments for method '{0}' cannot be inferred from the usage. Try specifying the type arguments explicitly.</value>
  </data>
  <data name="WRN_CantInferNullabilityOfMethodTypeArgs_Title" xml:space="preserve">
    <value>The nullability of type arguments for method cannot be inferred from the usage. Try specifying the type arguments explicitly.</value>
  </data>
  <data name="WRN_NoBestNullabilityArrayElements" xml:space="preserve">
    <value>No best nullability found for implicitly-typed array.</value>
  </data>
  <data name="WRN_NoBestNullabilityArrayElements_Title" xml:space="preserve">
    <value>No best nullability found for implicitly-typed array.</value>
  </data>
  <data name="ERR_NonTaskMainCantBeAsync" xml:space="preserve">
    <value>A void or int returning entry point cannot be async</value>
  </data>
  <data name="ERR_PatternWrongGenericTypeInVersion" xml:space="preserve">
    <value>An expression of type '{0}' cannot be handled by a pattern of type '{1}' in C# {2}. Please use language version {3} or greater.</value>
  </data>
  <data name="WRN_UnreferencedLocalFunction" xml:space="preserve">
    <value>The local function '{0}' is declared but never used</value>
  </data>
  <data name="WRN_UnreferencedLocalFunction_Title" xml:space="preserve">
    <value>Local function is declared but never used</value>
  </data>
  <data name="ERR_LocalFunctionMissingBody" xml:space="preserve">
    <value>'{0}' is a local function and must therefore always have a body.</value>
  </data>
  <data name="ERR_InvalidDebugInfo" xml:space="preserve">
    <value>Unable to read debug information of method '{0}' (token 0x{1:X8}) from assembly '{2}'</value>
  </data>
  <data name="IConversionExpressionIsNotCSharpConversion" xml:space="preserve">
    <value>{0} is not a valid C# conversion expression</value>
  </data>
  <data name="ERR_DynamicLocalFunctionTypeParameter" xml:space="preserve">
    <value>Cannot pass argument with dynamic type to generic local function '{0}' with inferred type arguments.</value>
  </data>
  <data name="IDS_FeatureLeadingDigitSeparator" xml:space="preserve">
    <value>leading digit separator</value>
  </data>
  <data name="ERR_ExplicitReservedAttr" xml:space="preserve">
    <value>Do not use '{0}'. This is reserved for compiler usage.</value>
  </data>
  <data name="ERR_TypeReserved" xml:space="preserve">
    <value>The type name '{0}' is reserved to be used by the compiler.</value>
  </data>
  <data name="ERR_InExtensionMustBeValueType" xml:space="preserve">
    <value>The first parameter of an 'in' extension method '{0}' must be a value type.</value>
  </data>
  <data name="ERR_FieldsInRoStruct" xml:space="preserve">
    <value>Instance fields of readonly structs must be readonly.</value>
  </data>
  <data name="ERR_AutoPropsInRoStruct" xml:space="preserve">
    <value>Auto-implemented instance properties in readonly structs must be readonly.</value>
  </data>
  <data name="ERR_FieldlikeEventsInRoStruct" xml:space="preserve">
    <value>Field-like events are not allowed in readonly structs.</value>
  </data>
  <data name="IDS_FeatureRefExtensionMethods" xml:space="preserve">
    <value>ref extension methods</value>
  </data>
  <data name="ERR_StackAllocConversionNotPossible" xml:space="preserve">
    <value>Conversion of a stackalloc expression of type '{0}' to type '{1}' is not possible.</value>
  </data>
  <data name="ERR_RefExtensionMustBeValueTypeOrConstrainedToOne" xml:space="preserve">
    <value>The first parameter of a 'ref' extension method '{0}' must be a value type or a generic type constrained to struct.</value>
  </data>
  <data name="ERR_OutAttrOnInParam" xml:space="preserve">
    <value>An in parameter cannot have the Out attribute.</value>
  </data>
  <data name="ICompoundAssignmentOperationIsNotCSharpCompoundAssignment" xml:space="preserve">
    <value>{0} is not a valid C# compound assignment operation</value>
  </data>
  <data name="WRN_FilterIsConstantFalse" xml:space="preserve">
    <value>Filter expression is a constant 'false', consider removing the catch clause</value>
  </data>
  <data name="WRN_FilterIsConstantFalse_Title" xml:space="preserve">
    <value>Filter expression is a constant 'false'</value>
  </data>
  <data name="WRN_FilterIsConstantFalseRedundantTryCatch" xml:space="preserve">
    <value>Filter expression is a constant 'false', consider removing the try-catch block</value>
  </data>
  <data name="WRN_FilterIsConstantFalseRedundantTryCatch_Title" xml:space="preserve">
    <value>Filter expression is a constant 'false'. </value>
  </data>
  <data name="ERR_ConditionalInInterpolation" xml:space="preserve">
    <value>A conditional expression cannot be used directly in a string interpolation because the ':' ends the interpolation. Parenthesize the conditional expression.</value>
  </data>
  <data name="ERR_InDynamicMethodArg" xml:space="preserve">
    <value>Arguments with 'in' modifier cannot be used in dynamically dispatched expessions.</value>
  </data>
  <data name="ERR_TupleSizesMismatchForBinOps" xml:space="preserve">
    <value>Tuple types used as operands of an == or != operator must have matching cardinalities. But this operator has tuple types of cardinality {0} on the left and {1} on the right.</value>
  </data>
  <data name="ERR_RefLocalOrParamExpected" xml:space="preserve">
    <value>The left-hand side of a ref assignment must be a ref local or parameter.</value>
  </data>
  <data name="ERR_RefAssignNarrower" xml:space="preserve">
    <value>Cannot ref-assign '{1}' to '{0}' because '{1}' has a narrower escape scope than '{0}'.</value>
  </data>
  <data name="IDS_FeatureEnumGenericTypeConstraint" xml:space="preserve">
    <value>enum generic type constraints</value>
  </data>
  <data name="IDS_FeatureDelegateGenericTypeConstraint" xml:space="preserve">
    <value>delegate generic type constraints</value>
  </data>
  <data name="IDS_FeatureUnmanagedGenericTypeConstraint" xml:space="preserve">
    <value>unmanaged generic type constraints</value>
  </data>
  <data name="ERR_NewBoundWithUnmanaged" xml:space="preserve">
    <value>The 'new()' constraint cannot be used with the 'unmanaged' constraint</value>
  </data>
  <data name="ERR_UnmanagedConstraintMustBeFirst" xml:space="preserve">
    <value>The 'unmanaged' constraint must come before any other constraints</value>
  </data>
  <data name="ERR_UnmanagedConstraintNotSatisfied" xml:space="preserve">
    <value>The type '{2}' must be a non-nullable value type, along with all fields at any level of nesting, in order to use it as parameter '{1}' in the generic type or method '{0}'</value>
  </data>
  <data name="ERR_ConWithUnmanagedCon" xml:space="preserve">
    <value>Type parameter '{1}' has the 'unmanaged' constraint so '{1}' cannot be used as a constraint for '{0}'</value>
  </data>
  <data name="IDS_FeatureStackAllocInitializer" xml:space="preserve">
    <value>stackalloc initializer</value>
  </data>
  <data name="ERR_InvalidStackAllocArray" xml:space="preserve">
    <value>"Invalid rank specifier: expected ']'</value>
  </data>
  <data name="IDS_FeatureExpressionVariablesInQueriesAndInitializers" xml:space="preserve">
    <value>declaration of expression variables in member initializers and queries</value>
  </data>
  <data name="ERR_MissingPattern" xml:space="preserve">
    <value>Pattern missing</value>
  </data>
  <data name="IDS_FeatureRecursivePatterns" xml:space="preserve">
    <value>recursive patterns</value>
  </data>
  <data name="ERR_InferredRecursivePatternType" xml:space="preserve">
    <value>The type 'var' is not permitted in recursive patterns. If you want the type inferred, just omit it.</value>
  </data>
  <data name="ERR_WrongNumberOfSubpatterns" xml:space="preserve">
    <value>Matching the tuple type '{0}' requires '{1}' subpatterns, but '{2}' subpatterns are present.</value>
  </data>
  <data name="ERR_PropertyPatternNameMissing" xml:space="preserve">
    <value>A property subpattern requires a reference to the property or field to be matched, e.g. '{{ Name: {0}}}'</value>
  </data>
  <data name="ERR_DefaultPattern" xml:space="preserve">
    <value>A default literal 'default' is not valid as a pattern. Use another literal (e.g. '0' or 'null') as appropriate. To match everything, use a discard pattern '_'.</value>
  </data>
  <data name="ERR_SwitchExpressionNoBestType" xml:space="preserve">
    <value>No best type was found for the switch expression.</value>
  </data>
  <data name="ERR_SingleElementPositionalPatternRequiresType" xml:space="preserve">
    <value>A single-element deconstruct pattern requires a type before the open parenthesis.</value>
  </data>
  <data name="ERR_VarMayNotBindToType" xml:space="preserve">
    <value>The syntax 'var' for a pattern is not permitted to bind to a type, but it binds to '{0}' here.</value>
  </data>
  <data name="WRN_SwitchExpressionNotExhaustive" xml:space="preserve">
    <value>The switch expression does not handle all possible inputs (it is not exhaustive).</value>
  </data>
  <data name="WRN_SwitchExpressionNotExhaustive_Title" xml:space="preserve">
    <value>The switch expression does not handle all possible inputs (it is not exhaustive).</value>
  </data>
  <data name="ERR_UnderscoreDeclaredAndDiscardPattern" xml:space="preserve">
    <value>The discard pattern '_' cannot be used where '{0}' is in scope.</value>
  </data>
  <data name="ERR_ConstantPatternNamedUnderscore" xml:space="preserve">
    <value>A constant named '_' cannot be used as a pattern.</value>
  </data>
  <data name="WRN_IsTypeNamedUnderscore" xml:space="preserve">
    <value>The name '_' refers to the type '{0}', not the discard pattern. Use '@_' for the type, or 'var _' to discard.</value>
  </data>
  <data name="WRN_IsTypeNamedUnderscore_Title" xml:space="preserve">
    <value>Do not use '_' to refer to the type in an is-type expression.</value>
  </data>
  <data name="ERR_ExpressionTreeContainsSwitchExpression" xml:space="preserve">
    <value>An expression tree may not contain a switch expression.</value>
  </data>
  <data name="ERR_InvalidObjectCreation" xml:space="preserve">
    <value>Invalid object creation</value>
  </data>
  <data name="IDS_FeatureIndexingMovableFixedBuffers" xml:space="preserve">
    <value>indexing movable fixed buffers</value>
  </data>
  <data name="ERR_CantUseInOrOutInArglist" xml:space="preserve">
    <value>__arglist cannot have an argument passed by 'in' or 'out'</value>
  </data>
  <data name="SyntaxTreeNotFound" xml:space="preserve">
    <value>SyntaxTree is not part of the compilation</value>
  </data>
  <data name="ERR_OutVariableCannotBeByRef" xml:space="preserve">
    <value>An out variable cannot be declared as a ref local</value>
  </data>
  <data name="IDS_FeatureCoalesceAssignmentExpression" xml:space="preserve">
    <value>coalescing assignment</value>
  </data>
  <data name="CannotCreateConstructedFromConstructed" xml:space="preserve">
    <value>Cannot create constructed generic type from another constructed generic type.</value>
  </data>
  <data name="CannotCreateConstructedFromNongeneric" xml:space="preserve">
    <value>Cannot create constructed generic type from non-generic type.</value>
  </data>
<<<<<<< HEAD
  <data name="ERR_SwitchGoverningExpressionRequiresParens" xml:space="preserve">
    <value>Parentheses are required around the switch governing expression.</value>
  </data>
  <data name="ERR_TupleElementNameMismatch" xml:space="preserve">
    <value>The name '{0}' does not identify tuple element '{1}'.</value>
  </data>
  <data name="ERR_DeconstructParameterNameMismatch" xml:space="preserve">
    <value>The name '{0}' does not match the corresponding 'Deconstruct' parameter '{1}'.</value>
  </data>
  <data name="ERR_IsPatternImpossible" xml:space="preserve">
    <value>An expression of type '{0}' can never match the provided pattern.</value>
  </data>
  <data name="WRN_GivenExpressionNeverMatchesPattern" xml:space="preserve">
    <value>The given expression never matches the provided pattern.</value>
  </data>
  <data name="WRN_GivenExpressionNeverMatchesPattern_Title" xml:space="preserve">
    <value>The given expression never matches the provided pattern.</value>
  </data>
  <data name="WRN_GivenExpressionAlwaysMatchesConstant" xml:space="preserve">
    <value>The given expression always matches the provided constant.</value>
  </data>
  <data name="WRN_GivenExpressionAlwaysMatchesConstant_Title" xml:space="preserve">
    <value>The given expression always matches the provided constant.</value>
  </data>
  <data name="ERR_FeatureNotAvailableInVersion8_0" xml:space="preserve">
    <value>Feature '{0}' is not available in C# 8.0. Please use language version {1} or greater.</value>
  </data>
  <data name="ERR_PointerTypeInPatternMatching" xml:space="preserve">
    <value>Pattern-matching is not permitted for pointer types.</value>
  </data>
  <data name="ERR_ArgumentNameInITuplePattern" xml:space="preserve">
    <value>Element names are not permitted when pattern-matching via 'System.Runtime.CompilerServices.ITuple'.</value>
  </data>
  <data name="ERR_DiscardPatternInSwitchStatement" xml:space="preserve">
    <value>The discard pattern is not permitted as a case label in a switch statement. Use 'case var _:' for a discard pattern, or 'case @_:' for a constant named '_'.</value>
=======
  <data name="WRN_DefaultLiteralConvertedToNullIsNotIntended" xml:space="preserve">
    <value>'default' is converted to 'null', not 'default({0})'</value>
  </data>
  <data name="WRN_DefaultLiteralConvertedToNullIsNotIntended_Title" xml:space="preserve">
    <value>'default' is converted to 'null'</value>
  </data>
  <data name="IDS_FeatureUnconstrainedTypeParameterInNullCoalescingOperator" xml:space="preserve">
    <value>unconstrained type parameters in null coalescing operator</value>
  </data>
  <data name="WRN_NullabilityMismatchInConstraintsOnImplicitImplementation" xml:space="preserve">
    <value>Nullability in constraints for type parameter '{0}' of method '{1}' doesn't match the constraints for type parameter '{2}' of interface method '{3}'. Consider using an explicit interface implementation instead.</value>
  </data>
  <data name="WRN_NullabilityMismatchInConstraintsOnImplicitImplementation_Title" xml:space="preserve">
    <value>Nullability in constraints for type parameter doesn't match the constraints for type parameter in implicitly implemented interface method'.</value>
  </data>
  <data name="WRN_NullabilityMismatchInTypeParameterReferenceTypeConstraint" xml:space="preserve">
    <value>The type '{2}' cannot be used as type parameter '{1}' in the generic type or method '{0}'. Nullability of type argument '{2}' doesn't match 'class' constraint.</value>
  </data>
  <data name="WRN_NullabilityMismatchInTypeParameterReferenceTypeConstraint_Title" xml:space="preserve">
    <value>The type cannot be used as type parameter in the generic type or method. Nullability of type argument doesn't match 'class' constraint.</value>
  </data>
  <data name="IDS_FeatureObjectGenericTypeConstraint" xml:space="preserve">
    <value>object generic type constraint</value>
  </data>
  <data name="ERR_TripleDotNotAllowed" xml:space="preserve">
    <value>Unexpected character sequence '...'</value>
  </data>
  <data name="IDS_FeatureIndexOperator" xml:space="preserve">
    <value>index operator</value>
  </data>
  <data name="IDS_FeatureRangeOperator" xml:space="preserve">
    <value>range operator</value>
  </data>
  <data name="ERR_BadDynamicAwaitForEach" xml:space="preserve">
    <value>Cannot use a collection of dynamic type in an asynchronous foreach</value>
  </data>
  <data name="ERR_ExplicitNonNullTypesAttribute" xml:space="preserve">
    <value>Explicit application of 'System.Runtime.CompilerServices.NonNullTypesAttribute' is not allowed.</value>
  </data>
  <data name="ERR_NullableDirectiveQualifierExpected" xml:space="preserve">
    <value>Expected enable or disable</value>
>>>>>>> 156b1511
  </data>
</root><|MERGE_RESOLUTION|>--- conflicted
+++ resolved
@@ -5631,7 +5631,48 @@
   <data name="CannotCreateConstructedFromNongeneric" xml:space="preserve">
     <value>Cannot create constructed generic type from non-generic type.</value>
   </data>
-<<<<<<< HEAD
+  <data name="WRN_DefaultLiteralConvertedToNullIsNotIntended" xml:space="preserve">
+    <value>'default' is converted to 'null', not 'default({0})'</value>
+  </data>
+  <data name="WRN_DefaultLiteralConvertedToNullIsNotIntended_Title" xml:space="preserve">
+    <value>'default' is converted to 'null'</value>
+  </data>
+  <data name="IDS_FeatureUnconstrainedTypeParameterInNullCoalescingOperator" xml:space="preserve">
+    <value>unconstrained type parameters in null coalescing operator</value>
+  </data>
+  <data name="WRN_NullabilityMismatchInConstraintsOnImplicitImplementation" xml:space="preserve">
+    <value>Nullability in constraints for type parameter '{0}' of method '{1}' doesn't match the constraints for type parameter '{2}' of interface method '{3}'. Consider using an explicit interface implementation instead.</value>
+  </data>
+  <data name="WRN_NullabilityMismatchInConstraintsOnImplicitImplementation_Title" xml:space="preserve">
+    <value>Nullability in constraints for type parameter doesn't match the constraints for type parameter in implicitly implemented interface method'.</value>
+  </data>
+  <data name="WRN_NullabilityMismatchInTypeParameterReferenceTypeConstraint" xml:space="preserve">
+    <value>The type '{2}' cannot be used as type parameter '{1}' in the generic type or method '{0}'. Nullability of type argument '{2}' doesn't match 'class' constraint.</value>
+  </data>
+  <data name="WRN_NullabilityMismatchInTypeParameterReferenceTypeConstraint_Title" xml:space="preserve">
+    <value>The type cannot be used as type parameter in the generic type or method. Nullability of type argument doesn't match 'class' constraint.</value>
+  </data>
+  <data name="IDS_FeatureObjectGenericTypeConstraint" xml:space="preserve">
+    <value>object generic type constraint</value>
+  </data>
+  <data name="ERR_TripleDotNotAllowed" xml:space="preserve">
+    <value>Unexpected character sequence '...'</value>
+  </data>
+  <data name="IDS_FeatureIndexOperator" xml:space="preserve">
+    <value>index operator</value>
+  </data>
+  <data name="IDS_FeatureRangeOperator" xml:space="preserve">
+    <value>range operator</value>
+  </data>
+  <data name="ERR_BadDynamicAwaitForEach" xml:space="preserve">
+    <value>Cannot use a collection of dynamic type in an asynchronous foreach</value>
+  </data>
+  <data name="ERR_ExplicitNonNullTypesAttribute" xml:space="preserve">
+    <value>Explicit application of 'System.Runtime.CompilerServices.NonNullTypesAttribute' is not allowed.</value>
+  </data>
+  <data name="ERR_NullableDirectiveQualifierExpected" xml:space="preserve">
+    <value>Expected enable or disable</value>
+  </data>
   <data name="ERR_SwitchGoverningExpressionRequiresParens" xml:space="preserve">
     <value>Parentheses are required around the switch governing expression.</value>
   </data>
@@ -5667,48 +5708,5 @@
   </data>
   <data name="ERR_DiscardPatternInSwitchStatement" xml:space="preserve">
     <value>The discard pattern is not permitted as a case label in a switch statement. Use 'case var _:' for a discard pattern, or 'case @_:' for a constant named '_'.</value>
-=======
-  <data name="WRN_DefaultLiteralConvertedToNullIsNotIntended" xml:space="preserve">
-    <value>'default' is converted to 'null', not 'default({0})'</value>
-  </data>
-  <data name="WRN_DefaultLiteralConvertedToNullIsNotIntended_Title" xml:space="preserve">
-    <value>'default' is converted to 'null'</value>
-  </data>
-  <data name="IDS_FeatureUnconstrainedTypeParameterInNullCoalescingOperator" xml:space="preserve">
-    <value>unconstrained type parameters in null coalescing operator</value>
-  </data>
-  <data name="WRN_NullabilityMismatchInConstraintsOnImplicitImplementation" xml:space="preserve">
-    <value>Nullability in constraints for type parameter '{0}' of method '{1}' doesn't match the constraints for type parameter '{2}' of interface method '{3}'. Consider using an explicit interface implementation instead.</value>
-  </data>
-  <data name="WRN_NullabilityMismatchInConstraintsOnImplicitImplementation_Title" xml:space="preserve">
-    <value>Nullability in constraints for type parameter doesn't match the constraints for type parameter in implicitly implemented interface method'.</value>
-  </data>
-  <data name="WRN_NullabilityMismatchInTypeParameterReferenceTypeConstraint" xml:space="preserve">
-    <value>The type '{2}' cannot be used as type parameter '{1}' in the generic type or method '{0}'. Nullability of type argument '{2}' doesn't match 'class' constraint.</value>
-  </data>
-  <data name="WRN_NullabilityMismatchInTypeParameterReferenceTypeConstraint_Title" xml:space="preserve">
-    <value>The type cannot be used as type parameter in the generic type or method. Nullability of type argument doesn't match 'class' constraint.</value>
-  </data>
-  <data name="IDS_FeatureObjectGenericTypeConstraint" xml:space="preserve">
-    <value>object generic type constraint</value>
-  </data>
-  <data name="ERR_TripleDotNotAllowed" xml:space="preserve">
-    <value>Unexpected character sequence '...'</value>
-  </data>
-  <data name="IDS_FeatureIndexOperator" xml:space="preserve">
-    <value>index operator</value>
-  </data>
-  <data name="IDS_FeatureRangeOperator" xml:space="preserve">
-    <value>range operator</value>
-  </data>
-  <data name="ERR_BadDynamicAwaitForEach" xml:space="preserve">
-    <value>Cannot use a collection of dynamic type in an asynchronous foreach</value>
-  </data>
-  <data name="ERR_ExplicitNonNullTypesAttribute" xml:space="preserve">
-    <value>Explicit application of 'System.Runtime.CompilerServices.NonNullTypesAttribute' is not allowed.</value>
-  </data>
-  <data name="ERR_NullableDirectiveQualifierExpected" xml:space="preserve">
-    <value>Expected enable or disable</value>
->>>>>>> 156b1511
   </data>
 </root>