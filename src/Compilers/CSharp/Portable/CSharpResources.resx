--- conflicted
+++ resolved
@@ -6256,15 +6256,13 @@
   <data name="ERR_BadRecordMemberForPositionalParameter" xml:space="preserve">
     <value>Record member '{0}' must be a readable instance property of type '{1}' to match positional parameter '{2}'.</value>
   </data>
-<<<<<<< HEAD
+  <data name="ERR_NoCopyConstructorInBaseType" xml:space="preserve">
+    <value>No accessible copy constructor found in base type '{0}'.</value>
+  </data>
+  <data name="ERR_CopyConstructorMustInvokeBaseCopyConstructor" xml:space="preserve">
+    <value>A copy constructor in a record must call a copy constructor of the base, or a parameterless object constructor if the record inherits from object.</value>
+  </data>
   <data name="IDS_FeatureCovariantReturnsForOverrides" xml:space="preserve">
     <value>covariant returns</value>
-=======
-  <data name="ERR_NoCopyConstructorInBaseType" xml:space="preserve">
-    <value>No accessible copy constructor found in base type '{0}'.</value>
-  </data>
-  <data name="ERR_CopyConstructorMustInvokeBaseCopyConstructor" xml:space="preserve">
-    <value>A copy constructor in a record must call a copy constructor of the base, or a parameterless object constructor if the record inherits from object.</value>
->>>>>>> 787426cc
   </data>
 </root>