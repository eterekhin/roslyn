--- conflicted
+++ resolved
@@ -6698,10 +6698,6 @@
   <data name="ERR_GlobalUsingOutOfOrder" xml:space="preserve">
     <value>A global using directive must precede all non-global using directives.</value>
   </data>
-<<<<<<< HEAD
-  <data name="ERR_NonPublicParameterlessStructConstructor" xml:space="preserve">
-    <value>The parameterless struct constructor must be 'public'.</value>
-=======
   <data name="ERR_NullInvalidInterpolatedStringHandlerArgumentName" xml:space="preserve">
     <value>null is not a valid parameter name. To get access to the receiver of an instance method, use the empty string as the parameter name.</value>
   </data>
@@ -6739,7 +6735,9 @@
   </data>
   <data name="ERR_InterpolatedStringHandlerCreationCannotUseDynamic" xml:space="preserve">
     <value>An interpolated string handler construction cannot use dynamic. Manually construct an instance of '{0}'.</value>
->>>>>>> 3345d9cd
+  </data>
+  <data name="ERR_NonPublicParameterlessStructConstructor" xml:space="preserve">
+    <value>The parameterless struct constructor must be 'public'.</value>
   </data>
   <data name="IDS_FeatureStaticAbstractMembersInInterfaces" xml:space="preserve">
     <value>static abstract members in interfaces</value>
