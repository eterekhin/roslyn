﻿// Copyright (c) Microsoft.  All Rights Reserved.  Licensed under the Apache License, Version 2.0.  See License.txt in the project root for license information.

using System;
using System.Collections.Generic;
using System.Collections.Immutable;
using System.Diagnostics;
using System.Linq;
using Microsoft.CodeAnalysis.CSharp.Symbols;
using Microsoft.CodeAnalysis.PooledObjects;
using Roslyn.Utilities;

namespace Microsoft.CodeAnalysis.CSharp
{
    internal sealed partial class LocalRewriter
    {
        /// <summary>
        /// A common base class for lowering constructs that use pattern-matching.
        /// </summary>
        private class PatternLocalRewriter
        {
            protected readonly LocalRewriter _localRewriter;
            protected readonly SyntheticBoundNodeFactory _factory;
            protected readonly DagTempAllocator _tempAllocator;

            public PatternLocalRewriter(SyntaxNode node, LocalRewriter localRewriter)
            {
                this._localRewriter = localRewriter;
                this._factory = localRewriter._factory;
                this._tempAllocator = new DagTempAllocator(_factory, node);
            }

            public void Free()
            {
                _tempAllocator.Free();
            }

            protected static BoundDagTemp InputTemp(BoundExpression expr) => new BoundDagTemp(expr.Syntax, expr.Type, null, 0);

            public class DagTempAllocator
            {
                private readonly SyntheticBoundNodeFactory _factory;
                private readonly PooledDictionary<BoundDagTemp, BoundExpression> _map = PooledDictionary<BoundDagTemp, BoundExpression>.GetInstance();
                private readonly ArrayBuilder<LocalSymbol> _temps = ArrayBuilder<LocalSymbol>.GetInstance();
                private readonly SyntaxNode _node;

                public DagTempAllocator(SyntheticBoundNodeFactory factory, SyntaxNode node)
                {
                    this._factory = factory;
                    this._node = node;
                }

                public void Free()
                {
                    _temps.Free();
                    _map.Free();
                }

#if DEBUG
                public string Dump()
                {
                    var poolElement = PooledStringBuilder.GetInstance();
                    var builder = poolElement.Builder;
                    foreach (var kv in _map)
                    {
                        builder.Append("Key: ");
                        builder.AppendLine(kv.Key.Dump());
                        builder.Append("Value: ");
                        builder.AppendLine(kv.Value.Dump());
                    }

                    var result = builder.ToString();
                    poolElement.Free();
                    return result;
                }
#endif

                public BoundExpression GetTemp(BoundDagTemp dagTemp)
                {
                    if (!_map.TryGetValue(dagTemp, out BoundExpression result))
                    {
                        LocalSymbol temp = _factory.SynthesizedLocal(dagTemp.Type, syntax: _node, kind: SynthesizedLocalKind.SwitchCasePatternMatching);
                        result = _factory.Local(temp);
                        _map.Add(dagTemp, result);
                        _temps.Add(temp);
                    }

                    return result;
                }

                /// <summary>
                /// Try setting a user-declared variable (given by its accessing expression) to be
                /// used for a pattern-matching temporary variable. Returns true when not already
                /// assigned. The return value of this method is typically ignored by the caller as
                /// once we have made an assignment we can keep it (we keep the first assignment we
                /// find), but we return a success bool to emphasize that the assignment is not unconditional.
                /// </summary>
                public bool TrySetTemp(BoundDagTemp dagTemp, BoundExpression translation)
                {
                    if (!_map.ContainsKey(dagTemp))
                    {
                        _map.Add(dagTemp, translation);
                        return true;
                    }

                    return false;
                }

                public ImmutableArray<LocalSymbol> AllTemps()
                {
                    return _temps.ToImmutableArray();
                }
            }

            /// <summary>
            /// Return the side-effect expression corresponding to an evaluation.
            /// </summary>
            protected BoundExpression LowerEvaluation(BoundDagEvaluation evaluation)
            {
                BoundExpression input = _tempAllocator.GetTemp(evaluation.Input);
                switch (evaluation)
                {
                    case BoundDagFieldEvaluation f:
                        {
                            FieldSymbol field = f.Field;
                            var outputTemp = new BoundDagTemp(f.Syntax, field.Type, f, index: 0);
                            BoundExpression output = _tempAllocator.GetTemp(outputTemp);
                            BoundExpression access = _localRewriter.MakeFieldAccess(f.Syntax, input, field, null, LookupResultKind.Viable, field.Type);
                            access.WasCompilerGenerated = true;
                            return _factory.AssignmentExpression(output, access);
                        }

                    case BoundDagPropertyEvaluation p:
                        {
                            PropertySymbol property = p.Property;
                            var outputTemp = new BoundDagTemp(p.Syntax, property.Type, p, index: 0);
                            BoundExpression output = _tempAllocator.GetTemp(outputTemp);
                            return _factory.AssignmentExpression(output, _factory.Property(input, property));
                        }

                    case BoundDagDeconstructEvaluation d:
                        {
                            MethodSymbol method = d.DeconstructMethod;
                            var refKindBuilder = ArrayBuilder<RefKind>.GetInstance();
                            var argBuilder = ArrayBuilder<BoundExpression>.GetInstance();
                            BoundExpression receiver;
                            void addArg(RefKind refKind, BoundExpression expression)
                            {
                                refKindBuilder.Add(refKind);
                                argBuilder.Add(expression);
                            }

                            Debug.Assert(method.Name == "Deconstruct");
                            int extensionExtra;
                            if (method.IsStatic)
                            {
                                Debug.Assert(method.IsExtensionMethod);
                                receiver = _factory.Type(method.ContainingType);
                                addArg(method.ParameterRefKinds[0], input);
                                extensionExtra = 1;
                            }
                            else
                            {
                                receiver = input;
                                extensionExtra = 0;
                            }

                            for (int i = extensionExtra; i < method.ParameterCount; i++)
                            {
                                ParameterSymbol parameter = method.Parameters[i];
                                Debug.Assert(parameter.RefKind == RefKind.Out);
                                var outputTemp = new BoundDagTemp(d.Syntax, parameter.Type, d, i - extensionExtra);
                                addArg(RefKind.Out, _tempAllocator.GetTemp(outputTemp));
                            }

                            return _factory.Call(receiver, method, refKindBuilder.ToImmutableAndFree(), argBuilder.ToImmutableAndFree());
                        }

                    case BoundDagTypeEvaluation t:
                        {
                            TypeSymbol inputType = input.Type;
                            if (inputType.IsDynamic())
                            {
                                inputType = _factory.SpecialType(SpecialType.System_Object);
                            }

                            TypeSymbol type = t.Type;
                            var outputTemp = new BoundDagTemp(t.Syntax, type, t, index: 0);
                            BoundExpression output = _tempAllocator.GetTemp(outputTemp);
                            HashSet<DiagnosticInfo> useSiteDiagnostics = null;
                            Conversion conversion = _factory.Compilation.Conversions.ClassifyBuiltInConversion(inputType, output.Type, ref useSiteDiagnostics);
                            _localRewriter._diagnostics.Add(t.Syntax, useSiteDiagnostics);
                            BoundExpression evaluated;
                            if (conversion.Exists)
                            {
                                if (conversion.Kind == ConversionKind.ExplicitNullable &&
                                    inputType.GetNullableUnderlyingType().Equals(output.Type, TypeCompareKind.AllIgnoreOptions) &&
                                    _localRewriter.TryGetNullableMethod(t.Syntax, inputType, SpecialMember.System_Nullable_T_GetValueOrDefault, out MethodSymbol getValueOrDefault))
                                {
                                    // As a special case, since the null test has already been done we can use Nullable<T>.GetValueOrDefault
                                    evaluated = _factory.Call(input, getValueOrDefault);
                                }
                                else
                                {
                                    evaluated = _factory.Convert(type, input, conversion);
                                }
                            }
                            else
                            {
                                evaluated = _factory.As(input, type);
                            }

                            return _factory.AssignmentExpression(output, evaluated);
                        }

                    default:
                        throw ExceptionUtilities.UnexpectedValue(evaluation);
                }
            }

            /// <summary>
            /// Return the boolean expression to be evaluated for the given test. Returns `null` if the test is trivially true.
            /// </summary>
            protected BoundExpression LowerTest(BoundDagTest test)
            {
                _factory.Syntax = test.Syntax;
                BoundExpression input = _tempAllocator.GetTemp(test.Input);
                switch (test)
                {
                    case BoundDagNonNullTest d:
                        return _localRewriter.MakeNullCheck(d.Syntax, input, input.Type.IsNullableType() ? BinaryOperatorKind.NullableNullNotEqual : BinaryOperatorKind.NotEqual);

                    case BoundDagTypeTest d:
                        // Note that this tests for non-null as a side-effect. We depend on that to sometimes avoid the null check.
                        return _factory.Is(input, d.Type);

                    case BoundDagNullTest d:
                        return _localRewriter.MakeNullCheck(d.Syntax, input, input.Type.IsNullableType() ? BinaryOperatorKind.NullableNullEqual : BinaryOperatorKind.Equal);

                    case BoundDagValueTest d:
                        Debug.Assert(!input.Type.IsNullableType());
                        return MakeEqual(_localRewriter.MakeLiteral(d.Syntax, d.Value, input.Type), input);

                    default:
                        throw ExceptionUtilities.UnexpectedValue(test);
                }
            }

            private BoundExpression MakeEqual(BoundExpression loweredLiteral, BoundExpression input)
            {
                Debug.Assert(loweredLiteral.Type == input.Type);

                if (loweredLiteral.Type.SpecialType == SpecialType.System_Double && double.IsNaN(loweredLiteral.ConstantValue.DoubleValue))
                {
                    // produce double.IsNaN(input)
                    return _factory.StaticCall(SpecialMember.System_Double__IsNaN, input);
                }
                else if (loweredLiteral.Type.SpecialType == SpecialType.System_Single && float.IsNaN(loweredLiteral.ConstantValue.SingleValue))
                {
                    // produce float.IsNaN(input)
                    return _factory.StaticCall(SpecialMember.System_Single__IsNaN, input);
                }

                NamedTypeSymbol booleanType = _factory.SpecialType(SpecialType.System_Boolean);
                NamedTypeSymbol intType = _factory.SpecialType(SpecialType.System_Int32);
                switch (loweredLiteral.Type.SpecialType)
                {
                    case SpecialType.System_Boolean:
                        return _localRewriter.MakeBinaryOperator(_factory.Syntax, BinaryOperatorKind.BoolEqual, loweredLiteral, input, booleanType, method: null);
                    case SpecialType.System_Byte:
                    case SpecialType.System_Char:
                    case SpecialType.System_Int16:
                    case SpecialType.System_SByte:
                    case SpecialType.System_UInt16:
                        return _localRewriter.MakeBinaryOperator(_factory.Syntax, BinaryOperatorKind.IntEqual, _factory.Convert(intType, loweredLiteral), _factory.Convert(intType, input), booleanType, method: null);
                    case SpecialType.System_Decimal:
                        return _localRewriter.MakeBinaryOperator(_factory.Syntax, BinaryOperatorKind.DecimalEqual, loweredLiteral, input, booleanType, method: null);
                    case SpecialType.System_Double:
                        return _localRewriter.MakeBinaryOperator(_factory.Syntax, BinaryOperatorKind.DoubleEqual, loweredLiteral, input, booleanType, method: null);
                    case SpecialType.System_Int32:
                        return _localRewriter.MakeBinaryOperator(_factory.Syntax, BinaryOperatorKind.IntEqual, loweredLiteral, input, booleanType, method: null);
                    case SpecialType.System_Int64:
                        return _localRewriter.MakeBinaryOperator(_factory.Syntax, BinaryOperatorKind.LongEqual, loweredLiteral, input, booleanType, method: null);
                    case SpecialType.System_Single:
                        return _localRewriter.MakeBinaryOperator(_factory.Syntax, BinaryOperatorKind.FloatEqual, loweredLiteral, input, booleanType, method: null);
                    case SpecialType.System_String:
                        return _localRewriter.MakeBinaryOperator(_factory.Syntax, BinaryOperatorKind.StringEqual, loweredLiteral, input, booleanType, method: null);
                    case SpecialType.System_UInt32:
                        return _localRewriter.MakeBinaryOperator(_factory.Syntax, BinaryOperatorKind.UIntEqual, loweredLiteral, input, booleanType, method: null);
                    case SpecialType.System_UInt64:
                        return _localRewriter.MakeBinaryOperator(_factory.Syntax, BinaryOperatorKind.ULongEqual, loweredLiteral, input, booleanType, method: null);
                    default:
                        if (loweredLiteral.Type.IsEnumType())
                        {
                            return _localRewriter.MakeBinaryOperator(_factory.Syntax, BinaryOperatorKind.EnumEqual, loweredLiteral, input, booleanType, method: null);
                        }

                        // This is the (correct but inefficient) fallback for any type that isn't yet implemented.
                        // However, the above should handle all types.
                        Debug.Assert(false); // don't fail in non-debug builds
                        NamedTypeSymbol systemObject = _factory.SpecialType(SpecialType.System_Object);
                        return _factory.StaticCall(
                            systemObject,
                            "Equals",
                            _factory.Convert(systemObject, loweredLiteral),
                            _factory.Convert(systemObject, input)
                            );
                }
            }

            /// <summary>
            /// Lower a test followed by an evaluation into a side-effect followed by a test. This permits us to optimize
            /// a type test followed by a cast into an `as` expression followed by a null check. Returns true if the optimization
            /// applies and the results are placed into <paramref name="sideEffect"/> and <paramref name="test"/>. The caller
            /// should place the side-effect before the test in the generated code.
            /// </summary>
            /// <param name="evaluation"></param>
            /// <param name="test"></param>
            /// <param name="sideEffect"></param>
            /// <param name="testExpression"></param>
            /// <returns>true if the optimization is applied</returns>
            protected bool TryLowerTypeTestAndCast(
                BoundDagTest test,
                BoundDagEvaluation evaluation,
                out BoundExpression sideEffect,
                out BoundExpression testExpression)
            {
                if (test is BoundDagTypeTest typeDecision &&
                    evaluation is BoundDagTypeEvaluation typeEvaluation &&
                    typeDecision.Type.IsReferenceType &&
                    typeDecision.Input.Type.IsReferenceType &&
                    typeEvaluation.Type == typeDecision.Type &&
                    typeEvaluation.Input == typeDecision.Input
                    )
                {
                    BoundExpression input = _tempAllocator.GetTemp(test.Input);
                    BoundExpression output = _tempAllocator.GetTemp(new BoundDagTemp(evaluation.Syntax, typeEvaluation.Type, evaluation, index: 0));
                    sideEffect = _factory.AssignmentExpression(output, _factory.As(input, typeEvaluation.Type));
                    testExpression = _factory.ObjectNotEqual(output, _factory.Null(output.Type));
                    return true;
                }

                sideEffect = testExpression = null;
                return false;
            }

            /// <summary>
            /// Produce assignment of the input expression. This method is also responsible for assigning
            /// variables for some pattern-matching temps that can be shared with user variables.
            /// </summary>
            protected BoundDecisionDag ShareTempsAndEvaluateInput(
                BoundExpression loweredInput,
                BoundDecisionDag decisionDag,
                Action<BoundExpression> addCode)
            {
                var inputDagTemp = InputTemp(loweredInput);
                if (loweredInput.Kind == BoundKind.Local || loweredInput.Kind == BoundKind.Parameter)
                {
                    // If we're switching on a local variable and there is no when clause (checked by the caller),
                    // we assume the value of the local variable does not change during the execution of the
                    // decision automaton and we just reuse the local variable when we need the input expression.
                    // It is possible for this assumption to be violated by a side-effecting Deconstruct that
                    // modifies the local variable which has been captured in a lambda. Since the language assumes
                    // that functions called by pattern-matching are idempotent and not side-effecting, we feel
                    // justified in taking this assumption in the compiler too.
                    bool tempAssigned = _tempAllocator.TrySetTemp(inputDagTemp, loweredInput);
                    Debug.Assert(tempAssigned);
                }

                foreach (BoundDecisionDagNode node in decisionDag.TopologicallySortedNodes)
                {
                    if (node is BoundWhenDecisionDagNode w)
                    {
                        // We share a slot for a user-declared pattern-matching variable with a pattern temp if there
                        // is no user-written when-clause that could modify the variable before the matching
                        // automaton is done with it (checked by the caller).
                        foreach (BoundPatternBinding binding in w.Bindings)
                        {
                            if (binding.VariableAccess is BoundLocal l)
                            {
                                Debug.Assert(l.LocalSymbol.DeclarationKind == LocalDeclarationKind.PatternVariable);
                                _ = _tempAllocator.TrySetTemp(binding.TempContainingValue, binding.VariableAccess);
                            }
                        }
                    }
                }

                if (loweredInput.Type.IsTupleType &&
                    loweredInput.Syntax.Kind() == SyntaxKind.TupleExpression &&
                    loweredInput is BoundObjectCreationExpression expr &&
                    !decisionDag.TopologicallySortedNodes.Any(n => usesOriginalInput(n)))
                {
                    // If the switch governing expression is a tuple literal whose whole value is not used anywhere,
                    // (though perhaps its component parts are used), then we can save the component parts
                    // and assign them into temps (or perhaps user variables) to avoid the creation of
                    // the tuple altogether.
                    decisionDag = RewriteTupleInput(decisionDag, expr, addCode);
                }
                else
                {
                    // Otherwise we emit an assignment of the input expression to a temporary variable.
                    BoundExpression inputTemp = _tempAllocator.GetTemp(inputDagTemp);
                    if (inputTemp != loweredInput)
                    {
                        addCode(_factory.AssignmentExpression(inputTemp, loweredInput));
                    }
                }

                return decisionDag;

                bool usesOriginalInput(BoundDecisionDagNode node)
                {
                    switch (node)
                    {
                        case BoundWhenDecisionDagNode n:
                            return n.Bindings.Any(b => b.TempContainingValue.IsOriginalInput);
                        case BoundTestDecisionDagNode t:
                            return t.Test.Input.IsOriginalInput;
                        case BoundEvaluationDecisionDagNode e:
                            switch (e.Evaluation)
                            {
                                case BoundDagFieldEvaluation f:
                                    return f.Input.IsOriginalInput && !f.Field.IsTupleElement();
                                default:
                                    return e.Evaluation.Input.IsOriginalInput;
                            }
                        default:
                            return false;
                    }
                }
            }

<<<<<<< HEAD
            public BoundExpression LowerIsPattern(
                BoundIsPatternExpression isPatternExpression, BoundPattern pattern, CSharpCompilation compilation, DiagnosticBag diagnostics)
            {
                BoundDecisionDag dag = isPatternExpression.DecisionDag;
                LabelSymbol whenTrueLabel = isPatternExpression.WhenTrueLabel;
                LabelSymbol whenFalseLabel = isPatternExpression.WhenFalseLabel;
=======
            /// <summary>
            /// We have a decision dag whose input is a tuple literal, and the decision dag does not need the tuple itself.
            /// We rewrite the decision dag into one which doesn't touch the tuple, but instead works directly with the
            /// values that have been stored in temps. This permits the caller to avoid creation of the tuple object
            /// itself. We also emit assignments of the tuple values into their corresponding temps.
            /// </summary>
            /// <returns>A new decision dag that does not reference the input directly</returns>
            private BoundDecisionDag RewriteTupleInput(
                BoundDecisionDag decisionDag,
                BoundObjectCreationExpression loweredInput,
                Action<BoundExpression> addCode)
            {
                int count = loweredInput.Arguments.Length;
                var tupleElementEvaluated = new bool[count];
                var rewrittenDag = decisionDag.Rewrite(makeReplacement);
>>>>>>> 3cb80a10

                // If any remaining input elements remain unevaluated, evaluate them now
                var originalInput = BoundDagTemp.ForOriginalInput(loweredInput.Syntax, loweredInput.Type);
                for (int i = 0; i < count; i++)
                {
                    if (!tupleElementEvaluated[i])
                    {
                        var expr = loweredInput.Arguments[i];
                        var field = loweredInput.Type.TupleElements[i].CorrespondingTupleField;
                        Debug.Assert(field != null);
                        var fieldFetchEvaluation = new BoundDagFieldEvaluation(expr.Syntax, field, originalInput);
                        var temp = new BoundDagTemp(expr.Syntax, expr.Type, fieldFetchEvaluation, 0);
                        storeToTemp(temp, expr);
                    }
                }

                return rewrittenDag;

                void storeToTemp(BoundDagTemp temp, BoundExpression expr)
                {
                    if ((expr.Kind == BoundKind.Parameter || expr.Kind == BoundKind.Local) && _tempAllocator.TrySetTemp(temp, expr))
                    {
<<<<<<< HEAD
                        case BoundEvaluationDecisionDagNode evalNode:
                            {
                                LowerOneTest(evalNode.Evaluation);
                                node = evalNode.Next;
                            }
                            break;
                        case BoundTestDecisionDagNode testNode:
                            {
                                Debug.Assert(testNode.WhenFalse is BoundLeafDecisionDagNode x && x.Label == whenFalseLabel);
                                if (testNode.WhenTrue is BoundEvaluationDecisionDagNode e &&
                                    TryLowerTypeTestAndCast(testNode.Test, e.Evaluation, out BoundExpression sideEffect, out BoundExpression testExpression))
                                {
                                    _sideEffectBuilder.Add(sideEffect);
                                    AddConjunct(testExpression);
                                    node = e.Next;
                                }
                                else
                                {
                                    LowerOneTest(testNode.Test);
                                    node = testNode.WhenTrue;
                                }
                            }
                            break;
=======
                        // we've arranged to use the input value from the variable it is already stored in
                    }
                    else
                    {
                        var tempToHoldInput = _tempAllocator.GetTemp(temp);
                        addCode(_factory.AssignmentExpression(tempToHoldInput, expr));
>>>>>>> 3cb80a10
                    }
                }

                BoundDecisionDagNode makeReplacement(BoundDecisionDagNode node, Func<BoundDecisionDagNode, BoundDecisionDagNode> replacement)
                {
<<<<<<< HEAD
                    case BoundLeafDecisionDagNode leafNode:
                        {
                            if (leafNode.Label == whenFalseLabel)
                            {
                                // It is not clear that this can occur given the dag "optimizations" we performed earlier.
                                AddConjunct(_factory.Literal(false));
                            }
                            else
                            {
                                Debug.Assert(leafNode.Label == whenTrueLabel);
                            }
                        }

                        break;

                    case BoundWhenDecisionDagNode whenNode:
                        {
                            Debug.Assert(whenNode.WhenExpression == null);
                            Debug.Assert(whenNode.WhenTrue is BoundLeafDecisionDagNode d && d.Label == whenTrueLabel);
                            foreach ((BoundExpression left, BoundDagTemp dagTemp) in whenNode.Bindings)
=======
                    switch (node)
                    {
                        case BoundEvaluationDecisionDagNode evalNode:
                            if (evalNode.Evaluation is BoundDagFieldEvaluation eval &&
                                eval.Input.IsOriginalInput &&
                                eval.Field is var field &&
                                field.CorrespondingTupleField != null &&
                                field.TupleElementIndex is int i)
>>>>>>> 3cb80a10
                            {
                                if (!tupleElementEvaluated[i])
                                {
                                    // Store the value in the right temp
                                    var temp = new BoundDagTemp(eval.Syntax, field.Type, eval, 0);
                                    BoundExpression expr = loweredInput.Arguments[i];
                                    storeToTemp(temp, expr);
                                    tupleElementEvaluated[i] = true;
                                }

                                return replacement(evalNode.Next);
                            }

                            Debug.Assert(!evalNode.Evaluation.Input.IsOriginalInput);
                            break;

                        case BoundTestDecisionDagNode testNode:
                            Debug.Assert(!testNode.Test.Input.IsOriginalInput);
                            break;
                    }

<<<<<<< HEAD
                    // This is the (correct but inefficient) fallback for any type that isn't yet implemented.
                    // However, the above should handle all types.
                    Debug.Assert(false); // don't fail in non-debug builds
                    NamedTypeSymbol systemObject = _factory.SpecialType(SpecialType.System_Object);
                    return _factory.StaticCall(
                        systemObject,
                        "Equals",
                        _factory.Convert(systemObject, loweredLiteral),
                        _factory.Convert(systemObject, input)
                        );
            }
        }

        public override BoundNode VisitIsPatternExpression(BoundIsPatternExpression node)
        {
            BoundExpression loweredExpression = VisitExpression(node.Expression);
            BoundPattern loweredPattern = LowerPattern(node.Pattern);
            var isPatternRewriter = new IsPatternExpressionLocalRewriter(this, loweredExpression);
            BoundExpression result = isPatternRewriter.LowerIsPattern(node, loweredPattern, this._compilation, this._diagnostics);
            isPatternRewriter.Free();
            return result;
        }

        BoundPattern LowerPattern(BoundPattern pattern)
        {
            switch (pattern.Kind)
            {
                case BoundKind.DeclarationPattern:
                    {
                        var declPattern = (BoundDeclarationPattern)pattern;
                        return declPattern.Update(declPattern.Variable, VisitExpression(declPattern.VariableAccess), declPattern.DeclaredType, declPattern.IsVar, declPattern.InputType);
                    }
                case BoundKind.RecursivePattern:
                    {
                        var recur = (BoundRecursivePattern)pattern;
                        return recur.Update(
                            declaredType: recur.DeclaredType,
                            inputType: recur.InputType,
                            deconstructMethodOpt: recur.DeconstructMethodOpt,
                            deconstruction: recur.Deconstruction.IsDefault ? recur.Deconstruction : recur.Deconstruction.SelectAsArray(p => LowerPattern(p)),
                            propertiesOpt: recur.PropertiesOpt.IsDefault ? recur.PropertiesOpt : recur.PropertiesOpt.SelectAsArray(p => (p.symbol, LowerPattern(p.pattern))),
                            variable: recur.Variable,
                            variableAccess: VisitExpression(recur.VariableAccess));
                    }
                case BoundKind.ConstantPattern:
                    {
                        var constantPattern = (BoundConstantPattern)pattern;
                        return constantPattern.Update(VisitExpression(constantPattern.Value), constantPattern.ConstantValue, constantPattern.InputType);
                    }
                case BoundKind.DiscardPattern:
                    {
                        return pattern;
                    }
                default:
                    throw ExceptionUtilities.UnexpectedValue(pattern.Kind);
=======
                    return BoundDecisionDag.TrivialReplacement(node, replacement);
                }
>>>>>>> 3cb80a10
            }
        }
    }
}<|MERGE_RESOLUTION|>--- conflicted
+++ resolved
@@ -429,14 +429,6 @@
                 }
             }
 
-<<<<<<< HEAD
-            public BoundExpression LowerIsPattern(
-                BoundIsPatternExpression isPatternExpression, BoundPattern pattern, CSharpCompilation compilation, DiagnosticBag diagnostics)
-            {
-                BoundDecisionDag dag = isPatternExpression.DecisionDag;
-                LabelSymbol whenTrueLabel = isPatternExpression.WhenTrueLabel;
-                LabelSymbol whenFalseLabel = isPatternExpression.WhenFalseLabel;
-=======
             /// <summary>
             /// We have a decision dag whose input is a tuple literal, and the decision dag does not need the tuple itself.
             /// We rewrite the decision dag into one which doesn't touch the tuple, but instead works directly with the
@@ -452,7 +444,6 @@
                 int count = loweredInput.Arguments.Length;
                 var tupleElementEvaluated = new bool[count];
                 var rewrittenDag = decisionDag.Rewrite(makeReplacement);
->>>>>>> 3cb80a10
 
                 // If any remaining input elements remain unevaluated, evaluate them now
                 var originalInput = BoundDagTemp.ForOriginalInput(loweredInput.Syntax, loweredInput.Type);
@@ -475,65 +466,17 @@
                 {
                     if ((expr.Kind == BoundKind.Parameter || expr.Kind == BoundKind.Local) && _tempAllocator.TrySetTemp(temp, expr))
                     {
-<<<<<<< HEAD
-                        case BoundEvaluationDecisionDagNode evalNode:
-                            {
-                                LowerOneTest(evalNode.Evaluation);
-                                node = evalNode.Next;
-                            }
-                            break;
-                        case BoundTestDecisionDagNode testNode:
-                            {
-                                Debug.Assert(testNode.WhenFalse is BoundLeafDecisionDagNode x && x.Label == whenFalseLabel);
-                                if (testNode.WhenTrue is BoundEvaluationDecisionDagNode e &&
-                                    TryLowerTypeTestAndCast(testNode.Test, e.Evaluation, out BoundExpression sideEffect, out BoundExpression testExpression))
-                                {
-                                    _sideEffectBuilder.Add(sideEffect);
-                                    AddConjunct(testExpression);
-                                    node = e.Next;
-                                }
-                                else
-                                {
-                                    LowerOneTest(testNode.Test);
-                                    node = testNode.WhenTrue;
-                                }
-                            }
-                            break;
-=======
                         // we've arranged to use the input value from the variable it is already stored in
                     }
                     else
                     {
                         var tempToHoldInput = _tempAllocator.GetTemp(temp);
                         addCode(_factory.AssignmentExpression(tempToHoldInput, expr));
->>>>>>> 3cb80a10
                     }
                 }
 
                 BoundDecisionDagNode makeReplacement(BoundDecisionDagNode node, Func<BoundDecisionDagNode, BoundDecisionDagNode> replacement)
                 {
-<<<<<<< HEAD
-                    case BoundLeafDecisionDagNode leafNode:
-                        {
-                            if (leafNode.Label == whenFalseLabel)
-                            {
-                                // It is not clear that this can occur given the dag "optimizations" we performed earlier.
-                                AddConjunct(_factory.Literal(false));
-                            }
-                            else
-                            {
-                                Debug.Assert(leafNode.Label == whenTrueLabel);
-                            }
-                        }
-
-                        break;
-
-                    case BoundWhenDecisionDagNode whenNode:
-                        {
-                            Debug.Assert(whenNode.WhenExpression == null);
-                            Debug.Assert(whenNode.WhenTrue is BoundLeafDecisionDagNode d && d.Label == whenTrueLabel);
-                            foreach ((BoundExpression left, BoundDagTemp dagTemp) in whenNode.Bindings)
-=======
                     switch (node)
                     {
                         case BoundEvaluationDecisionDagNode evalNode:
@@ -542,7 +485,6 @@
                                 eval.Field is var field &&
                                 field.CorrespondingTupleField != null &&
                                 field.TupleElementIndex is int i)
->>>>>>> 3cb80a10
                             {
                                 if (!tupleElementEvaluated[i])
                                 {
@@ -564,66 +506,8 @@
                             break;
                     }
 
-<<<<<<< HEAD
-                    // This is the (correct but inefficient) fallback for any type that isn't yet implemented.
-                    // However, the above should handle all types.
-                    Debug.Assert(false); // don't fail in non-debug builds
-                    NamedTypeSymbol systemObject = _factory.SpecialType(SpecialType.System_Object);
-                    return _factory.StaticCall(
-                        systemObject,
-                        "Equals",
-                        _factory.Convert(systemObject, loweredLiteral),
-                        _factory.Convert(systemObject, input)
-                        );
-            }
-        }
-
-        public override BoundNode VisitIsPatternExpression(BoundIsPatternExpression node)
-        {
-            BoundExpression loweredExpression = VisitExpression(node.Expression);
-            BoundPattern loweredPattern = LowerPattern(node.Pattern);
-            var isPatternRewriter = new IsPatternExpressionLocalRewriter(this, loweredExpression);
-            BoundExpression result = isPatternRewriter.LowerIsPattern(node, loweredPattern, this._compilation, this._diagnostics);
-            isPatternRewriter.Free();
-            return result;
-        }
-
-        BoundPattern LowerPattern(BoundPattern pattern)
-        {
-            switch (pattern.Kind)
-            {
-                case BoundKind.DeclarationPattern:
-                    {
-                        var declPattern = (BoundDeclarationPattern)pattern;
-                        return declPattern.Update(declPattern.Variable, VisitExpression(declPattern.VariableAccess), declPattern.DeclaredType, declPattern.IsVar, declPattern.InputType);
-                    }
-                case BoundKind.RecursivePattern:
-                    {
-                        var recur = (BoundRecursivePattern)pattern;
-                        return recur.Update(
-                            declaredType: recur.DeclaredType,
-                            inputType: recur.InputType,
-                            deconstructMethodOpt: recur.DeconstructMethodOpt,
-                            deconstruction: recur.Deconstruction.IsDefault ? recur.Deconstruction : recur.Deconstruction.SelectAsArray(p => LowerPattern(p)),
-                            propertiesOpt: recur.PropertiesOpt.IsDefault ? recur.PropertiesOpt : recur.PropertiesOpt.SelectAsArray(p => (p.symbol, LowerPattern(p.pattern))),
-                            variable: recur.Variable,
-                            variableAccess: VisitExpression(recur.VariableAccess));
-                    }
-                case BoundKind.ConstantPattern:
-                    {
-                        var constantPattern = (BoundConstantPattern)pattern;
-                        return constantPattern.Update(VisitExpression(constantPattern.Value), constantPattern.ConstantValue, constantPattern.InputType);
-                    }
-                case BoundKind.DiscardPattern:
-                    {
-                        return pattern;
-                    }
-                default:
-                    throw ExceptionUtilities.UnexpectedValue(pattern.Kind);
-=======
                     return BoundDecisionDag.TrivialReplacement(node, replacement);
                 }
->>>>>>> 3cb80a10
             }
         }
     }
