﻿// Licensed to the .NET Foundation under one or more agreements.
// The .NET Foundation licenses this file to you under the MIT license.
// See the LICENSE file in the project root for more information.

using System;
using System.Collections.Generic;
using System.Collections.Immutable;
using System.Diagnostics;
using System.Reflection;
using System.Reflection.Metadata;
using System.Runtime.InteropServices;
using System.Threading;
using Microsoft.CodeAnalysis.CSharp.Emit;
using Microsoft.CodeAnalysis.PooledObjects;
using Roslyn.Utilities;

namespace Microsoft.CodeAnalysis.CSharp.Symbols.Metadata.PE
{
    /// <summary>
    /// The class to represent all method parameters imported from a PE/module.
    /// </summary>
    internal class PEParameterSymbol : ParameterSymbol
    {
        [Flags]
        private enum WellKnownAttributeFlags
        {
            HasIDispatchConstantAttribute = 0x1 << 0,
            HasIUnknownConstantAttribute = 0x1 << 1,
            HasCallerFilePathAttribute = 0x1 << 2,
            HasCallerLineNumberAttribute = 0x1 << 3,
            HasCallerMemberNameAttribute = 0x1 << 4,
            IsCallerFilePath = 0x1 << 5,
            IsCallerLineNumber = 0x1 << 6,
            IsCallerMemberName = 0x1 << 7,
        }

        private struct PackedFlags
        {
            // Layout:
            // |...|fffffffff|n|rr|cccccccc|vvvvvvvv|
            // 
            // v = decoded well known attribute values. 8 bits.
            // c = completion states for well known attributes. 1 if given attribute has been decoded, 0 otherwise. 8 bits.
            // r = RefKind. 2 bits.
            // n = hasNameInMetadata. 1 bit.
            // f = FlowAnalysisAnnotations. 9 bits (8 value bits + 1 completion bit).

            private const int WellKnownAttributeDataOffset = 0;
            private const int WellKnownAttributeCompletionFlagOffset = 8;
            private const int RefKindOffset = 16;
            private const int FlowAnalysisAnnotationsOffset = 20;

            private const int RefKindMask = 0x3;
            private const int WellKnownAttributeDataMask = 0xFF;
            private const int WellKnownAttributeCompletionFlagMask = WellKnownAttributeDataMask;
            private const int FlowAnalysisAnnotationsMask = 0xFF;

            private const int HasNameInMetadataBit = 0x1 << 18;
            private const int FlowAnalysisAnnotationsCompletionBit = 0x1 << 19;

            private const int AllWellKnownAttributesCompleteNoData = WellKnownAttributeCompletionFlagMask << WellKnownAttributeCompletionFlagOffset;

            private int _bits;

            public RefKind RefKind
            {
                get { return (RefKind)((_bits >> RefKindOffset) & RefKindMask); }
            }

            public bool HasNameInMetadata
            {
                get { return (_bits & HasNameInMetadataBit) != 0; }
            }

#if DEBUG
            static PackedFlags()
            {
                // Verify masks are sufficient for values.
                Debug.Assert(EnumUtilities.ContainsAllValues<WellKnownAttributeFlags>(WellKnownAttributeDataMask));
                Debug.Assert(EnumUtilities.ContainsAllValues<RefKind>(RefKindMask));
                Debug.Assert(EnumUtilities.ContainsAllValues<FlowAnalysisAnnotations>(FlowAnalysisAnnotationsMask));
            }
#endif

            public PackedFlags(RefKind refKind, bool attributesAreComplete, bool hasNameInMetadata)
            {
                int refKindBits = ((int)refKind & RefKindMask) << RefKindOffset;
                int attributeBits = attributesAreComplete ? AllWellKnownAttributesCompleteNoData : 0;
                int hasNameInMetadataBits = hasNameInMetadata ? HasNameInMetadataBit : 0;

                _bits = refKindBits | attributeBits | hasNameInMetadataBits;
            }

            public bool SetWellKnownAttribute(WellKnownAttributeFlags flag, bool value)
            {
                // a value has been decoded:
                int bitsToSet = (int)flag << WellKnownAttributeCompletionFlagOffset;
                if (value)
                {
                    // the actual value:
                    bitsToSet |= ((int)flag << WellKnownAttributeDataOffset);
                }

                ThreadSafeFlagOperations.Set(ref _bits, bitsToSet);
                return value;
            }

            public bool TryGetWellKnownAttribute(WellKnownAttributeFlags flag, out bool value)
            {
                int theBits = _bits; // Read this.bits once to ensure the consistency of the value and completion flags.
                value = (theBits & ((int)flag << WellKnownAttributeDataOffset)) != 0;
                return (theBits & ((int)flag << WellKnownAttributeCompletionFlagOffset)) != 0;
            }

            public bool SetFlowAnalysisAnnotations(FlowAnalysisAnnotations value)
            {
                int bitsToSet = FlowAnalysisAnnotationsCompletionBit | (((int)value & FlowAnalysisAnnotationsMask) << FlowAnalysisAnnotationsOffset);
                return ThreadSafeFlagOperations.Set(ref _bits, bitsToSet);
            }

            public bool TryGetFlowAnalysisAnnotations(out FlowAnalysisAnnotations value)
            {
                int theBits = _bits; // Read this.bits once to ensure the consistency of the value and completion flags.
                value = (FlowAnalysisAnnotations)((theBits >> FlowAnalysisAnnotationsOffset) & FlowAnalysisAnnotationsMask);
                var result = (theBits & FlowAnalysisAnnotationsCompletionBit) != 0;
                Debug.Assert(value == 0 || result);
                return result;
            }
        }

        private readonly Symbol _containingSymbol;
        private readonly string _name;
        private readonly TypeWithAnnotations _typeWithAnnotations;
        private readonly ParameterHandle _handle;
        private readonly ParameterAttributes _flags;
        private readonly PEModuleSymbol _moduleSymbol;

        private ImmutableArray<CSharpAttributeData> _lazyCustomAttributes;
        private ConstantValue _lazyDefaultValue = ConstantValue.Unset;
        private ThreeState _lazyIsParams;

        /// <summary>
        /// Attributes filtered out from m_lazyCustomAttributes, ParamArray, etc.
        /// </summary>
        private ImmutableArray<CSharpAttributeData> _lazyHiddenAttributes;

        private readonly ushort _ordinal;

        private PackedFlags _packedFlags;

        internal static PEParameterSymbol Create(
            PEModuleSymbol moduleSymbol,
            PEMethodSymbol containingSymbol,
            bool isContainingSymbolVirtual,
            int ordinal,
            ParamInfo<TypeSymbol> parameterInfo,
            Symbol nullableContext,
            bool isReturn,
            out bool isBad)
        {
            return Create(
                moduleSymbol, containingSymbol, isContainingSymbolVirtual, ordinal,
                parameterInfo.IsByRef, parameterInfo.RefCustomModifiers, parameterInfo.Type,
                parameterInfo.Handle, nullableContext, parameterInfo.CustomModifiers, isReturn, out isBad);
        }

        /// <summary>
        /// Construct a parameter symbol for a property loaded from metadata.
        /// </summary>
        /// <param name="moduleSymbol"></param>
        /// <param name="containingSymbol"></param>
        /// <param name="ordinal"></param>
        /// <param name="handle">The property parameter doesn't have a name in metadata,
        /// so this is the handle of a corresponding accessor parameter, if there is one,
        /// or of the ParamInfo passed in, otherwise.</param>
        /// <param name="parameterInfo" />
        /// <param name="isBad" />
        internal static PEParameterSymbol Create(
            PEModuleSymbol moduleSymbol,
            PEPropertySymbol containingSymbol,
            bool isContainingSymbolVirtual,
            int ordinal,
            ParameterHandle handle,
            ParamInfo<TypeSymbol> parameterInfo,
            Symbol nullableContext,
            out bool isBad)
        {
            return Create(
                moduleSymbol, containingSymbol, isContainingSymbolVirtual, ordinal,
                parameterInfo.IsByRef, parameterInfo.RefCustomModifiers, parameterInfo.Type,
                handle, nullableContext, parameterInfo.CustomModifiers, isReturn: false, out isBad);
        }

        private PEParameterSymbol(
            PEModuleSymbol moduleSymbol,
            Symbol containingSymbol,
            int ordinal,
            bool isByRef,
            TypeWithAnnotations typeWithAnnotations,
            ParameterHandle handle,
            Symbol nullableContext,
            int countOfCustomModifiers,
            out bool isBad)
        {
            Debug.Assert((object)moduleSymbol != null);
            Debug.Assert((object)containingSymbol != null);
            Debug.Assert(ordinal >= 0);
            Debug.Assert(typeWithAnnotations.HasType);

            isBad = false;
            _moduleSymbol = moduleSymbol;
            _containingSymbol = containingSymbol;
            _ordinal = (ushort)ordinal;

            _handle = handle;

            RefKind refKind = RefKind.None;

            if (handle.IsNil)
            {
                refKind = isByRef ? RefKind.Ref : RefKind.None;
                byte? value = nullableContext.GetNullableContextValue();
                if (value.HasValue)
                {
                    typeWithAnnotations = NullableTypeDecoder.TransformType(typeWithAnnotations, value.GetValueOrDefault(), default);
                }
                _lazyCustomAttributes = ImmutableArray<CSharpAttributeData>.Empty;
                _lazyHiddenAttributes = ImmutableArray<CSharpAttributeData>.Empty;
                _lazyDefaultValue = ConstantValue.NotAvailable;
                _lazyIsParams = ThreeState.False;
            }
            else
            {
                try
                {
                    moduleSymbol.Module.GetParamPropsOrThrow(handle, out _name, out _flags);
                }
                catch (BadImageFormatException)
                {
                    isBad = true;
                }

                if (isByRef)
                {
                    ParameterAttributes inOutFlags = _flags & (ParameterAttributes.Out | ParameterAttributes.In);

                    if (inOutFlags == ParameterAttributes.Out)
                    {
                        refKind = RefKind.Out;
                    }
                    else if (moduleSymbol.Module.HasIsReadOnlyAttribute(handle))
                    {
                        refKind = RefKind.In;
                    }
                    else
                    {
                        refKind = RefKind.Ref;
                    }
                }

                var typeSymbol = DynamicTypeDecoder.TransformType(typeWithAnnotations.Type, countOfCustomModifiers, handle, moduleSymbol, refKind);
                typeSymbol = NativeIntegerTypeDecoder.TransformType(typeSymbol, handle, moduleSymbol);
                typeWithAnnotations = typeWithAnnotations.WithTypeAndModifiers(typeSymbol, typeWithAnnotations.CustomModifiers);
                // Decode nullable before tuple types to avoid converting between
                // NamedTypeSymbol and TupleTypeSymbol unnecessarily.

                // The containing type is passed to NullableTypeDecoder.TransformType to determine access
                // for property parameters because the property does not have explicit accessibility in metadata.
                var accessSymbol = containingSymbol.Kind == SymbolKind.Property ? containingSymbol.ContainingSymbol : containingSymbol;
                typeWithAnnotations = NullableTypeDecoder.TransformType(typeWithAnnotations, handle, moduleSymbol, accessSymbol: accessSymbol, nullableContext: nullableContext);
                typeWithAnnotations = TupleTypeDecoder.DecodeTupleTypesIfApplicable(typeWithAnnotations, handle, moduleSymbol);
            }

            _typeWithAnnotations = typeWithAnnotations;

            bool hasNameInMetadata = !string.IsNullOrEmpty(_name);
            if (!hasNameInMetadata)
            {
                // As was done historically, if the parameter doesn't have a name, we give it the name "value".
                _name = "value";
            }

            _packedFlags = new PackedFlags(refKind, attributesAreComplete: handle.IsNil, hasNameInMetadata: hasNameInMetadata);

            Debug.Assert(refKind == this.RefKind);
            Debug.Assert(hasNameInMetadata == this.HasNameInMetadata);
        }

        private bool HasNameInMetadata
        {
            get
            {
                return _packedFlags.HasNameInMetadata;
            }
        }

        private static PEParameterSymbol Create(
            PEModuleSymbol moduleSymbol,
            Symbol containingSymbol,
            bool isContainingSymbolVirtual,
            int ordinal,
            bool isByRef,
            ImmutableArray<ModifierInfo<TypeSymbol>> refCustomModifiers,
            TypeSymbol type,
            ParameterHandle handle,
            Symbol nullableContext,
            ImmutableArray<ModifierInfo<TypeSymbol>> customModifiers,
            bool isReturn,
            out bool isBad)
        {
            // We start without annotation (they will be decoded below)
            var typeWithModifiers = TypeWithAnnotations.Create(type, customModifiers: CSharpCustomModifier.Convert(customModifiers));

            PEParameterSymbol parameter = customModifiers.IsDefaultOrEmpty && refCustomModifiers.IsDefaultOrEmpty
                ? new PEParameterSymbol(moduleSymbol, containingSymbol, ordinal, isByRef, typeWithModifiers, handle, nullableContext, 0, out isBad)
                : new PEParameterSymbolWithCustomModifiers(moduleSymbol, containingSymbol, ordinal, isByRef, refCustomModifiers, typeWithModifiers, handle, nullableContext, out isBad);

            bool hasInAttributeModifier = parameter.RefCustomModifiers.HasInAttributeModifier();

            if (isReturn)
            {
                // A RefReadOnly return parameter should always have this modreq, and vice versa.
                isBad |= (parameter.RefKind == RefKind.RefReadOnly) != hasInAttributeModifier;
            }
            else if (parameter.RefKind == RefKind.In)
            {
                // An in parameter should not have this modreq, unless the containing symbol was virtual or abstract.
                isBad |= isContainingSymbolVirtual != hasInAttributeModifier;
            }
            else if (hasInAttributeModifier)
            {
                // This modreq should not exist on non-in parameters.
                isBad = true;
            }

            return parameter;
        }

        private sealed class PEParameterSymbolWithCustomModifiers : PEParameterSymbol
        {
            private readonly ImmutableArray<CustomModifier> _refCustomModifiers;

            public PEParameterSymbolWithCustomModifiers(
                PEModuleSymbol moduleSymbol,
                Symbol containingSymbol,
                int ordinal,
                bool isByRef,
                ImmutableArray<ModifierInfo<TypeSymbol>> refCustomModifiers,
                TypeWithAnnotations type,
                ParameterHandle handle,
                Symbol nullableContext,
                out bool isBad) :
                    base(moduleSymbol, containingSymbol, ordinal, isByRef, type, handle, nullableContext,
                         refCustomModifiers.NullToEmpty().Length + type.CustomModifiers.Length,
                         out isBad)
            {
                _refCustomModifiers = CSharpCustomModifier.Convert(refCustomModifiers);

                Debug.Assert(_refCustomModifiers.IsEmpty || isByRef);
            }

            public override ImmutableArray<CustomModifier> RefCustomModifiers
            {
                get
                {
                    return _refCustomModifiers;
                }
            }
        }

        public override RefKind RefKind
        {
            get
            {
                return _packedFlags.RefKind;
            }
        }

        public override string Name
        {
            get
            {
                return _name;
            }
        }

        public override string MetadataName
        {
            get
            {
                return HasNameInMetadata ? _name : string.Empty;
            }
        }

        internal ParameterAttributes Flags
        {
            get
            {
                return _flags;
            }
        }

        public override int Ordinal
        {
            get
            {
                return _ordinal;
            }
        }

        public override bool IsDiscard
        {
            get
            {
                return false;
            }
        }

        // might be Nil
        internal ParameterHandle Handle
        {
            get
            {
                return _handle;
            }
        }

        public override Symbol ContainingSymbol
        {
            get
            {
                return _containingSymbol;
            }
        }

        internal override bool HasMetadataConstantValue
        {
            get
            {
                return (_flags & ParameterAttributes.HasDefault) != 0;
            }
        }

        /// <remarks>
        /// Internal for testing.  Non-test code should use <see cref="ExplicitDefaultConstantValue"/>.
        /// </remarks>
        internal ConstantValue ImportConstantValue(bool ignoreAttributes = false)
        {
            Debug.Assert(!_handle.IsNil);

            // Metadata Spec 22.33: 
            //   6. If Flags.HasDefault = 1 then this row [of Param table] shall own exactly one row in the Constant table [ERROR]
            //   7. If Flags.HasDefault = 0, then there shall be no rows in the Constant table owned by this row [ERROR]
            ConstantValue value = null;

            if ((_flags & ParameterAttributes.HasDefault) != 0)
            {
                value = _moduleSymbol.Module.GetParamDefaultValue(_handle);
            }

            if (value == null && !ignoreAttributes)
            {
                value = GetDefaultDecimalOrDateTimeValue();
            }

            return value;
        }

        internal override ConstantValue ExplicitDefaultConstantValue
        {
            get
            {
                // The HasDefault flag has to be set, it doesn't suffice to mark the parameter with DefaultParameterValueAttribute.
                if (_lazyDefaultValue == ConstantValue.Unset)
                {
                    // From the C# point of view, there is no need to import a parameter's default value
                    // if the language isn't going to treat it as optional. However, we might need metadata constant value for NoPia.
                    // NOTE: Ignoring attributes for non-Optional parameters disrupts round-tripping, but the trade-off seems acceptable.
                    ConstantValue value = ImportConstantValue(ignoreAttributes: !IsMetadataOptional);
                    Interlocked.CompareExchange(ref _lazyDefaultValue, value, ConstantValue.Unset);
                }

                return _lazyDefaultValue;
            }
        }

        private ConstantValue GetDefaultDecimalOrDateTimeValue()
        {
            Debug.Assert(!_handle.IsNil);
            ConstantValue value = null;

            // It is possible in Visual Basic for a parameter of object type to have a default value of DateTime type.
            // If it's present, use it.  We'll let the call-site figure out whether it can actually be used.
            if (_moduleSymbol.Module.HasDateTimeConstantAttribute(_handle, out value))
            {
                return value;
            }

            // It is possible in Visual Basic for a parameter of object type to have a default value of decimal type.
            // If it's present, use it.  We'll let the call-site figure out whether it can actually be used.
            if (_moduleSymbol.Module.HasDecimalConstantAttribute(_handle, out value))
            {
                return value;
            }

            return value;
        }

        internal override bool IsMetadataOptional
        {
            get
            {
                return (_flags & ParameterAttributes.Optional) != 0;
            }
        }

        internal override bool IsIDispatchConstant
        {
            get
            {
                const WellKnownAttributeFlags flag = WellKnownAttributeFlags.HasIDispatchConstantAttribute;

                bool value;
                if (!_packedFlags.TryGetWellKnownAttribute(flag, out value))
                {
                    value = _packedFlags.SetWellKnownAttribute(flag, _moduleSymbol.Module.HasAttribute(_handle,
                        AttributeDescription.IDispatchConstantAttribute));
                }
                return value;
            }
        }

        internal override bool IsIUnknownConstant
        {
            get
            {
                const WellKnownAttributeFlags flag = WellKnownAttributeFlags.HasIUnknownConstantAttribute;

                bool value;
                if (!_packedFlags.TryGetWellKnownAttribute(flag, out value))
                {
                    value = _packedFlags.SetWellKnownAttribute(flag, _moduleSymbol.Module.HasAttribute(_handle,
                        AttributeDescription.IUnknownConstantAttribute));
                }
                return value;
            }
        }

        private bool HasCallerLineNumberAttribute
        {
            get
            {
                const WellKnownAttributeFlags flag = WellKnownAttributeFlags.HasCallerLineNumberAttribute;

                bool value;
                if (!_packedFlags.TryGetWellKnownAttribute(flag, out value))
                {
                    value = _packedFlags.SetWellKnownAttribute(flag, _moduleSymbol.Module.HasAttribute(_handle,
                        AttributeDescription.CallerLineNumberAttribute));
                }
                return value;
            }
        }

        private bool HasCallerFilePathAttribute
        {
            get
            {
                const WellKnownAttributeFlags flag = WellKnownAttributeFlags.HasCallerFilePathAttribute;

                bool value;
                if (!_packedFlags.TryGetWellKnownAttribute(flag, out value))
                {
                    value = _packedFlags.SetWellKnownAttribute(flag, _moduleSymbol.Module.HasAttribute(_handle,
                        AttributeDescription.CallerFilePathAttribute));
                }
                return value;
            }
        }

        private bool HasCallerMemberNameAttribute
        {
            get
            {
                const WellKnownAttributeFlags flag = WellKnownAttributeFlags.HasCallerMemberNameAttribute;

                bool value;
                if (!_packedFlags.TryGetWellKnownAttribute(flag, out value))
                {
                    value = _packedFlags.SetWellKnownAttribute(flag, _moduleSymbol.Module.HasAttribute(_handle,
                        AttributeDescription.CallerMemberNameAttribute));
                }
                return value;
            }
        }

        internal override bool IsCallerLineNumber
        {
            get
            {
                const WellKnownAttributeFlags flag = WellKnownAttributeFlags.IsCallerLineNumber;

                bool value;
                if (!_packedFlags.TryGetWellKnownAttribute(flag, out value))
                {
                    HashSet<DiagnosticInfo> useSiteDiagnostics = null;
                    bool isCallerLineNumber = HasCallerLineNumberAttribute
                        && new TypeConversions(ContainingAssembly).HasCallerLineNumberConversion(this.Type, ref useSiteDiagnostics);

                    value = _packedFlags.SetWellKnownAttribute(flag, isCallerLineNumber);
                }
                return value;
            }
        }

        internal override bool IsCallerFilePath
        {
            get
            {
                const WellKnownAttributeFlags flag = WellKnownAttributeFlags.IsCallerFilePath;

                bool value;
                if (!_packedFlags.TryGetWellKnownAttribute(flag, out value))
                {
                    HashSet<DiagnosticInfo> useSiteDiagnostics = null;
                    bool isCallerFilePath = !HasCallerLineNumberAttribute
                        && HasCallerFilePathAttribute
                        && new TypeConversions(ContainingAssembly).HasCallerInfoStringConversion(this.Type, ref useSiteDiagnostics);

                    value = _packedFlags.SetWellKnownAttribute(flag, isCallerFilePath);
                }
                return value;
            }
        }

        internal override bool IsCallerMemberName
        {
            get
            {
                const WellKnownAttributeFlags flag = WellKnownAttributeFlags.IsCallerMemberName;

                bool value;
                if (!_packedFlags.TryGetWellKnownAttribute(flag, out value))
                {
                    HashSet<DiagnosticInfo> useSiteDiagnostics = null;
                    bool isCallerMemberName = !HasCallerLineNumberAttribute
                        && !HasCallerFilePathAttribute
                        && HasCallerMemberNameAttribute
                        && new TypeConversions(ContainingAssembly).HasCallerInfoStringConversion(this.Type, ref useSiteDiagnostics);

                    value = _packedFlags.SetWellKnownAttribute(flag, isCallerMemberName);
                }
                return value;
            }
        }

        internal override FlowAnalysisAnnotations FlowAnalysisAnnotations
        {
            get
            {
                FlowAnalysisAnnotations value;
                if (!_packedFlags.TryGetFlowAnalysisAnnotations(out value))
                {
                    value = DecodeFlowAnalysisAttributes(_moduleSymbol.Module, _handle);
                    _packedFlags.SetFlowAnalysisAnnotations(value);
                }
                return value;
            }
        }

        private static FlowAnalysisAnnotations DecodeFlowAnalysisAttributes(PEModule module, ParameterHandle handle)
        {
            FlowAnalysisAnnotations annotations = FlowAnalysisAnnotations.None;
            if (module.HasAttribute(handle, AttributeDescription.AllowNullAttribute)) annotations |= FlowAnalysisAnnotations.AllowNull;
            if (module.HasAttribute(handle, AttributeDescription.DisallowNullAttribute)) annotations |= FlowAnalysisAnnotations.DisallowNull;

            if (module.HasAttribute(handle, AttributeDescription.MaybeNullAttribute))
            {
                annotations |= FlowAnalysisAnnotations.MaybeNull;
            }
            else if (module.HasMaybeNullWhenOrNotNullWhenOrDoesNotReturnIfAttribute(handle, AttributeDescription.MaybeNullWhenAttribute, out bool when))
            {
                annotations |= (when ? FlowAnalysisAnnotations.MaybeNullWhenTrue : FlowAnalysisAnnotations.MaybeNullWhenFalse);
            }

            if (module.HasAttribute(handle, AttributeDescription.NotNullAttribute))
            {
                annotations |= FlowAnalysisAnnotations.NotNull;
            }
            else if (module.HasMaybeNullWhenOrNotNullWhenOrDoesNotReturnIfAttribute(handle, AttributeDescription.NotNullWhenAttribute, out bool when))
            {
                annotations |= (when ? FlowAnalysisAnnotations.NotNullWhenTrue : FlowAnalysisAnnotations.NotNullWhenFalse);
            }

            if (module.HasMaybeNullWhenOrNotNullWhenOrDoesNotReturnIfAttribute(handle, AttributeDescription.DoesNotReturnIfAttribute, out bool condition))
            {
                annotations |= (condition ? FlowAnalysisAnnotations.DoesNotReturnIfTrue : FlowAnalysisAnnotations.DoesNotReturnIfFalse);
            }

            return annotations;
        }

        internal override ImmutableHashSet<string> NotNullIfParameterNotNull
        {
            get
            {
                var attributes = GetAttributes();
                var result = ImmutableHashSet<string>.Empty;
                foreach (var attribute in attributes)
                {
                    if (attribute.IsTargetAttribute(this, AttributeDescription.NotNullIfNotNullAttribute))
                    {
                        if (attribute.DecodeNotNullIfNotNullAttribute() is string parameterName)
                        {
                            result = result.Add(parameterName);
                        }
                    }
                }

                return result;
            }
        }

        public override TypeWithAnnotations TypeWithAnnotations
        {
            get
            {
                return _typeWithAnnotations;
            }
        }

        public override ImmutableArray<CustomModifier> RefCustomModifiers
        {
            get
            {
                return ImmutableArray<CustomModifier>.Empty;
            }
        }

        internal override bool IsMetadataIn
        {
            get { return (_flags & ParameterAttributes.In) != 0; }
        }

        internal override bool IsMetadataOut
        {
            get { return (_flags & ParameterAttributes.Out) != 0; }
        }

        internal override bool IsMarshalledExplicitly
        {
            get
            {
                return (_flags & ParameterAttributes.HasFieldMarshal) != 0;
            }
        }

        internal override MarshalPseudoCustomAttributeData MarshallingInformation
        {
            get
            {
                // the compiler doesn't need full marshalling information, just the unmanaged type or descriptor
                return null;
            }
        }

        internal override ImmutableArray<byte> MarshallingDescriptor
        {
            get
            {
                if ((_flags & ParameterAttributes.HasFieldMarshal) == 0)
                {
                    return default(ImmutableArray<byte>);
                }

                Debug.Assert(!_handle.IsNil);
                return _moduleSymbol.Module.GetMarshallingDescriptor(_handle);
            }
        }

        internal override UnmanagedType MarshallingType
        {
            get
            {
                if ((_flags & ParameterAttributes.HasFieldMarshal) == 0)
                {
                    return 0;
                }

                Debug.Assert(!_handle.IsNil);
                return _moduleSymbol.Module.GetMarshallingType(_handle);
            }
        }

        public override bool IsParams
        {
            get
            {
                // This is also populated by loading attributes, but loading
                // attributes is more expensive, so we should only do it if
                // attributes are requested.
                if (!_lazyIsParams.HasValue())
                {
                    _lazyIsParams = _moduleSymbol.Module.HasParamsAttribute(_handle).ToThreeState();
                }
                return _lazyIsParams.Value();
            }
        }

        public override ImmutableArray<Location> Locations
        {
            get
            {
                return _containingSymbol.Locations;
            }
        }

        public override ImmutableArray<SyntaxReference> DeclaringSyntaxReferences
        {
            get
            {
                return ImmutableArray<SyntaxReference>.Empty;
            }
        }

        public override ImmutableArray<CSharpAttributeData> GetAttributes()
        {
            if (_lazyCustomAttributes.IsDefault)
            {
                Debug.Assert(!_handle.IsNil);
                var containingPEModuleSymbol = (PEModuleSymbol)this.ContainingModule;

                // Filter out ParamArrayAttributes if necessary and cache
                // the attribute handle for GetCustomAttributesToEmit
                bool filterOutParamArrayAttribute = (!_lazyIsParams.HasValue() || _lazyIsParams.Value());

                ConstantValue defaultValue = this.ExplicitDefaultConstantValue;
                AttributeDescription filterOutConstantAttributeDescription = default(AttributeDescription);

                if ((object)defaultValue != null)
                {
                    if (defaultValue.Discriminator == ConstantValueTypeDiscriminator.DateTime)
                    {
                        filterOutConstantAttributeDescription = AttributeDescription.DateTimeConstantAttribute;
                    }
                    else if (defaultValue.Discriminator == ConstantValueTypeDiscriminator.Decimal)
                    {
                        filterOutConstantAttributeDescription = AttributeDescription.DecimalConstantAttribute;
                    }
                }

                bool filterIsReadOnlyAttribute = this.RefKind == RefKind.In;

                if (filterOutParamArrayAttribute || filterOutConstantAttributeDescription.Signatures != null || filterIsReadOnlyAttribute)
                {
                    CustomAttributeHandle paramArrayAttribute;
                    CustomAttributeHandle constantAttribute;
                    CustomAttributeHandle isReadOnlyAttribute;

                    ImmutableArray<CSharpAttributeData> attributes =
                        containingPEModuleSymbol.GetCustomAttributesForToken(
                            _handle,
                            out paramArrayAttribute,
                            filterOutParamArrayAttribute ? AttributeDescription.ParamArrayAttribute : default,
                            out constantAttribute,
                            filterOutConstantAttributeDescription,
                            out isReadOnlyAttribute,
                            filterIsReadOnlyAttribute ? AttributeDescription.IsReadOnlyAttribute : default,
                            out _,
                            default);

                    if (!paramArrayAttribute.IsNil || !constantAttribute.IsNil)
                    {
                        var builder = ArrayBuilder<CSharpAttributeData>.GetInstance();

                        if (!paramArrayAttribute.IsNil)
                        {
                            builder.Add(new PEAttributeData(containingPEModuleSymbol, paramArrayAttribute));
                        }

                        if (!constantAttribute.IsNil)
                        {
                            builder.Add(new PEAttributeData(containingPEModuleSymbol, constantAttribute));
                        }

                        ImmutableInterlocked.InterlockedInitialize(ref _lazyHiddenAttributes, builder.ToImmutableAndFree());
                    }
                    else
                    {
                        ImmutableInterlocked.InterlockedInitialize(ref _lazyHiddenAttributes, ImmutableArray<CSharpAttributeData>.Empty);
                    }

                    if (!_lazyIsParams.HasValue())
                    {
                        Debug.Assert(filterOutParamArrayAttribute);
                        _lazyIsParams = (!paramArrayAttribute.IsNil).ToThreeState();
                    }

                    ImmutableInterlocked.InterlockedInitialize(
                        ref _lazyCustomAttributes,
                        attributes);
                }
                else
                {
                    ImmutableInterlocked.InterlockedInitialize(ref _lazyHiddenAttributes, ImmutableArray<CSharpAttributeData>.Empty);
                    containingPEModuleSymbol.LoadCustomAttributes(_handle, ref _lazyCustomAttributes);
                }
            }

            Debug.Assert(!_lazyHiddenAttributes.IsDefault);
            return _lazyCustomAttributes;
        }

        internal override IEnumerable<CSharpAttributeData> GetCustomAttributesToEmit(PEModuleBuilder moduleBuilder)
        {
            foreach (CSharpAttributeData attribute in GetAttributes())
            {
                yield return attribute;
            }

            // Yield hidden attributes last, order might be important.
            foreach (CSharpAttributeData attribute in _lazyHiddenAttributes)
            {
                yield return attribute;
            }
        }

        internal sealed override CSharpCompilation DeclaringCompilation // perf, not correctness
        {
            get { return null; }
        }

<<<<<<< HEAD
        public override bool IsNullChecked => false;
=======
        public sealed override bool Equals(Symbol other, TypeCompareKind compareKind)
        {
            return other is NativeIntegerParameterSymbol nps ?
                nps.Equals(this, compareKind) :
                base.Equals(other, compareKind);
        }
>>>>>>> 88bd81b7
    }
}<|MERGE_RESOLUTION|>--- conflicted
+++ resolved
@@ -930,15 +930,13 @@
             get { return null; }
         }
 
-<<<<<<< HEAD
         public override bool IsNullChecked => false;
-=======
+
         public sealed override bool Equals(Symbol other, TypeCompareKind compareKind)
         {
             return other is NativeIntegerParameterSymbol nps ?
                 nps.Equals(this, compareKind) :
                 base.Equals(other, compareKind);
         }
->>>>>>> 88bd81b7
     }
 }