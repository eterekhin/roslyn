--- conflicted
+++ resolved
@@ -237,9 +237,6 @@
             }
         }
 
-<<<<<<< HEAD
-        private DeclarativeSecurityAction DecodeSecurityAttributeAction(Symbol targetSymbol, CSharpCompilation compilation, AttributeSyntax nodeOpt, out bool hasErrors, BindingDiagnosticBag diagnostics)
-=======
         internal void DecodeSkipLocalsInitAttribute<T>(CSharpCompilation compilation, ref DecodeWellKnownAttributeArguments<AttributeSyntax, CSharpAttributeData, AttributeLocation> arguments)
             where T : WellKnownAttributeData, ISkipLocalsInitAttributeTarget, new()
         {
@@ -250,8 +247,7 @@
             }
         }
 
-        private DeclarativeSecurityAction DecodeSecurityAttributeAction(Symbol targetSymbol, CSharpCompilation compilation, AttributeSyntax nodeOpt, out bool hasErrors, DiagnosticBag diagnostics)
->>>>>>> 27b21d2e
+        private DeclarativeSecurityAction DecodeSecurityAttributeAction(Symbol targetSymbol, CSharpCompilation compilation, AttributeSyntax nodeOpt, out bool hasErrors, BindingDiagnosticBag diagnostics)
         {
             Debug.Assert((object)targetSymbol != null);
             Debug.Assert(targetSymbol.Kind == SymbolKind.Assembly || targetSymbol.Kind == SymbolKind.NamedType || targetSymbol.Kind == SymbolKind.Method);
