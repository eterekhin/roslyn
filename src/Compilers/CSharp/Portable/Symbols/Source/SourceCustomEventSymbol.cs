﻿// Copyright (c) Microsoft.  All Rights Reserved.  Licensed under the Apache License, Version 2.0.  See License.txt in the project root for license information.

using System.Collections.Immutable;
using System.Diagnostics;
using Microsoft.CodeAnalysis.CSharp.Symbols;
using Microsoft.CodeAnalysis.CSharp.Syntax;
using Microsoft.CodeAnalysis.Text;

namespace Microsoft.CodeAnalysis.CSharp.Symbols
{
    /// <summary>
    /// This class represents an event declared in source with explicit accessors
    /// (i.e. not a field-like event).
    /// </summary>
    internal sealed class SourceCustomEventSymbol : SourceEventSymbol
    {
        private readonly TypeSymbolWithAnnotations _type;
        private readonly string _name;
        private readonly SourceCustomEventAccessorSymbol _addMethod;
        private readonly SourceCustomEventAccessorSymbol _removeMethod;
        private readonly TypeSymbol _explicitInterfaceType;
        private readonly ImmutableArray<EventSymbol> _explicitInterfaceImplementations;

        internal SourceCustomEventSymbol(SourceMemberContainerTypeSymbol containingType, Binder binder, EventDeclarationSyntax syntax, DiagnosticBag diagnostics) :
            base(containingType, syntax, syntax.Modifiers, syntax.ExplicitInterfaceSpecifier, syntax.Identifier, diagnostics)
        {
            ExplicitInterfaceSpecifierSyntax interfaceSpecifier = syntax.ExplicitInterfaceSpecifier;
            SyntaxToken nameToken = syntax.Identifier;
            bool isExplicitInterfaceImplementation = interfaceSpecifier != null;

            string aliasQualifierOpt;
            _name = ExplicitInterfaceHelpers.GetMemberNameAndInterfaceSymbol(binder, interfaceSpecifier, nameToken.ValueText, diagnostics, out _explicitInterfaceType, out aliasQualifierOpt);

            _type = BindEventType(binder, syntax.Type, diagnostics);

            var explicitlyImplementedEvent = this.FindExplicitlyImplementedEvent(_explicitInterfaceType, nameToken.ValueText, interfaceSpecifier, diagnostics);

            // The runtime will not treat the accessors of this event as overrides or implementations
            // of those of another event unless both the signatures and the custom modifiers match.
            // Hence, in the case of overrides and *explicit* implementations, we need to copy the custom
            // modifiers that are in the signatures of the overridden/implemented event accessors.
            // (From source, we know that there can only be one overridden/implemented event, so there
            // are no conflicts.)  This is unnecessary for implicit implementations because, if the custom
            // modifiers don't match, we'll insert bridge methods for the accessors (explicit implementations 
            // that delegate to the implicit implementations) with the correct custom modifiers
            // (see SourceNamedTypeSymbol.ImplementInterfaceMember).

            // Note: we're checking if the syntax indicates explicit implementation rather,
            // than if explicitInterfaceType is null because we don't want to look for an
            // overridden event if this is supposed to be an explicit implementation.
            if (!isExplicitInterfaceImplementation)
            {
                // If this event is an override, we may need to copy custom modifiers from
                // the overridden event (so that the runtime will recognize it as an override).
                // We check for this case here, while we can still modify the parameters and
                // return type without losing the appearance of immutability.
                if (this.IsOverride)
                {
                    EventSymbol overriddenEvent = this.OverriddenEvent;
                    if ((object)overriddenEvent != null)
                    {
                        CopyEventCustomModifiers(overriddenEvent, ref _type, ContainingAssembly);
                    }
                }
            }
            else if ((object)explicitlyImplementedEvent != null)
            {
<<<<<<< HEAD
                CopyEventCustomModifiers(explicitlyImplementedEvent, ref _type);

                TypeSymbol.CheckNullableReferenceTypeMismatchOnImplementingMember(this, explicitlyImplementedEvent, true, diagnostics);
=======
                CopyEventCustomModifiers(explicitlyImplementedEvent, ref _type, ContainingAssembly);
>>>>>>> 70f24726
            }

            AccessorDeclarationSyntax addSyntax = null;
            AccessorDeclarationSyntax removeSyntax = null;
            foreach (AccessorDeclarationSyntax accessor in syntax.AccessorList.Accessors)
            {
                switch (accessor.Kind())
                {
                    case SyntaxKind.AddAccessorDeclaration:
                        if (addSyntax == null || addSyntax.Keyword.Span.IsEmpty)
                        {
                            addSyntax = accessor;
                        }
                        break;
                    case SyntaxKind.RemoveAccessorDeclaration:
                        if (removeSyntax == null || removeSyntax.Keyword.Span.IsEmpty)
                        {
                            removeSyntax = accessor;
                        }
                        break;
                }
            }

            _addMethod = CreateAccessorSymbol(addSyntax, explicitlyImplementedEvent, aliasQualifierOpt, diagnostics);
            _removeMethod = CreateAccessorSymbol(removeSyntax, explicitlyImplementedEvent, aliasQualifierOpt, diagnostics);

            if (containingType.IsInterfaceType())
            {
                if (addSyntax == null && removeSyntax == null) //NOTE: AND - different error code produced if one is present
                {
                    // CONSIDER: we're matching dev10, but it would probably be more helpful to give
                    // an error like ERR_EventPropertyInInterface.
                    diagnostics.Add(ErrorCode.ERR_EventNeedsBothAccessors, this.Locations[0], this);
                }
            }
            else
            {
                if (addSyntax == null || removeSyntax == null)
                {
                    diagnostics.Add(ErrorCode.ERR_EventNeedsBothAccessors, this.Locations[0], this);
                }
            }

            _explicitInterfaceImplementations =
                (object)explicitlyImplementedEvent == null ?
                    ImmutableArray<EventSymbol>.Empty :
                    ImmutableArray.Create<EventSymbol>(explicitlyImplementedEvent);
        }

        public override TypeSymbolWithAnnotations Type
        {
            get { return _type; }
        }

        public override string Name
        {
            get { return _name; }
        }

        public override MethodSymbol AddMethod
        {
            get { return _addMethod; }
        }

        public override MethodSymbol RemoveMethod
        {
            get { return _removeMethod; }
        }

        protected override AttributeLocation AllowedAttributeLocations
        {
            get { return AttributeLocation.Event; }
        }

        private ExplicitInterfaceSpecifierSyntax ExplicitInterfaceSpecifier
        {
            get { return ((EventDeclarationSyntax)this.CSharpSyntaxNode).ExplicitInterfaceSpecifier; }
        }

        internal override bool IsExplicitInterfaceImplementation
        {
            get { return this.ExplicitInterfaceSpecifier != null; }
        }

        public override ImmutableArray<EventSymbol> ExplicitInterfaceImplementations
        {
            get { return _explicitInterfaceImplementations; }
        }

        internal override void AfterAddingTypeMembersChecks(ConversionsBase conversions, DiagnosticBag diagnostics)
        {
            base.AfterAddingTypeMembersChecks(conversions, diagnostics);

            if ((object)_explicitInterfaceType != null)
            {
                var explicitInterfaceSpecifier = this.ExplicitInterfaceSpecifier;
                Debug.Assert(explicitInterfaceSpecifier != null);
                _explicitInterfaceType.CheckAllConstraints(conversions, new SourceLocation(explicitInterfaceSpecifier.Name), diagnostics);
            }
        }

        private SourceCustomEventAccessorSymbol CreateAccessorSymbol(AccessorDeclarationSyntax syntaxOpt,
            EventSymbol explicitlyImplementedEventOpt, string aliasQualifierOpt, DiagnosticBag diagnostics)
        {
            if (syntaxOpt == null)
            {
                return null;
            }

            return new SourceCustomEventAccessorSymbol(this, syntaxOpt, explicitlyImplementedEventOpt, aliasQualifierOpt, diagnostics);
        }
    }
}<|MERGE_RESOLUTION|>--- conflicted
+++ resolved
@@ -65,13 +65,9 @@
             }
             else if ((object)explicitlyImplementedEvent != null)
             {
-<<<<<<< HEAD
-                CopyEventCustomModifiers(explicitlyImplementedEvent, ref _type);
+                CopyEventCustomModifiers(explicitlyImplementedEvent, ref _type, ContainingAssembly);
 
                 TypeSymbol.CheckNullableReferenceTypeMismatchOnImplementingMember(this, explicitlyImplementedEvent, true, diagnostics);
-=======
-                CopyEventCustomModifiers(explicitlyImplementedEvent, ref _type, ContainingAssembly);
->>>>>>> 70f24726
             }
 
             AccessorDeclarationSyntax addSyntax = null;
