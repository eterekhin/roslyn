--- conflicted
+++ resolved
@@ -434,33 +434,9 @@
                 }
             }
 
-<<<<<<< HEAD
-            if (this.Name == SyntaxFacts.GetText(SyntaxKind.RecordKeyword))
-            {
-                foreach (var syntaxRef in SyntaxReferences)
-                {
-                    SyntaxToken? identifier = syntaxRef.GetSyntax() switch
-                    {
-                        BaseTypeDeclarationSyntax typeDecl => typeDecl.Identifier,
-                        DelegateDeclarationSyntax delegateDecl => delegateDecl.Identifier,
-                        _ => null
-                    };
-
-                    ReportTypeNamedRecord(identifier?.Text, this.DeclaringCompilation, diagnostics.DiagnosticBag, identifier?.GetLocation() ?? Location.None);
-                }
-            }
-
             return result;
         }
 
-        internal static void ReportTypeNamedRecord(string? name, CSharpCompilation compilation, DiagnosticBag? diagnostics, Location location)
-        {
-            if (diagnostics is object && name == SyntaxFacts.GetText(SyntaxKind.RecordKeyword) &&
-                compilation.LanguageVersion >= MessageID.IDS_FeatureRecords.RequiredVersion())
-=======
-            return result;
-        }
-
         internal static bool IsReservedTypeName(string? name)
         {
             return name is { Length: > 0 } && name.All(c => c >= 'a' && c <= 'z');
@@ -469,7 +445,6 @@
         internal static void ReportReservedTypeName(string? name, CSharpCompilation compilation, DiagnosticBag? diagnostics, Location location)
         {
             if (diagnostics is null)
->>>>>>> 67d940c4
             {
                 return;
             }
@@ -2734,7 +2709,6 @@
                     var groupCount = declaredMembers.InstanceInitializers.Length;
 
                     if (groupCount == 0)
-<<<<<<< HEAD
                     {
                         return ImmutableArray.Create(InstanceInitializersForPositionalMembers.ToImmutableAndFree());
                     }
@@ -2746,19 +2720,6 @@
 
                     for (insertAt = 0; insertAt < groupCount; insertAt++)
                     {
-=======
-                    {
-                        return ImmutableArray.Create(InstanceInitializersForPositionalMembers.ToImmutableAndFree());
-                    }
-
-                    var compilation = declaredMembers.RecordPrimaryConstructor.DeclaringCompilation;
-                    var sortKey = new LexicalSortKey(InstanceInitializersForPositionalMembers.First().Syntax, compilation);
-
-                    int insertAt;
-
-                    for (insertAt = 0; insertAt < groupCount; insertAt++)
-                    {
->>>>>>> 67d940c4
                         if (LexicalSortKey.Compare(sortKey, new LexicalSortKey(declaredMembers.InstanceInitializers[insertAt][0].Syntax, compilation)) < 0)
                         {
                             break;
@@ -2787,7 +2748,6 @@
                         groupsBuilder.Add(insertedInitializers.ToImmutableAndFree());
                         groupsBuilder.AddRange(declaredMembers.InstanceInitializers, insertAt + 1, groupCount - (insertAt + 1));
                         Debug.Assert(groupsBuilder.Count == groupCount);
-<<<<<<< HEAD
                     }
                     else
                     {
@@ -2798,27 +2758,10 @@
                         groupsBuilder.Add(InstanceInitializersForPositionalMembers.ToImmutableAndFree());
                         groupsBuilder.AddRange(declaredMembers.InstanceInitializers, insertAt, groupCount - insertAt);
                         Debug.Assert(groupsBuilder.Count == groupCount + 1);
-=======
->>>>>>> 67d940c4
-                    }
-                    else
-                    {
-                        Debug.Assert(!declaredMembers.InstanceInitializers.Any(g => declaredMembers.RecordDeclarationWithParameters.SyntaxTree == g[0].Syntax.SyntaxTree &&
-                                                                                    declaredMembers.RecordDeclarationWithParameters.Span.Contains(g[0].Syntax.Span.Start)));
-                        groupsBuilder = ArrayBuilder<ImmutableArray<FieldOrPropertyInitializer>>.GetInstance(groupCount + 1);
-                        groupsBuilder.AddRange(declaredMembers.InstanceInitializers, insertAt);
-                        groupsBuilder.Add(InstanceInitializersForPositionalMembers.ToImmutableAndFree());
-                        groupsBuilder.AddRange(declaredMembers.InstanceInitializers, insertAt, groupCount - insertAt);
-                        Debug.Assert(groupsBuilder.Count == groupCount + 1);
                     }
 
                     var result = groupsBuilder.ToImmutableAndFree();
 
-<<<<<<< HEAD
-                    var result = groupsBuilder.ToImmutableAndFree();
-
-=======
->>>>>>> 67d940c4
                     DeclaredMembersAndInitializers.AssertInitializers(result, compilation);
                     return result;
                 }
@@ -3581,18 +3524,12 @@
                 return;
             }
 
-<<<<<<< HEAD
-=======
             bool hasInitializers = false;
->>>>>>> 67d940c4
             foreach (var initializers in builder.InstanceInitializers)
             {
                 foreach (FieldOrPropertyInitializer initializer in initializers)
                 {
-<<<<<<< HEAD
-=======
                     hasInitializers = true;
->>>>>>> 67d940c4
                     var symbol = initializer.FieldOpt.AssociatedSymbol ?? initializer.FieldOpt;
                     MessageID.IDS_FeatureStructFieldInitializers.CheckFeatureAvailability(diagnostics, symbol.DeclaringCompilation, symbol.Locations[0]);
                 }
@@ -3605,7 +3542,6 @@
         }
 
         private void AddSynthesizedSimpleProgramEntryPointIfNecessary(MembersAndInitializersBuilder builder, DeclaredMembersAndInitializers declaredMembersAndInitializers)
-<<<<<<< HEAD
         {
             var simpleProgramEntryPoints = GetSimpleProgramEntryPoints();
             foreach (var member in simpleProgramEntryPoints)
@@ -3616,18 +3552,6 @@
 
         private void AddSynthesizedRecordMembersIfNecessary(MembersAndInitializersBuilder builder, DeclaredMembersAndInitializers declaredMembersAndInitializers, BindingDiagnosticBag diagnostics)
         {
-=======
-        {
-            var simpleProgramEntryPoints = GetSimpleProgramEntryPoints();
-            foreach (var member in simpleProgramEntryPoints)
-            {
-                builder.AddNonTypeMember(member, declaredMembersAndInitializers);
-            }
-        }
-
-        private void AddSynthesizedRecordMembersIfNecessary(MembersAndInitializersBuilder builder, DeclaredMembersAndInitializers declaredMembersAndInitializers, BindingDiagnosticBag diagnostics)
-        {
->>>>>>> 67d940c4
             if (declaration.Kind is not (DeclarationKind.Record or DeclarationKind.RecordStruct))
             {
                 return;
@@ -3919,7 +3843,6 @@
                 else
                 {
                     if (!memberSignatures.TryGetValue(targetMethod, out Symbol? existingToStringMethod))
-<<<<<<< HEAD
                     {
                         var toStringMethod = new SynthesizedRecordToString(
                             this,
@@ -3940,48 +3863,6 @@
                                 toStringMethod.Locations[0]);
                         }
                     }
-                }
-
-                MethodSymbol? getBaseToStringMethod()
-                {
-                    var objectToString = this.DeclaringCompilation.GetSpecialTypeMember(SpecialMember.System_Object__ToString);
-                    var currentBaseType = this.BaseTypeNoUseSiteDiagnostics;
-                    while (currentBaseType is not null)
-                    {
-                        foreach (var member in currentBaseType.GetSimpleNonTypeMembers(WellKnownMemberNames.ObjectToString))
-                        {
-                            if (member is not MethodSymbol method)
-                                continue;
-
-                            if (method.GetLeastOverriddenMethod(null) == objectToString)
-                                return method;
-                        }
-
-                        currentBaseType = currentBaseType.BaseTypeNoUseSiteDiagnostics;
-=======
-                    {
-                        var toStringMethod = new SynthesizedRecordToString(
-                            this,
-                            printMethod,
-                            memberOffset: members.Count,
-                            isReadOnly: printMethod.IsEffectivelyReadOnly,
-                            diagnostics);
-                        members.Add(toStringMethod);
-                    }
-                    else
-                    {
-                        var toStringMethod = (MethodSymbol)existingToStringMethod;
-                        if (!SynthesizedRecordObjectMethod.VerifyOverridesMethodFromObject(toStringMethod, SpecialMember.System_Object__ToString, diagnostics) && toStringMethod.IsSealed && !IsSealed)
-                        {
-                            MessageID.IDS_FeatureSealedToStringInRecord.CheckFeatureAvailability(
-                                diagnostics,
-                                this.DeclaringCompilation,
-                                toStringMethod.Locations[0]);
-                        }
->>>>>>> 67d940c4
-                    }
-
-                    return null;
                 }
 
                 MethodSymbol? getBaseToStringMethod()
@@ -4885,11 +4766,6 @@
             get { return this; }
         }
 
-<<<<<<< HEAD
-        internal sealed override bool HasFieldInitializers() => InstanceInitializers.Length > 0;
-
-=======
->>>>>>> 67d940c4
         internal class SynthesizedExplicitImplementations
         {
             public static readonly SynthesizedExplicitImplementations Empty = new SynthesizedExplicitImplementations(ImmutableArray<SynthesizedExplicitImplementationForwardingMethod>.Empty,
