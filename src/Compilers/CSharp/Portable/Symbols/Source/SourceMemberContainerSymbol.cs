--- conflicted
+++ resolved
@@ -1452,24 +1452,20 @@
             }
         }
 
-<<<<<<< HEAD
+        private void CheckRecordMemberNames(BindingDiagnosticBag diagnostics)
+        {
+            if (declaration.Kind != DeclarationKind.Record)
+            {
+                return;
+            }
+
+            foreach (var member in GetMembers("Clone"))
+            {
+                diagnostics.Add(ErrorCode.ERR_CloneDisallowedInRecord, member.Locations[0]);
+            }
+        }
+
         private void CheckMemberNameConflicts(BindingDiagnosticBag diagnostics)
-=======
-        private void CheckRecordMemberNames(DiagnosticBag diagnostics)
-        {
-            if (declaration.Kind != DeclarationKind.Record)
-            {
-                return;
-            }
-
-            foreach (var member in GetMembers("Clone"))
-            {
-                diagnostics.Add(ErrorCode.ERR_CloneDisallowedInRecord, member.Locations[0]);
-            }
-        }
-
-        private void CheckMemberNameConflicts(DiagnosticBag diagnostics)
->>>>>>> 7e9bff78
         {
             Dictionary<string, ImmutableArray<Symbol>> membersByName = GetMembersByName();
 
