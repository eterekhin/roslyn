--- conflicted
+++ resolved
@@ -223,11 +223,8 @@
         IDS_FeatureGlobalUsing = MessageBase + 12798,
         IDS_FeatureInferredDelegateType = MessageBase + 12799,
         IDS_FeatureLambdaAttributes = MessageBase + 12800,
-<<<<<<< HEAD
         IDS_FeatureWithOnAnonymousTypes = MessageBase + 12801,
-=======
-        IDS_FeatureExtendedPropertyPatterns = MessageBase + 12801,
->>>>>>> 9cd9209f
+        IDS_FeatureExtendedPropertyPatterns = MessageBase + 12802,
     }
 
     // Message IDs may refer to strings that need to be localized.
