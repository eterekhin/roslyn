﻿// Copyright (c) Microsoft.  All Rights Reserved.  Licensed under the Apache License, Version 2.0.  See License.txt in the project root for license information.

using System;
using System.Collections.Concurrent;
using System.Collections.Generic;
using System.Collections.Immutable;
using System.Diagnostics;
using System.Linq;
using System.Threading;
using Microsoft.CodeAnalysis.CSharp.Symbols;
using Microsoft.CodeAnalysis.CSharp.Syntax;
using Microsoft.CodeAnalysis.Collections;
using Roslyn.Utilities;

namespace Microsoft.CodeAnalysis.CSharp
{
    internal interface IBoundLambdaOrFunction
    {
        MethodSymbol Symbol { get; }
        SyntaxNode Syntax { get; }
        BoundBlock Body { get; }
        bool WasCompilerGenerated { get; }
    }

    internal sealed partial class BoundLocalFunctionStatement : IBoundLambdaOrFunction
    {
        MethodSymbol IBoundLambdaOrFunction.Symbol { get { return Symbol; } }

        SyntaxNode IBoundLambdaOrFunction.Syntax { get { return Syntax; } }
    }

    internal sealed partial class BoundLambda : IBoundLambdaOrFunction
    {
        public MessageID MessageID { get { return Syntax.Kind() == SyntaxKind.AnonymousMethodExpression ? MessageID.IDS_AnonMethod : MessageID.IDS_Lambda; } }

        private readonly bool _inferredFromSingleType;
        private readonly RefKind _refKind;
        private readonly TypeSymbol _inferredReturnType;
        private readonly HashSet<DiagnosticInfo> _inferredReturnTypeUseSiteDiagnostics;

#if DEBUG
        private readonly bool _hasInferredReturnType;
#endif

        public bool InferredFromSingleType
        {
            get
            {
                return _inferredFromSingleType;
            }
        }

        public RefKind RefKind
        {
            get
            {
                return _refKind;
            }
        }

        MethodSymbol IBoundLambdaOrFunction.Symbol { get { return Symbol; } }

        SyntaxNode IBoundLambdaOrFunction.Syntax { get { return Syntax; } }

        public BoundLambda(SyntaxNode syntax, BoundBlock body, ImmutableArray<Diagnostic> diagnostics, Binder binder, TypeSymbol delegateType, bool inferReturnType)
            : this(syntax, (LambdaSymbol)binder.ContainingMemberOrLambda, body, diagnostics, binder, delegateType)
        {
            if (inferReturnType)
            {
                this._inferredReturnType = InferReturnType(
                    this.Body,
                    this.Binder,
                    delegateType,
                    this.Symbol.IsAsync,
                    ref this._inferredReturnTypeUseSiteDiagnostics,
                    out this._refKind,
                    out this._inferredFromSingleType);

#if DEBUG
                _hasInferredReturnType = true;
#endif
            }

            Debug.Assert(
                syntax.IsAnonymousFunction() ||                                                                 // lambda expressions
                syntax is ExpressionSyntax && LambdaUtilities.IsLambdaBody(syntax, allowReducedLambdas: true) || // query lambdas
                LambdaUtilities.IsQueryPairLambda(syntax)                                                       // "pair" lambdas in queries
            );
        }

        public TypeSymbol InferredReturnType(ref HashSet<DiagnosticInfo> useSiteDiagnostics)
        {
#if DEBUG
            Debug.Assert(_hasInferredReturnType);
#endif

            if (!_inferredReturnTypeUseSiteDiagnostics.IsNullOrEmpty())
            {
                if (useSiteDiagnostics == null)
                {
                    useSiteDiagnostics = new HashSet<DiagnosticInfo>();
                }

                foreach (var info in _inferredReturnTypeUseSiteDiagnostics)
                {
                    useSiteDiagnostics.Add(info);
                }
            }

            return _inferredReturnType;
        }

        /// <summary>
        /// Behavior of this function should be kept aligned with <see cref="UnboundLambdaState.ReturnInferenceCacheKey"/>.
        /// </summary>
        private static TypeSymbol InferReturnType(
            BoundBlock block,
            Binder binder,
            TypeSymbol delegateType,
            bool isAsync,
            ref HashSet<DiagnosticInfo> useSiteDiagnostics,
            out RefKind refKind,
            out bool inferredFromSingleType)
        {
            int numberOfDistinctReturns;
            var resultTypes = BlockReturns.GetReturnTypes(block, out refKind, out numberOfDistinctReturns);

            inferredFromSingleType = numberOfDistinctReturns < 2;

            TypeSymbol bestResultType;
            if (resultTypes.IsDefaultOrEmpty)
            {
                bestResultType = null;
            }
            else if (resultTypes.Length == 1)
            {
                bestResultType = resultTypes[0];
            }
            else
            {
                bestResultType = BestTypeInferrer.InferBestType(resultTypes, binder.Conversions, ref useSiteDiagnostics);
            }

            if (!isAsync)
            {
                return bestResultType;
            }

            // For async lambdas, the return type is the return type of the
            // delegate Invoke method if Invoke has a Task-like return type.
            // Otherwise the return type is Task or Task<T>.
            NamedTypeSymbol taskType = null;
            var delegateReturnType = delegateType?.GetDelegateType()?.DelegateInvokeMethod?.ReturnType as NamedTypeSymbol;
            if ((object)delegateReturnType != null && delegateReturnType.SpecialType != SpecialType.System_Void)
            {
                object builderType;
                if (delegateReturnType.IsCustomTaskType(out builderType))
                {
                    taskType = delegateReturnType.ConstructedFrom;
                }
            }

            if (resultTypes.IsEmpty)
            {
                // No return statements have expressions; use delegate InvokeMethod
                // or infer type Task if delegate type not available.
                return (object)taskType != null && taskType.Arity == 0 ?
                    taskType :
                    binder.Compilation.GetWellKnownType(WellKnownType.System_Threading_Tasks_Task);
            }

            if ((object)bestResultType == null || bestResultType.SpecialType == SpecialType.System_Void)
            {
                // If the best type was 'void', ERR_CantReturnVoid is reported while binding the "return void"
                // statement(s).
                return null;
            }

            // Some non-void best type T was found; use delegate InvokeMethod
            // or infer type Task<T> if delegate type not available.
            var taskTypeT = (object)taskType != null && taskType.Arity == 1 ?
                taskType :
                binder.Compilation.GetWellKnownType(WellKnownType.System_Threading_Tasks_Task_T);
            return taskTypeT.Construct(bestResultType);
        }

        internal sealed class BlockReturns : BoundTreeWalker
        {
            private readonly ArrayBuilder<TypeSymbol> _types;
            private bool _hasReturnWithoutArgument;
            private RefKind refKind;

            private BlockReturns()
            {
                _types = ArrayBuilder<TypeSymbol>.GetInstance();
            }

            public static ImmutableArray<TypeSymbol> GetReturnTypes(BoundBlock block, out RefKind refKind, out int numberOfDistinctReturns)
            {
                var inferrer = new BlockReturns();
                inferrer.Visit(block);
                refKind = inferrer.refKind;
                var result = inferrer._types.ToImmutableAndFree();
                numberOfDistinctReturns = result.Length;
                if (inferrer._hasReturnWithoutArgument)
                {
                    numberOfDistinctReturns += 1;
                }

                return result;
            }

            public override BoundNode Visit(BoundNode node)
            {
                if (!(node is BoundExpression))
                {
                    return base.Visit(node);
                }

                return null;
            }

            protected override BoundExpression VisitExpressionWithoutStackGuard(BoundExpression node)
            {
                throw ExceptionUtilities.Unreachable;
            }

            public override BoundNode VisitLocalFunctionStatement(BoundLocalFunctionStatement node)
            {
                // Do not recurse into nested lambdas; we don't want their returns.
                return null;
            }

            public override BoundNode VisitReturnStatement(BoundReturnStatement node)
            {
                if (node.RefKind != RefKind.None)
                {
                    refKind = node.RefKind;
                }

                var expression = node.ExpressionOpt;
                if (expression != null)
                {
                    var returnType = expression.Type;
                    // This is potentially inefficient if there are a large number of returns each with
                    // a different type. This seems unlikely.
                    if (!_types.Contains(returnType))
                    {
                        _types.Add(returnType);
                    }
                }
                else
                {
                    _hasReturnWithoutArgument = true;
                }

                return null;
            }
        }
    }

    internal partial class UnboundLambda
    {
        public UnboundLambda(
            CSharpSyntaxNode syntax,
            Binder binder,
            ImmutableArray<RefKind> refKinds,
            ImmutableArray<TypeSymbolWithAnnotations> types,
            ImmutableArray<string> names,
            bool isAsync,
            bool hasErrors = false)
            : base(BoundKind.UnboundLambda, syntax, null, hasErrors || !types.IsDefault && types.Any(SymbolKind.ErrorType))
        {
            Debug.Assert(binder != null);
            Debug.Assert(syntax.IsAnonymousFunction());
            this.Data = new PlainUnboundLambdaState(this, binder, names, types, refKinds, isAsync);
        }

        public MessageID MessageID { get { return Data.MessageID; } }
        public BoundLambda Bind(NamedTypeSymbol delegateType) { return Data.Bind(delegateType); }
        public BoundLambda BindForErrorRecovery() { return Data.BindForErrorRecovery(); }
        public BoundLambda BindForReturnTypeInference(NamedTypeSymbol delegateType) { return Data.BindForReturnTypeInference(delegateType); }
        public bool HasSignature { get { return Data.HasSignature; } }
        public bool HasExplicitlyTypedParameterList { get { return Data.HasExplicitlyTypedParameterList; } }
        public int ParameterCount { get { return Data.ParameterCount; } }
        public TypeSymbol InferReturnType(NamedTypeSymbol delegateType, ref HashSet<DiagnosticInfo> useSiteDiagnostics) { return Data.InferReturnType(delegateType, ref useSiteDiagnostics); }
        public RefKind RefKind(int index) { return Data.RefKind(index); }
        public void GenerateAnonymousFunctionConversionError(DiagnosticBag diagnostics, TypeSymbol targetType) { Data.GenerateAnonymousFunctionConversionError(diagnostics, targetType); }
        public bool GenerateSummaryErrors(DiagnosticBag diagnostics) { return Data.GenerateSummaryErrors(diagnostics); }
        public bool IsAsync { get { return Data.IsAsync; } }
        public TypeSymbolWithAnnotations ParameterType(int index) { return Data.ParameterType(index); }
        public Location ParameterLocation(int index) { return Data.ParameterLocation(index); }
        public string ParameterName(int index) { return Data.ParameterName(index); }
    }

    internal abstract class UnboundLambdaState
    {
        private UnboundLambda _unboundLambda; // we would prefer this readonly, but we have an initialization cycle.
        protected readonly Binder binder;
        private readonly ConcurrentDictionary<NamedTypeSymbol, BoundLambda> _bindingCache = new ConcurrentDictionary<NamedTypeSymbol, BoundLambda>();

        private readonly ConcurrentDictionary<ReturnInferenceCacheKey, BoundLambda> _returnInferenceCache = new ConcurrentDictionary<ReturnInferenceCacheKey, BoundLambda>();

        private BoundLambda _errorBinding;

        public UnboundLambdaState(Binder binder, UnboundLambda unboundLambdaOpt)
        {
            Debug.Assert(binder != null);

            // might be initialized later (for query lambdas)
            _unboundLambda = unboundLambdaOpt;
            this.binder = binder;
        }

        public void SetUnboundLambda(UnboundLambda unbound)
        {
            Debug.Assert(unbound != null);
            Debug.Assert(_unboundLambda == null);
            _unboundLambda = unbound;
        }

        public UnboundLambda UnboundLambda => _unboundLambda;

        public abstract MessageID MessageID { get; }
        public abstract string ParameterName(int index);
        public abstract bool HasSignature { get; }
        public abstract bool HasExplicitlyTypedParameterList { get; }
        public abstract int ParameterCount { get; }
        public abstract bool IsAsync { get; }
        public abstract Location ParameterLocation(int index);
        public abstract TypeSymbolWithAnnotations ParameterType(int index);
        //public abstract SyntaxToken ParameterIdentifier(int index);
        public abstract RefKind RefKind(int index);
        protected abstract BoundBlock BindLambdaBody(LambdaSymbol lambdaSymbol, Binder lambdaBodyBinder, DiagnosticBag diagnostics);

        public virtual void GenerateAnonymousFunctionConversionError(DiagnosticBag diagnostics, TypeSymbol targetType)
        {
            this.binder.GenerateAnonymousFunctionConversionError(diagnostics, _unboundLambda.Syntax, _unboundLambda, targetType);
        }

        // Returns the inferred return type, or null if none can be inferred.
        public BoundLambda Bind(NamedTypeSymbol delegateType)
        {
            BoundLambda result;
            if (!_bindingCache.TryGetValue(delegateType, out result))
            {
                result = ReallyBind(delegateType);
                _bindingCache.TryAdd(delegateType, result);
            }

            return result;
        }

        internal IEnumerable<TypeSymbol> InferredReturnTypes()
        {
            bool any = false;
            HashSet<DiagnosticInfo> useSiteDiagnostics = null;
            foreach (var lambda in _returnInferenceCache.Values)
            {
                var type = lambda.InferredReturnType(ref useSiteDiagnostics);
                if ((object)type != null)
                {
                    any = true;
                    yield return type;
                }
            }

            if (!any)
            {
                var type = BindForErrorRecovery().InferredReturnType(ref useSiteDiagnostics);
                if ((object)type != null)
                {
                    yield return type;
                }
            }
        }

        private static MethodSymbol DelegateInvokeMethod(NamedTypeSymbol delegateType)
        {
            return delegateType.GetDelegateType()?.DelegateInvokeMethod;
        }

        private static ImmutableArray<ParameterSymbol> DelegateParameters(MethodSymbol invokeMethod)
        {
            return ((object)invokeMethod == null) ? ImmutableArray<ParameterSymbol>.Empty : invokeMethod.Parameters;
        }

        private static TypeSymbol DelegateReturnType(MethodSymbol invokeMethod, out RefKind refKind)
        {
            if ((object)invokeMethod == null)
            {
                refKind = Microsoft.CodeAnalysis.RefKind.None;
                return null;
<<<<<<< HEAD
        }
            refKind = d.DelegateInvokeMethod.RefKind;
            return d.DelegateInvokeMethod.ReturnType.TypeSymbol;
=======
            }
            refKind = invokeMethod.RefKind;
            return invokeMethod.ReturnType;
>>>>>>> 2355a7be
        }

        private bool DelegateNeedsReturn(MethodSymbol invokeMethod)
        {
            if ((object)invokeMethod == null || invokeMethod.ReturnsVoid)
            {
                return false;
            }

<<<<<<< HEAD
            if (IsAsync && this.binder.Compilation.GetWellKnownType(WellKnownType.System_Threading_Tasks_Task) == d.DelegateInvokeMethod.ReturnType.TypeSymbol)
=======
            if (IsAsync && invokeMethod.ReturnType.IsNonGenericTaskType(this.binder.Compilation))
>>>>>>> 2355a7be
            {
                return false;
            }

            return true;
        }

        private BoundLambda ReallyBind(NamedTypeSymbol delegateType)
        {
            var invokeMethod = DelegateInvokeMethod(delegateType);
            RefKind refKind;
            var returnType = DelegateReturnType(invokeMethod, out refKind);

            LambdaSymbol lambdaSymbol;
            Binder lambdaBodyBinder;
            BoundBlock block;

            var diagnostics = DiagnosticBag.GetInstance();

            // when binding for real (not for return inference), there is still
            // a good chance that we could reuse a body of a lambda previously bound for 
            // return type inference.
            var cacheKey = ReturnInferenceCacheKey.Create(delegateType, IsAsync);

            BoundLambda returnInferenceLambda;
            if (_returnInferenceCache.TryGetValue(cacheKey, out returnInferenceLambda) && returnInferenceLambda.InferredFromSingleType)
            {
<<<<<<< HEAD
                var lambdaSym = returnInferenceLambda.Symbol;
                var lambdaRetType = lambdaSym.ReturnType.TypeSymbol;
                if (lambdaRetType == returnType && lambdaSym.RefKind == refKind)
=======
                lambdaSymbol = returnInferenceLambda.Symbol;
                if ((object)LambdaSymbol.InferenceFailureReturnType != lambdaSymbol.ReturnType &&
                    lambdaSymbol.ReturnType == returnType && lambdaSymbol.RefKind == refKind)
>>>>>>> 2355a7be
                {
                    lambdaBodyBinder = returnInferenceLambda.Binder;
                    block = returnInferenceLambda.Body;
                    diagnostics.AddRange(returnInferenceLambda.Diagnostics);

                    goto haveLambdaBodyAndBinders;
                }
            }

            lambdaSymbol = new LambdaSymbol(
                binder.Compilation,
                binder.ContainingMemberOrLambda,
                _unboundLambda,
                cacheKey.ParameterTypes,
                cacheKey.ParameterRefKinds,
                refKind,
                returnType);
            lambdaBodyBinder = new ExecutableCodeBinder(_unboundLambda.Syntax, lambdaSymbol, ParameterBinder(lambdaSymbol, binder));
            block = BindLambdaBody(lambdaSymbol, lambdaBodyBinder, diagnostics);

            ((ExecutableCodeBinder)lambdaBodyBinder).ValidateIteratorMethods(diagnostics);
            ValidateUnsafeParameters(diagnostics, cacheKey.ParameterTypes);

        haveLambdaBodyAndBinders:

            bool reachableEndpoint = ControlFlowPass.Analyze(binder.Compilation, lambdaSymbol, block, diagnostics);
            if (reachableEndpoint)
            {
                if (DelegateNeedsReturn(invokeMethod))
                {
                    // Not all code paths return a value in {0} of type '{1}'
                    diagnostics.Add(ErrorCode.ERR_AnonymousReturnExpected, lambdaSymbol.DiagnosticLocation, this.MessageID.Localize(), delegateType);
                }
                else
                {
                    block = FlowAnalysisPass.AppendImplicitReturn(block, lambdaSymbol);
                }
            }

            if (IsAsync && !ErrorFacts.PreventsSuccessfulDelegateConversion(diagnostics))
            {
                if ((object)returnType != null && // Can be null if "delegateType" is not actually a delegate type.
                    returnType.SpecialType != SpecialType.System_Void &&
                    !returnType.IsNonGenericTaskType(binder.Compilation) &&
                    !returnType.IsGenericTaskType(binder.Compilation))
                {
                    // Cannot convert async {0} to delegate type '{1}'. An async {0} may return void, Task or Task&lt;T&gt;, none of which are convertible to '{1}'.
                    diagnostics.Add(ErrorCode.ERR_CantConvAsyncAnonFuncReturns, lambdaSymbol.DiagnosticLocation, lambdaSymbol.MessageID.Localize(), delegateType);
                }
            }

            if (IsAsync)
            {
                Debug.Assert(lambdaSymbol.IsAsync);
                SourceMemberMethodSymbol.ReportAsyncParameterErrors(lambdaSymbol.Parameters, diagnostics, lambdaSymbol.DiagnosticLocation);
            }

            var result = new BoundLambda(_unboundLambda.Syntax, block, diagnostics.ToReadOnlyAndFree(), lambdaBodyBinder, delegateType, inferReturnType: false)
            { WasCompilerGenerated = _unboundLambda.WasCompilerGenerated };

            return result;
        }

        private void ValidateUnsafeParameters(DiagnosticBag diagnostics, ImmutableArray<TypeSymbol> targetParameterTypes)
        {
            // It is legal to use a delegate type that has unsafe parameter types inside
            // a safe context if the anonymous method has no parameter list!
            //
            // unsafe delegate void D(int* p);
            // class C { D d = delegate {}; }
            //
            // is legal even if C is not an unsafe context because no int* is actually used.

            if (this.HasSignature)
            {
                // NOTE: we can get here with targetParameterTypes.Length > ParameterCount
                // in a case where we are binding for error reporting purposes 
                var numParametersToCheck = Math.Min(targetParameterTypes.Length, ParameterCount);
                for (int i = 0; i < numParametersToCheck; i++)
                {
                    if (targetParameterTypes[i].IsUnsafe())
                    {
                        this.binder.ReportUnsafeIfNotAllowed(this.ParameterLocation(i), diagnostics);
                    }
                }
            }
        }

        private BoundLambda ReallyInferReturnType(NamedTypeSymbol delegateType, ImmutableArray<TypeSymbol> parameterTypes, ImmutableArray<RefKind> parameterRefKinds)
        {
            var diagnostics = DiagnosticBag.GetInstance();
            var lambdaSymbol = new LambdaSymbol(binder.Compilation, binder.ContainingMemberOrLambda, _unboundLambda, parameterTypes, parameterRefKinds, refKind: Microsoft.CodeAnalysis.RefKind.None, returnType: null);
            Binder lambdaBodyBinder = new ExecutableCodeBinder(_unboundLambda.Syntax, lambdaSymbol, ParameterBinder(lambdaSymbol, binder));
            var block = BindLambdaBody(lambdaSymbol, lambdaBodyBinder, diagnostics);

            var result = new BoundLambda(_unboundLambda.Syntax, block, diagnostics.ToReadOnlyAndFree(), lambdaBodyBinder, delegateType, inferReturnType: true)
            { WasCompilerGenerated = _unboundLambda.WasCompilerGenerated };

            HashSet<DiagnosticInfo> useSiteDiagnostics = null; // TODO: figure out if this should be somehow merged into BoundLambda.Diagnostics.
            TypeSymbol returnType = result.InferredReturnType(ref useSiteDiagnostics) ?? LambdaSymbol.InferenceFailureReturnType;
            lambdaSymbol.SetInferredReturnType(result.RefKind, returnType);

            return result;
        }

        public BoundLambda BindForReturnTypeInference(NamedTypeSymbol delegateType)
        {
            var cacheKey = ReturnInferenceCacheKey.Create(delegateType, IsAsync);

            BoundLambda result;
            if (!_returnInferenceCache.TryGetValue(cacheKey, out result))
            {
                result = ReallyInferReturnType(delegateType, cacheKey.ParameterTypes, cacheKey.ParameterRefKinds);
                _returnInferenceCache.TryAdd(cacheKey, result);
            }

            return result;
        }

        /// <summary>
        /// Behavior of this key should be kept aligned with <see cref="BoundLambda.InferReturnType"/>.
        /// </summary>
        internal class ReturnInferenceCacheKey
        {
            public readonly ImmutableArray<TypeSymbol> ParameterTypes;
            public readonly ImmutableArray<RefKind> ParameterRefKinds;
            public readonly NamedTypeSymbol TaskLikeReturnTypeOpt;

            public static readonly ReturnInferenceCacheKey Empty = new ReturnInferenceCacheKey(ImmutableArray<TypeSymbol>.Empty, ImmutableArray<RefKind>.Empty, null);

            private ReturnInferenceCacheKey(ImmutableArray<TypeSymbol> parameterTypes, ImmutableArray<RefKind> parameterRefKinds, NamedTypeSymbol taskLikeReturnTypeOpt)
            {
                Debug.Assert(parameterTypes.Length == parameterRefKinds.Length);
                Debug.Assert((object)taskLikeReturnTypeOpt == null || ((object)taskLikeReturnTypeOpt == taskLikeReturnTypeOpt.ConstructedFrom && taskLikeReturnTypeOpt.IsCustomTaskType(out var builderArgument)));
                this.ParameterTypes = parameterTypes;
                this.ParameterRefKinds = parameterRefKinds;
                this.TaskLikeReturnTypeOpt = taskLikeReturnTypeOpt;
            }

            public override bool Equals(object obj)
            {
                if ((object)this == obj)
                {
                    return true;
                }

                var other = obj as ReturnInferenceCacheKey;

                return (object)other != null &&
                    other.ParameterTypes.SequenceEqual(this.ParameterTypes) &&
                    other.ParameterRefKinds.SequenceEqual(this.ParameterRefKinds) &&
                    other.TaskLikeReturnTypeOpt == this.TaskLikeReturnTypeOpt;
            }

            public override int GetHashCode()
            {
                return Hash.Combine(TaskLikeReturnTypeOpt?.GetHashCode() ?? 0, Hash.CombineValues(this.ParameterTypes));
            }

            public static ReturnInferenceCacheKey Create(NamedTypeSymbol delegateType, bool isAsync)
            {
                // delegateType or DelegateInvokeMethod can be null in cases of malformed delegates
                // in such case we would want something trivial with no parameters
                var parameterTypes = ImmutableArray<TypeSymbol>.Empty;
                var parameterRefKinds = ImmutableArray<RefKind>.Empty;
                NamedTypeSymbol taskLikeReturnTypeOpt = null;
                MethodSymbol invoke = DelegateInvokeMethod(delegateType);
                if ((object)invoke != null)
                {
                    int parameterCount = invoke.ParameterCount;
                    if (parameterCount > 0)
                    {
                        var typesBuilder = ArrayBuilder<TypeSymbol>.GetInstance(parameterCount);
                        var refKindsBuilder = ArrayBuilder<RefKind>.GetInstance(parameterCount);

                        foreach (var p in invoke.Parameters)
                        {
                            refKindsBuilder.Add(p.RefKind);
                            typesBuilder.Add(p.Type);
                        }

                        parameterTypes = typesBuilder.ToImmutableAndFree();
                        parameterRefKinds = refKindsBuilder.ToImmutableAndFree();
                    }

                    if (isAsync)
                    {
                        var delegateReturnType = invoke.ReturnType as NamedTypeSymbol;
                        if ((object)delegateReturnType != null && delegateReturnType.SpecialType != SpecialType.System_Void)
                        {
                            if (delegateReturnType.IsCustomTaskType(out var builderType))
                            {
                                taskLikeReturnTypeOpt = delegateReturnType.ConstructedFrom;
                            }
                        }
                    }
                }

                if (parameterTypes.IsEmpty && parameterRefKinds.IsEmpty && (object)taskLikeReturnTypeOpt == null)
                {
                    return Empty;
                }

                return new ReturnInferenceCacheKey(parameterTypes, parameterRefKinds, taskLikeReturnTypeOpt);
            }
        }

        public TypeSymbol InferReturnType(NamedTypeSymbol delegateType, ref HashSet<DiagnosticInfo> useSiteDiagnostics)
        {
            return BindForReturnTypeInference(delegateType).InferredReturnType(ref useSiteDiagnostics);
        }

        public virtual Binder ParameterBinder(LambdaSymbol lambdaSymbol, Binder binder)
        {
            return new WithLambdaParametersBinder(lambdaSymbol, binder);
        }
        // UNDONE: [MattWar]
        // UNDONE: Here we enable the consumer of an unbound lambda that could not be 
        // UNDONE: successfully converted to a best bound lambda to do error recovery 
        // UNDONE: by either picking an existing binding, or by binding the body using
        // UNDONE: error types for parameter types as necessary. This is not exactly
        // UNDONE: the strategy we discussed in the design meeting; rather there we
        // UNDONE: decided to do this more the way we did it in the native compiler:
        // UNDONE: there we wrote a post-processing pass that searched the tree for
        // UNDONE: unbound lambdas and did this sort of replacement on them, so that
        // UNDONE: we never observed an unbound lambda in the tree.
        // UNDONE:
        // UNDONE: I think that is a reasonable approach but it is not implemented yet.
        // UNDONE: When we figure out precisely where that rewriting pass should go, 
        // UNDONE: we can use the gear implemented in this method as an implementation
        // UNDONE: detail of it.

        public BoundLambda BindForErrorRecovery()
        {
            // It is possible that either (1) we never did a binding, because
            // we've got code like "var x = (z)=>{int y = 123; M(y, z);};" or 
            // (2) we did a bunch of bindings but none of them turned out to
            // be the one we wanted. In such a situation we still want 
            // IntelliSense to work on y in the body of the lambda, and 
            // possibly to make a good guess as to what M means even if we
            // don't know the type of z.

            if (_errorBinding == null)
            {
                Interlocked.CompareExchange(ref _errorBinding, ReallyBindForErrorRecovery(), null);
            }

            return _errorBinding;
        }

        private BoundLambda ReallyBindForErrorRecovery()
        {
            // If we have bindings, we can use heuristics to choose one.
            // If not, we can assign error types to all the parameters
            // and bind.

            return
                GuessBestBoundLambda(_bindingCache.Values)
                ?? GuessBestBoundLambda(_returnInferenceCache.Values)
                ?? ReallyInferReturnType(null, ImmutableArray<TypeSymbol>.Empty, ImmutableArray<RefKind>.Empty);
        }

        private static BoundLambda GuessBestBoundLambda(ICollection<BoundLambda> candidates)
        {
            switch (candidates.Count)
            {
                case 0:
                    return null;
                case 1:
                    return candidates.First();
                default:
                    // Prefer candidates with fewer diagnostics.
                    IEnumerable<BoundLambda> minDiagnosticsGroup = candidates.GroupBy(lambda => lambda.Diagnostics.Length).OrderBy(group => group.Key).First();

                    // If multiple candidates have the same number of diagnostics, order them by delegate type name.
                    // It's not great, but it should be stable.
                    return minDiagnosticsGroup
                        .OrderBy(lambda => GetLambdaSortString(lambda.Symbol))
                        .FirstOrDefault();
            }
        }

        private static string GetLambdaSortString(LambdaSymbol lambda)
        {
            var builder = PooledStringBuilder.GetInstance();

            foreach (var parameter in lambda.Parameters)
            {
                builder.Builder.Append(parameter.ToDisplayString(SymbolDisplayFormat.CSharpErrorMessageFormat));
            }

            if ((object)lambda.ReturnType != null)
            {
                builder.Builder.Append(lambda.ReturnType.ToDisplayString(SymbolDisplayFormat.FullyQualifiedFormat));
            }

            var result = builder.ToStringAndFree();
            return result;
        }

        public bool GenerateSummaryErrors(DiagnosticBag diagnostics)
        {
            // It is highly likely that "the same" error will be given for two different
            // bindings of the same lambda but with different values for the parameters
            // of the error. For example, if we have x=>x.Blah() where x could be int
            // or string, then the two errors will be "int does not have member Blah" and 
            // "string does not have member Blah", but the locations and errors numbers
            // will be the same.
            //
            // We should first see if there is a set of errors that are "the same" by
            // this definition that occur in every lambda binding; if there are then
            // those are the errors we should report.
            //
            // If there are no errors that are common to *every* binding then we
            // can report the complete set of errors produced by every binding. However,
            // we still wish to avoid duplicates, so we will use the same logic for
            // building the union as the intersection; two errors with the same code
            // and location are to be treated as the same error and only reported once,
            // regardless of how that error is parameterized.
            //
            // The question then rears its head: when given two of "the same" error
            // to report that are nevertheless different in their arguments, which one
            // do we choose? To the user it hardly matters; either one points to the
            // right location in source code. But it surely matters to our testing team;
            // we do not want to be in a position where some small change to our internal
            // representation of lambdas causes tests to break because errors are reported
            // differently.
            //
            // What we need to do is find a *repeatable* arbitrary way to choose between
            // two errors; we can for example simply take the one that is lower in alphabetical
            // order when converted to a string.

            var convBags = from boundLambda in _bindingCache.Values select boundLambda.Diagnostics;
            var retBags = from boundLambda in _returnInferenceCache.Values select boundLambda.Diagnostics;
            var allBags = convBags.Concat(retBags);

            FirstAmongEqualsSet<Diagnostic> intersection = null;
            foreach (ImmutableArray<Diagnostic> bag in allBags)
            {
                if (intersection == null)
                {
                    intersection = CreateFirstAmongEqualsSet(bag);
                }
                else
                {
                    intersection.IntersectWith(bag);
                }
            }

            if (intersection != null)
            {
                if (PreventsSuccessfulDelegateConversion(intersection))
                {
                    diagnostics.AddRange(intersection);
                    return true;
                }
            }

            FirstAmongEqualsSet<Diagnostic> union = null;

            foreach (ImmutableArray<Diagnostic> bag in allBags)
            {
                if (union == null)
                {
                    union = CreateFirstAmongEqualsSet(bag);
                }
                else
                {
                    union.UnionWith(bag);
                }
            }

            if (union != null)
            {
                if (PreventsSuccessfulDelegateConversion(union))
                {
                    diagnostics.AddRange(union);
                    return true;
                }
            }

            return false;
        }

        private static bool PreventsSuccessfulDelegateConversion(FirstAmongEqualsSet<Diagnostic> set)
        {
            foreach (var diagnostic in set)
            {
                if (ErrorFacts.PreventsSuccessfulDelegateConversion((ErrorCode)diagnostic.Code))
                {
                    return true;
                }
            }
            return false;
        }

        private static FirstAmongEqualsSet<Diagnostic> CreateFirstAmongEqualsSet(ImmutableArray<Diagnostic> bag)
        {
            // For the purposes of lambda error reporting we wish to compare 
            // diagnostics for equality only considering their code and location,
            // but not other factors such as the values supplied for the 
            // parameters of the diagnostic.
            return new FirstAmongEqualsSet<Diagnostic>(
                bag,
                CommonDiagnosticComparer.Instance,
                CanonicallyCompareDiagnostics);
        }

        /// <summary>
        /// What we need to do is find a *repeatable* arbitrary way to choose between
        /// two errors; we can for example simply take the one that is lower in alphabetical
        /// order when converted to a string.  As an optimization, we compare error codes
        /// first and skip string comparison if they differ.
        /// </summary>
        private static int CanonicallyCompareDiagnostics(Diagnostic x, Diagnostic y)
        {
            ErrorCode xCode = (ErrorCode)x.Code;
            ErrorCode yCode = (ErrorCode)y.Code;

            int codeCompare = xCode.CompareTo(yCode);

            // ToString fails for a diagnostic with an error code that does not prevent successful delegate conversion.
            // Also, the order doesn't matter, since all such diagnostics will be dropped.
            if (!ErrorFacts.PreventsSuccessfulDelegateConversion(xCode) || !ErrorFacts.PreventsSuccessfulDelegateConversion(yCode))
            {
                return codeCompare;
            }

            // Optimization: don't bother 
            return codeCompare == 0 ? string.CompareOrdinal(x.ToString(), y.ToString()) : codeCompare;
        }
    }

    internal class PlainUnboundLambdaState : UnboundLambdaState
    {
        private readonly ImmutableArray<string> _parameterNames;
        private readonly ImmutableArray<TypeSymbolWithAnnotations> _parameterTypes;
        private readonly ImmutableArray<RefKind> _parameterRefKinds;
        private readonly bool _isAsync;

        internal PlainUnboundLambdaState(
            UnboundLambda unboundLambda,
            Binder binder,
            ImmutableArray<string> parameterNames,
            ImmutableArray<TypeSymbolWithAnnotations> parameterTypes,
            ImmutableArray<RefKind> parameterRefKinds,
            bool isAsync)
            : base(binder, unboundLambda)
        {
            _parameterNames = parameterNames;
            _parameterTypes = parameterTypes;
            _parameterRefKinds = parameterRefKinds;
            _isAsync = isAsync;
        }

        public override bool HasSignature { get { return !_parameterNames.IsDefault; } }

        public override bool HasExplicitlyTypedParameterList { get { return !_parameterTypes.IsDefault; } }

        public override int ParameterCount { get { return _parameterNames.IsDefault ? 0 : _parameterNames.Length; } }

        public override bool IsAsync { get { return _isAsync; } }

        public override MessageID MessageID { get { return this.UnboundLambda.Syntax.Kind() == SyntaxKind.AnonymousMethodExpression ? MessageID.IDS_AnonMethod : MessageID.IDS_Lambda; } }

        private CSharpSyntaxNode Body
        {
            get
            {
                return UnboundLambda.Syntax.AnonymousFunctionBody();
            }
        }

        public override Location ParameterLocation(int index)
        {
            Debug.Assert(HasSignature && 0 <= index && index < ParameterCount);
            var syntax = UnboundLambda.Syntax;
            switch (syntax.Kind())
            {
                default:
                case SyntaxKind.SimpleLambdaExpression:
                    return ((SimpleLambdaExpressionSyntax)syntax).Parameter.Identifier.GetLocation();
                case SyntaxKind.ParenthesizedLambdaExpression:
                    return ((ParenthesizedLambdaExpressionSyntax)syntax).ParameterList.Parameters[index].Identifier.GetLocation();
                case SyntaxKind.AnonymousMethodExpression:
                    return ((AnonymousMethodExpressionSyntax)syntax).ParameterList.Parameters[index].Identifier.GetLocation();
            }
        }


        private bool IsExpressionLambda { get { return Body.Kind() != SyntaxKind.Block; } }

        public override string ParameterName(int index)
        {
            Debug.Assert(!_parameterNames.IsDefault && 0 <= index && index < _parameterNames.Length);
            return _parameterNames[index];
        }

        public override RefKind RefKind(int index)
        {
            Debug.Assert(0 <= index && index < _parameterTypes.Length);
            return _parameterRefKinds.IsDefault ? Microsoft.CodeAnalysis.RefKind.None : _parameterRefKinds[index];
        }

        public override TypeSymbolWithAnnotations ParameterType(int index)
        {
            Debug.Assert(this.HasExplicitlyTypedParameterList);
            Debug.Assert(0 <= index && index < _parameterTypes.Length);
            return _parameterTypes[index];
        }

        protected override BoundBlock BindLambdaBody(LambdaSymbol lambdaSymbol, Binder lambdaBodyBinder, DiagnosticBag diagnostics)
        {
            if (this.IsExpressionLambda)
            {
                return lambdaBodyBinder.BindLambdaExpressionAsBlock((ExpressionSyntax)this.Body, diagnostics);
            }
            else
            {
                return lambdaBodyBinder.BindEmbeddedBlock((BlockSyntax)this.Body, diagnostics);
            }
        }
    }
}<|MERGE_RESOLUTION|>--- conflicted
+++ resolved
@@ -391,15 +391,9 @@
             {
                 refKind = Microsoft.CodeAnalysis.RefKind.None;
                 return null;
-<<<<<<< HEAD
-        }
-            refKind = d.DelegateInvokeMethod.RefKind;
-            return d.DelegateInvokeMethod.ReturnType.TypeSymbol;
-=======
             }
             refKind = invokeMethod.RefKind;
-            return invokeMethod.ReturnType;
->>>>>>> 2355a7be
+            return invokeMethod.ReturnType.TypeSymbol;
         }
 
         private bool DelegateNeedsReturn(MethodSymbol invokeMethod)
@@ -409,11 +403,7 @@
                 return false;
             }
 
-<<<<<<< HEAD
-            if (IsAsync && this.binder.Compilation.GetWellKnownType(WellKnownType.System_Threading_Tasks_Task) == d.DelegateInvokeMethod.ReturnType.TypeSymbol)
-=======
-            if (IsAsync && invokeMethod.ReturnType.IsNonGenericTaskType(this.binder.Compilation))
->>>>>>> 2355a7be
+            if (IsAsync && invokeMethod.ReturnType.TypeSymbol.IsNonGenericTaskType(this.binder.Compilation))
             {
                 return false;
             }
@@ -441,15 +431,10 @@
             BoundLambda returnInferenceLambda;
             if (_returnInferenceCache.TryGetValue(cacheKey, out returnInferenceLambda) && returnInferenceLambda.InferredFromSingleType)
             {
-<<<<<<< HEAD
-                var lambdaSym = returnInferenceLambda.Symbol;
-                var lambdaRetType = lambdaSym.ReturnType.TypeSymbol;
-                if (lambdaRetType == returnType && lambdaSym.RefKind == refKind)
-=======
                 lambdaSymbol = returnInferenceLambda.Symbol;
-                if ((object)LambdaSymbol.InferenceFailureReturnType != lambdaSymbol.ReturnType &&
-                    lambdaSymbol.ReturnType == returnType && lambdaSymbol.RefKind == refKind)
->>>>>>> 2355a7be
+                var lambdaRetType = lambdaSymbol.ReturnType.TypeSymbol;
+                if ((object)LambdaSymbol.InferenceFailureReturnType != lambdaRetType &&
+                    lambdaRetType == returnType && lambdaSymbol.RefKind == refKind)
                 {
                     lambdaBodyBinder = returnInferenceLambda.Binder;
                     block = returnInferenceLambda.Body;
