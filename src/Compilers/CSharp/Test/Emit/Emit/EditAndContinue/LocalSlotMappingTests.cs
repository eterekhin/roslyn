﻿// Copyright (c) Microsoft.  All Rights Reserved.  Licensed under the Apache License, Version 2.0.  See License.txt in the project root for license information.

using System;
using System.Collections.Immutable;
using System.Linq;
using Microsoft.CodeAnalysis.CodeGen;
using Microsoft.CodeAnalysis.CSharp.Symbols;
using Microsoft.CodeAnalysis.CSharp.Test.Utilities;
using Microsoft.CodeAnalysis.CSharp.UnitTests;
using Microsoft.CodeAnalysis.Emit;
using Microsoft.CodeAnalysis.Test.Utilities;
using Microsoft.DiaSymReader.Tools;
using Roslyn.Test.Utilities;
using Roslyn.Utilities;
using Xunit;

namespace Microsoft.CodeAnalysis.CSharp.EditAndContinue.UnitTests
{
    public class LocalSlotMappingTests : EditAndContinueTestBase
    {
        /// <summary>
        /// If no changes were made we don't produce a syntax map.
        /// If we don't have syntax map and preserve variables is true we should still successfully map the locals to their previous slots.
        /// </summary>
        [Fact]
        public void SlotMappingWithNoChanges()
        {
            var source0 = @"
using System;

class C
{
    static void Main(string[] args)
    {
        var b = true;
        do
        {
            Console.WriteLine(""hi"");
        } while (b == true);
    }
}
";
            var compilation0 = CreateCompilation(source0, options: TestOptions.DebugDll);
            var compilation1 = compilation0.WithSource(source0);

            var v0 = CompileAndVerify(compilation0);

            var methodData0 = v0.TestData.GetMethodData("C.Main");
            var method0 = compilation0.GetMember<MethodSymbol>("C.Main");
            var method1 = compilation1.GetMember<MethodSymbol>("C.Main");
            var generation0 = EmitBaseline.CreateInitialBaseline(ModuleMetadata.CreateFromImage(v0.EmittedAssemblyData), methodData0.EncDebugInfoProvider());

            v0.VerifyIL("C.Main", @"
{
  // Code size       22 (0x16)
  .maxstack  1
  .locals init (bool V_0, //b
                bool V_1)
 -IL_0000:  nop
 -IL_0001:  ldc.i4.1
  IL_0002:  stloc.0
 -IL_0003:  nop
 -IL_0004:  ldstr      ""hi""
  IL_0009:  call       ""void System.Console.WriteLine(string)""
  IL_000e:  nop
 -IL_000f:  nop
 -IL_0010:  ldloc.0
  IL_0011:  stloc.1
 ~IL_0012:  ldloc.1
  IL_0013:  brtrue.s   IL_0003
 -IL_0015:  ret
}", sequencePoints: "C.Main");

            var diff1 = compilation1.EmitDifference(
                generation0,
                ImmutableArray.Create(new SemanticEdit(SemanticEditKind.Update, method0, method1, syntaxMap: null, preserveLocalVariables: true)));

            diff1.VerifyIL("C.Main", @"
{
  // Code size       22 (0x16)
  .maxstack  1
  .locals init (bool V_0, //b
                bool V_1)
  IL_0000:  nop
  IL_0001:  ldc.i4.1
  IL_0002:  stloc.0
  IL_0003:  nop
  IL_0004:  ldstr      ""hi""
  IL_0009:  call       ""void System.Console.WriteLine(string)""
  IL_000e:  nop
  IL_000f:  nop
  IL_0010:  ldloc.0
  IL_0011:  stloc.1
  IL_0012:  ldloc.1
  IL_0013:  brtrue.s   IL_0003
  IL_0015:  ret

}");
        }

        [Fact]
        public void OutOfOrderUserLocals()
        {
            var source = @"
using System;

public class C
{
    public static void M()
    {
        for (int i = 1; i < 1; i++) Console.WriteLine(1);
        for (int i = 1; i < 2; i++) Console.WriteLine(2);

        int j;
        for (j = 1; j < 3; j++) Console.WriteLine(3);
    }
}";
            var compilation0 = CreateCompilation(source, options: ComSafeDebugDll);
            var compilation1 = compilation0.WithSource(source);

            var v0 = CompileAndVerify(compilation0);
            v0.VerifyIL("C.M", @"
{
  // Code size       75 (0x4b)
  .maxstack  2
  .locals init (int V_0, //j
                int V_1, //i
                bool V_2,
                int V_3, //i
                bool V_4,
                bool V_5)
  IL_0000:  nop
  IL_0001:  ldc.i4.1
  IL_0002:  stloc.1
  IL_0003:  br.s       IL_0010
  IL_0005:  ldc.i4.1
  IL_0006:  call       ""void System.Console.WriteLine(int)""
  IL_000b:  nop
  IL_000c:  ldloc.1
  IL_000d:  ldc.i4.1
  IL_000e:  add
  IL_000f:  stloc.1
  IL_0010:  ldloc.1
  IL_0011:  ldc.i4.1
  IL_0012:  clt
  IL_0014:  stloc.2
  IL_0015:  ldloc.2
  IL_0016:  brtrue.s   IL_0005
  IL_0018:  ldc.i4.1
  IL_0019:  stloc.3
  IL_001a:  br.s       IL_0027
  IL_001c:  ldc.i4.2
  IL_001d:  call       ""void System.Console.WriteLine(int)""
  IL_0022:  nop
  IL_0023:  ldloc.3
  IL_0024:  ldc.i4.1
  IL_0025:  add
  IL_0026:  stloc.3
  IL_0027:  ldloc.3
  IL_0028:  ldc.i4.2
  IL_0029:  clt
  IL_002b:  stloc.s    V_4
  IL_002d:  ldloc.s    V_4
  IL_002f:  brtrue.s   IL_001c
  IL_0031:  ldc.i4.1
  IL_0032:  stloc.0
  IL_0033:  br.s       IL_0040
  IL_0035:  ldc.i4.3
  IL_0036:  call       ""void System.Console.WriteLine(int)""
  IL_003b:  nop
  IL_003c:  ldloc.0
  IL_003d:  ldc.i4.1
  IL_003e:  add
  IL_003f:  stloc.0
  IL_0040:  ldloc.0
  IL_0041:  ldc.i4.3
  IL_0042:  clt
  IL_0044:  stloc.s    V_5
  IL_0046:  ldloc.s    V_5
  IL_0048:  brtrue.s   IL_0035
  IL_004a:  ret
}
");
            v0.VerifyPdb("C.M", @"
<symbols>
  <files>
    <file id=""1"" name="""" language=""3f5162f8-07c6-11d3-9053-00c04fa302a1"" languageVendor=""994b45c4-e6e9-11d2-903f-00c04fa302a1"" documentType=""5a869d0b-6611-11d3-bd2a-0000f80849bd"" />
  </files>
  <methods>
    <method containingType=""C"" name=""M"">
      <customDebugInfo>
        <using>
          <namespace usingCount=""1"" />
        </using>
        <encLocalSlotMap>
          <slot kind=""0"" offset=""135"" />
          <slot kind=""0"" offset=""20"" />
          <slot kind=""1"" offset=""11"" />
          <slot kind=""0"" offset=""79"" />
          <slot kind=""1"" offset=""70"" />
          <slot kind=""1"" offset=""147"" />
        </encLocalSlotMap>
      </customDebugInfo>
      <sequencePoints>
        <entry offset=""0x0"" startLine=""7"" startColumn=""5"" endLine=""7"" endColumn=""6"" document=""1"" />
        <entry offset=""0x1"" startLine=""8"" startColumn=""14"" endLine=""8"" endColumn=""23"" document=""1"" />
        <entry offset=""0x3"" hidden=""true"" document=""1"" />
        <entry offset=""0x5"" startLine=""8"" startColumn=""37"" endLine=""8"" endColumn=""58"" document=""1"" />
        <entry offset=""0xc"" startLine=""8"" startColumn=""32"" endLine=""8"" endColumn=""35"" document=""1"" />
        <entry offset=""0x10"" startLine=""8"" startColumn=""25"" endLine=""8"" endColumn=""30"" document=""1"" />
        <entry offset=""0x15"" hidden=""true"" document=""1"" />
        <entry offset=""0x18"" startLine=""9"" startColumn=""14"" endLine=""9"" endColumn=""23"" document=""1"" />
        <entry offset=""0x1a"" hidden=""true"" document=""1"" />
        <entry offset=""0x1c"" startLine=""9"" startColumn=""37"" endLine=""9"" endColumn=""58"" document=""1"" />
        <entry offset=""0x23"" startLine=""9"" startColumn=""32"" endLine=""9"" endColumn=""35"" document=""1"" />
        <entry offset=""0x27"" startLine=""9"" startColumn=""25"" endLine=""9"" endColumn=""30"" document=""1"" />
        <entry offset=""0x2d"" hidden=""true"" document=""1"" />
        <entry offset=""0x31"" startLine=""12"" startColumn=""14"" endLine=""12"" endColumn=""19"" document=""1"" />
        <entry offset=""0x33"" hidden=""true"" document=""1"" />
        <entry offset=""0x35"" startLine=""12"" startColumn=""33"" endLine=""12"" endColumn=""54"" document=""1"" />
        <entry offset=""0x3c"" startLine=""12"" startColumn=""28"" endLine=""12"" endColumn=""31"" document=""1"" />
        <entry offset=""0x40"" startLine=""12"" startColumn=""21"" endLine=""12"" endColumn=""26"" document=""1"" />
        <entry offset=""0x46"" hidden=""true"" document=""1"" />
        <entry offset=""0x4a"" startLine=""13"" startColumn=""5"" endLine=""13"" endColumn=""6"" document=""1"" />
      </sequencePoints>
      <scope startOffset=""0x0"" endOffset=""0x4b"">
        <namespace name=""System"" />
        <local name=""j"" il_index=""0"" il_start=""0x0"" il_end=""0x4b"" attributes=""0"" />
        <scope startOffset=""0x1"" endOffset=""0x18"">
          <local name=""i"" il_index=""1"" il_start=""0x1"" il_end=""0x18"" attributes=""0"" />
        </scope>
        <scope startOffset=""0x18"" endOffset=""0x31"">
          <local name=""i"" il_index=""3"" il_start=""0x18"" il_end=""0x31"" attributes=""0"" />
        </scope>
      </scope>
    </method>
  </methods>
</symbols>");
            var symReader = v0.CreateSymReader();

            var testData0 = new CompilationTestData();
            var bytes0 = compilation0.EmitToArray(testData: testData0);
            var methodData0 = testData0.GetMethodData("C.M");
            var method0 = compilation0.GetMember<MethodSymbol>("C.M");
            var generation0 = EmitBaseline.CreateInitialBaseline(ModuleMetadata.CreateFromImage(bytes0), symReader.GetEncMethodDebugInfo);

            var method1 = compilation1.GetMember<MethodSymbol>("C.M");
            var diff1 = compilation1.EmitDifference(
                generation0,
                ImmutableArray.Create(new SemanticEdit(SemanticEditKind.Update, method0, method1, GetEquivalentNodesMap(method1, method0), preserveLocalVariables: true)));

            // check that all user-defined and long-lived synthesized local slots are reused
            diff1.VerifyIL("C.M", @"
{
  // Code size       75 (0x4b)
  .maxstack  2
  .locals init (int V_0, //j
                int V_1, //i
                bool V_2,
                int V_3, //i
                bool V_4,
                bool V_5)
  IL_0000:  nop
  IL_0001:  ldc.i4.1
  IL_0002:  stloc.1
  IL_0003:  br.s       IL_0010
  IL_0005:  ldc.i4.1
  IL_0006:  call       ""void System.Console.WriteLine(int)""
  IL_000b:  nop
  IL_000c:  ldloc.1
  IL_000d:  ldc.i4.1
  IL_000e:  add
  IL_000f:  stloc.1
  IL_0010:  ldloc.1
  IL_0011:  ldc.i4.1
  IL_0012:  clt
  IL_0014:  stloc.2
  IL_0015:  ldloc.2
  IL_0016:  brtrue.s   IL_0005
  IL_0018:  ldc.i4.1
  IL_0019:  stloc.3
  IL_001a:  br.s       IL_0027
  IL_001c:  ldc.i4.2
  IL_001d:  call       ""void System.Console.WriteLine(int)""
  IL_0022:  nop
  IL_0023:  ldloc.3
  IL_0024:  ldc.i4.1
  IL_0025:  add
  IL_0026:  stloc.3
  IL_0027:  ldloc.3
  IL_0028:  ldc.i4.2
  IL_0029:  clt
  IL_002b:  stloc.s    V_4
  IL_002d:  ldloc.s    V_4
  IL_002f:  brtrue.s   IL_001c
  IL_0031:  ldc.i4.1
  IL_0032:  stloc.0
  IL_0033:  br.s       IL_0040
  IL_0035:  ldc.i4.3
  IL_0036:  call       ""void System.Console.WriteLine(int)""
  IL_003b:  nop
  IL_003c:  ldloc.0
  IL_003d:  ldc.i4.1
  IL_003e:  add
  IL_003f:  stloc.0
  IL_0040:  ldloc.0
  IL_0041:  ldc.i4.3
  IL_0042:  clt
  IL_0044:  stloc.s    V_5
  IL_0046:  ldloc.s    V_5
  IL_0048:  brtrue.s   IL_0035
  IL_004a:  ret
}
");
        }

        /// <summary>
        /// Enc debug info is only present in debug builds.
        /// </summary>
        [Fact]
        public void DebugOnly()
        {
            var source =
@"class C
{
    static System.IDisposable F()
    {
        return null;
    }
    static void M()
    {
        lock (F()) { }
        using (F()) { }
    }
}";
            var debug = CreateCompilation(source, options: TestOptions.DebugDll);
            var release = CreateCompilation(source, options: TestOptions.ReleaseDll);

            CompileAndVerify(debug).VerifyPdb("C.M", @"
<symbols>
  <files>
    <file id=""1"" name="""" language=""3f5162f8-07c6-11d3-9053-00c04fa302a1"" languageVendor=""994b45c4-e6e9-11d2-903f-00c04fa302a1"" documentType=""5a869d0b-6611-11d3-bd2a-0000f80849bd"" />
  </files>
  <methods>
    <method containingType=""C"" name=""M"">
      <customDebugInfo>
        <forward declaringType=""C"" methodName=""F"" />
        <encLocalSlotMap>
          <slot kind=""3"" offset=""11"" />
          <slot kind=""2"" offset=""11"" />
          <slot kind=""4"" offset=""35"" />
        </encLocalSlotMap>
      </customDebugInfo>
      <sequencePoints>
        <entry offset=""0x0"" startLine=""8"" startColumn=""5"" endLine=""8"" endColumn=""6"" document=""1"" />
        <entry offset=""0x1"" startLine=""9"" startColumn=""9"" endLine=""9"" endColumn=""19"" document=""1"" />
        <entry offset=""0x12"" startLine=""9"" startColumn=""20"" endLine=""9"" endColumn=""21"" document=""1"" />
        <entry offset=""0x13"" startLine=""9"" startColumn=""22"" endLine=""9"" endColumn=""23"" document=""1"" />
        <entry offset=""0x16"" hidden=""true"" document=""1"" />
        <entry offset=""0x20"" hidden=""true"" document=""1"" />
        <entry offset=""0x21"" startLine=""10"" startColumn=""9"" endLine=""10"" endColumn=""20"" document=""1"" />
        <entry offset=""0x27"" startLine=""10"" startColumn=""21"" endLine=""10"" endColumn=""22"" document=""1"" />
        <entry offset=""0x28"" startLine=""10"" startColumn=""23"" endLine=""10"" endColumn=""24"" document=""1"" />
        <entry offset=""0x2b"" hidden=""true"" document=""1"" />
        <entry offset=""0x35"" hidden=""true"" document=""1"" />
        <entry offset=""0x36"" startLine=""11"" startColumn=""5"" endLine=""11"" endColumn=""6"" document=""1"" />
      </sequencePoints>
    </method>
  </methods>
</symbols>
");
            CompileAndVerify(release).VerifyPdb("C.M", @"
<symbols>
  <files>
    <file id=""1"" name="""" language=""3f5162f8-07c6-11d3-9053-00c04fa302a1"" languageVendor=""994b45c4-e6e9-11d2-903f-00c04fa302a1"" documentType=""5a869d0b-6611-11d3-bd2a-0000f80849bd"" />
  </files>
  <methods>
    <method containingType=""C"" name=""M"">
      <customDebugInfo>
        <forward declaringType=""C"" methodName=""F"" />
      </customDebugInfo>
      <sequencePoints>
        <entry offset=""0x0"" startLine=""9"" startColumn=""9"" endLine=""9"" endColumn=""19"" document=""1"" />
        <entry offset=""0x10"" startLine=""9"" startColumn=""22"" endLine=""9"" endColumn=""23"" document=""1"" />
        <entry offset=""0x12"" hidden=""true"" document=""1"" />
        <entry offset=""0x1b"" hidden=""true"" document=""1"" />
        <entry offset=""0x1c"" startLine=""10"" startColumn=""9"" endLine=""10"" endColumn=""20"" document=""1"" />
        <entry offset=""0x22"" startLine=""10"" startColumn=""23"" endLine=""10"" endColumn=""24"" document=""1"" />
        <entry offset=""0x24"" hidden=""true"" document=""1"" />
        <entry offset=""0x2d"" hidden=""true"" document=""1"" />
        <entry offset=""0x2e"" startLine=""11"" startColumn=""5"" endLine=""11"" endColumn=""6"" document=""1"" />
      </sequencePoints>
    </method>
  </methods>
</symbols>
");
        }

        [Fact]
        public void Using()
        {
            var source =
@"class C : System.IDisposable
{
    public void Dispose()
    {
    }
    static System.IDisposable F()
    {
        return new C();
    }
    static void M()
    {
        using (F())
        {
            using (var u = F())
            {
            }
            using (F())
            {
            }
        }
    }
}";
            var compilation0 = CreateCompilation(source, options: TestOptions.DebugDll);
            var compilation1 = compilation0.WithSource(source);

            var testData0 = new CompilationTestData();
            var bytes0 = compilation0.EmitToArray(testData: testData0);
            var methodData0 = testData0.GetMethodData("C.M");
            var method0 = compilation0.GetMember<MethodSymbol>("C.M");
            var generation0 = EmitBaseline.CreateInitialBaseline(ModuleMetadata.CreateFromImage(bytes0), m => methodData0.GetEncDebugInfo());

            var method1 = compilation1.GetMember<MethodSymbol>("C.M");
            var diff1 = compilation1.EmitDifference(
                generation0,
                ImmutableArray.Create(new SemanticEdit(SemanticEditKind.Update, method0, method1, GetEquivalentNodesMap(method1, method0), preserveLocalVariables: true)));

            diff1.VerifyIL("C.M", @"
{
  // Code size       65 (0x41)
  .maxstack  1
  .locals init (System.IDisposable V_0,
                System.IDisposable V_1, //u
                System.IDisposable V_2)
  IL_0000:  nop
  IL_0001:  call       ""System.IDisposable C.F()""
  IL_0006:  stloc.0
  .try
  {
    IL_0007:  nop
    IL_0008:  call       ""System.IDisposable C.F()""
    IL_000d:  stloc.1
    .try
    {
      IL_000e:  nop
      IL_000f:  nop
      IL_0010:  leave.s    IL_001d
    }
    finally
    {
      IL_0012:  ldloc.1
      IL_0013:  brfalse.s  IL_001c
      IL_0015:  ldloc.1
      IL_0016:  callvirt   ""void System.IDisposable.Dispose()""
      IL_001b:  nop
      IL_001c:  endfinally
    }
    IL_001d:  call       ""System.IDisposable C.F()""
    IL_0022:  stloc.2
    .try
    {
      IL_0023:  nop
      IL_0024:  nop
      IL_0025:  leave.s    IL_0032
    }
    finally
    {
      IL_0027:  ldloc.2
      IL_0028:  brfalse.s  IL_0031
      IL_002a:  ldloc.2
      IL_002b:  callvirt   ""void System.IDisposable.Dispose()""
      IL_0030:  nop
      IL_0031:  endfinally
    }
    IL_0032:  nop
    IL_0033:  leave.s    IL_0040
  }
  finally
  {
    IL_0035:  ldloc.0
    IL_0036:  brfalse.s  IL_003f
    IL_0038:  ldloc.0
    IL_0039:  callvirt   ""void System.IDisposable.Dispose()""
    IL_003e:  nop
    IL_003f:  endfinally
  }
  IL_0040:  ret
}");
        }

        [Fact]
        public void Lock()
        {
            var source =
@"class C
{
    static object F()
    {
        return null;
    }
    static void M()
    {
        lock (F())
        {
            lock (F())
            {
            }
        }
    }
}";
            var compilation0 = CreateCompilation(source, options: TestOptions.DebugDll);
            var compilation1 = compilation0.WithSource(source);

            var testData0 = new CompilationTestData();
            var bytes0 = compilation0.EmitToArray(testData: testData0);
            var methodData0 = testData0.GetMethodData("C.M");
            var method0 = compilation0.GetMember<MethodSymbol>("C.M");
            var generation0 = EmitBaseline.CreateInitialBaseline(ModuleMetadata.CreateFromImage(bytes0), methodData0.EncDebugInfoProvider());

            var method1 = compilation1.GetMember<MethodSymbol>("C.M");
            var diff1 = compilation1.EmitDifference(
                generation0,
                ImmutableArray.Create(new SemanticEdit(SemanticEditKind.Update, method0, method1, GetEquivalentNodesMap(method1, method0), preserveLocalVariables: true)));

            diff1.VerifyIL("C.M", @"
{
  // Code size       66 (0x42)
  .maxstack  2
  .locals init (object V_0,
                bool V_1,
                object V_2,
                bool V_3)
 -IL_0000:  nop
 -IL_0001:  call       ""object C.F()""
  IL_0006:  stloc.0
  IL_0007:  ldc.i4.0
  IL_0008:  stloc.1
  .try
  {
    IL_0009:  ldloc.0
    IL_000a:  ldloca.s   V_1
    IL_000c:  call       ""void System.Threading.Monitor.Enter(object, ref bool)""
    IL_0011:  nop
   -IL_0012:  nop
   -IL_0013:  call       ""object C.F()""
    IL_0018:  stloc.2
    IL_0019:  ldc.i4.0
    IL_001a:  stloc.3
    .try
    {
      IL_001b:  ldloc.2
      IL_001c:  ldloca.s   V_3
      IL_001e:  call       ""void System.Threading.Monitor.Enter(object, ref bool)""
      IL_0023:  nop
     -IL_0024:  nop
     -IL_0025:  nop
      IL_0026:  leave.s    IL_0033
    }
    finally
    {
     ~IL_0028:  ldloc.3
      IL_0029:  brfalse.s  IL_0032
      IL_002b:  ldloc.2
      IL_002c:  call       ""void System.Threading.Monitor.Exit(object)""
      IL_0031:  nop
     ~IL_0032:  endfinally
    }
   -IL_0033:  nop
    IL_0034:  leave.s    IL_0041
  }
  finally
  {
   ~IL_0036:  ldloc.1
    IL_0037:  brfalse.s  IL_0040
    IL_0039:  ldloc.0
    IL_003a:  call       ""void System.Threading.Monitor.Exit(object)""
    IL_003f:  nop
   ~IL_0040:  endfinally
  }
 -IL_0041:  ret
}
", methodToken: diff1.UpdatedMethods.Single());
        }

        /// <summary>
        /// Using Monitor.Enter(object).
        /// </summary>
        [Fact]
        public void Lock_Pre40()
        {
            var source =
@"class C
{
    static object F()
    {
        return null;
    }
    static void M()
    {
        lock (F())
        {
        }
    }
}";
            var compilation0 = CreateEmptyCompilation(source, options: TestOptions.DebugDll, references: new[] { MscorlibRef_v20 });
            var compilation1 = CreateEmptyCompilation(source, options: TestOptions.DebugDll, references: new[] { MscorlibRef_v20 });

            var testData0 = new CompilationTestData();
            var bytes0 = compilation0.EmitToArray(testData: testData0);
            var methodData0 = testData0.GetMethodData("C.M");
            var method0 = compilation0.GetMember<MethodSymbol>("C.M");
            var generation0 = EmitBaseline.CreateInitialBaseline(ModuleMetadata.CreateFromImage(bytes0), methodData0.EncDebugInfoProvider());

            var method1 = compilation1.GetMember<MethodSymbol>("C.M");
            var diff1 = compilation1.EmitDifference(
                generation0,
                ImmutableArray.Create(new SemanticEdit(SemanticEditKind.Update, method0, method1, GetEquivalentNodesMap(method1, method0), preserveLocalVariables: true)));

            diff1.VerifyIL("C.M",
@"{
  // Code size       27 (0x1b)
  .maxstack  1
  .locals init (object V_0)
  IL_0000:  nop
  IL_0001:  call       ""object C.F()""
  IL_0006:  stloc.0
  IL_0007:  ldloc.0
  IL_0008:  call       ""void System.Threading.Monitor.Enter(object)""
  IL_000d:  nop
  .try
  {
    IL_000e:  nop
    IL_000f:  nop
    IL_0010:  leave.s    IL_001a
  }
  finally
  {
    IL_0012:  ldloc.0
    IL_0013:  call       ""void System.Threading.Monitor.Exit(object)""
    IL_0018:  nop
    IL_0019:  endfinally
  }
  IL_001a:  ret
}");
        }

        [Fact]
        public void Fixed()
        {
            var source =
@"class C
{
    unsafe static void M(string s, int[] i)
    {
        fixed (char *p = s)
        {
            fixed (int *q = i)
            {
            }
            fixed (char *r = s)
            {
            }
        }
    }
}";
            var compilation0 = CreateCompilation(source, options: TestOptions.UnsafeDebugDll);
            var compilation1 = compilation0.WithSource(source);

            var testData0 = new CompilationTestData();
            var bytes0 = compilation0.EmitToArray(testData: testData0);
            var methodData0 = testData0.GetMethodData("C.M");
            var method0 = compilation0.GetMember<MethodSymbol>("C.M");
            var generation0 = EmitBaseline.CreateInitialBaseline(
                ModuleMetadata.CreateFromImage(bytes0),
                methodData0.EncDebugInfoProvider());

            var method1 = compilation1.GetMember<MethodSymbol>("C.M");
            var diff1 = compilation1.EmitDifference(
                generation0,
                ImmutableArray.Create(new SemanticEdit(SemanticEditKind.Update, method0, method1, GetEquivalentNodesMap(method1, method0), preserveLocalVariables: true)));

            diff1.VerifyIL("C.M",
@"
{
  // Code size       81 (0x51)
  .maxstack  2
  .locals init (char* V_0, //p
                pinned string V_1,
                int* V_2, //q
                [unchanged] V_3,
                char* V_4, //r
                pinned string V_5,
                pinned int[] V_6)
  IL_0000:  nop
  IL_0001:  ldarg.0
  IL_0002:  stloc.1
  IL_0003:  ldloc.1
  IL_0004:  conv.u
  IL_0005:  stloc.0
  IL_0006:  ldloc.0
  IL_0007:  brfalse.s  IL_0011
  IL_0009:  ldloc.0
  IL_000a:  call       ""int System.Runtime.CompilerServices.RuntimeHelpers.OffsetToStringData.get""
  IL_000f:  add
  IL_0010:  stloc.0
  IL_0011:  nop
  IL_0012:  ldarg.1
  IL_0013:  dup
  IL_0014:  stloc.s    V_6
  IL_0016:  brfalse.s  IL_001e
  IL_0018:  ldloc.s    V_6
  IL_001a:  ldlen
  IL_001b:  conv.i4
  IL_001c:  brtrue.s   IL_0023
  IL_001e:  ldc.i4.0
  IL_001f:  conv.u
  IL_0020:  stloc.2
  IL_0021:  br.s       IL_002d
  IL_0023:  ldloc.s    V_6
  IL_0025:  ldc.i4.0
  IL_0026:  ldelema    ""int""
  IL_002b:  conv.u
  IL_002c:  stloc.2
  IL_002d:  nop
  IL_002e:  nop
  IL_002f:  ldnull
  IL_0030:  stloc.s    V_6
  IL_0032:  ldarg.0
  IL_0033:  stloc.s    V_5
  IL_0035:  ldloc.s    V_5
  IL_0037:  conv.u
  IL_0038:  stloc.s    V_4
  IL_003a:  ldloc.s    V_4
  IL_003c:  brfalse.s  IL_0048
  IL_003e:  ldloc.s    V_4
  IL_0040:  call       ""int System.Runtime.CompilerServices.RuntimeHelpers.OffsetToStringData.get""
  IL_0045:  add
  IL_0046:  stloc.s    V_4
  IL_0048:  nop
  IL_0049:  nop
  IL_004a:  ldnull
  IL_004b:  stloc.s    V_5
  IL_004d:  nop
  IL_004e:  ldnull
  IL_004f:  stloc.1
  IL_0050:  ret
}");
        }

        [WorkItem(770053, "http://vstfdevdiv:8080/DevDiv2/DevDiv/_workitems/edit/770053")]
        [Fact]
        public void FixedMultiple()
        {
            var source =
@"class C
{
    unsafe static void M(string s1, string s2, string s3, string s4)
    {
        fixed (char* p1 = s1, p2 = s2)
        {
            *p1 = *p2;
        }
        fixed (char* p1 = s1, p3 = s3, p2 = s4)
        {
            *p1 = *p2;
            *p2 = *p3;
            fixed (char *p4 = s2)
            {
                *p3 = *p4;
            }
        }
    }
}";
            var compilation0 = CreateCompilation(source, options: TestOptions.UnsafeDebugDll);
            var compilation1 = compilation0.WithSource(source);

            var testData0 = new CompilationTestData();
            var bytes0 = compilation0.EmitToArray(testData: testData0);
            var methodData0 = testData0.GetMethodData("C.M");
            var method0 = compilation0.GetMember<MethodSymbol>("C.M");
            var generation0 = EmitBaseline.CreateInitialBaseline(
                ModuleMetadata.CreateFromImage(bytes0),
                methodData0.EncDebugInfoProvider());

            var method1 = compilation1.GetMember<MethodSymbol>("C.M");
            var diff1 = compilation1.EmitDifference(
                generation0,
                ImmutableArray.Create(new SemanticEdit(SemanticEditKind.Update, method0, method1, GetEquivalentNodesMap(method1, method0), preserveLocalVariables: true)));

            diff1.VerifyIL("C.M",
@"
{
  // Code size      166 (0xa6)
  .maxstack  2
  .locals init (char* V_0, //p1
                char* V_1, //p2
                pinned string V_2,
                pinned string V_3,
                char* V_4, //p1
                char* V_5, //p3
                char* V_6, //p2
                pinned string V_7,
                pinned string V_8,
                pinned string V_9,
                char* V_10, //p4
                pinned string V_11)
  IL_0000:  nop
  IL_0001:  ldarg.0
  IL_0002:  stloc.2
  IL_0003:  ldloc.2
  IL_0004:  conv.u
  IL_0005:  stloc.0
  IL_0006:  ldloc.0
  IL_0007:  brfalse.s  IL_0011
  IL_0009:  ldloc.0
  IL_000a:  call       ""int System.Runtime.CompilerServices.RuntimeHelpers.OffsetToStringData.get""
  IL_000f:  add
  IL_0010:  stloc.0
  IL_0011:  ldarg.1
  IL_0012:  stloc.3
  IL_0013:  ldloc.3
  IL_0014:  conv.u
  IL_0015:  stloc.1
  IL_0016:  ldloc.1
  IL_0017:  brfalse.s  IL_0021
  IL_0019:  ldloc.1
  IL_001a:  call       ""int System.Runtime.CompilerServices.RuntimeHelpers.OffsetToStringData.get""
  IL_001f:  add
  IL_0020:  stloc.1
  IL_0021:  nop
  IL_0022:  ldloc.0
  IL_0023:  ldloc.1
  IL_0024:  ldind.u2
  IL_0025:  stind.i2
  IL_0026:  nop
  IL_0027:  ldnull
  IL_0028:  stloc.2
  IL_0029:  ldnull
  IL_002a:  stloc.3
  IL_002b:  ldarg.0
  IL_002c:  stloc.s    V_7
  IL_002e:  ldloc.s    V_7
  IL_0030:  conv.u
  IL_0031:  stloc.s    V_4
  IL_0033:  ldloc.s    V_4
  IL_0035:  brfalse.s  IL_0041
  IL_0037:  ldloc.s    V_4
  IL_0039:  call       ""int System.Runtime.CompilerServices.RuntimeHelpers.OffsetToStringData.get""
  IL_003e:  add
  IL_003f:  stloc.s    V_4
  IL_0041:  ldarg.2
  IL_0042:  stloc.s    V_8
  IL_0044:  ldloc.s    V_8
  IL_0046:  conv.u
  IL_0047:  stloc.s    V_5
  IL_0049:  ldloc.s    V_5
  IL_004b:  brfalse.s  IL_0057
  IL_004d:  ldloc.s    V_5
  IL_004f:  call       ""int System.Runtime.CompilerServices.RuntimeHelpers.OffsetToStringData.get""
  IL_0054:  add
  IL_0055:  stloc.s    V_5
  IL_0057:  ldarg.3
  IL_0058:  stloc.s    V_9
  IL_005a:  ldloc.s    V_9
  IL_005c:  conv.u
  IL_005d:  stloc.s    V_6
  IL_005f:  ldloc.s    V_6
  IL_0061:  brfalse.s  IL_006d
  IL_0063:  ldloc.s    V_6
  IL_0065:  call       ""int System.Runtime.CompilerServices.RuntimeHelpers.OffsetToStringData.get""
  IL_006a:  add
  IL_006b:  stloc.s    V_6
  IL_006d:  nop
  IL_006e:  ldloc.s    V_4
  IL_0070:  ldloc.s    V_6
  IL_0072:  ldind.u2
  IL_0073:  stind.i2
  IL_0074:  ldloc.s    V_6
  IL_0076:  ldloc.s    V_5
  IL_0078:  ldind.u2
  IL_0079:  stind.i2
  IL_007a:  ldarg.1
  IL_007b:  stloc.s    V_11
  IL_007d:  ldloc.s    V_11
  IL_007f:  conv.u
  IL_0080:  stloc.s    V_10
  IL_0082:  ldloc.s    V_10
  IL_0084:  brfalse.s  IL_0090
  IL_0086:  ldloc.s    V_10
  IL_0088:  call       ""int System.Runtime.CompilerServices.RuntimeHelpers.OffsetToStringData.get""
  IL_008d:  add
  IL_008e:  stloc.s    V_10
  IL_0090:  nop
  IL_0091:  ldloc.s    V_5
  IL_0093:  ldloc.s    V_10
  IL_0095:  ldind.u2
  IL_0096:  stind.i2
  IL_0097:  nop
  IL_0098:  ldnull
  IL_0099:  stloc.s    V_11
  IL_009b:  nop
  IL_009c:  ldnull
  IL_009d:  stloc.s    V_7
  IL_009f:  ldnull
  IL_00a0:  stloc.s    V_8
  IL_00a2:  ldnull
  IL_00a3:  stloc.s    V_9
  IL_00a5:  ret
}
");
        }

        [Fact]
        public void ForEach()
        {
            var source =
@"using System.Collections;
using System.Collections.Generic;
class C
{
    static IEnumerable F1() { return null; }
    static List<object> F2() { return null; }
    static IEnumerable F3() { return null; }
    static List<object> F4() { return null; }
    static void M()
    {
        foreach (var @x in F1())
        {
            foreach (object y in F2()) { }
        }
        foreach (var x in F4())
        {
            foreach (var y in F3()) { }
            foreach (var z in F2()) { }
        }
    }
}";
            var compilation0 = CreateCompilation(source, options: TestOptions.DebugDll);
            var compilation1 = compilation0.WithSource(source);

            var testData0 = new CompilationTestData();
            var bytes0 = compilation0.EmitToArray(testData: testData0);
            var methodData0 = testData0.GetMethodData("C.M");
            var method0 = compilation0.GetMember<MethodSymbol>("C.M");
            var generation0 = EmitBaseline.CreateInitialBaseline(
                ModuleMetadata.CreateFromImage(bytes0),
                methodData0.EncDebugInfoProvider());

            var method1 = compilation1.GetMember<MethodSymbol>("C.M");
            var diff1 = compilation1.EmitDifference(
                generation0,
                ImmutableArray.Create(new SemanticEdit(SemanticEditKind.Update, method0, method1, GetEquivalentNodesMap(method1, method0), preserveLocalVariables: true)));

            diff1.VerifyIL("C.M",
@"{
  // Code size      272 (0x110)
  .maxstack  1
  .locals init (System.Collections.IEnumerator V_0,
                object V_1, //x
                System.Collections.Generic.List<object>.Enumerator V_2,
                object V_3, //y
                [unchanged] V_4,
                System.Collections.Generic.List<object>.Enumerator V_5,
                object V_6, //x
                System.Collections.IEnumerator V_7,
                object V_8, //y
                System.Collections.Generic.List<object>.Enumerator V_9,
                object V_10, //z
                System.IDisposable V_11)
  IL_0000:  nop
  IL_0001:  nop
  IL_0002:  call       ""System.Collections.IEnumerable C.F1()""
  IL_0007:  callvirt   ""System.Collections.IEnumerator System.Collections.IEnumerable.GetEnumerator()""
  IL_000c:  stloc.0
  .try
  {
    IL_000d:  br.s       IL_004a
    IL_000f:  ldloc.0
    IL_0010:  callvirt   ""object System.Collections.IEnumerator.Current.get""
    IL_0015:  stloc.1
    IL_0016:  nop
    IL_0017:  nop
    IL_0018:  call       ""System.Collections.Generic.List<object> C.F2()""
    IL_001d:  callvirt   ""System.Collections.Generic.List<object>.Enumerator System.Collections.Generic.List<object>.GetEnumerator()""
    IL_0022:  stloc.2
    .try
    {
      IL_0023:  br.s       IL_002f
      IL_0025:  ldloca.s   V_2
      IL_0027:  call       ""object System.Collections.Generic.List<object>.Enumerator.Current.get""
      IL_002c:  stloc.3
      IL_002d:  nop
      IL_002e:  nop
      IL_002f:  ldloca.s   V_2
      IL_0031:  call       ""bool System.Collections.Generic.List<object>.Enumerator.MoveNext()""
      IL_0036:  brtrue.s   IL_0025
      IL_0038:  leave.s    IL_0049
    }
    finally
    {
      IL_003a:  ldloca.s   V_2
      IL_003c:  constrained. ""System.Collections.Generic.List<object>.Enumerator""
      IL_0042:  callvirt   ""void System.IDisposable.Dispose()""
      IL_0047:  nop
      IL_0048:  endfinally
    }
    IL_0049:  nop
    IL_004a:  ldloc.0
    IL_004b:  callvirt   ""bool System.Collections.IEnumerator.MoveNext()""
    IL_0050:  brtrue.s   IL_000f
    IL_0052:  leave.s    IL_0069
  }
  finally
  {
    IL_0054:  ldloc.0
    IL_0055:  isinst     ""System.IDisposable""
    IL_005a:  stloc.s    V_11
    IL_005c:  ldloc.s    V_11
    IL_005e:  brfalse.s  IL_0068
    IL_0060:  ldloc.s    V_11
    IL_0062:  callvirt   ""void System.IDisposable.Dispose()""
    IL_0067:  nop
    IL_0068:  endfinally
  }
  IL_0069:  nop
  IL_006a:  call       ""System.Collections.Generic.List<object> C.F4()""
  IL_006f:  callvirt   ""System.Collections.Generic.List<object>.Enumerator System.Collections.Generic.List<object>.GetEnumerator()""
  IL_0074:  stloc.s    V_5
  .try
  {
    IL_0076:  br.s       IL_00f2
    IL_0078:  ldloca.s   V_5
    IL_007a:  call       ""object System.Collections.Generic.List<object>.Enumerator.Current.get""
    IL_007f:  stloc.s    V_6
    IL_0081:  nop
    IL_0082:  nop
    IL_0083:  call       ""System.Collections.IEnumerable C.F3()""
    IL_0088:  callvirt   ""System.Collections.IEnumerator System.Collections.IEnumerable.GetEnumerator()""
    IL_008d:  stloc.s    V_7
    .try
    {
      IL_008f:  br.s       IL_009c
      IL_0091:  ldloc.s    V_7
      IL_0093:  callvirt   ""object System.Collections.IEnumerator.Current.get""
      IL_0098:  stloc.s    V_8
      IL_009a:  nop
      IL_009b:  nop
      IL_009c:  ldloc.s    V_7
      IL_009e:  callvirt   ""bool System.Collections.IEnumerator.MoveNext()""
      IL_00a3:  brtrue.s   IL_0091
      IL_00a5:  leave.s    IL_00bd
    }
    finally
    {
      IL_00a7:  ldloc.s    V_7
      IL_00a9:  isinst     ""System.IDisposable""
      IL_00ae:  stloc.s    V_11
      IL_00b0:  ldloc.s    V_11
      IL_00b2:  brfalse.s  IL_00bc
      IL_00b4:  ldloc.s    V_11
      IL_00b6:  callvirt   ""void System.IDisposable.Dispose()""
      IL_00bb:  nop
      IL_00bc:  endfinally
    }
    IL_00bd:  nop
    IL_00be:  call       ""System.Collections.Generic.List<object> C.F2()""
    IL_00c3:  callvirt   ""System.Collections.Generic.List<object>.Enumerator System.Collections.Generic.List<object>.GetEnumerator()""
    IL_00c8:  stloc.s    V_9
    .try
    {
      IL_00ca:  br.s       IL_00d7
      IL_00cc:  ldloca.s   V_9
      IL_00ce:  call       ""object System.Collections.Generic.List<object>.Enumerator.Current.get""
      IL_00d3:  stloc.s    V_10
      IL_00d5:  nop
      IL_00d6:  nop
      IL_00d7:  ldloca.s   V_9
      IL_00d9:  call       ""bool System.Collections.Generic.List<object>.Enumerator.MoveNext()""
      IL_00de:  brtrue.s   IL_00cc
      IL_00e0:  leave.s    IL_00f1
    }
    finally
    {
      IL_00e2:  ldloca.s   V_9
      IL_00e4:  constrained. ""System.Collections.Generic.List<object>.Enumerator""
      IL_00ea:  callvirt   ""void System.IDisposable.Dispose()""
      IL_00ef:  nop
      IL_00f0:  endfinally
    }
    IL_00f1:  nop
    IL_00f2:  ldloca.s   V_5
    IL_00f4:  call       ""bool System.Collections.Generic.List<object>.Enumerator.MoveNext()""
    IL_00f9:  brtrue     IL_0078
    IL_00fe:  leave.s    IL_010f
  }
  finally
  {
    IL_0100:  ldloca.s   V_5
    IL_0102:  constrained. ""System.Collections.Generic.List<object>.Enumerator""
    IL_0108:  callvirt   ""void System.IDisposable.Dispose()""
    IL_010d:  nop
    IL_010e:  endfinally
  }
  IL_010f:  ret
}");
        }

        [Fact]
        public void ForEachArray1()
        {
            var source =
@"class C
{
    static void M(double[,,] c)
    {
        foreach (var x in c)
        {
        }
    }
}";
            var compilation0 = CreateCompilation(source, options: TestOptions.DebugDll);
            var compilation1 = compilation0.WithSource(source);

            var v0 = CompileAndVerify(compilation0);

            v0.VerifyIL("C.M", @"
{
  // Code size      111 (0x6f)
  .maxstack  4
  .locals init (double[,,] V_0,
                int V_1,
                int V_2,
                int V_3,
                int V_4,
                int V_5,
                int V_6,
                double V_7) //x
 -IL_0000:  nop
 -IL_0001:  nop
 -IL_0002:  ldarg.0
  IL_0003:  stloc.0
  IL_0004:  ldloc.0
  IL_0005:  ldc.i4.0
  IL_0006:  callvirt   ""int System.Array.GetUpperBound(int)""
  IL_000b:  stloc.1
  IL_000c:  ldloc.0
  IL_000d:  ldc.i4.1
  IL_000e:  callvirt   ""int System.Array.GetUpperBound(int)""
  IL_0013:  stloc.2
  IL_0014:  ldloc.0
  IL_0015:  ldc.i4.2
  IL_0016:  callvirt   ""int System.Array.GetUpperBound(int)""
  IL_001b:  stloc.3
  IL_001c:  ldloc.0
  IL_001d:  ldc.i4.0
  IL_001e:  callvirt   ""int System.Array.GetLowerBound(int)""
  IL_0023:  stloc.s    V_4
 ~IL_0025:  br.s       IL_0069
  IL_0027:  ldloc.0
  IL_0028:  ldc.i4.1
  IL_0029:  callvirt   ""int System.Array.GetLowerBound(int)""
  IL_002e:  stloc.s    V_5
 ~IL_0030:  br.s       IL_005e
  IL_0032:  ldloc.0
  IL_0033:  ldc.i4.2
  IL_0034:  callvirt   ""int System.Array.GetLowerBound(int)""
  IL_0039:  stloc.s    V_6
 ~IL_003b:  br.s       IL_0053
 -IL_003d:  ldloc.0
  IL_003e:  ldloc.s    V_4
  IL_0040:  ldloc.s    V_5
  IL_0042:  ldloc.s    V_6
  IL_0044:  call       ""double[*,*,*].Get""
  IL_0049:  stloc.s    V_7
 -IL_004b:  nop
 -IL_004c:  nop
 ~IL_004d:  ldloc.s    V_6
  IL_004f:  ldc.i4.1
  IL_0050:  add
  IL_0051:  stloc.s    V_6
 -IL_0053:  ldloc.s    V_6
  IL_0055:  ldloc.3
  IL_0056:  ble.s      IL_003d
 ~IL_0058:  ldloc.s    V_5
  IL_005a:  ldc.i4.1
  IL_005b:  add
  IL_005c:  stloc.s    V_5
 -IL_005e:  ldloc.s    V_5
  IL_0060:  ldloc.2
  IL_0061:  ble.s      IL_0032
 ~IL_0063:  ldloc.s    V_4
  IL_0065:  ldc.i4.1
  IL_0066:  add
  IL_0067:  stloc.s    V_4
 -IL_0069:  ldloc.s    V_4
  IL_006b:  ldloc.1
  IL_006c:  ble.s      IL_0027
 -IL_006e:  ret
}", sequencePoints: "C.M");

            var methodData0 = v0.TestData.GetMethodData("C.M");
            var method0 = compilation0.GetMember<MethodSymbol>("C.M");
            var generation0 = EmitBaseline.CreateInitialBaseline(ModuleMetadata.CreateFromImage(v0.EmittedAssemblyData), methodData0.EncDebugInfoProvider());

            var method1 = compilation1.GetMember<MethodSymbol>("C.M");
            var diff1 = compilation1.EmitDifference(
                generation0,
                ImmutableArray.Create(new SemanticEdit(SemanticEditKind.Update, method0, method1, GetEquivalentNodesMap(method1, method0), preserveLocalVariables: true)));

            diff1.VerifyIL("C.M", @"
{
  // Code size      111 (0x6f)
  .maxstack  4
  .locals init (double[,,] V_0,
                int V_1,
                int V_2,
                int V_3,
                int V_4,
                int V_5,
                int V_6,
                double V_7) //x
 -IL_0000:  nop
 -IL_0001:  nop
 -IL_0002:  ldarg.0
  IL_0003:  stloc.0
  IL_0004:  ldloc.0
  IL_0005:  ldc.i4.0
  IL_0006:  callvirt   ""int System.Array.GetUpperBound(int)""
  IL_000b:  stloc.1
  IL_000c:  ldloc.0
  IL_000d:  ldc.i4.1
  IL_000e:  callvirt   ""int System.Array.GetUpperBound(int)""
  IL_0013:  stloc.2
  IL_0014:  ldloc.0
  IL_0015:  ldc.i4.2
  IL_0016:  callvirt   ""int System.Array.GetUpperBound(int)""
  IL_001b:  stloc.3
  IL_001c:  ldloc.0
  IL_001d:  ldc.i4.0
  IL_001e:  callvirt   ""int System.Array.GetLowerBound(int)""
  IL_0023:  stloc.s    V_4
 ~IL_0025:  br.s       IL_0069
  IL_0027:  ldloc.0
  IL_0028:  ldc.i4.1
  IL_0029:  callvirt   ""int System.Array.GetLowerBound(int)""
  IL_002e:  stloc.s    V_5
 ~IL_0030:  br.s       IL_005e
  IL_0032:  ldloc.0
  IL_0033:  ldc.i4.2
  IL_0034:  callvirt   ""int System.Array.GetLowerBound(int)""
  IL_0039:  stloc.s    V_6
 ~IL_003b:  br.s       IL_0053
 -IL_003d:  ldloc.0
  IL_003e:  ldloc.s    V_4
  IL_0040:  ldloc.s    V_5
  IL_0042:  ldloc.s    V_6
  IL_0044:  call       ""double[*,*,*].Get""
  IL_0049:  stloc.s    V_7
 -IL_004b:  nop
 -IL_004c:  nop
 ~IL_004d:  ldloc.s    V_6
  IL_004f:  ldc.i4.1
  IL_0050:  add
  IL_0051:  stloc.s    V_6
 -IL_0053:  ldloc.s    V_6
  IL_0055:  ldloc.3
  IL_0056:  ble.s      IL_003d
 ~IL_0058:  ldloc.s    V_5
  IL_005a:  ldc.i4.1
  IL_005b:  add
  IL_005c:  stloc.s    V_5
 -IL_005e:  ldloc.s    V_5
  IL_0060:  ldloc.2
  IL_0061:  ble.s      IL_0032
 ~IL_0063:  ldloc.s    V_4
  IL_0065:  ldc.i4.1
  IL_0066:  add
  IL_0067:  stloc.s    V_4
 -IL_0069:  ldloc.s    V_4
  IL_006b:  ldloc.1
  IL_006c:  ble.s      IL_0027
 -IL_006e:  ret
}
", methodToken: diff1.UpdatedMethods.Single());
        }

        [Fact]
        public void ForEachArray2()
        {
            var source =
@"class C
{
    static void M(string a, object[] b, double[,,] c)
    {
        foreach (var x in a)
        {
            foreach (var y in b)
            {
            }
        }
        foreach (var x in c)
        {
        }
    }
}";
            var compilation0 = CreateCompilation(source, options: TestOptions.DebugDll);
            var compilation1 = compilation0.WithSource(source);

            var testData0 = new CompilationTestData();
            var bytes0 = compilation0.EmitToArray(testData: testData0);
            var methodData0 = testData0.GetMethodData("C.M");
            var method0 = compilation0.GetMember<MethodSymbol>("C.M");
            var generation0 = EmitBaseline.CreateInitialBaseline(
                ModuleMetadata.CreateFromImage(bytes0),
                methodData0.EncDebugInfoProvider());

            var method1 = compilation1.GetMember<MethodSymbol>("C.M");
            var diff1 = compilation1.EmitDifference(
                generation0,
                ImmutableArray.Create(new SemanticEdit(SemanticEditKind.Update, method0, method1, GetEquivalentNodesMap(method1, method0), preserveLocalVariables: true)));

            diff1.VerifyIL("C.M",
@"
{
  // Code size      184 (0xb8)
  .maxstack  4
  .locals init (string V_0,
                int V_1,
                char V_2, //x
                object[] V_3,
                int V_4,
                object V_5, //y
                double[,,] V_6,
                int V_7,
                int V_8,
                int V_9,
                int V_10,
                int V_11,
                int V_12,
                double V_13) //x
  IL_0000:  nop
  IL_0001:  nop
  IL_0002:  ldarg.0
  IL_0003:  stloc.0
  IL_0004:  ldc.i4.0
  IL_0005:  stloc.1
  IL_0006:  br.s       IL_0033
  IL_0008:  ldloc.0
  IL_0009:  ldloc.1
  IL_000a:  callvirt   ""char string.this[int].get""
  IL_000f:  stloc.2
  IL_0010:  nop
  IL_0011:  nop
  IL_0012:  ldarg.1
  IL_0013:  stloc.3
  IL_0014:  ldc.i4.0
  IL_0015:  stloc.s    V_4
  IL_0017:  br.s       IL_0027
  IL_0019:  ldloc.3
  IL_001a:  ldloc.s    V_4
  IL_001c:  ldelem.ref
  IL_001d:  stloc.s    V_5
  IL_001f:  nop
  IL_0020:  nop
  IL_0021:  ldloc.s    V_4
  IL_0023:  ldc.i4.1
  IL_0024:  add
  IL_0025:  stloc.s    V_4
  IL_0027:  ldloc.s    V_4
  IL_0029:  ldloc.3
  IL_002a:  ldlen
  IL_002b:  conv.i4
  IL_002c:  blt.s      IL_0019
  IL_002e:  nop
  IL_002f:  ldloc.1
  IL_0030:  ldc.i4.1
  IL_0031:  add
  IL_0032:  stloc.1
  IL_0033:  ldloc.1
  IL_0034:  ldloc.0
  IL_0035:  callvirt   ""int string.Length.get""
  IL_003a:  blt.s      IL_0008
  IL_003c:  nop
  IL_003d:  ldarg.2
  IL_003e:  stloc.s    V_6
  IL_0040:  ldloc.s    V_6
  IL_0042:  ldc.i4.0
  IL_0043:  callvirt   ""int System.Array.GetUpperBound(int)""
  IL_0048:  stloc.s    V_7
  IL_004a:  ldloc.s    V_6
  IL_004c:  ldc.i4.1
  IL_004d:  callvirt   ""int System.Array.GetUpperBound(int)""
  IL_0052:  stloc.s    V_8
  IL_0054:  ldloc.s    V_6
  IL_0056:  ldc.i4.2
  IL_0057:  callvirt   ""int System.Array.GetUpperBound(int)""
  IL_005c:  stloc.s    V_9
  IL_005e:  ldloc.s    V_6
  IL_0060:  ldc.i4.0
  IL_0061:  callvirt   ""int System.Array.GetLowerBound(int)""
  IL_0066:  stloc.s    V_10
  IL_0068:  br.s       IL_00b1
  IL_006a:  ldloc.s    V_6
  IL_006c:  ldc.i4.1
  IL_006d:  callvirt   ""int System.Array.GetLowerBound(int)""
  IL_0072:  stloc.s    V_11
  IL_0074:  br.s       IL_00a5
  IL_0076:  ldloc.s    V_6
  IL_0078:  ldc.i4.2
  IL_0079:  callvirt   ""int System.Array.GetLowerBound(int)""
  IL_007e:  stloc.s    V_12
  IL_0080:  br.s       IL_0099
  IL_0082:  ldloc.s    V_6
  IL_0084:  ldloc.s    V_10
  IL_0086:  ldloc.s    V_11
  IL_0088:  ldloc.s    V_12
  IL_008a:  call       ""double[*,*,*].Get""
  IL_008f:  stloc.s    V_13
  IL_0091:  nop
  IL_0092:  nop
  IL_0093:  ldloc.s    V_12
  IL_0095:  ldc.i4.1
  IL_0096:  add
  IL_0097:  stloc.s    V_12
  IL_0099:  ldloc.s    V_12
  IL_009b:  ldloc.s    V_9
  IL_009d:  ble.s      IL_0082
  IL_009f:  ldloc.s    V_11
  IL_00a1:  ldc.i4.1
  IL_00a2:  add
  IL_00a3:  stloc.s    V_11
  IL_00a5:  ldloc.s    V_11
  IL_00a7:  ldloc.s    V_8
  IL_00a9:  ble.s      IL_0076
  IL_00ab:  ldloc.s    V_10
  IL_00ad:  ldc.i4.1
  IL_00ae:  add
  IL_00af:  stloc.s    V_10
  IL_00b1:  ldloc.s    V_10
  IL_00b3:  ldloc.s    V_7
  IL_00b5:  ble.s      IL_006a
  IL_00b7:  ret
}");
        }

        /// <summary>
        /// Unlike Dev12 we can handle array with more than 256 dimensions.
        /// </summary>
        [Fact]
        public void ForEachArray_ToManyDimensions()
        {
            var source =
@"class C
{
    static void M(object o)
    {
        foreach (var x in (object[,,,,,,,,,,,,,,,,,,,,,,,,,,,,,,,,,,,,,,,,,,,,,,,,,,,,,,,,,,,,,,,,,,,,,,,,,,,,,,,,,,,,,,,,,,,,,,,,,,,,,,,,,,,,,,,,,,,,,,,,,,,,,,,,,,,,,,,,,,,,,,,,,,,,,,,,,,,,,,,,,,,,,,,,,,,,,,,,,,,,,,,,,,,,,,,,,,,,,,,,,,,,,,,,,,,,,,,,,,,,,,,,,,,,,,,,,,,,,,,,,,,,,,,,,,,,,,,,,])o)
        {
        }
    }
}";
            // Make sure the source contains an array with too many dimensions.
            var tooManyCommas = new string(',', 256);
            Assert.True(source.IndexOf(tooManyCommas, StringComparison.Ordinal) > 0);

            var compilation0 = CreateCompilation(source, options: TestOptions.DebugDll);
            var compilation1 = compilation0.WithSource(source);

            var testData0 = new CompilationTestData();
            var bytes0 = compilation0.EmitToArray(testData: testData0);
            var methodData0 = testData0.GetMethodData("C.M");
            var method0 = compilation0.GetMember<MethodSymbol>("C.M");
            var generation0 = EmitBaseline.CreateInitialBaseline(
                ModuleMetadata.CreateFromImage(bytes0),
                methodData0.EncDebugInfoProvider());

            var method1 = compilation1.GetMember<MethodSymbol>("C.M");
            var diff1 = compilation1.EmitDifference(
                generation0,
                ImmutableArray.Create(new SemanticEdit(SemanticEditKind.Update, method0, method1, GetEquivalentNodesMap(method1, method0), preserveLocalVariables: true)));
        }

        [Fact]
        public void ForEachWithDynamicAndTuple()
        {
            var source =
@"class C
{
    static void M((dynamic, int) t)
    {
        foreach (var o in t.Item1)
        {
        }
    }
}";
            var compilation0 = CreateCompilation(
                source,
                options: TestOptions.DebugDll,
                references: new[] { CSharpRef });
            var compilation1 = compilation0.WithSource(source);

            var testData0 = new CompilationTestData();
            var bytes0 = compilation0.EmitToArray(testData: testData0);
            var methodData0 = testData0.GetMethodData("C.M");
            var method0 = compilation0.GetMember<MethodSymbol>("C.M");
            var generation0 = EmitBaseline.CreateInitialBaseline(
                ModuleMetadata.CreateFromImage(bytes0),
                methodData0.EncDebugInfoProvider());

            var method1 = compilation1.GetMember<MethodSymbol>("C.M");
            var diff1 = compilation1.EmitDifference(
                generation0,
                ImmutableArray.Create(new SemanticEdit(SemanticEditKind.Update, method0, method1, GetEquivalentNodesMap(method1, method0), preserveLocalVariables: true)));

            diff1.VerifyIL("C.M",
@"{
  // Code size      119 (0x77)
  .maxstack  3
  .locals init (System.Collections.IEnumerator V_0,
                object V_1, //o
                [unchanged] V_2,
                System.IDisposable V_3)
  IL_0000:  nop
  IL_0001:  nop
  IL_0002:  ldsfld     ""System.Runtime.CompilerServices.CallSite<System.Func<System.Runtime.CompilerServices.CallSite, dynamic, System.Collections.IEnumerable>> C.<>o__0#1.<>p__0""
  IL_0007:  brfalse.s  IL_000b
  IL_0009:  br.s       IL_002f
  IL_000b:  ldc.i4.0
  IL_000c:  ldtoken    ""System.Collections.IEnumerable""
  IL_0011:  call       ""System.Type System.Type.GetTypeFromHandle(System.RuntimeTypeHandle)""
  IL_0016:  ldtoken    ""C""
  IL_001b:  call       ""System.Type System.Type.GetTypeFromHandle(System.RuntimeTypeHandle)""
  IL_0020:  call       ""System.Runtime.CompilerServices.CallSiteBinder Microsoft.CSharp.RuntimeBinder.Binder.Convert(Microsoft.CSharp.RuntimeBinder.CSharpBinderFlags, System.Type, System.Type)""
  IL_0025:  call       ""System.Runtime.CompilerServices.CallSite<System.Func<System.Runtime.CompilerServices.CallSite, dynamic, System.Collections.IEnumerable>> System.Runtime.CompilerServices.CallSite<System.Func<System.Runtime.CompilerServices.CallSite, dynamic, System.Collections.IEnumerable>>.Create(System.Runtime.CompilerServices.CallSiteBinder)""
  IL_002a:  stsfld     ""System.Runtime.CompilerServices.CallSite<System.Func<System.Runtime.CompilerServices.CallSite, dynamic, System.Collections.IEnumerable>> C.<>o__0#1.<>p__0""
  IL_002f:  ldsfld     ""System.Runtime.CompilerServices.CallSite<System.Func<System.Runtime.CompilerServices.CallSite, dynamic, System.Collections.IEnumerable>> C.<>o__0#1.<>p__0""
  IL_0034:  ldfld      ""System.Func<System.Runtime.CompilerServices.CallSite, dynamic, System.Collections.IEnumerable> System.Runtime.CompilerServices.CallSite<System.Func<System.Runtime.CompilerServices.CallSite, dynamic, System.Collections.IEnumerable>>.Target""
  IL_0039:  ldsfld     ""System.Runtime.CompilerServices.CallSite<System.Func<System.Runtime.CompilerServices.CallSite, dynamic, System.Collections.IEnumerable>> C.<>o__0#1.<>p__0""
  IL_003e:  ldarg.0
  IL_003f:  ldfld      ""dynamic System.ValueTuple<dynamic, int>.Item1""
  IL_0044:  callvirt   ""System.Collections.IEnumerable System.Func<System.Runtime.CompilerServices.CallSite, dynamic, System.Collections.IEnumerable>.Invoke(System.Runtime.CompilerServices.CallSite, dynamic)""
  IL_0049:  callvirt   ""System.Collections.IEnumerator System.Collections.IEnumerable.GetEnumerator()""
  IL_004e:  stloc.0
  .try
  {
    IL_004f:  br.s       IL_005a
    IL_0051:  ldloc.0
    IL_0052:  callvirt   ""object System.Collections.IEnumerator.Current.get""
    IL_0057:  stloc.1
    IL_0058:  nop
    IL_0059:  nop
    IL_005a:  ldloc.0
    IL_005b:  callvirt   ""bool System.Collections.IEnumerator.MoveNext()""
    IL_0060:  brtrue.s   IL_0051
    IL_0062:  leave.s    IL_0076
  }
  finally
  {
    IL_0064:  ldloc.0
    IL_0065:  isinst     ""System.IDisposable""
    IL_006a:  stloc.3
    IL_006b:  ldloc.3
    IL_006c:  brfalse.s  IL_0075
    IL_006e:  ldloc.3
    IL_006f:  callvirt   ""void System.IDisposable.Dispose()""
    IL_0074:  nop
    IL_0075:  endfinally
  }
  IL_0076:  ret
}");
        }

        [Fact]
        public void AddAndDelete()
        {
            var source0 =
@"class C
{
    static object F1() { return null; }
    static string F2() { return null; }
    static System.IDisposable F3() { return null; }
    static void M()
    {
        lock (F1()) { }
        foreach (var c in F2()) { }
        using (F3()) { }
    }
}";
            // Delete one statement.
            var source1 =
@"class C
{
    static object F1() { return null; }
    static string F2() { return null; }
    static System.IDisposable F3() { return null; }
    static void M()
    {
        lock (F1()) { }
        foreach (var c in F2()) { }
    }
}";
            // Add statement with same temp kind.
            var source2 =
@"class C
{
    static object F1() { return null; }
    static string F2() { return null; }
    static System.IDisposable F3() { return null; }
    static void M()
    {
        using (F3()) { }
        lock (F1()) { }
        foreach (var c in F2()) { }
    }
}";
            var compilation0 = CreateCompilation(source0, options: TestOptions.DebugDll);

            var v0 = CompileAndVerify(compilation0);
            v0.VerifyIL("C.M", @"
{
  // Code size       93 (0x5d)
  .maxstack  2
  .locals init (object V_0,
                bool V_1,
                string V_2,
                int V_3,
                char V_4, //c
                System.IDisposable V_5)
  IL_0000:  nop
  IL_0001:  call       ""object C.F1()""
  IL_0006:  stloc.0
  IL_0007:  ldc.i4.0
  IL_0008:  stloc.1
  .try
  {
    IL_0009:  ldloc.0
    IL_000a:  ldloca.s   V_1
    IL_000c:  call       ""void System.Threading.Monitor.Enter(object, ref bool)""
    IL_0011:  nop
    IL_0012:  nop
    IL_0013:  nop
    IL_0014:  leave.s    IL_0021
  }
  finally
  {
    IL_0016:  ldloc.1
    IL_0017:  brfalse.s  IL_0020
    IL_0019:  ldloc.0
    IL_001a:  call       ""void System.Threading.Monitor.Exit(object)""
    IL_001f:  nop
    IL_0020:  endfinally
  }
  IL_0021:  nop
  IL_0022:  call       ""string C.F2()""
  IL_0027:  stloc.2
  IL_0028:  ldc.i4.0
  IL_0029:  stloc.3
  IL_002a:  br.s       IL_003b
  IL_002c:  ldloc.2
  IL_002d:  ldloc.3
  IL_002e:  callvirt   ""char string.this[int].get""
  IL_0033:  stloc.s    V_4
  IL_0035:  nop
  IL_0036:  nop
  IL_0037:  ldloc.3
  IL_0038:  ldc.i4.1
  IL_0039:  add
  IL_003a:  stloc.3
  IL_003b:  ldloc.3
  IL_003c:  ldloc.2
  IL_003d:  callvirt   ""int string.Length.get""
  IL_0042:  blt.s      IL_002c
  IL_0044:  call       ""System.IDisposable C.F3()""
  IL_0049:  stloc.s    V_5
  .try
  {
    IL_004b:  nop
    IL_004c:  nop
    IL_004d:  leave.s    IL_005c
  }
  finally
  {
    IL_004f:  ldloc.s    V_5
    IL_0051:  brfalse.s  IL_005b
    IL_0053:  ldloc.s    V_5
    IL_0055:  callvirt   ""void System.IDisposable.Dispose()""
    IL_005a:  nop
    IL_005b:  endfinally
  }
  IL_005c:  ret
}");

            var compilation1 = CreateCompilation(source1, options: TestOptions.DebugDll);
            var compilation2 = compilation0.WithSource(source2);

            var methodData0 = v0.TestData.GetMethodData("C.M");
            var method0 = compilation0.GetMember<MethodSymbol>("C.M");
            var generation0 = EmitBaseline.CreateInitialBaseline(ModuleMetadata.CreateFromImage(v0.EmittedAssemblyData), methodData0.EncDebugInfoProvider());

            var method1 = compilation1.GetMember<MethodSymbol>("C.M");
            var diff1 = compilation1.EmitDifference(
                generation0,
                ImmutableArray.Create(new SemanticEdit(SemanticEditKind.Update, method0, method1, GetEquivalentNodesMap(method1, method0), preserveLocalVariables: true)));

            diff1.VerifyIL("C.M", @"
{
  // Code size       69 (0x45)
  .maxstack  2
  .locals init (object V_0,
                bool V_1,
                string V_2,
                int V_3,
                char V_4, //c
                [unchanged] V_5)
  IL_0000:  nop
  IL_0001:  call       ""object C.F1()""
  IL_0006:  stloc.0
  IL_0007:  ldc.i4.0
  IL_0008:  stloc.1
  .try
  {
    IL_0009:  ldloc.0
    IL_000a:  ldloca.s   V_1
    IL_000c:  call       ""void System.Threading.Monitor.Enter(object, ref bool)""
    IL_0011:  nop
    IL_0012:  nop
    IL_0013:  nop
    IL_0014:  leave.s    IL_0021
  }
  finally
  {
    IL_0016:  ldloc.1
    IL_0017:  brfalse.s  IL_0020
    IL_0019:  ldloc.0
    IL_001a:  call       ""void System.Threading.Monitor.Exit(object)""
    IL_001f:  nop
    IL_0020:  endfinally
  }
  IL_0021:  nop
  IL_0022:  call       ""string C.F2()""
  IL_0027:  stloc.2
  IL_0028:  ldc.i4.0
  IL_0029:  stloc.3
  IL_002a:  br.s       IL_003b
  IL_002c:  ldloc.2
  IL_002d:  ldloc.3
  IL_002e:  callvirt   ""char string.this[int].get""
  IL_0033:  stloc.s    V_4
  IL_0035:  nop
  IL_0036:  nop
  IL_0037:  ldloc.3
  IL_0038:  ldc.i4.1
  IL_0039:  add
  IL_003a:  stloc.3
  IL_003b:  ldloc.3
  IL_003c:  ldloc.2
  IL_003d:  callvirt   ""int string.Length.get""
  IL_0042:  blt.s      IL_002c
  IL_0044:  ret
}");

            var method2 = compilation2.GetMember<MethodSymbol>("C.M");
            var diff2 = compilation2.EmitDifference(
                diff1.NextGeneration,
                ImmutableArray.Create(new SemanticEdit(SemanticEditKind.Update, method1, method2, GetEquivalentNodesMap(method2, method1), preserveLocalVariables: true)));

            diff2.VerifyIL("C.M",
@"{
  // Code size       93 (0x5d)
  .maxstack  2
  .locals init (object V_0,
                bool V_1,
                string V_2,
                int V_3,
                char V_4, //c
                [unchanged] V_5,
                System.IDisposable V_6)
 -IL_0000:  nop
 -IL_0001:  call       ""System.IDisposable C.F3()""
  IL_0006:  stloc.s    V_6
  .try
  {
   -IL_0008:  nop
   -IL_0009:  nop
    IL_000a:  leave.s    IL_0019
  }
  finally
  {
   ~IL_000c:  ldloc.s    V_6
    IL_000e:  brfalse.s  IL_0018
    IL_0010:  ldloc.s    V_6
    IL_0012:  callvirt   ""void System.IDisposable.Dispose()""
    IL_0017:  nop
   ~IL_0018:  endfinally
  }
 -IL_0019:  call       ""object C.F1()""
  IL_001e:  stloc.0
  IL_001f:  ldc.i4.0
  IL_0020:  stloc.1
  .try
  {
    IL_0021:  ldloc.0
    IL_0022:  ldloca.s   V_1
    IL_0024:  call       ""void System.Threading.Monitor.Enter(object, ref bool)""
    IL_0029:  nop
   -IL_002a:  nop
   -IL_002b:  nop
    IL_002c:  leave.s    IL_0039
  }
  finally
  {
   ~IL_002e:  ldloc.1
    IL_002f:  brfalse.s  IL_0038
    IL_0031:  ldloc.0
    IL_0032:  call       ""void System.Threading.Monitor.Exit(object)""
    IL_0037:  nop
   ~IL_0038:  endfinally
  }
 -IL_0039:  nop
 -IL_003a:  call       ""string C.F2()""
  IL_003f:  stloc.2
  IL_0040:  ldc.i4.0
  IL_0041:  stloc.3
 ~IL_0042:  br.s       IL_0053
 -IL_0044:  ldloc.2
  IL_0045:  ldloc.3
  IL_0046:  callvirt   ""char string.this[int].get""
  IL_004b:  stloc.s    V_4
 -IL_004d:  nop
 -IL_004e:  nop
 ~IL_004f:  ldloc.3
  IL_0050:  ldc.i4.1
  IL_0051:  add
  IL_0052:  stloc.3
 -IL_0053:  ldloc.3
  IL_0054:  ldloc.2
  IL_0055:  callvirt   ""int string.Length.get""
  IL_005a:  blt.s      IL_0044
 -IL_005c:  ret
}", methodToken: diff1.UpdatedMethods.Single());
        }

        [Fact]
        public void Insert()
        {
            var source0 =
@"class C
{
    static object F1() { return null; }
    static object F2() { return null; }
    static object F3() { return null; }
    static object F4() { return null; }
    static void M()
    {
        lock (F1()) { }
        lock (F2()) { }
    }
}";
            var source1 =
@"class C
{
    static object F1() { return null; }
    static object F2() { return null; }
    static object F3() { return null; }
    static object F4() { return null; }
    static void M()
    {
        lock (F3()) { } // added
        lock (F1()) { }
        lock (F4()) { } // replaced
    }
}";
            var compilation0 = CreateCompilation(source0, options: TestOptions.DebugDll);
            var compilation1 = compilation0.WithSource(source1);

            var testData0 = new CompilationTestData();
            var bytes0 = compilation0.EmitToArray(testData: testData0);
            var methodData0 = testData0.GetMethodData("C.M");
            var method0 = compilation0.GetMember<MethodSymbol>("C.M");
            var generation0 = EmitBaseline.CreateInitialBaseline(
                ModuleMetadata.CreateFromImage(bytes0),
                methodData0.EncDebugInfoProvider());

            var method1 = compilation1.GetMember<MethodSymbol>("C.M");
            var diff1 = compilation1.EmitDifference(
                generation0,
                ImmutableArray.Create(new SemanticEdit(SemanticEditKind.Update, method0, method1, GetEquivalentNodesMap(method1, method0), preserveLocalVariables: true)));

            // Note that the order of unique ids in temporaries follows the
            // order of declaration in the updated method. Specifically, the
            // original temporary names (and unique ids) are not preserved.
            // (Should not be an issue since the names are used by EnC only.)
            diff1.VerifyIL("C.M",
@"{
  // Code size      108 (0x6c)
  .maxstack  2
  .locals init (object V_0,
                bool V_1,
                [object] V_2,
                [bool] V_3,
                object V_4,
                bool V_5,
                object V_6,
                bool V_7)
  IL_0000:  nop
  IL_0001:  call       ""object C.F3()""
  IL_0006:  stloc.s    V_4
  IL_0008:  ldc.i4.0
  IL_0009:  stloc.s    V_5
  .try
  {
    IL_000b:  ldloc.s    V_4
    IL_000d:  ldloca.s   V_5
    IL_000f:  call       ""void System.Threading.Monitor.Enter(object, ref bool)""
    IL_0014:  nop
    IL_0015:  nop
    IL_0016:  nop
    IL_0017:  leave.s    IL_0026
  }
  finally
  {
    IL_0019:  ldloc.s    V_5
    IL_001b:  brfalse.s  IL_0025
    IL_001d:  ldloc.s    V_4
    IL_001f:  call       ""void System.Threading.Monitor.Exit(object)""
    IL_0024:  nop
    IL_0025:  endfinally
  }
  IL_0026:  call       ""object C.F1()""
  IL_002b:  stloc.0
  IL_002c:  ldc.i4.0
  IL_002d:  stloc.1
  .try
  {
    IL_002e:  ldloc.0
    IL_002f:  ldloca.s   V_1
    IL_0031:  call       ""void System.Threading.Monitor.Enter(object, ref bool)""
    IL_0036:  nop
    IL_0037:  nop
    IL_0038:  nop
    IL_0039:  leave.s    IL_0046
  }
  finally
  {
    IL_003b:  ldloc.1
    IL_003c:  brfalse.s  IL_0045
    IL_003e:  ldloc.0
    IL_003f:  call       ""void System.Threading.Monitor.Exit(object)""
    IL_0044:  nop
    IL_0045:  endfinally
  }
  IL_0046:  call       ""object C.F4()""
  IL_004b:  stloc.s    V_6
  IL_004d:  ldc.i4.0
  IL_004e:  stloc.s    V_7
  .try
  {
    IL_0050:  ldloc.s    V_6
    IL_0052:  ldloca.s   V_7
    IL_0054:  call       ""void System.Threading.Monitor.Enter(object, ref bool)""
    IL_0059:  nop
    IL_005a:  nop
    IL_005b:  nop
    IL_005c:  leave.s    IL_006b
  }
  finally
  {
    IL_005e:  ldloc.s    V_7
    IL_0060:  brfalse.s  IL_006a
    IL_0062:  ldloc.s    V_6
    IL_0064:  call       ""void System.Threading.Monitor.Exit(object)""
    IL_0069:  nop
    IL_006a:  endfinally
  }
  IL_006b:  ret
}");
        }

        /// <summary>
        /// Should not reuse temporary locals
        /// having different temporary kinds.
        /// </summary>
        [Fact]
        public void NoReuseDifferentTempKind()
        {
            var source =
@"class A : System.IDisposable
{
    public object Current { get { return null; } }
    public bool MoveNext() { return false; }
    public void Dispose() { }
    internal int this[A a] { get { return 0; } set { } }
}
class B
{
    public A GetEnumerator() { return null; }
}
class C
{
    static A F() { return null; }
    static B G() { return null; }
    static void M(A a)
    {
        a[F()]++;
        using (F()) { }
        lock (F()) { }
        foreach (var o in G()) { }
    }
}";

            var compilation0 = CreateCompilation(source, options: TestOptions.DebugDll);
            var compilation1 = compilation0.WithSource(source);

            var testData0 = new CompilationTestData();
            var bytes0 = compilation0.EmitToArray(testData: testData0);
            var methodData0 = testData0.GetMethodData("C.M");
            var method0 = compilation0.GetMember<MethodSymbol>("C.M");
            var generation0 = EmitBaseline.CreateInitialBaseline(
                ModuleMetadata.CreateFromImage(bytes0),
                methodData0.EncDebugInfoProvider());

            var method1 = compilation1.GetMember<MethodSymbol>("C.M");
            var diff1 = compilation1.EmitDifference(
                generation0,
                ImmutableArray.Create(new SemanticEdit(SemanticEditKind.Update, method0, method1, GetEquivalentNodesMap(method1, method0), preserveLocalVariables: true)));

            diff1.VerifyIL("C.M",
@"
{
  // Code size      137 (0x89)
  .maxstack  4
  .locals init ([unchanged] V_0,
                [int] V_1,
                A V_2,
                A V_3,
                bool V_4,
                A V_5,
                object V_6, //o
                A V_7,
                int V_8)
  IL_0000:  nop
  IL_0001:  ldarg.0
  IL_0002:  call       ""A C.F()""
  IL_0007:  stloc.s    V_7
  IL_0009:  dup
  IL_000a:  ldloc.s    V_7
  IL_000c:  callvirt   ""int A.this[A].get""
  IL_0011:  stloc.s    V_8
  IL_0013:  ldloc.s    V_7
  IL_0015:  ldloc.s    V_8
  IL_0017:  ldc.i4.1
  IL_0018:  add
  IL_0019:  callvirt   ""void A.this[A].set""
  IL_001e:  nop
  IL_001f:  call       ""A C.F()""
  IL_0024:  stloc.2
  .try
  {
    IL_0025:  nop
    IL_0026:  nop
    IL_0027:  leave.s    IL_0034
  }
  finally
  {
    IL_0029:  ldloc.2
    IL_002a:  brfalse.s  IL_0033
    IL_002c:  ldloc.2
    IL_002d:  callvirt   ""void System.IDisposable.Dispose()""
    IL_0032:  nop
    IL_0033:  endfinally
  }
  IL_0034:  call       ""A C.F()""
  IL_0039:  stloc.3
  IL_003a:  ldc.i4.0
  IL_003b:  stloc.s    V_4
  .try
  {
    IL_003d:  ldloc.3
    IL_003e:  ldloca.s   V_4
    IL_0040:  call       ""void System.Threading.Monitor.Enter(object, ref bool)""
    IL_0045:  nop
    IL_0046:  nop
    IL_0047:  nop
    IL_0048:  leave.s    IL_0056
  }
  finally
  {
    IL_004a:  ldloc.s    V_4
    IL_004c:  brfalse.s  IL_0055
    IL_004e:  ldloc.3
    IL_004f:  call       ""void System.Threading.Monitor.Exit(object)""
    IL_0054:  nop
    IL_0055:  endfinally
  }
  IL_0056:  nop
  IL_0057:  call       ""B C.G()""
  IL_005c:  callvirt   ""A B.GetEnumerator()""
  IL_0061:  stloc.s    V_5
  .try
  {
    IL_0063:  br.s       IL_0070
    IL_0065:  ldloc.s    V_5
    IL_0067:  callvirt   ""object A.Current.get""
    IL_006c:  stloc.s    V_6
    IL_006e:  nop
    IL_006f:  nop
    IL_0070:  ldloc.s    V_5
    IL_0072:  callvirt   ""bool A.MoveNext()""
    IL_0077:  brtrue.s   IL_0065
    IL_0079:  leave.s    IL_0088
  }
  finally
  {
    IL_007b:  ldloc.s    V_5
    IL_007d:  brfalse.s  IL_0087
    IL_007f:  ldloc.s    V_5
    IL_0081:  callvirt   ""void System.IDisposable.Dispose()""
    IL_0086:  nop
    IL_0087:  endfinally
  }
  IL_0088:  ret
}");
        }

        [Fact]
        public void Switch_String()
        {
            var source0 =
@"class C
{
    static string F() { return null; }
    
    static void M()
    {
        switch (F())
        {
            case ""a"": System.Console.WriteLine(1); break;
            case ""b"": System.Console.WriteLine(2); break; 
        }
    }
}";
            var source1 =
            @"class C
{
    static string F() { return null; }
    
    static void M()
    {
        switch (F())
        {
            case ""a"": System.Console.WriteLine(10); break;
            case ""b"": System.Console.WriteLine(20); break; 
        }
    }
}";
            var compilation0 = CreateCompilation(source0, options: TestOptions.DebugDll);
            var compilation1 = compilation0.WithSource(source1);

            var v0 = CompileAndVerify(compilation0);

            // Validate presence of a hidden sequence point @IL_0007 that is required for proper function remapping.
            v0.VerifyIL("C.M", @"
{
  // Code size       54 (0x36)
  .maxstack  2
  .locals init (string V_0)
 -IL_0000:  nop       
 -IL_0001:  call       ""string C.F()""
  IL_0006:  stloc.0   
 ~IL_0007:  ldloc.0   
  IL_0008:  ldstr      ""a""
  IL_000d:  call       ""bool string.op_Equality(string, string)""
  IL_0012:  brtrue.s   IL_0023
  IL_0014:  ldloc.0   
  IL_0015:  ldstr      ""b""
  IL_001a:  call       ""bool string.op_Equality(string, string)""
  IL_001f:  brtrue.s   IL_002c
  IL_0021:  br.s       IL_0035
 -IL_0023:  ldc.i4.1  
  IL_0024:  call       ""void System.Console.WriteLine(int)""
  IL_0029:  nop       
 -IL_002a:  br.s       IL_0035
 -IL_002c:  ldc.i4.2  
  IL_002d:  call       ""void System.Console.WriteLine(int)""
  IL_0032:  nop       
 -IL_0033:  br.s       IL_0035
 -IL_0035:  ret       
}
", sequencePoints: "C.M");

            var methodData0 = v0.TestData.GetMethodData("C.M");
            var method0 = compilation0.GetMember<MethodSymbol>("C.M");
            var method1 = compilation1.GetMember<MethodSymbol>("C.M");
            var generation0 = EmitBaseline.CreateInitialBaseline(ModuleMetadata.CreateFromImage(v0.EmittedAssemblyData), methodData0.EncDebugInfoProvider());

            var diff1 = compilation1.EmitDifference(
                generation0,
                ImmutableArray.Create(new SemanticEdit(SemanticEditKind.Update, method0, method1, GetSyntaxMapByKind(method0, SyntaxKind.SwitchStatement), preserveLocalVariables: true)));

            diff1.VerifyIL("C.M", @"
{
  // Code size       56 (0x38)
  .maxstack  2
  .locals init (string V_0)
 -IL_0000:  nop       
 -IL_0001:  call       ""string C.F()""
  IL_0006:  stloc.0   
 ~IL_0007:  ldloc.0   
  IL_0008:  ldstr      ""a""
  IL_000d:  call       ""bool string.op_Equality(string, string)""
  IL_0012:  brtrue.s   IL_0023
  IL_0014:  ldloc.0   
  IL_0015:  ldstr      ""b""
  IL_001a:  call       ""bool string.op_Equality(string, string)""
  IL_001f:  brtrue.s   IL_002d
  IL_0021:  br.s       IL_0037
 -IL_0023:  ldc.i4.s   10
  IL_0025:  call       ""void System.Console.WriteLine(int)""
  IL_002a:  nop       
 -IL_002b:  br.s       IL_0037
 -IL_002d:  ldc.i4.s   20
  IL_002f:  call       ""void System.Console.WriteLine(int)""
  IL_0034:  nop       
 -IL_0035:  br.s       IL_0037
 -IL_0037:  ret       
}", methodToken: diff1.UpdatedMethods.Single());
        }

        [Fact]
        public void Switch_Integer()
        {
            var source0 =
@"class C
{
    static int F() { return 1; }
    
    static void M()
    {
        switch (F())
        {
            case 1: System.Console.WriteLine(1); break;
            case 2: System.Console.WriteLine(2); break; 
        }
    }
}";
            var source1 =
            @"class C
{
    static int F() { return 1; }
    
    static void M()
    {
        switch (F())
        {
            case 1: System.Console.WriteLine(10); break;
            case 2: System.Console.WriteLine(20); break; 
        }
    }
}";
            var compilation0 = CreateCompilation(source0, options: TestOptions.DebugDll);
            var compilation1 = compilation0.WithSource(source1);

            var v0 = CompileAndVerify(compilation0);

            v0.VerifyIL("C.M", @"
{
  // Code size       38 (0x26)
  .maxstack  2
  .locals init (int V_0)
  IL_0000:  nop
  IL_0001:  call       ""int C.F()""
  IL_0006:  stloc.0
  IL_0007:  ldloc.0
  IL_0008:  ldc.i4.1
  IL_0009:  beq.s      IL_0013
  IL_000b:  br.s       IL_000d
  IL_000d:  ldloc.0
  IL_000e:  ldc.i4.2
  IL_000f:  beq.s      IL_001c
  IL_0011:  br.s       IL_0025
  IL_0013:  ldc.i4.1
  IL_0014:  call       ""void System.Console.WriteLine(int)""
  IL_0019:  nop
  IL_001a:  br.s       IL_0025
  IL_001c:  ldc.i4.2
  IL_001d:  call       ""void System.Console.WriteLine(int)""
  IL_0022:  nop
  IL_0023:  br.s       IL_0025
  IL_0025:  ret
}");
            // Validate that we emit a hidden sequence point @IL_0007.
            v0.VerifyPdb("C.M", @"
<symbols>
  <files>
    <file id=""1"" name="""" language=""3f5162f8-07c6-11d3-9053-00c04fa302a1"" languageVendor=""994b45c4-e6e9-11d2-903f-00c04fa302a1"" documentType=""5a869d0b-6611-11d3-bd2a-0000f80849bd"" />
  </files>
  <methods>
    <method containingType=""C"" name=""M"">
      <customDebugInfo>
        <forward declaringType=""C"" methodName=""F"" />
        <encLocalSlotMap>
          <slot kind=""1"" offset=""11"" />
        </encLocalSlotMap>
      </customDebugInfo>
      <sequencePoints>
        <entry offset=""0x0"" startLine=""6"" startColumn=""5"" endLine=""6"" endColumn=""6"" document=""1"" />
        <entry offset=""0x1"" startLine=""7"" startColumn=""9"" endLine=""7"" endColumn=""21"" document=""1"" />
        <entry offset=""0x7"" hidden=""true"" document=""1"" />
        <entry offset=""0x13"" startLine=""9"" startColumn=""21"" endLine=""9"" endColumn=""49"" document=""1"" />
        <entry offset=""0x1a"" startLine=""9"" startColumn=""50"" endLine=""9"" endColumn=""56"" document=""1"" />
        <entry offset=""0x1c"" startLine=""10"" startColumn=""21"" endLine=""10"" endColumn=""49"" document=""1"" />
        <entry offset=""0x23"" startLine=""10"" startColumn=""50"" endLine=""10"" endColumn=""56"" document=""1"" />
        <entry offset=""0x25"" startLine=""12"" startColumn=""5"" endLine=""12"" endColumn=""6"" document=""1"" />
      </sequencePoints>
    </method>
  </methods>
</symbols>");

            var methodData0 = v0.TestData.GetMethodData("C.M");
            var method0 = compilation0.GetMember<MethodSymbol>("C.M");
            var method1 = compilation1.GetMember<MethodSymbol>("C.M");
            var generation0 = EmitBaseline.CreateInitialBaseline(ModuleMetadata.CreateFromImage(v0.EmittedAssemblyData), methodData0.EncDebugInfoProvider());

            var diff1 = compilation1.EmitDifference(
                generation0,
                ImmutableArray.Create(new SemanticEdit(SemanticEditKind.Update, method0, method1, GetSyntaxMapByKind(method0, SyntaxKind.SwitchStatement), preserveLocalVariables: true)));

            diff1.VerifyIL("C.M", @"
{
  // Code size       40 (0x28)
  .maxstack  2
  .locals init (int V_0)
  IL_0000:  nop
  IL_0001:  call       ""int C.F()""
  IL_0006:  stloc.0
  IL_0007:  ldloc.0
  IL_0008:  ldc.i4.1
  IL_0009:  beq.s      IL_0013
  IL_000b:  br.s       IL_000d
  IL_000d:  ldloc.0
  IL_000e:  ldc.i4.2
  IL_000f:  beq.s      IL_001d
  IL_0011:  br.s       IL_0027
  IL_0013:  ldc.i4.s   10
  IL_0015:  call       ""void System.Console.WriteLine(int)""
  IL_001a:  nop
  IL_001b:  br.s       IL_0027
  IL_001d:  ldc.i4.s   20
  IL_001f:  call       ""void System.Console.WriteLine(int)""
  IL_0024:  nop
  IL_0025:  br.s       IL_0027
  IL_0027:  ret
}");
        }

<<<<<<< HEAD
        [Fact(Skip = "PROTOTYPE(patterns2): This test is sensitive to the precise code generated, which is currently in flux.")]
=======
        [Fact(Skip = "PROTOTYPE(patterns2): local slot mapping is not yet supported for new pattern switch")]
>>>>>>> 68c98018
        public void Switch_Patterns()
        {
            var source = @"
using static System.Console;
class C
{
    static object F() => 1;
    static bool P() => false;
    
    static void M()
    {
        switch (F())
        {
            case 1: WriteLine(""int 1""); break;
            case byte b when P(): WriteLine(b); break; 
            case int i when P(): WriteLine(i); break;
            case (byte)1: WriteLine(""byte 1""); break; 
            case int j: WriteLine(j); break; 
            case object o: WriteLine(o); break; 
        }
    }
}";
            var compilation0 = CreateCompilation(source, options: TestOptions.DebugDll);
            var compilation1 = compilation0.WithSource(source);

            var v0 = CompileAndVerify(compilation0);

            v0.VerifyPdb("C.M", @"
<symbols>
  <files>
    <file id=""1"" name="""" language=""3f5162f8-07c6-11d3-9053-00c04fa302a1"" languageVendor=""994b45c4-e6e9-11d2-903f-00c04fa302a1"" documentType=""5a869d0b-6611-11d3-bd2a-0000f80849bd"" />
  </files>
  <methods>
    <method containingType=""C"" name=""M"">
      <customDebugInfo>
        <forward declaringType=""C"" methodName=""F"" />
        <encLocalSlotMap>
          <slot kind=""35"" offset=""11"" />
          <slot kind=""35"" offset=""11"" />
          <slot kind=""35"" offset=""11"" />
          <slot kind=""0"" offset=""106"" />
          <slot kind=""0"" offset=""162"" />
          <slot kind=""0"" offset=""273"" />
          <slot kind=""0"" offset=""323"" />
          <slot kind=""1"" offset=""11"" />
          <slot kind=""temp"" />
        </encLocalSlotMap>
      </customDebugInfo>
    </method>
  </methods>
</symbols>", options: PdbValidationOptions.ExcludeScopes | PdbValidationOptions.ExcludeSequencePoints);

            v0.VerifyIL("C.M", @"
{
  // Code size      200 (0xc8)
  .maxstack  2
  .locals init (object V_0,
                int V_1,
                byte V_2,
                byte V_3, //b
                int V_4, //i
                int V_5, //j
                object V_6, //o
                object V_7,
                object V_8)
  IL_0000:  nop
  IL_0001:  call       ""object C.F()""
  IL_0006:  stloc.s    V_7
  IL_0008:  ldloc.s    V_7
  IL_000a:  stloc.0
  IL_000b:  ldloc.0
  IL_000c:  brtrue.s   IL_0010
  IL_000e:  br.s       IL_0063
  IL_0010:  ldloc.0
  IL_0011:  dup
  IL_0012:  stloc.s    V_8
  IL_0014:  isinst     ""int""
  IL_0019:  brfalse.s  IL_002b
  IL_001b:  ldloc.s    V_8
  IL_001d:  unbox.any  ""int""
  IL_0022:  stloc.1
  IL_0023:  ldloc.1
  IL_0024:  ldc.i4.1
  IL_0025:  beq.s      IL_0029
  IL_0027:  br.s       IL_002b
  IL_0029:  br.s       IL_0065
  IL_002b:  ldloc.0
  IL_002c:  dup
  IL_002d:  stloc.s    V_8
  IL_002f:  isinst     ""byte""
  IL_0034:  brfalse.s  IL_0048
  IL_0036:  ldloc.s    V_8
  IL_0038:  unbox.any  ""byte""
  IL_003d:  stloc.2
  IL_003e:  br.s       IL_0072
  IL_0040:  ldloc.2
  IL_0041:  ldc.i4.1
  IL_0042:  beq.s      IL_0046
  IL_0044:  br.s       IL_0048
  IL_0046:  br.s       IL_009c
  IL_0048:  ldloc.0
  IL_0049:  dup
  IL_004a:  stloc.s    V_8
  IL_004c:  isinst     ""int""
  IL_0051:  brfalse.s  IL_005f
  IL_0053:  ldloc.s    V_8
  IL_0055:  unbox.any  ""int""
  IL_005a:  stloc.1
  IL_005b:  br.s       IL_0086
  IL_005d:  br.s       IL_00a9
  IL_005f:  ldloc.0
  IL_0060:  stloc.0
  IL_0061:  br.s       IL_00b8
  IL_0063:  br.s       IL_00c7
  IL_0065:  ldstr      ""int 1""
  IL_006a:  call       ""void System.Console.WriteLine(string)""
  IL_006f:  nop
  IL_0070:  br.s       IL_00c7
  IL_0072:  ldloc.2
  IL_0073:  stloc.3
  IL_0074:  call       ""bool C.P()""
  IL_0079:  brtrue.s   IL_007d
  IL_007b:  br.s       IL_0040
  IL_007d:  ldloc.3
  IL_007e:  call       ""void System.Console.WriteLine(int)""
  IL_0083:  nop
  IL_0084:  br.s       IL_00c7
  IL_0086:  ldloc.1
  IL_0087:  stloc.s    V_4
  IL_0089:  call       ""bool C.P()""
  IL_008e:  brtrue.s   IL_0092
  IL_0090:  br.s       IL_005d
  IL_0092:  ldloc.s    V_4
  IL_0094:  call       ""void System.Console.WriteLine(int)""
  IL_0099:  nop
  IL_009a:  br.s       IL_00c7
  IL_009c:  ldstr      ""byte 1""
  IL_00a1:  call       ""void System.Console.WriteLine(string)""
  IL_00a6:  nop
  IL_00a7:  br.s       IL_00c7
  IL_00a9:  ldloc.1
  IL_00aa:  stloc.s    V_5
  IL_00ac:  br.s       IL_00ae
  IL_00ae:  ldloc.s    V_5
  IL_00b0:  call       ""void System.Console.WriteLine(int)""
  IL_00b5:  nop
  IL_00b6:  br.s       IL_00c7
  IL_00b8:  ldloc.0
  IL_00b9:  stloc.s    V_6
  IL_00bb:  br.s       IL_00bd
  IL_00bd:  ldloc.s    V_6
  IL_00bf:  call       ""void System.Console.WriteLine(object)""
  IL_00c4:  nop
  IL_00c5:  br.s       IL_00c7
  IL_00c7:  ret
}");
            var methodData0 = v0.TestData.GetMethodData("C.M");
            var method0 = compilation0.GetMember<MethodSymbol>("C.M");
            var method1 = compilation1.GetMember<MethodSymbol>("C.M");
            var generation0 = EmitBaseline.CreateInitialBaseline(ModuleMetadata.CreateFromImage(v0.EmittedAssemblyData), methodData0.EncDebugInfoProvider());

            var diff1 = compilation1.EmitDifference(
                generation0,
                ImmutableArray.Create(new SemanticEdit(SemanticEditKind.Update, method0, method1, GetEquivalentNodesMap(method1, method0), preserveLocalVariables: true)));

            diff1.VerifyIL("C.M", @"
{
  // Code size      200 (0xc8)
  .maxstack  2
  .locals init (object V_0,
                int V_1,
                byte V_2,
                byte V_3, //b
                int V_4, //i
                int V_5, //j
                object V_6, //o
                object V_7,
                [object] V_8,
                object V_9)
  IL_0000:  nop
  IL_0001:  call       ""object C.F()""
  IL_0006:  stloc.s    V_7
  IL_0008:  ldloc.s    V_7
  IL_000a:  stloc.0
  IL_000b:  ldloc.0
  IL_000c:  brtrue.s   IL_0010
  IL_000e:  br.s       IL_0063
  IL_0010:  ldloc.0
  IL_0011:  dup
  IL_0012:  stloc.s    V_9
  IL_0014:  isinst     ""int""
  IL_0019:  brfalse.s  IL_002b
  IL_001b:  ldloc.s    V_9
  IL_001d:  unbox.any  ""int""
  IL_0022:  stloc.1
  IL_0023:  ldloc.1
  IL_0024:  ldc.i4.1
  IL_0025:  beq.s      IL_0029
  IL_0027:  br.s       IL_002b
  IL_0029:  br.s       IL_0065
  IL_002b:  ldloc.0
  IL_002c:  dup
  IL_002d:  stloc.s    V_9
  IL_002f:  isinst     ""byte""
  IL_0034:  brfalse.s  IL_0048
  IL_0036:  ldloc.s    V_9
  IL_0038:  unbox.any  ""byte""
  IL_003d:  stloc.2
  IL_003e:  br.s       IL_0072
  IL_0040:  ldloc.2
  IL_0041:  ldc.i4.1
  IL_0042:  beq.s      IL_0046
  IL_0044:  br.s       IL_0048
  IL_0046:  br.s       IL_009c
  IL_0048:  ldloc.0
  IL_0049:  dup
  IL_004a:  stloc.s    V_9
  IL_004c:  isinst     ""int""
  IL_0051:  brfalse.s  IL_005f
  IL_0053:  ldloc.s    V_9
  IL_0055:  unbox.any  ""int""
  IL_005a:  stloc.1
  IL_005b:  br.s       IL_0086
  IL_005d:  br.s       IL_00a9
  IL_005f:  ldloc.0
  IL_0060:  stloc.0
  IL_0061:  br.s       IL_00b8
  IL_0063:  br.s       IL_00c7
  IL_0065:  ldstr      ""int 1""
  IL_006a:  call       ""void System.Console.WriteLine(string)""
  IL_006f:  nop
  IL_0070:  br.s       IL_00c7
  IL_0072:  ldloc.2
  IL_0073:  stloc.3
  IL_0074:  call       ""bool C.P()""
  IL_0079:  brtrue.s   IL_007d
  IL_007b:  br.s       IL_0040
  IL_007d:  ldloc.3
  IL_007e:  call       ""void System.Console.WriteLine(int)""
  IL_0083:  nop
  IL_0084:  br.s       IL_00c7
  IL_0086:  ldloc.1
  IL_0087:  stloc.s    V_4
  IL_0089:  call       ""bool C.P()""
  IL_008e:  brtrue.s   IL_0092
  IL_0090:  br.s       IL_005d
  IL_0092:  ldloc.s    V_4
  IL_0094:  call       ""void System.Console.WriteLine(int)""
  IL_0099:  nop
  IL_009a:  br.s       IL_00c7
  IL_009c:  ldstr      ""byte 1""
  IL_00a1:  call       ""void System.Console.WriteLine(string)""
  IL_00a6:  nop
  IL_00a7:  br.s       IL_00c7
  IL_00a9:  ldloc.1
  IL_00aa:  stloc.s    V_5
  IL_00ac:  br.s       IL_00ae
  IL_00ae:  ldloc.s    V_5
  IL_00b0:  call       ""void System.Console.WriteLine(int)""
  IL_00b5:  nop
  IL_00b6:  br.s       IL_00c7
  IL_00b8:  ldloc.0
  IL_00b9:  stloc.s    V_6
  IL_00bb:  br.s       IL_00bd
  IL_00bd:  ldloc.s    V_6
  IL_00bf:  call       ""void System.Console.WriteLine(object)""
  IL_00c4:  nop
  IL_00c5:  br.s       IL_00c7
  IL_00c7:  ret
}");
        }

        [Fact]
        public void If()
        {
            var source0 = @"
class C
{
    static bool F() { return true; }
    
    static void M()
    {
        if (F())
        {
            System.Console.WriteLine(1);
        }
    }
}";
            var source1 = @"
class C
{
    static bool F() { return true; }
    
    static void M()
    {
        if (F())
        {
            System.Console.WriteLine(10);
        }
    }
}";
            var compilation0 = CreateCompilation(source0, options: TestOptions.DebugDll);
            var compilation1 = compilation0.WithSource(source1);

            var v0 = CompileAndVerify(compilation0);

            v0.VerifyIL("C.M", @"
{
  // Code size       20 (0x14)
  .maxstack  1
  .locals init (bool V_0)
  IL_0000:  nop
  IL_0001:  call       ""bool C.F()""
  IL_0006:  stloc.0
  IL_0007:  ldloc.0
  IL_0008:  brfalse.s  IL_0013
  IL_000a:  nop
  IL_000b:  ldc.i4.1
  IL_000c:  call       ""void System.Console.WriteLine(int)""
  IL_0011:  nop
  IL_0012:  nop
  IL_0013:  ret
}
");
            // Validate presence of a hidden sequence point @IL_0007 that is required for proper function remapping.
            v0.VerifyPdb("C.M", @"
<symbols>
  <files>
    <file id=""1"" name="""" language=""3f5162f8-07c6-11d3-9053-00c04fa302a1"" languageVendor=""994b45c4-e6e9-11d2-903f-00c04fa302a1"" documentType=""5a869d0b-6611-11d3-bd2a-0000f80849bd"" />
  </files>
  <methods>
    <method containingType=""C"" name=""M"">
      <customDebugInfo>
        <forward declaringType=""C"" methodName=""F"" />
        <encLocalSlotMap>
          <slot kind=""1"" offset=""11"" />
        </encLocalSlotMap>
      </customDebugInfo>
      <sequencePoints>
        <entry offset=""0x0"" startLine=""7"" startColumn=""5"" endLine=""7"" endColumn=""6"" document=""1"" />
        <entry offset=""0x1"" startLine=""8"" startColumn=""9"" endLine=""8"" endColumn=""17"" document=""1"" />
        <entry offset=""0x7"" hidden=""true"" document=""1"" />
        <entry offset=""0xa"" startLine=""9"" startColumn=""9"" endLine=""9"" endColumn=""10"" document=""1"" />
        <entry offset=""0xb"" startLine=""10"" startColumn=""13"" endLine=""10"" endColumn=""41"" document=""1"" />
        <entry offset=""0x12"" startLine=""11"" startColumn=""9"" endLine=""11"" endColumn=""10"" document=""1"" />
        <entry offset=""0x13"" startLine=""12"" startColumn=""5"" endLine=""12"" endColumn=""6"" document=""1"" />
      </sequencePoints>
    </method>
  </methods>
</symbols>");

            var methodData0 = v0.TestData.GetMethodData("C.M");
            var method0 = compilation0.GetMember<MethodSymbol>("C.M");
            var method1 = compilation1.GetMember<MethodSymbol>("C.M");
            var generation0 = EmitBaseline.CreateInitialBaseline(ModuleMetadata.CreateFromImage(v0.EmittedAssemblyData), methodData0.EncDebugInfoProvider());

            var diff1 = compilation1.EmitDifference(
                generation0,
                ImmutableArray.Create(new SemanticEdit(SemanticEditKind.Update, method0, method1, GetSyntaxMapByKind(method0, SyntaxKind.IfStatement), preserveLocalVariables: true)));

            diff1.VerifyIL("C.M", @"
{
  // Code size       21 (0x15)
  .maxstack  1
  .locals init (bool V_0)
  IL_0000:  nop
  IL_0001:  call       ""bool C.F()""
  IL_0006:  stloc.0
  IL_0007:  ldloc.0
  IL_0008:  brfalse.s  IL_0014
  IL_000a:  nop
  IL_000b:  ldc.i4.s   10
  IL_000d:  call       ""void System.Console.WriteLine(int)""
  IL_0012:  nop
  IL_0013:  nop
  IL_0014:  ret
}");
        }

        [Fact]
        public void While()
        {
            var source0 = @"
class C
{
    static bool F() { return true; }
    
    static void M()
    {
        while (F())
        {
            System.Console.WriteLine(1);
        }
    }
}";
            var source1 = @"
class C
{
    static bool F() { return true; }
    
    static void M()
    {
        while (F())
        {
            System.Console.WriteLine(10);
        }
    }
}";
            var compilation0 = CreateCompilation(source0, options: TestOptions.DebugDll);
            var compilation1 = compilation0.WithSource(source1);

            var v0 = CompileAndVerify(compilation0);

            v0.VerifyIL("C.M", @"
{
  // Code size       22 (0x16)
  .maxstack  1
  .locals init (bool V_0)
  IL_0000:  nop
  IL_0001:  br.s       IL_000c
  IL_0003:  nop
  IL_0004:  ldc.i4.1
  IL_0005:  call       ""void System.Console.WriteLine(int)""
  IL_000a:  nop
  IL_000b:  nop
  IL_000c:  call       ""bool C.F()""
  IL_0011:  stloc.0
  IL_0012:  ldloc.0
  IL_0013:  brtrue.s   IL_0003
  IL_0015:  ret
}
");
            // Validate presence of a hidden sequence point @IL_0012 that is required for proper function remapping.
            v0.VerifyPdb("C.M", @"
<symbols>
  <files>
    <file id=""1"" name="""" language=""3f5162f8-07c6-11d3-9053-00c04fa302a1"" languageVendor=""994b45c4-e6e9-11d2-903f-00c04fa302a1"" documentType=""5a869d0b-6611-11d3-bd2a-0000f80849bd"" />
  </files>
  <methods>
    <method containingType=""C"" name=""M"">
      <customDebugInfo>
        <forward declaringType=""C"" methodName=""F"" />
        <encLocalSlotMap>
          <slot kind=""1"" offset=""11"" />
        </encLocalSlotMap>
      </customDebugInfo>
      <sequencePoints>
        <entry offset=""0x0"" startLine=""7"" startColumn=""5"" endLine=""7"" endColumn=""6"" document=""1"" />
        <entry offset=""0x1"" hidden=""true"" document=""1"" />
        <entry offset=""0x3"" startLine=""9"" startColumn=""9"" endLine=""9"" endColumn=""10"" document=""1"" />
        <entry offset=""0x4"" startLine=""10"" startColumn=""13"" endLine=""10"" endColumn=""41"" document=""1"" />
        <entry offset=""0xb"" startLine=""11"" startColumn=""9"" endLine=""11"" endColumn=""10"" document=""1"" />
        <entry offset=""0xc"" startLine=""8"" startColumn=""9"" endLine=""8"" endColumn=""20"" document=""1"" />
        <entry offset=""0x12"" hidden=""true"" document=""1"" />
        <entry offset=""0x15"" startLine=""12"" startColumn=""5"" endLine=""12"" endColumn=""6"" document=""1"" />
      </sequencePoints>
    </method>
  </methods>
</symbols>");

            var methodData0 = v0.TestData.GetMethodData("C.M");
            var method0 = compilation0.GetMember<MethodSymbol>("C.M");
            var method1 = compilation1.GetMember<MethodSymbol>("C.M");
            var generation0 = EmitBaseline.CreateInitialBaseline(ModuleMetadata.CreateFromImage(v0.EmittedAssemblyData), methodData0.EncDebugInfoProvider());

            var diff1 = compilation1.EmitDifference(
                generation0,
                ImmutableArray.Create(new SemanticEdit(SemanticEditKind.Update, method0, method1, GetSyntaxMapByKind(method0, SyntaxKind.WhileStatement), preserveLocalVariables: true)));

            diff1.VerifyIL("C.M", @"
{
  // Code size       23 (0x17)
  .maxstack  1
  .locals init (bool V_0)
  IL_0000:  nop
  IL_0001:  br.s       IL_000d
  IL_0003:  nop
  IL_0004:  ldc.i4.s   10
  IL_0006:  call       ""void System.Console.WriteLine(int)""
  IL_000b:  nop
  IL_000c:  nop
  IL_000d:  call       ""bool C.F()""
  IL_0012:  stloc.0
  IL_0013:  ldloc.0
  IL_0014:  brtrue.s   IL_0003
  IL_0016:  ret
}");
        }

        [Fact]
        public void Do1()
        {
            var source0 = @"
class C
{
    static bool F() { return true; }
    
    static void M()
    {
        do
        {
            System.Console.WriteLine(1);
        }
        while (F());
    }
}";
            var source1 = @"
class C
{
    static bool F() { return true; }
    
    static void M()
    {
        do
        {
            System.Console.WriteLine(10);
        }
        while (F());
    }
}";
            var compilation0 = CreateCompilation(source0, options: TestOptions.DebugDll);
            var compilation1 = compilation0.WithSource(source1);

            var v0 = CompileAndVerify(compilation0);

            v0.VerifyIL("C.M", @"
{
  // Code size       20 (0x14)
  .maxstack  1
  .locals init (bool V_0)
  IL_0000:  nop
  IL_0001:  nop
  IL_0002:  ldc.i4.1
  IL_0003:  call       ""void System.Console.WriteLine(int)""
  IL_0008:  nop
  IL_0009:  nop
  IL_000a:  call       ""bool C.F()""
  IL_000f:  stloc.0
  IL_0010:  ldloc.0
  IL_0011:  brtrue.s   IL_0001
  IL_0013:  ret
}");
            // Validate presence of a hidden sequence point @IL_0010 that is required for proper function remapping.
            v0.VerifyPdb("C.M", @"
<symbols>
  <files>
    <file id=""1"" name="""" language=""3f5162f8-07c6-11d3-9053-00c04fa302a1"" languageVendor=""994b45c4-e6e9-11d2-903f-00c04fa302a1"" documentType=""5a869d0b-6611-11d3-bd2a-0000f80849bd"" />
  </files>
  <methods>
    <method containingType=""C"" name=""M"">
      <customDebugInfo>
        <forward declaringType=""C"" methodName=""F"" />
        <encLocalSlotMap>
          <slot kind=""1"" offset=""11"" />
        </encLocalSlotMap>
      </customDebugInfo>
      <sequencePoints>
        <entry offset=""0x0"" startLine=""7"" startColumn=""5"" endLine=""7"" endColumn=""6"" document=""1"" />
        <entry offset=""0x1"" startLine=""9"" startColumn=""9"" endLine=""9"" endColumn=""10"" document=""1"" />
        <entry offset=""0x2"" startLine=""10"" startColumn=""13"" endLine=""10"" endColumn=""41"" document=""1"" />
        <entry offset=""0x9"" startLine=""11"" startColumn=""9"" endLine=""11"" endColumn=""10"" document=""1"" />
        <entry offset=""0xa"" startLine=""12"" startColumn=""9"" endLine=""12"" endColumn=""21"" document=""1"" />
        <entry offset=""0x10"" hidden=""true"" document=""1"" />
        <entry offset=""0x13"" startLine=""13"" startColumn=""5"" endLine=""13"" endColumn=""6"" document=""1"" />
      </sequencePoints>
    </method>
  </methods>
</symbols>");

            var methodData0 = v0.TestData.GetMethodData("C.M");
            var method0 = compilation0.GetMember<MethodSymbol>("C.M");
            var method1 = compilation1.GetMember<MethodSymbol>("C.M");
            var generation0 = EmitBaseline.CreateInitialBaseline(ModuleMetadata.CreateFromImage(v0.EmittedAssemblyData), methodData0.EncDebugInfoProvider());

            var diff1 = compilation1.EmitDifference(
                generation0,
                ImmutableArray.Create(new SemanticEdit(SemanticEditKind.Update, method0, method1, GetSyntaxMapByKind(method0, SyntaxKind.DoStatement), preserveLocalVariables: true)));

            diff1.VerifyIL("C.M", @"
{
  // Code size       21 (0x15)
  .maxstack  1
  .locals init (bool V_0)
  IL_0000:  nop
  IL_0001:  nop
  IL_0002:  ldc.i4.s   10
  IL_0004:  call       ""void System.Console.WriteLine(int)""
  IL_0009:  nop
  IL_000a:  nop
  IL_000b:  call       ""bool C.F()""
  IL_0010:  stloc.0
  IL_0011:  ldloc.0
  IL_0012:  brtrue.s   IL_0001
  IL_0014:  ret
}");
        }

        [Fact]
        public void For()
        {
            var source0 = @"
class C
{
    static bool F(int i) { return true; }
    static void G(int i) { }
    
    static void M()
    {
        for (int i = 1; F(i); G(i))
        {
            System.Console.WriteLine(1);
        }
    }
}";
            var source1 = @"
class C
{
    static bool F(int i) { return true; }
    static void G(int i) { }
    
    static void M()
    {
        for (int i = 1; F(i); G(i))
        {
            System.Console.WriteLine(10);
        }
    }
}";
            var compilation0 = CreateCompilation(source0, options: TestOptions.DebugDll);
            var compilation1 = compilation0.WithSource(source1);

            var v0 = CompileAndVerify(compilation0);

            // Validate presence of a hidden sequence point @IL_001c that is required for proper function remapping.
            v0.VerifyIL("C.M", @"
{
  // Code size       32 (0x20)
  .maxstack  1
  .locals init (int V_0, //i
                bool V_1)
 -IL_0000:  nop
 -IL_0001:  ldc.i4.1
  IL_0002:  stloc.0
 ~IL_0003:  br.s       IL_0015
 -IL_0005:  nop
 -IL_0006:  ldc.i4.1
  IL_0007:  call       ""void System.Console.WriteLine(int)""
  IL_000c:  nop
 -IL_000d:  nop
 -IL_000e:  ldloc.0
  IL_000f:  call       ""void C.G(int)""
  IL_0014:  nop
 -IL_0015:  ldloc.0
  IL_0016:  call       ""bool C.F(int)""
  IL_001b:  stloc.1
 ~IL_001c:  ldloc.1
  IL_001d:  brtrue.s   IL_0005
 -IL_001f:  ret
}", sequencePoints: "C.M");

            var methodData0 = v0.TestData.GetMethodData("C.M");
            var method0 = compilation0.GetMember<MethodSymbol>("C.M");
            var method1 = compilation1.GetMember<MethodSymbol>("C.M");
            var generation0 = EmitBaseline.CreateInitialBaseline(ModuleMetadata.CreateFromImage(v0.EmittedAssemblyData), methodData0.EncDebugInfoProvider());

            var diff1 = compilation1.EmitDifference(
                generation0,
                ImmutableArray.Create(new SemanticEdit(SemanticEditKind.Update, method0, method1, GetSyntaxMapByKind(method0, SyntaxKind.ForStatement, SyntaxKind.VariableDeclarator), preserveLocalVariables: true)));

            diff1.VerifyIL("C.M", @"
{
  // Code size       33 (0x21)
  .maxstack  1
  .locals init (int V_0, //i
                bool V_1)
  IL_0000:  nop
  IL_0001:  ldc.i4.1
  IL_0002:  stloc.0
  IL_0003:  br.s       IL_0016
  IL_0005:  nop
  IL_0006:  ldc.i4.s   10
  IL_0008:  call       ""void System.Console.WriteLine(int)""
  IL_000d:  nop
  IL_000e:  nop
  IL_000f:  ldloc.0
  IL_0010:  call       ""void C.G(int)""
  IL_0015:  nop
  IL_0016:  ldloc.0
  IL_0017:  call       ""bool C.F(int)""
  IL_001c:  stloc.1
  IL_001d:  ldloc.1
  IL_001e:  brtrue.s   IL_0005
  IL_0020:  ret
}
");
        }

        [Fact]
        public void SynthesizedVariablesInLambdas1()
        {
            var source =
@"class C
{
    static object F()
    {
        return null;
    }
    static void M()
    {
        lock (F())
        {
            var f = new System.Action(() => 
            {
                lock (F())
                {
                }
            });
        }
    }
}";
            var compilation0 = CreateCompilation(source, options: TestOptions.DebugDll);
            var compilation1 = compilation0.WithSource(source);

            var v0 = CompileAndVerify(compilation0);
            v0.VerifyIL("C.<>c.<M>b__1_0()", @"
{
  // Code size       34 (0x22)
  .maxstack  2
  .locals init (object V_0,
                bool V_1)
  IL_0000:  nop
  IL_0001:  call       ""object C.F()""
  IL_0006:  stloc.0
  IL_0007:  ldc.i4.0
  IL_0008:  stloc.1
  .try
  {
    IL_0009:  ldloc.0
    IL_000a:  ldloca.s   V_1
    IL_000c:  call       ""void System.Threading.Monitor.Enter(object, ref bool)""
    IL_0011:  nop
    IL_0012:  nop
    IL_0013:  nop
    IL_0014:  leave.s    IL_0021
  }
  finally
  {
    IL_0016:  ldloc.1
    IL_0017:  brfalse.s  IL_0020
    IL_0019:  ldloc.0
    IL_001a:  call       ""void System.Threading.Monitor.Exit(object)""
    IL_001f:  nop
    IL_0020:  endfinally
  }
  IL_0021:  ret
}");

#if TODO // identify the lambda in a semantic edit
            var methodData0 = v0.TestData.GetMethodData("C.<M>b__0");
            var method0 = compilation0.GetMember<MethodSymbol>("C.<M>b__0");
            var generation0 = EmitBaseline.CreateInitialBaseline(
                ModuleMetadata.CreateFromImage(v0.EmittedAssemblyData), m => GetLocalNames(methodData0));

            var method1 = compilation1.GetMember<MethodSymbol>("C.<M>b__0");
            var diff1 = compilation1.EmitDifference(
                generation0,
                ImmutableArray.Create(new SemanticEdit(SemanticEditKind.Update, method0, method1, GetEquivalentNodesMap(method1, method0), preserveLocalVariables: true)));

            diff1.VerifyIL("C.<M>b__0", @"
", methodToken: diff1.UpdatedMethods.Single());
#endif
        }

        [Fact]
        public void SynthesizedVariablesInLambdas2()
        {
            var source0 = MarkedSource(@"
using System;

class C
{
    static void M()
    {
        var <N:0>f1</N:0> = new Action<int[], int>(<N:1>(a, _) =>
        {
            <N:2>foreach</N:2> (var x in a)
            {
                Console.WriteLine(1); // change to 10 and then to 100
            }
        }</N:1>);

        var <N:3>f2</N:3> = new Action<int[], int>(<N:4>(a, _) =>
        {
            <N:5>foreach</N:5> (var x in a)
            {
                Console.WriteLine(20);
            }
        }</N:4>);

        f1(new[] { 1, 2 }, 1);
        f2(new[] { 1, 2 }, 1);
    }
}");
            var source1 = MarkedSource(@"
using System;

class C
{
    static void M()
    {
        var <N:0>f1</N:0> = new Action<int[], int>(<N:1>(a, _) =>
        {
            <N:2>foreach</N:2> (var x in a)
            {
                Console.WriteLine(10); // change to 10 and then to 100
            }
        }</N:1>);

        var <N:3>f2</N:3> = new Action<int[], int>(<N:4>(a, _) =>
        {
            <N:5>foreach</N:5> (var x in a)
            {
                Console.WriteLine(20);
            }
        }</N:4>);

        f1(new[] { 1, 2 }, 1);
        f2(new[] { 1, 2 }, 1);
    }
}");
            var source2 = MarkedSource(@"
using System;

class C
{
    static void M()
    {
        var <N:0>f1</N:0> = new Action<int[], int>(<N:1>(a, _) =>
        {
            <N:2>foreach</N:2> (var x in a)
            {
                Console.WriteLine(100); // change to 10 and then to 100
            }
        }</N:1>);

        var <N:3>f2</N:3> = new Action<int[], int>(<N:4>(a, _) =>
        {
            <N:5>foreach</N:5> (var x in a)
            {
                Console.WriteLine(20);
            }
        }</N:4>);

        f1(new[] { 1, 2 }, 1);
        f2(new[] { 1, 2 }, 1);
    }
}");
            var compilation0 = CreateCompilation(source0.Tree, options: ComSafeDebugDll);
            var compilation1 = compilation0.WithSource(source1.Tree);
            var compilation2 = compilation1.WithSource(source2.Tree);

            var m0 = compilation0.GetMember<MethodSymbol>("C.M");
            var m1 = compilation1.GetMember<MethodSymbol>("C.M");
            var m2 = compilation2.GetMember<MethodSymbol>("C.M");

            var v0 = CompileAndVerify(compilation0);
            var md0 = ModuleMetadata.CreateFromImage(v0.EmittedAssemblyData);
            var generation0 = EmitBaseline.CreateInitialBaseline(md0, v0.CreateSymReader().GetEncMethodDebugInfo);

            var diff1 = compilation1.EmitDifference(
                generation0,
                ImmutableArray.Create(new SemanticEdit(SemanticEditKind.Update, m0, m1, GetSyntaxMapFromMarkers(source0, source1), preserveLocalVariables: true)));

            var diff2 = compilation2.EmitDifference(
                diff1.NextGeneration,
                ImmutableArray.Create(new SemanticEdit(SemanticEditKind.Update, m1, m2, GetSyntaxMapFromMarkers(source1, source2), preserveLocalVariables: true)));

            diff1.VerifySynthesizedMembers(
                "C: {<>c}",
                "C.<>c: {<>9__0_0, <>9__0_1, <M>b__0_0, <M>b__0_1}");

            diff2.VerifySynthesizedMembers(
                "C: {<>c}",
                "C.<>c: {<>9__0_0, <>9__0_1, <M>b__0_0, <M>b__0_1}");

            var expectedIL = @"
{
  // Code size       33 (0x21)
  .maxstack  2
  .locals init (int[] V_0,
                int V_1,
                int V_2) //x
  IL_0000:  nop
  IL_0001:  nop
  IL_0002:  ldarg.1
  IL_0003:  stloc.0
  IL_0004:  ldc.i4.0
  IL_0005:  stloc.1
  IL_0006:  br.s       IL_001a
  IL_0008:  ldloc.0
  IL_0009:  ldloc.1
  IL_000a:  ldelem.i4
  IL_000b:  stloc.2
  IL_000c:  nop
  IL_000d:  ldc.i4.s   20
  IL_000f:  call       ""void System.Console.WriteLine(int)""
  IL_0014:  nop
  IL_0015:  nop
  IL_0016:  ldloc.1
  IL_0017:  ldc.i4.1
  IL_0018:  add
  IL_0019:  stloc.1
  IL_001a:  ldloc.1
  IL_001b:  ldloc.0
  IL_001c:  ldlen
  IL_001d:  conv.i4
  IL_001e:  blt.s      IL_0008
  IL_0020:  ret
}";

            diff1.VerifyIL(@"C.<>c.<M>b__0_1", expectedIL);
            diff2.VerifyIL(@"C.<>c.<M>b__0_1", expectedIL);
        }

        [Fact]
        public void SynthesizedVariablesInIterator1()
        {
            var source = @"
using System.Collections.Generic;

class C
{
    public IEnumerable<int> F()
    {
        lock (F()) { }
        yield return 1;
    }
}
";
            var compilation0 = CreateCompilation(source, options: TestOptions.DebugDll);
            var compilation1 = compilation0.WithSource(source);

            var v0 = CompileAndVerify(compilation0);

            v0.VerifyIL("C.<F>d__0.System.Collections.IEnumerator.MoveNext", @"
{
  // Code size      131 (0x83)
  .maxstack  2
  .locals init (int V_0)
  IL_0000:  ldarg.0
  IL_0001:  ldfld      ""int C.<F>d__0.<>1__state""
  IL_0006:  stloc.0
  IL_0007:  ldloc.0
  IL_0008:  brfalse.s  IL_0012
  IL_000a:  br.s       IL_000c
  IL_000c:  ldloc.0
  IL_000d:  ldc.i4.1
  IL_000e:  beq.s      IL_0014
  IL_0010:  br.s       IL_0016
  IL_0012:  br.s       IL_0018
  IL_0014:  br.s       IL_007a
  IL_0016:  ldc.i4.0
  IL_0017:  ret
  IL_0018:  ldarg.0
  IL_0019:  ldc.i4.m1
  IL_001a:  stfld      ""int C.<F>d__0.<>1__state""
  IL_001f:  nop
  IL_0020:  ldarg.0
  IL_0021:  ldarg.0
  IL_0022:  ldfld      ""C C.<F>d__0.<>4__this""
  IL_0027:  call       ""System.Collections.Generic.IEnumerable<int> C.F()""
  IL_002c:  stfld      ""System.Collections.Generic.IEnumerable<int> C.<F>d__0.<>s__1""
  IL_0031:  ldarg.0
  IL_0032:  ldc.i4.0
  IL_0033:  stfld      ""bool C.<F>d__0.<>s__2""
  .try
  {
    IL_0038:  ldarg.0
    IL_0039:  ldfld      ""System.Collections.Generic.IEnumerable<int> C.<F>d__0.<>s__1""
    IL_003e:  ldarg.0
    IL_003f:  ldflda     ""bool C.<F>d__0.<>s__2""
    IL_0044:  call       ""void System.Threading.Monitor.Enter(object, ref bool)""
    IL_0049:  nop
    IL_004a:  nop
    IL_004b:  nop
    IL_004c:  leave.s    IL_0063
  }
  finally
  {
    IL_004e:  ldarg.0
    IL_004f:  ldfld      ""bool C.<F>d__0.<>s__2""
    IL_0054:  brfalse.s  IL_0062
    IL_0056:  ldarg.0
    IL_0057:  ldfld      ""System.Collections.Generic.IEnumerable<int> C.<F>d__0.<>s__1""
    IL_005c:  call       ""void System.Threading.Monitor.Exit(object)""
    IL_0061:  nop
    IL_0062:  endfinally
  }
  IL_0063:  ldarg.0
  IL_0064:  ldnull
  IL_0065:  stfld      ""System.Collections.Generic.IEnumerable<int> C.<F>d__0.<>s__1""
  IL_006a:  ldarg.0
  IL_006b:  ldc.i4.1
  IL_006c:  stfld      ""int C.<F>d__0.<>2__current""
  IL_0071:  ldarg.0
  IL_0072:  ldc.i4.1
  IL_0073:  stfld      ""int C.<F>d__0.<>1__state""
  IL_0078:  ldc.i4.1
  IL_0079:  ret
  IL_007a:  ldarg.0
  IL_007b:  ldc.i4.m1
  IL_007c:  stfld      ""int C.<F>d__0.<>1__state""
  IL_0081:  ldc.i4.0
  IL_0082:  ret
}");

#if TODO 
            var methodData0 = v0.TestData.GetMethodData("?");
            var method0 = compilation0.GetMember<MethodSymbol>("?");
            var generation0 = EmitBaseline.CreateInitialBaseline(
                ModuleMetadata.CreateFromImage(v0.EmittedAssemblyData), m => GetLocalNames(methodData0));

            var method1 = compilation1.GetMember<MethodSymbol>("?");
            var diff1 = compilation1.EmitDifference(
                generation0,
                ImmutableArray.Create(new SemanticEdit(SemanticEditKind.Update, method0, method1, GetEquivalentNodesMap(method1, method0), preserveLocalVariables: true)));

            diff1.VerifyIL("?", @"
{", methodToken: diff1.UpdatedMethods.Single());
#endif
        }

        [Fact]
        public void SynthesizedVariablesInAsyncMethod1()
        {
            var source = @"
using System.Threading.Tasks;

class C
{
    public async Task<int> F()
    {
        lock (F()) { }
        await F();
        return 1;
    }
}
";
            var compilation0 = CreateCompilationWithMscorlib45(source, options: TestOptions.DebugDll);
            var compilation1 = compilation0.WithSource(source);

            var v0 = CompileAndVerify(compilation0);

            v0.VerifyIL("C.<F>d__0.System.Runtime.CompilerServices.IAsyncStateMachine.MoveNext", @"
{
  // Code size      246 (0xf6)
  .maxstack  3
  .locals init (int V_0,
                int V_1,
                System.Runtime.CompilerServices.TaskAwaiter<int> V_2,
                C.<F>d__0 V_3,
                System.Exception V_4)
 ~IL_0000:  ldarg.0
  IL_0001:  ldfld      ""int C.<F>d__0.<>1__state""
  IL_0006:  stloc.0
  .try
  {
   ~IL_0007:  ldloc.0
    IL_0008:  brfalse.s  IL_000c
    IL_000a:  br.s       IL_0011
    IL_000c:  br         IL_009e
   -IL_0011:  nop
   -IL_0012:  ldarg.0
    IL_0013:  ldarg.0
    IL_0014:  ldfld      ""C C.<F>d__0.<>4__this""
    IL_0019:  call       ""System.Threading.Tasks.Task<int> C.F()""
    IL_001e:  stfld      ""System.Threading.Tasks.Task<int> C.<F>d__0.<>s__1""
    IL_0023:  ldarg.0
    IL_0024:  ldc.i4.0
    IL_0025:  stfld      ""bool C.<F>d__0.<>s__2""
    .try
    {
      IL_002a:  ldarg.0
      IL_002b:  ldfld      ""System.Threading.Tasks.Task<int> C.<F>d__0.<>s__1""
      IL_0030:  ldarg.0
      IL_0031:  ldflda     ""bool C.<F>d__0.<>s__2""
      IL_0036:  call       ""void System.Threading.Monitor.Enter(object, ref bool)""
      IL_003b:  nop
     -IL_003c:  nop
     -IL_003d:  nop
      IL_003e:  leave.s    IL_0059
    }
    finally
    {
     ~IL_0040:  ldloc.0
      IL_0041:  ldc.i4.0
      IL_0042:  bge.s      IL_0058
      IL_0044:  ldarg.0
      IL_0045:  ldfld      ""bool C.<F>d__0.<>s__2""
      IL_004a:  brfalse.s  IL_0058
      IL_004c:  ldarg.0
      IL_004d:  ldfld      ""System.Threading.Tasks.Task<int> C.<F>d__0.<>s__1""
      IL_0052:  call       ""void System.Threading.Monitor.Exit(object)""
      IL_0057:  nop
     ~IL_0058:  endfinally
    }
   ~IL_0059:  ldarg.0
    IL_005a:  ldnull
    IL_005b:  stfld      ""System.Threading.Tasks.Task<int> C.<F>d__0.<>s__1""
   -IL_0060:  ldarg.0
    IL_0061:  ldfld      ""C C.<F>d__0.<>4__this""
    IL_0066:  call       ""System.Threading.Tasks.Task<int> C.F()""
    IL_006b:  callvirt   ""System.Runtime.CompilerServices.TaskAwaiter<int> System.Threading.Tasks.Task<int>.GetAwaiter()""
    IL_0070:  stloc.2
   ~IL_0071:  ldloca.s   V_2
    IL_0073:  call       ""bool System.Runtime.CompilerServices.TaskAwaiter<int>.IsCompleted.get""
    IL_0078:  brtrue.s   IL_00ba
    IL_007a:  ldarg.0
    IL_007b:  ldc.i4.0
    IL_007c:  dup
    IL_007d:  stloc.0
    IL_007e:  stfld      ""int C.<F>d__0.<>1__state""
   <IL_0083:  ldarg.0
    IL_0084:  ldloc.2
    IL_0085:  stfld      ""System.Runtime.CompilerServices.TaskAwaiter<int> C.<F>d__0.<>u__1""
    IL_008a:  ldarg.0
    IL_008b:  stloc.3
    IL_008c:  ldarg.0
    IL_008d:  ldflda     ""System.Runtime.CompilerServices.AsyncTaskMethodBuilder<int> C.<F>d__0.<>t__builder""
    IL_0092:  ldloca.s   V_2
    IL_0094:  ldloca.s   V_3
    IL_0096:  call       ""void System.Runtime.CompilerServices.AsyncTaskMethodBuilder<int>.AwaitUnsafeOnCompleted<System.Runtime.CompilerServices.TaskAwaiter<int>, C.<F>d__0>(ref System.Runtime.CompilerServices.TaskAwaiter<int>, ref C.<F>d__0)""
    IL_009b:  nop
    IL_009c:  leave.s    IL_00f5
   >IL_009e:  ldarg.0
    IL_009f:  ldfld      ""System.Runtime.CompilerServices.TaskAwaiter<int> C.<F>d__0.<>u__1""
    IL_00a4:  stloc.2
    IL_00a5:  ldarg.0
    IL_00a6:  ldflda     ""System.Runtime.CompilerServices.TaskAwaiter<int> C.<F>d__0.<>u__1""
    IL_00ab:  initobj    ""System.Runtime.CompilerServices.TaskAwaiter<int>""
    IL_00b1:  ldarg.0
    IL_00b2:  ldc.i4.m1
    IL_00b3:  dup
    IL_00b4:  stloc.0
    IL_00b5:  stfld      ""int C.<F>d__0.<>1__state""
    IL_00ba:  ldloca.s   V_2
    IL_00bc:  call       ""int System.Runtime.CompilerServices.TaskAwaiter<int>.GetResult()""
    IL_00c1:  pop
   -IL_00c2:  ldc.i4.1
    IL_00c3:  stloc.1
    IL_00c4:  leave.s    IL_00e0
  }
  catch System.Exception
  {
   ~IL_00c6:  stloc.s    V_4
    IL_00c8:  ldarg.0
    IL_00c9:  ldc.i4.s   -2
    IL_00cb:  stfld      ""int C.<F>d__0.<>1__state""
    IL_00d0:  ldarg.0
    IL_00d1:  ldflda     ""System.Runtime.CompilerServices.AsyncTaskMethodBuilder<int> C.<F>d__0.<>t__builder""
    IL_00d6:  ldloc.s    V_4
    IL_00d8:  call       ""void System.Runtime.CompilerServices.AsyncTaskMethodBuilder<int>.SetException(System.Exception)""
    IL_00dd:  nop
    IL_00de:  leave.s    IL_00f5
  }
 -IL_00e0:  ldarg.0
  IL_00e1:  ldc.i4.s   -2
  IL_00e3:  stfld      ""int C.<F>d__0.<>1__state""
 ~IL_00e8:  ldarg.0
  IL_00e9:  ldflda     ""System.Runtime.CompilerServices.AsyncTaskMethodBuilder<int> C.<F>d__0.<>t__builder""
  IL_00ee:  ldloc.1
  IL_00ef:  call       ""void System.Runtime.CompilerServices.AsyncTaskMethodBuilder<int>.SetResult(int)""
  IL_00f4:  nop
  IL_00f5:  ret
}
", sequencePoints: "C+<F>d__0.MoveNext");

#if TODO
            var methodData0 = v0.TestData.GetMethodData("?");
            var method0 = compilation0.GetMember<MethodSymbol>("?");
            var generation0 = EmitBaseline.CreateInitialBaseline(
                ModuleMetadata.CreateFromImage(v0.EmittedAssemblyData), m => GetLocalNames(methodData0));

            var method1 = compilation1.GetMember<MethodSymbol>("?");
            var diff1 = compilation1.EmitDifference(
                generation0,
                ImmutableArray.Create(new SemanticEdit(SemanticEditKind.Update, method0, method1, GetEquivalentNodesMap(method1, method0), preserveLocalVariables: true)));

            diff1.VerifyIL("?", @"
{", methodToken: diff1.UpdatedMethods.Single());
#endif
        }

        [Fact]
        public void OutVar()
        {
            var source = @"
class C
{
    static void F(out int x, out int y) { x = 1; y = 2; }
    static int G() { F(out int x, out var y); return x + y; }
}";

            var compilation0 = CreateCompilation(source, options: TestOptions.DebugDll);
            var compilation1 = compilation0.WithSource(source);

            var testData0 = new CompilationTestData();
            var bytes0 = compilation0.EmitToArray(testData: testData0);
            var methodData0 = testData0.GetMethodData("C.G");
            var method0 = compilation0.GetMember<MethodSymbol>("C.G");
            var generation0 = EmitBaseline.CreateInitialBaseline(ModuleMetadata.CreateFromImage(bytes0), methodData0.EncDebugInfoProvider());

            var method1 = compilation1.GetMember<MethodSymbol>("C.G");
            var diff1 = compilation1.EmitDifference(
                generation0,
                ImmutableArray.Create(new SemanticEdit(SemanticEditKind.Update, method0, method1, GetEquivalentNodesMap(method1, method0), preserveLocalVariables: true)));

            diff1.VerifyIL("C.G", @"
{
  // Code size       19 (0x13)
  .maxstack  2
  .locals init (int V_0, //x
                int V_1, //y
                [int] V_2,
                int V_3)
 -IL_0000:  nop
 -IL_0001:  ldloca.s   V_0
  IL_0003:  ldloca.s   V_1
  IL_0005:  call       ""void C.F(out int, out int)""
  IL_000a:  nop
 -IL_000b:  ldloc.0
  IL_000c:  ldloc.1
  IL_000d:  add
  IL_000e:  stloc.3
  IL_000f:  br.s       IL_0011
 -IL_0011:  ldloc.3
  IL_0012:  ret
}
", methodToken: diff1.UpdatedMethods.Single());
        }

        [Fact(Skip = "PROTOTYPE(patterns2): code quality")]
        public void PatternVariable()
        {
            var source = @"
class C
{
    static int F(object o) { if (o is int i) { return i; } return 0; }
}";

            var compilation0 = CreateCompilation(source, options: TestOptions.DebugDll);
            var compilation1 = compilation0.WithSource(source);

            var testData0 = new CompilationTestData();
            var bytes0 = compilation0.EmitToArray(testData: testData0);
            var methodData0 = testData0.GetMethodData("C.F");
            var method0 = compilation0.GetMember<MethodSymbol>("C.F");
            var generation0 = EmitBaseline.CreateInitialBaseline(ModuleMetadata.CreateFromImage(bytes0), methodData0.EncDebugInfoProvider());

            var method1 = compilation1.GetMember<MethodSymbol>("C.F");
            var diff1 = compilation1.EmitDifference(
                generation0,
                ImmutableArray.Create(new SemanticEdit(SemanticEditKind.Update, method0, method1, GetEquivalentNodesMap(method1, method0), preserveLocalVariables: true)));

            diff1.VerifyIL("C.F", @"
{
  // Code size       42 (0x2a)
  .maxstack  2
  .locals init (int V_0, //i
                bool V_1,
                [object] V_2,
                [int] V_3,
                object V_4,
                int V_5)
 -IL_0000:  nop
 -IL_0001:  ldarg.0
  IL_0002:  dup
  IL_0003:  stloc.s    V_4
  IL_0005:  isinst     ""int""
  IL_000a:  brfalse.s  IL_0017
  IL_000c:  ldloc.s    V_4
  IL_000e:  unbox.any  ""int""
  IL_0013:  stloc.0
  IL_0014:  ldc.i4.1
  IL_0015:  br.s       IL_0018
  IL_0017:  ldc.i4.0
  IL_0018:  stloc.1
 ~IL_0019:  ldloc.1
  IL_001a:  brfalse.s  IL_0022
 -IL_001c:  nop
 -IL_001d:  ldloc.0
  IL_001e:  stloc.s    V_5
  IL_0020:  br.s       IL_0027
 -IL_0022:  ldc.i4.0
  IL_0023:  stloc.s    V_5
  IL_0025:  br.s       IL_0027
 -IL_0027:  ldloc.s    V_5
  IL_0029:  ret
}", methodToken: diff1.UpdatedMethods.Single());
        }

        [Fact]
        public void Tuple_Parenthesized()
        {
            var source = @"
class C
{
    static int F() { (int, (int, int)) x = (1, (2, 3)); return x.Item1 + x.Item2.Item1 + x.Item2.Item2; }
}";

            var compilation0 = CreateCompilation(source, options: TestOptions.DebugDll);
            var compilation1 = compilation0.WithSource(source);

            var testData0 = new CompilationTestData();
            var bytes0 = compilation0.EmitToArray(testData: testData0);
            var methodData0 = testData0.GetMethodData("C.F");
            var method0 = compilation0.GetMember<MethodSymbol>("C.F");
            var generation0 = EmitBaseline.CreateInitialBaseline(ModuleMetadata.CreateFromImage(bytes0), methodData0.EncDebugInfoProvider());

            var method1 = compilation1.GetMember<MethodSymbol>("C.F");
            var diff1 = compilation1.EmitDifference(
                generation0,
                ImmutableArray.Create(new SemanticEdit(SemanticEditKind.Update, method0, method1, GetEquivalentNodesMap(method1, method0), preserveLocalVariables: true)));

            diff1.VerifyIL("C.F", @"
{
  // Code size       51 (0x33)
  .maxstack  4
  .locals init (System.ValueTuple<int, (int, int)> V_0, //x
                [int] V_1,
                int V_2)
 -IL_0000:  nop
 -IL_0001:  ldloca.s   V_0
  IL_0003:  ldc.i4.1
  IL_0004:  ldc.i4.2
  IL_0005:  ldc.i4.3
  IL_0006:  newobj     ""System.ValueTuple<int, int>..ctor(int, int)""
  IL_000b:  call       ""System.ValueTuple<int, (int, int)>..ctor(int, (int, int))""
 -IL_0010:  ldloc.0
  IL_0011:  ldfld      ""int System.ValueTuple<int, (int, int)>.Item1""
  IL_0016:  ldloc.0
  IL_0017:  ldfld      ""(int, int) System.ValueTuple<int, (int, int)>.Item2""
  IL_001c:  ldfld      ""int System.ValueTuple<int, int>.Item1""
  IL_0021:  add
  IL_0022:  ldloc.0
  IL_0023:  ldfld      ""(int, int) System.ValueTuple<int, (int, int)>.Item2""
  IL_0028:  ldfld      ""int System.ValueTuple<int, int>.Item2""
  IL_002d:  add
  IL_002e:  stloc.2
  IL_002f:  br.s       IL_0031
 -IL_0031:  ldloc.2
  IL_0032:  ret
}
", methodToken: diff1.UpdatedMethods.Single());
        }

        [Fact]
        public void Tuple_Decomposition()
        {
            var source = @"
class C
{
    static int F() { (int x, (int y, int z)) = (1, (2, 3)); return x + y + z; }
}";

            var compilation0 = CreateCompilation(source, options: TestOptions.DebugDll);
            var compilation1 = compilation0.WithSource(source);

            var testData0 = new CompilationTestData();
            var bytes0 = compilation0.EmitToArray(testData: testData0);
            var methodData0 = testData0.GetMethodData("C.F");
            var method0 = compilation0.GetMember<MethodSymbol>("C.F");
            var generation0 = EmitBaseline.CreateInitialBaseline(ModuleMetadata.CreateFromImage(bytes0), methodData0.EncDebugInfoProvider());

            var method1 = compilation1.GetMember<MethodSymbol>("C.F");
            var diff1 = compilation1.EmitDifference(
                generation0,
                ImmutableArray.Create(new SemanticEdit(SemanticEditKind.Update, method0, method1, GetEquivalentNodesMap(method1, method0), preserveLocalVariables: true)));

            diff1.VerifyIL("C.F", @"
{
  // Code size       19 (0x13)
  .maxstack  2
  .locals init (int V_0, //x
                int V_1, //y
                int V_2, //z
                [int] V_3,
                int V_4)
 -IL_0000:  nop
 -IL_0001:  ldc.i4.1
  IL_0002:  stloc.0
  IL_0003:  ldc.i4.2
  IL_0004:  stloc.1
  IL_0005:  ldc.i4.3
  IL_0006:  stloc.2
 -IL_0007:  ldloc.0
  IL_0008:  ldloc.1
  IL_0009:  add
  IL_000a:  ldloc.2
  IL_000b:  add
  IL_000c:  stloc.s    V_4
  IL_000e:  br.s       IL_0010
 -IL_0010:  ldloc.s    V_4
  IL_0012:  ret
}
", methodToken: diff1.UpdatedMethods.Single());
        }

        [Fact(Skip = "PROTOTYPE(patterns2): code quality")]
        public void PatternMatching_Variable()
        {
            var source = @"
class C
{
    static int F(object o) { if (o is int i) { return i; } return 0; }
}";

            var compilation0 = CreateCompilation(source, options: TestOptions.DebugDll);
            var compilation1 = compilation0.WithSource(source);

            var testData0 = new CompilationTestData();
            var bytes0 = compilation0.EmitToArray(testData: testData0);
            var methodData0 = testData0.GetMethodData("C.F");
            var method0 = compilation0.GetMember<MethodSymbol>("C.F");
            var generation0 = EmitBaseline.CreateInitialBaseline(ModuleMetadata.CreateFromImage(bytes0), methodData0.EncDebugInfoProvider());

            var method1 = compilation1.GetMember<MethodSymbol>("C.F");
            var diff1 = compilation1.EmitDifference(
                generation0,
                ImmutableArray.Create(new SemanticEdit(SemanticEditKind.Update, method0, method1, GetEquivalentNodesMap(method1, method0), preserveLocalVariables: true)));

            diff1.VerifyIL("C.F", @"
{
  // Code size       42 (0x2a)
  .maxstack  2
  .locals init (int V_0, //i
                bool V_1,
                [object] V_2,
                [int] V_3,
                object V_4,
                int V_5)
 -IL_0000:  nop
 -IL_0001:  ldarg.0
  IL_0002:  dup
  IL_0003:  stloc.s    V_4
  IL_0005:  isinst     ""int""
  IL_000a:  brfalse.s  IL_0017
  IL_000c:  ldloc.s    V_4
  IL_000e:  unbox.any  ""int""
  IL_0013:  stloc.0
  IL_0014:  ldc.i4.1
  IL_0015:  br.s       IL_0018
  IL_0017:  ldc.i4.0
  IL_0018:  stloc.1
 ~IL_0019:  ldloc.1
  IL_001a:  brfalse.s  IL_0022
 -IL_001c:  nop
 -IL_001d:  ldloc.0
  IL_001e:  stloc.s    V_5
  IL_0020:  br.s       IL_0027
 -IL_0022:  ldc.i4.0
  IL_0023:  stloc.s    V_5
  IL_0025:  br.s       IL_0027
 -IL_0027:  ldloc.s    V_5
  IL_0029:  ret
}", methodToken: diff1.UpdatedMethods.Single());
        }

        [Fact(Skip = "PROTOTYPE(patterns2): code quality")]
        public void PatternMatching_NoVariable()
        {
            var source = @"
class C
{
    static int F(object o) { if ((o is bool) || (o is 0)) { return 0; } return 1; }
}";

            var compilation0 = CreateCompilation(source, options: TestOptions.DebugDll);
            var compilation1 = compilation0.WithSource(source);

            var testData0 = new CompilationTestData();
            var bytes0 = compilation0.EmitToArray(testData: testData0);
            var methodData0 = testData0.GetMethodData("C.F");
            var method0 = compilation0.GetMember<MethodSymbol>("C.F");
            var generation0 = EmitBaseline.CreateInitialBaseline(ModuleMetadata.CreateFromImage(bytes0), methodData0.EncDebugInfoProvider());

            var method1 = compilation1.GetMember<MethodSymbol>("C.F");
            var diff1 = compilation1.EmitDifference(
                generation0,
                ImmutableArray.Create(new SemanticEdit(SemanticEditKind.Update, method0, method1, GetEquivalentNodesMap(method1, method0), preserveLocalVariables: true)));

            diff1.VerifyIL("C.F", @"
{
  // Code size       39 (0x27)
  .maxstack  2
  .locals init (bool V_0,
                [int] V_1,
                int V_2)
 -IL_0000:  nop
 -IL_0001:  ldarg.0
  IL_0002:  isinst     ""bool""
  IL_0007:  brtrue.s   IL_0017
  IL_0009:  ldc.i4.0
  IL_000a:  box        ""int""
  IL_000f:  ldarg.0
  IL_0010:  call       ""bool object.Equals(object, object)""
  IL_0015:  br.s       IL_0018
  IL_0017:  ldc.i4.1
  IL_0018:  stloc.0
 ~IL_0019:  ldloc.0
  IL_001a:  brfalse.s  IL_0021
 -IL_001c:  nop
 -IL_001d:  ldc.i4.0
  IL_001e:  stloc.2
  IL_001f:  br.s       IL_0025
 -IL_0021:  ldc.i4.1
  IL_0022:  stloc.2
  IL_0023:  br.s       IL_0025
 -IL_0025:  ldloc.2
  IL_0026:  ret
}
", methodToken: diff1.UpdatedMethods.Single());
        }

        [Fact]
        public void ForEachStatement_Deconstruction()
        {
            var source = @"
class C
{
    public static (int, (bool, double))[] F() => new[] { (1, (true, 2.0)) };

    public static void G()
    {        
        foreach (var (x, (y, z)) in F())
        {
            System.Console.WriteLine(x);
        }
    }
}";

            var compilation0 = CreateCompilation(source, options: TestOptions.DebugDll);
            var compilation1 = compilation0.WithSource(source);

            var testData0 = new CompilationTestData();
            var bytes0 = compilation0.EmitToArray(testData: testData0);
            var methodData0 = testData0.GetMethodData("C.G");
            var method0 = compilation0.GetMember<MethodSymbol>("C.G");
            var generation0 = EmitBaseline.CreateInitialBaseline(ModuleMetadata.CreateFromImage(bytes0), methodData0.EncDebugInfoProvider());

            var method1 = compilation1.GetMember<MethodSymbol>("C.G");
            var diff1 = compilation1.EmitDifference(
                generation0,
                ImmutableArray.Create(new SemanticEdit(SemanticEditKind.Update, method0, method1, GetEquivalentNodesMap(method1, method0), preserveLocalVariables: true)));

            diff1.VerifyIL("C.G", @"
{
  // Code size       78 (0x4e)
  .maxstack  2
  .locals init ([unchanged] V_0,
                [int] V_1,
                int V_2, //x
                bool V_3, //y
                double V_4, //z
                [unchanged] V_5,
                (int, (bool, double))[] V_6,
                int V_7,
                System.ValueTuple<bool, double> V_8)
 -IL_0000:  nop
 -IL_0001:  nop
 -IL_0002:  call       ""(int, (bool, double))[] C.F()""
  IL_0007:  stloc.s    V_6
  IL_0009:  ldc.i4.0
  IL_000a:  stloc.s    V_7
 ~IL_000c:  br.s       IL_0045
 -IL_000e:  ldloc.s    V_6
  IL_0010:  ldloc.s    V_7
  IL_0012:  ldelem     ""System.ValueTuple<int, (bool, double)>""
  IL_0017:  dup
  IL_0018:  ldfld      ""(bool, double) System.ValueTuple<int, (bool, double)>.Item2""
  IL_001d:  stloc.s    V_8
  IL_001f:  ldfld      ""int System.ValueTuple<int, (bool, double)>.Item1""
  IL_0024:  stloc.2
  IL_0025:  ldloc.s    V_8
  IL_0027:  ldfld      ""bool System.ValueTuple<bool, double>.Item1""
  IL_002c:  stloc.3
  IL_002d:  ldloc.s    V_8
  IL_002f:  ldfld      ""double System.ValueTuple<bool, double>.Item2""
  IL_0034:  stloc.s    V_4
 -IL_0036:  nop
 -IL_0037:  ldloc.2
  IL_0038:  call       ""void System.Console.WriteLine(int)""
  IL_003d:  nop
 -IL_003e:  nop
 ~IL_003f:  ldloc.s    V_7
  IL_0041:  ldc.i4.1
  IL_0042:  add
  IL_0043:  stloc.s    V_7
 -IL_0045:  ldloc.s    V_7
  IL_0047:  ldloc.s    V_6
  IL_0049:  ldlen
  IL_004a:  conv.i4
  IL_004b:  blt.s      IL_000e
 -IL_004d:  ret
}
", methodToken: diff1.UpdatedMethods.Single());
        }

        [Fact]
        public void ComplexTypes()
        {
            var sourceText = @"
using System;
using System.Collections.Generic;

class C1<T>
{
    public enum E
    {
        A
    }
}

class C
{
    public unsafe static void G()
    {        
        var <N:0>a</N:0> = new { key = ""a"", value = new List<(int, int)>()};
        var <N:1>b</N:1> = (number: 5, value: a);
        var <N:2>c</N:2> = new[] { b };
        int[] <N:3>array</N:3> = { 1, 2, 3 };
        ref int <N:4>d</N:4> = ref array[0];
        C1<(int, dynamic)>.E***[,,] <N:5>x</N:5> = null;
    }
}
";
            var source0 = MarkedSource(sourceText);
            var source1 = MarkedSource(sourceText);
            var source2 = MarkedSource(sourceText);

            var compilation0 = CreateCompilation(source0.Tree, options: ComSafeDebugDll.WithAllowUnsafe(true));
            var compilation1 = compilation0.WithSource(source1.Tree);
            var compilation2 = compilation1.WithSource(source2.Tree);

            var f0 = compilation0.GetMember<MethodSymbol>("C.G");
            var f1 = compilation1.GetMember<MethodSymbol>("C.G");
            var f2 = compilation2.GetMember<MethodSymbol>("C.G");

            var v0 = CompileAndVerify(compilation0);
            v0.VerifyIL("C.G", @"
{
  // Code size       72 (0x48)
  .maxstack  4
  .locals init (<>f__AnonymousType0<string, System.Collections.Generic.List<(int, int)>> V_0, //a
                System.ValueTuple<int, <anonymous type: string key, System.Collections.Generic.List<(int, int)> value>> V_1, //b
                (int number, <anonymous type: string key, System.Collections.Generic.List<(int, int)> value> value)[] V_2, //c
                int[] V_3, //array
                int& V_4, //d
                C1<(int, dynamic)>.E***[,,] V_5) //x
  IL_0000:  nop
  IL_0001:  ldstr      ""a""
  IL_0006:  newobj     ""System.Collections.Generic.List<(int, int)>..ctor()""
  IL_000b:  newobj     ""<>f__AnonymousType0<string, System.Collections.Generic.List<(int, int)>>..ctor(string, System.Collections.Generic.List<(int, int)>)""
  IL_0010:  stloc.0
  IL_0011:  ldloca.s   V_1
  IL_0013:  ldc.i4.5
  IL_0014:  ldloc.0
  IL_0015:  call       ""System.ValueTuple<int, <anonymous type: string key, System.Collections.Generic.List<(int, int)> value>>..ctor(int, <anonymous type: string key, System.Collections.Generic.List<(int, int)> value>)""
  IL_001a:  ldc.i4.1
  IL_001b:  newarr     ""System.ValueTuple<int, <anonymous type: string key, System.Collections.Generic.List<(int, int)> value>>""
  IL_0020:  dup
  IL_0021:  ldc.i4.0
  IL_0022:  ldloc.1
  IL_0023:  stelem     ""System.ValueTuple<int, <anonymous type: string key, System.Collections.Generic.List<(int, int)> value>>""
  IL_0028:  stloc.2
  IL_0029:  ldc.i4.3
  IL_002a:  newarr     ""int""
  IL_002f:  dup
  IL_0030:  ldtoken    ""<PrivateImplementationDetails>.__StaticArrayInitTypeSize=12 <PrivateImplementationDetails>.E429CCA3F703A39CC5954A6572FEC9086135B34E""
  IL_0035:  call       ""void System.Runtime.CompilerServices.RuntimeHelpers.InitializeArray(System.Array, System.RuntimeFieldHandle)""
  IL_003a:  stloc.3
  IL_003b:  ldloc.3
  IL_003c:  ldc.i4.0
  IL_003d:  ldelema    ""int""
  IL_0042:  stloc.s    V_4
  IL_0044:  ldnull
  IL_0045:  stloc.s    V_5
  IL_0047:  ret
}
");

            var md0 = ModuleMetadata.CreateFromImage(v0.EmittedAssemblyData);

            var generation0 = EmitBaseline.CreateInitialBaseline(md0, v0.CreateSymReader().GetEncMethodDebugInfo);
            var diff1 = compilation1.EmitDifference(
                generation0,
                ImmutableArray.Create(
                    new SemanticEdit(SemanticEditKind.Update, f0, f1, GetSyntaxMapFromMarkers(source0, source1), preserveLocalVariables: true)));

            diff1.VerifyIL("C.G", @"
{
  // Code size       73 (0x49)
  .maxstack  4
  .locals init (<>f__AnonymousType0<string, System.Collections.Generic.List<(int, int)>> V_0, //a
                System.ValueTuple<int, <anonymous type: string key, System.Collections.Generic.List<(int, int)> value>> V_1, //b
                (int number, <anonymous type: string key, System.Collections.Generic.List<(int, int)> value> value)[] V_2, //c
                int[] V_3, //array
                int& V_4, //d
                C1<(int, dynamic)>.E***[,,] V_5) //x
  IL_0000:  nop
  IL_0001:  ldstr      ""a""
  IL_0006:  newobj     ""System.Collections.Generic.List<(int, int)>..ctor()""
  IL_000b:  newobj     ""<>f__AnonymousType0<string, System.Collections.Generic.List<(int, int)>>..ctor(string, System.Collections.Generic.List<(int, int)>)""
  IL_0010:  stloc.0
  IL_0011:  ldloca.s   V_1
  IL_0013:  ldc.i4.5
  IL_0014:  ldloc.0
  IL_0015:  call       ""System.ValueTuple<int, <anonymous type: string key, System.Collections.Generic.List<(int, int)> value>>..ctor(int, <anonymous type: string key, System.Collections.Generic.List<(int, int)> value>)""
  IL_001a:  ldc.i4.1
  IL_001b:  newarr     ""System.ValueTuple<int, <anonymous type: string key, System.Collections.Generic.List<(int, int)> value>>""
  IL_0020:  dup
  IL_0021:  ldc.i4.0
  IL_0022:  ldloc.1
  IL_0023:  stelem     ""System.ValueTuple<int, <anonymous type: string key, System.Collections.Generic.List<(int, int)> value>>""
  IL_0028:  stloc.2
  IL_0029:  ldc.i4.3
  IL_002a:  newarr     ""int""
  IL_002f:  dup
  IL_0030:  ldc.i4.0
  IL_0031:  ldc.i4.1
  IL_0032:  stelem.i4
  IL_0033:  dup
  IL_0034:  ldc.i4.1
  IL_0035:  ldc.i4.2
  IL_0036:  stelem.i4
  IL_0037:  dup
  IL_0038:  ldc.i4.2
  IL_0039:  ldc.i4.3
  IL_003a:  stelem.i4
  IL_003b:  stloc.3
  IL_003c:  ldloc.3
  IL_003d:  ldc.i4.0
  IL_003e:  ldelema    ""int""
  IL_0043:  stloc.s    V_4
  IL_0045:  ldnull
  IL_0046:  stloc.s    V_5
  IL_0048:  ret
}
");

            var diff2 = compilation2.EmitDifference(
               diff1.NextGeneration,
               ImmutableArray.Create(
                   new SemanticEdit(SemanticEditKind.Update, f1, f2, GetSyntaxMapFromMarkers(source1, source2), preserveLocalVariables: true)));

            diff2.VerifyIL("C.G", @"
{
  // Code size       73 (0x49)
  .maxstack  4
  .locals init (<>f__AnonymousType0<string, System.Collections.Generic.List<(int, int)>> V_0, //a
                System.ValueTuple<int, <anonymous type: string key, System.Collections.Generic.List<(int, int)> value>> V_1, //b
                (int number, <anonymous type: string key, System.Collections.Generic.List<(int, int)> value> value)[] V_2, //c
                int[] V_3, //array
                int& V_4, //d
                C1<(int, dynamic)>.E***[,,] V_5) //x
  IL_0000:  nop
  IL_0001:  ldstr      ""a""
  IL_0006:  newobj     ""System.Collections.Generic.List<(int, int)>..ctor()""
  IL_000b:  newobj     ""<>f__AnonymousType0<string, System.Collections.Generic.List<(int, int)>>..ctor(string, System.Collections.Generic.List<(int, int)>)""
  IL_0010:  stloc.0
  IL_0011:  ldloca.s   V_1
  IL_0013:  ldc.i4.5
  IL_0014:  ldloc.0
  IL_0015:  call       ""System.ValueTuple<int, <anonymous type: string key, System.Collections.Generic.List<(int, int)> value>>..ctor(int, <anonymous type: string key, System.Collections.Generic.List<(int, int)> value>)""
  IL_001a:  ldc.i4.1
  IL_001b:  newarr     ""System.ValueTuple<int, <anonymous type: string key, System.Collections.Generic.List<(int, int)> value>>""
  IL_0020:  dup
  IL_0021:  ldc.i4.0
  IL_0022:  ldloc.1
  IL_0023:  stelem     ""System.ValueTuple<int, <anonymous type: string key, System.Collections.Generic.List<(int, int)> value>>""
  IL_0028:  stloc.2
  IL_0029:  ldc.i4.3
  IL_002a:  newarr     ""int""
  IL_002f:  dup
  IL_0030:  ldc.i4.0
  IL_0031:  ldc.i4.1
  IL_0032:  stelem.i4
  IL_0033:  dup
  IL_0034:  ldc.i4.1
  IL_0035:  ldc.i4.2
  IL_0036:  stelem.i4
  IL_0037:  dup
  IL_0038:  ldc.i4.2
  IL_0039:  ldc.i4.3
  IL_003a:  stelem.i4
  IL_003b:  stloc.3
  IL_003c:  ldloc.3
  IL_003d:  ldc.i4.0
  IL_003e:  ldelema    ""int""
  IL_0043:  stloc.s    V_4
  IL_0045:  ldnull
  IL_0046:  stloc.s    V_5
  IL_0048:  ret
}
");
        }
    }
}<|MERGE_RESOLUTION|>--- conflicted
+++ resolved
@@ -2364,11 +2364,7 @@
 }");
         }
 
-<<<<<<< HEAD
-        [Fact(Skip = "PROTOTYPE(patterns2): This test is sensitive to the precise code generated, which is currently in flux.")]
-=======
         [Fact(Skip = "PROTOTYPE(patterns2): local slot mapping is not yet supported for new pattern switch")]
->>>>>>> 68c98018
         public void Switch_Patterns()
         {
             var source = @"
