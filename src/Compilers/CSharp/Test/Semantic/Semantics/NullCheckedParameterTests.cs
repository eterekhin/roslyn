﻿// Licensed to the .NET Foundation under one or more agreements.
// The .NET Foundation licenses this file to you under the MIT license.
// See the LICENSE file in the project root for more information.

using System.Diagnostics;
using System.Linq;
using Microsoft.CodeAnalysis.CSharp.Symbols;
using Microsoft.CodeAnalysis.CSharp.Syntax;
using Microsoft.CodeAnalysis.CSharp.Test.Utilities;
using Roslyn.Test.Utilities;
using Xunit;

namespace Microsoft.CodeAnalysis.CSharp.UnitTests
{
    /// <summary>
    /// Tests related to binding (but not lowering) null-checked variables and lambdas.
    /// </summary>
    public class NullCheckedParameterTests : CompilingTestBase
    {
        [Fact]
        public void NullCheckedDelegateDeclaration()
        {
            var source = @"
delegate void Del(string x!!, int y);
class C
{
    Del d = delegate(string k!!, int j) { /* ... */ };
}";
            CreateCompilation(source, parseOptions: TestOptions.RegularPreview).VerifyDiagnostics(
                    // (2,26): error CS8714: Parameter 'x' can only have exclamation-point null checking in implementation methods.
                    // delegate void Del(int x!!, int y);
                    Diagnostic(ErrorCode.ERR_MustNullCheckInImplementation, "x").WithArguments("x").WithLocation(2, 26));
        }

        [Fact]
        public void NullCheckedAbstractMethod()
        {
            var source = @"
abstract class C
{
    abstract public int M(string x!!);
}";
            CreateCompilation(source, parseOptions: TestOptions.RegularPreview).VerifyDiagnostics(
                    // (4,34): error CS8714: Parameter 'x' can only have exclamation-point null checking in implementation methods.
                    //     abstract public int M(int x!!);
                    Diagnostic(ErrorCode.ERR_MustNullCheckInImplementation, "x").WithArguments("x").WithLocation(4, 34));
        }

        [Fact]
        public void NullCheckedInterfaceMethod()
        {
            var source = @"
interface C
{
    public int M(string x!!);
}";
            CreateCompilation(source, parseOptions: TestOptions.RegularPreview).VerifyDiagnostics(
                    // (4,25): error CS8714: Parameter 'x' can only have exclamation-point null checking in implementation methods.
                    //     public int M(int x!!);
                    Diagnostic(ErrorCode.ERR_MustNullCheckInImplementation, "x").WithArguments("x").WithLocation(4, 25));
        }

        [ConditionalFact(typeof(MonoOrCoreClrOnly))]
        public void NullCheckedInterfaceMethod2()
        {
            var source = @"
interface C
{
    public void M(string x!!) { }
}";
            var compilation = CreateCompilation(source, options: TestOptions.DebugDll, targetFramework: TargetFramework.StandardLatest,
                parseOptions: TestOptions.RegularPreview);
            compilation.VerifyDiagnostics();
        }

        [Fact]
        public void NullCheckedAutoProperty()
        {
            var source = @"
abstract class C
{
    string FirstName!! { get; set; }
}";
            CreateCompilation(source, parseOptions: TestOptions.RegularPreview).VerifyDiagnostics(
                // (4,12): warning CS0169: The field 'C.FirstName' is never used
                //     string FirstName!! { get; set; }
                Diagnostic(ErrorCode.WRN_UnreferencedField, "FirstName").WithArguments("C.FirstName").WithLocation(4, 12),
                // (4,21): error CS1003: Syntax error, ',' expected
                //     string FirstName!! { get; set; }
                Diagnostic(ErrorCode.ERR_SyntaxError, "!").WithArguments(",", "!").WithLocation(4, 21),
                // (4,26): error CS1002: ; expected
                //     string FirstName!! { get; set; }
                Diagnostic(ErrorCode.ERR_SemicolonExpected, "get").WithLocation(4, 26),
                // (4,29): error CS1519: Invalid token ';' in class, struct, or interface member declaration
                //     string FirstName!! { get; set; }
                Diagnostic(ErrorCode.ERR_InvalidMemberDecl, ";").WithArguments(";").WithLocation(4, 29),
                // (4,29): error CS1519: Invalid token ';' in class, struct, or interface member declaration
                //     string FirstName!! { get; set; }
                Diagnostic(ErrorCode.ERR_InvalidMemberDecl, ";").WithArguments(";").WithLocation(4, 29),
                // (4,34): error CS1519: Invalid token ';' in class, struct, or interface member declaration
                //     string FirstName!! { get; set; }
                Diagnostic(ErrorCode.ERR_InvalidMemberDecl, ";").WithArguments(";").WithLocation(4, 34),
                // (4,34): error CS1519: Invalid token ';' in class, struct, or interface member declaration
                //     string FirstName!! { get; set; }
                Diagnostic(ErrorCode.ERR_InvalidMemberDecl, ";").WithArguments(";").WithLocation(4, 34),
                // (5,1): error CS1022: Type or namespace definition, or end-of-file expected
                // }
                Diagnostic(ErrorCode.ERR_EOFExpected, "}").WithLocation(5, 1));
        }

        [Fact]
        public void NullCheckedPartialMethod()
        {
            var source = @"
partial class C
{
    partial void M(string x!!);
}";
            CreateCompilation(source, parseOptions: TestOptions.RegularPreview).VerifyDiagnostics(
                    // (4,27): error CS8717: Parameter 'x' can only have exclamation-point null checking in implementation methods.
                    //     partial void M(string x!!);
                    Diagnostic(ErrorCode.ERR_MustNullCheckInImplementation, "x").WithArguments("x").WithLocation(4, 27));
        }

        [Fact]
        public void NullCheckedBadSyntax()
        {
            var source = @"
partial class C
{
    void M0(string name !!=""a"") { }
    void M1(string name! !=""a"") { }
    void M2(string name!!= ""a"") { }
    void M3(string name ! !=""a"") { }
    void M4(string name ! ! =""a"") { }
    void M5(string name! ! =""a"") { }
    void M6(string name! != ""a"") { }
}";
            CreateCompilation(source, parseOptions: TestOptions.RegularPreview).VerifyDiagnostics(
<<<<<<< HEAD
                // (5,20): warning CS8993: Parameter 'name' is null-checked but is null by default.
                //     void M0(string name !!=null) { }
                Diagnostic(ErrorCode.WRN_NullCheckedHasDefaultNull, "name").WithArguments("name").WithLocation(5, 20),
                // (6,20): warning CS8993: Parameter 'name' is null-checked but is null by default.
                //     void M1(string name! !=null) { }
                Diagnostic(ErrorCode.WRN_NullCheckedHasDefaultNull, "name").WithArguments("name").WithLocation(6, 20),
                // (6,24): error CS1003: Syntax error, '!!' expected
                //     void M1(string name! !=null) { }
                Diagnostic(ErrorCode.ERR_SyntaxError, "! !=").WithArguments("!!", "!").WithLocation(6, 24),
                // (7,20): warning CS8993: Parameter 'name' is null-checked but is null by default.
                //     void M2(string name!!= null) { }
                Diagnostic(ErrorCode.WRN_NullCheckedHasDefaultNull, "name").WithArguments("name").WithLocation(7, 20),
                // (8,20): warning CS8993: Parameter 'name' is null-checked but is null by default.
                //     void M3(string name ! !=null) { }
                Diagnostic(ErrorCode.WRN_NullCheckedHasDefaultNull, "name").WithArguments("name").WithLocation(8, 20),
                // (8,25): error CS1003: Syntax error, '!!' expected
                //     void M3(string name ! !=null) { }
                Diagnostic(ErrorCode.ERR_SyntaxError, "! !=").WithArguments("!!", "!").WithLocation(8, 25),
                // (9,20): warning CS8993: Parameter 'name' is null-checked but is null by default.
                //     void M4(string name ! ! =null) { }
                Diagnostic(ErrorCode.WRN_NullCheckedHasDefaultNull, "name").WithArguments("name").WithLocation(9, 20),
                // (9,25): error CS1003: Syntax error, '!!' expected
                //     void M4(string name ! ! =null) { }
                Diagnostic(ErrorCode.ERR_SyntaxError, "!").WithArguments("!!", "!").WithLocation(9, 25),
                // (10,20): warning CS8993: Parameter 'name' is null-checked but is null by default.
                //     void M5(string name! ! =null) { }
                Diagnostic(ErrorCode.WRN_NullCheckedHasDefaultNull, "name").WithArguments("name").WithLocation(10, 20),
                // (10,24): error CS1003: Syntax error, '!!' expected
                //     void M5(string name! ! =null) { }
                Diagnostic(ErrorCode.ERR_SyntaxError, "!").WithArguments("!!", "!").WithLocation(10, 24),
                // (11,20): warning CS8993: Parameter 'name' is null-checked but is null by default.
                //     void M6(string name! != null) { }
                Diagnostic(ErrorCode.WRN_NullCheckedHasDefaultNull, "name").WithArguments("name").WithLocation(11, 20),
                // (11,24): error CS1003: Syntax error, '!!' expected
                //     void M6(string name! != null) { }
                Diagnostic(ErrorCode.ERR_SyntaxError, "! !=").WithArguments("!!", "!").WithLocation(11, 24),
                // (12,20): warning CS8993: Parameter 'name' is null-checked but is null by default.
                //     void M7(string name!
                Diagnostic(ErrorCode.WRN_NullCheckedHasDefaultNull, "name").WithArguments("name").WithLocation(12, 20),
                // (12,24): error CS1003: Syntax error, '!!' expected
                //     void M7(string name!
                Diagnostic(ErrorCode.ERR_SyntaxError, @"!
 ".NormalizeLineEndings()).WithArguments("!!", "!").WithLocation(12, 24));
=======
                // (5,24): error CS1003: Syntax error, '!!' expected
                //     void M1(string name! !="a") { }
                Diagnostic(ErrorCode.ERR_SyntaxError, "! !").WithArguments("!!", "!").WithLocation(5, 24),
                // (7,25): error CS1003: Syntax error, '!!' expected
                //     void M3(string name ! !="a") { }
                Diagnostic(ErrorCode.ERR_SyntaxError, "! !").WithArguments("!!", "!").WithLocation(7, 25),
                // (8,25): error CS1003: Syntax error, '!!' expected
                //     void M4(string name ! ! ="a") { }
                Diagnostic(ErrorCode.ERR_SyntaxError, "!").WithArguments("!!", "!").WithLocation(8, 25),
                // (9,24): error CS1003: Syntax error, '!!' expected
                //     void M5(string name! ! ="a") { }
                Diagnostic(ErrorCode.ERR_SyntaxError, "!").WithArguments("!!", "!").WithLocation(9, 24),
                // (10,24): error CS1003: Syntax error, '!!' expected
                //     void M6(string name! != "a") { }
                Diagnostic(ErrorCode.ERR_SyntaxError, "! !").WithArguments("!!", "!").WithLocation(10, 24)
                );
        }

        [Fact]
        public void CommentTriviaBetweenExclamations()
        {
            var source = @"
partial class C
{
    void M0(string name !/*comment1*/
    /*comment2*/!) { }
}";
            CreateCompilation(source, parseOptions: TestOptions.RegularPreview)
                .VerifyDiagnostics(
                    // (4,25): error CS1003: Syntax error, '!!' expected
                    //     void M0(string name !/*comment1*/
                    Diagnostic(ErrorCode.ERR_SyntaxError, "!").WithArguments("!!", "!").WithLocation(4, 25)
                    );
        }

        [Fact]
        public void CommentTriviaSurroundingNotEquals()
        {
            var source = @"
partial class C
{
    void M0(string name
        /*comment1*/!=/*comment2*/
        ""a"") { }
}";
            CreateCompilation(source, parseOptions: TestOptions.RegularPreview)
                .VerifyDiagnostics(
                    // (4,12): error CS1003: Syntax error, '!!' expected
                    //     void M0(string name
                    Diagnostic(ErrorCode.ERR_SyntaxError, "").WithArguments("!!", "!").WithLocation(4, 12)
                    );
>>>>>>> d53ac954
        }

        [Fact]
        public void NullCheckedInterfaceProperty()
        {
            var source = @"
interface C
{
    public string this[string index!!] { get; set; }
}";
            CreateCompilation(source, parseOptions: TestOptions.RegularPreview).VerifyDiagnostics(
                    // (4,31): error CS8714: Parameter 'index' can only have exclamation-point null checking in implementation methods.
                    //     public string this[int index!!] { get; set; }
                    Diagnostic(ErrorCode.ERR_MustNullCheckInImplementation, "index").WithArguments("index").WithLocation(4, 31));
        }

        [Fact]
        public void NullCheckedAbstractProperty()
        {
            var source = @"
abstract class C
{
    public abstract string this[string index!!] { get; }
}";
            CreateCompilation(source, parseOptions: TestOptions.RegularPreview).VerifyDiagnostics(
                    // (4,40): error CS8714: Parameter 'index' can only have exclamation-point null checking in implementation methods.
                    //     public abstract string this[int index!!] { get; }
                    Diagnostic(ErrorCode.ERR_MustNullCheckInImplementation, "index").WithArguments("index").WithLocation(4, 40));
        }

        [Fact]
        public void NullCheckedIndexedProperty()
        {
            var source = @"
class C
{
    public string this[string index!!] => null;
}";
            var comp = CreateCompilation(source, parseOptions: TestOptions.RegularPreview);
            comp.VerifyDiagnostics();
            var m = comp.GlobalNamespace.GetTypeMember("C").GetMember<SourcePropertySymbol>("this[]");
            Assert.True(((SourceParameterSymbol)m.Parameters[0]).IsNullChecked);
        }

        [Fact]
        public void NullCheckedExternMethod()
        {
            var source = @"
using System.Runtime.InteropServices;
class C
{
    [DllImport(""User32.dll"")]
    public static extern int M(string x!!);
}";
            CreateCompilation(source, parseOptions: TestOptions.RegularPreview).VerifyDiagnostics(
                    // (6,39): error CS8714: Parameter 'x' can only have exclamation-point null checking in implementation methods.
                    //     public static extern int M(int x!!);
                    Diagnostic(ErrorCode.ERR_MustNullCheckInImplementation, "x").WithArguments("x").WithLocation(6, 39));
        }

        [Fact]
        public void NullCheckedMethodDeclaration()
        {
            var source = @"
class C
{
    void M(string name!!) { }
    void M2(string x) { }
}";
            var comp = CreateCompilation(source, parseOptions: TestOptions.RegularPreview);
            comp.VerifyDiagnostics();
            var m = comp.GlobalNamespace.GetTypeMember("C").GetMember<SourceMethodSymbol>("M");
            Assert.True(((SourceParameterSymbol)m.Parameters[0]).IsNullChecked);

            var m2 = comp.GlobalNamespace.GetTypeMember("C").GetMember<SourceMethodSymbol>("M2");
            Assert.False(((SourceParameterSymbol)m2.Parameters[0]).IsNullChecked);
        }

        [Fact]
        public void FailingNullCheckedArgList()
        {
            var source = @"
class C
{
    void M()
    {
        M2(__arglist(1, 'M'));
    }
    void M2(__arglist!!)
    {
    }
}";
            CreateCompilation(source, parseOptions: TestOptions.RegularPreview).VerifyDiagnostics(
                    // (8,22): error CS1003: Syntax error, ',' expected
                    //     void M2(__arglist!!)
                    Diagnostic(ErrorCode.ERR_SyntaxError, "!").WithArguments(",", "!").WithLocation(8, 22));
        }

        [Fact(Skip = "https://github.com/dotnet/roslyn/issues/58335")]
        public void NullCheckedArgList()
        {
            var source = @"
class C
{
    void M()
    {
        M2(__arglist(1!!, 'M'));
    }
    void M2(__arglist)
    {
    }
}";
            var comp = CreateCompilation(source, parseOptions: TestOptions.RegularPreview);
            comp.VerifyDiagnostics();
        }

        [Fact]
        public void NullCheckedMethodValidationWithOptionalNullParameter()
        {
            var source = @"
class C
{
    void M(string name!! = null) { }
}";
            var comp = CreateCompilation(source, parseOptions: TestOptions.RegularPreview);
            comp.VerifyDiagnostics(
                    // (4,19): warning CS8719: Parameter 'name' is null-checked but is null by default.
                    //     void M(string name!! = null) { }
                    Diagnostic(ErrorCode.WRN_NullCheckedHasDefaultNull, "name").WithArguments("name").WithLocation(4, 19));
            var m = comp.GlobalNamespace.GetTypeMember("C").GetMember<SourceMethodSymbol>("M");
            Assert.True(((SourceParameterSymbol)m.Parameters[0]).IsNullChecked);
        }

        [Fact]
        public void NullCheckedMethodValidationWithOptionalStringLiteralParameter()
        {
            var source = @"
class C
{
    void M(string name!! = ""rose"") { }
}";
            var comp = CreateCompilation(source, parseOptions: TestOptions.RegularPreview);
            comp.VerifyDiagnostics();
            var m = comp.GlobalNamespace.GetTypeMember("C").GetMember<SourceMethodSymbol>("M");
            Assert.True(((SourceParameterSymbol)m.Parameters[0]).IsNullChecked);
        }

        [Fact]
        public void NullCheckedMethodValidationWithOptionalParameterSplitBySpace()
        {
            var source = @"
class C
{
    void M(string name!! =null) { }
}";
            var comp = CreateCompilation(source, parseOptions: TestOptions.RegularPreview);
            comp.VerifyDiagnostics(
                    // (4,19): warning CS8719: Parameter 'name' is null-checked but is null by default.
                    //     void M(string name!! =null) { }
                    Diagnostic(ErrorCode.WRN_NullCheckedHasDefaultNull, "name").WithArguments("name").WithLocation(4, 19));
            var m = comp.GlobalNamespace.GetTypeMember("C").GetMember<SourceMethodSymbol>("M");
            Assert.True(((SourceParameterSymbol)m.Parameters[0]).IsNullChecked);
        }

        [Fact]
        public void NullCheckedConstructor()
        {
            var source = @"
class C
{
    public C(string name!!) { }
}";
            var comp = CreateCompilation(source, parseOptions: TestOptions.RegularPreview);
            comp.VerifyDiagnostics();
            var m = comp.GlobalNamespace.GetTypeMember("C").GetMember<SourceMethodSymbol>(".ctor");
            Assert.True(((SourceParameterSymbol)m.Parameters[0]).IsNullChecked);
        }

        [Fact]
        public void NullCheckedOperator()
        {
            var source = @"
class Box 
{ 
    public static int operator+ (Box b!!, Box c)  
    { 
        return 2;
    }
}";
            var comp = CreateCompilation(source, parseOptions: TestOptions.RegularPreview);
            comp.VerifyDiagnostics();
            var m = comp.GlobalNamespace.GetTypeMember("Box").GetMember<SourceUserDefinedOperatorSymbol>("op_Addition");
            Assert.True(((SourceParameterSymbol)m.Parameters[0]).IsNullChecked);
            Assert.False(((SourceParameterSymbol)m.Parameters[1]).IsNullChecked);
        }

        [Fact]
        public void NullCheckedLambdaParameter()
        {
            var source = @"
using System;
class C
{
    public void M()
    {
        Func<string, string> func1 = x!! => x + ""1"";
    }
}";
            var tree = Parse(source, options: TestOptions.RegularPreview);
            var comp = CreateCompilation(tree);
            comp.VerifyDiagnostics();

            var model = (CSharpSemanticModel)comp.GetSemanticModel(tree);
            SimpleLambdaExpressionSyntax node = comp.GlobalNamespace.GetTypeMember("C")
                                                                    .GetMember<SourceMethodSymbol>("M")
                                                                    .GetNonNullSyntaxNode()
                                                                    .DescendantNodes()
                                                                    .OfType<SimpleLambdaExpressionSyntax>()
                                                                    .Single();
            var methodSymbol = (IMethodSymbol)model.GetSymbolInfo(node).Symbol!;
            Assert.True(methodSymbol.Parameters[0].IsNullChecked);
        }

        [Fact]
        public void NullCheckedLambdaWithMultipleParameters()
        {
            var source = @"
using System;
class C
{
    public void M()
    {
        Func<string, string, bool> func1 = (x!!, y) => x == y;
    }
}";
            var tree = Parse(source, options: TestOptions.RegularPreview);
            var comp = CreateCompilation(tree);
            comp.VerifyDiagnostics();

            var model = (CSharpSemanticModel)comp.GetSemanticModel(tree);
            ParenthesizedLambdaExpressionSyntax node = comp.GlobalNamespace.GetTypeMember("C")
                                                                           .GetMember<SourceMethodSymbol>("M")
                                                                           .GetNonNullSyntaxNode()
                                                                           .DescendantNodes()
                                                                           .OfType<ParenthesizedLambdaExpressionSyntax>()
                                                                           .Single();
            var methodSymbol = (IMethodSymbol)model.GetSymbolInfo(node).Symbol!;
            Assert.True(methodSymbol.Parameters[0].IsNullChecked);
            Assert.False(methodSymbol.Parameters[1].IsNullChecked);
        }

        [Fact]
        public void NullCheckedLambdaSingleParameterInParentheses()
        {
            var source = @"
using System;
class C
{
    public void M()
    {
        Func<string, string> func1 = (x!!) => x;
    }
}";
            var tree = Parse(source, options: TestOptions.RegularPreview);
            var comp = CreateCompilation(tree);
            comp.VerifyDiagnostics();

            CSharpSemanticModel model = (CSharpSemanticModel)comp.GetSemanticModel(tree);
            Syntax.ParenthesizedLambdaExpressionSyntax node = comp.GlobalNamespace.GetTypeMember("C")
                                                                                  .GetMember<SourceMethodSymbol>("M")
                                                                                  .GetNonNullSyntaxNode()
                                                                                  .DescendantNodes()
                                                                                  .OfType<Syntax.ParenthesizedLambdaExpressionSyntax>()
                                                                                  .Single();
            var methodSymbol = (IMethodSymbol)model.GetSymbolInfo(node).Symbol!;
            Assert.True(methodSymbol.Parameters[0].IsNullChecked);
        }

        [Fact]
        public void NullCheckedLambdaSingleParameterNoSpaces()
        {
            var source = @"
using System;
class C
{
    public void M()
    {
        Func<string, string> func1 = x!!=> x;
    }
}";
            CreateCompilation(source, parseOptions: TestOptions.RegularPreview).VerifyDiagnostics();
        }

        [Fact]
        public void NullCheckedLambdaBadSyntax()
        {
            var source = @"
using System;
class C
{
    public void M()
    {
        Func<string, string> func0 = x!=> x;
        Func<string, string> func1 = x !=> x;
        Func<string, string> func2 = x != > x;
        Func<string, string> func3 = x! => x;
        Func<string, string> func4 = x ! => x;
        Func<string, string> func5 = x !!=> x;
        Func<string, string> func6 = x !!= > x;
        Func<string, string> func7 = x !! => x;
        Func<string, string> func8 = x! !=> x;
        Func<string, string> func9 = x! ! => x;
    }
}";
            CreateCompilation(source, parseOptions: TestOptions.RegularPreview).VerifyDiagnostics(
                    // (7,39): error CS1003: Syntax error, '!!' expected
                    //         Func<string, string> func0 = x!=> x;
                    Diagnostic(ErrorCode.ERR_SyntaxError, "!").WithArguments("!!", "!").WithLocation(7, 39),
                    // (8,40): error CS1003: Syntax error, '!!' expected
                    //         Func<string, string> func1 = x !=> x;
                    Diagnostic(ErrorCode.ERR_SyntaxError, "!").WithArguments("!!", "!").WithLocation(8, 40),
                    // (9,40): error CS1003: Syntax error, '!!' expected
                    //         Func<string, string> func2 = x != > x;
                    Diagnostic(ErrorCode.ERR_SyntaxError, "!").WithArguments("!!", "!").WithLocation(9, 40),
                    // (9,41): error CS1003: Syntax error, '=>' expected
                    //         Func<string, string> func2 = x != > x;
                    Diagnostic(ErrorCode.ERR_SyntaxError, "=").WithArguments("=>", "=").WithLocation(9, 41),
                    // (10,38): error CS0103: The name 'x' does not exist in the current context
                    //         Func<string, string> func3 = x! => x;
                    Diagnostic(ErrorCode.ERR_NameNotInContext, "x").WithArguments("x").WithLocation(10, 38),
                    // (10,41): error CS1003: Syntax error, ',' expected
                    //         Func<string, string> func3 = x! => x;
                    Diagnostic(ErrorCode.ERR_SyntaxError, "=>").WithArguments(",", "=>").WithLocation(10, 41),
                    // (10,44): error CS1002: ; expected
                    //         Func<string, string> func3 = x! => x;
                    Diagnostic(ErrorCode.ERR_SemicolonExpected, "x").WithLocation(10, 44),
                    // (10,44): error CS0103: The name 'x' does not exist in the current context
                    //         Func<string, string> func3 = x! => x;
                    Diagnostic(ErrorCode.ERR_NameNotInContext, "x").WithArguments("x").WithLocation(10, 44),
                    // (10,44): error CS0201: Only assignment, call, increment, decrement, await, and new object expressions can be used as a statement
                    //         Func<string, string> func3 = x! => x;
                    Diagnostic(ErrorCode.ERR_IllegalStatement, "x").WithLocation(10, 44),
                    // (11,38): error CS0103: The name 'x' does not exist in the current context
                    //         Func<string, string> func4 = x ! => x;
                    Diagnostic(ErrorCode.ERR_NameNotInContext, "x").WithArguments("x").WithLocation(11, 38),
                    // (11,42): error CS1003: Syntax error, ',' expected
                    //         Func<string, string> func4 = x ! => x;
                    Diagnostic(ErrorCode.ERR_SyntaxError, "=>").WithArguments(",", "=>").WithLocation(11, 42),
                    // (11,45): error CS1002: ; expected
                    //         Func<string, string> func4 = x ! => x;
                    Diagnostic(ErrorCode.ERR_SemicolonExpected, "x").WithLocation(11, 45),
                    // (11,45): error CS0103: The name 'x' does not exist in the current context
                    //         Func<string, string> func4 = x ! => x;
                    Diagnostic(ErrorCode.ERR_NameNotInContext, "x").WithArguments("x").WithLocation(11, 45),
                    // (11,45): error CS0201: Only assignment, call, increment, decrement, await, and new object expressions can be used as a statement
                    //         Func<string, string> func4 = x ! => x;
                    Diagnostic(ErrorCode.ERR_IllegalStatement, "x").WithLocation(11, 45),
                    // (13,42): error CS1003: Syntax error, '=>' expected
                    //         Func<string, string> func6 = x !!= > x;
                    Diagnostic(ErrorCode.ERR_SyntaxError, "=").WithArguments("=>", "=").WithLocation(13, 42),
                    // (15,39): error CS1003: Syntax error, '!!' expected
                    //         Func<string, string> func8 = x! !=> x;
                    Diagnostic(ErrorCode.ERR_SyntaxError, "!").WithArguments("!!", "!").WithLocation(15, 39),
                    // (16,39): error CS1003: Syntax error, '!!' expected
                    //         Func<string, string> func9 = x! ! => x;
                    Diagnostic(ErrorCode.ERR_SyntaxError, "! ").WithArguments("!!", "!").WithLocation(16, 39));
        }

        [Fact]
        public void NullCheckedLambdaSingleTypedParameterInParentheses()
        {
            var source = @"
using System;
class C
{
    public void M()
    {
        Func<string, string> func1 = (string x!!) => x;
    }
}";
            var tree = Parse(source, options: TestOptions.RegularPreview);
            var comp = CreateCompilation(tree);
            comp.VerifyDiagnostics();

            CSharpSemanticModel model = (CSharpSemanticModel)comp.GetSemanticModel(tree);
            ParenthesizedLambdaExpressionSyntax node = comp.GlobalNamespace.GetTypeMember("C")
                                                                           .GetMember<SourceMethodSymbol>("M")
                                                                           .GetNonNullSyntaxNode()
                                                                           .DescendantNodes()
                                                                           .OfType<ParenthesizedLambdaExpressionSyntax>()
                                                                           .Single();
            var methodSymbol = (IMethodSymbol)model.GetSymbolInfo(node).Symbol!;
            Assert.True(methodSymbol.Parameters[0].IsNullChecked);
        }

        [Fact]
        public void NullCheckedLambdaManyTypedParametersInParentheses()
        {
            var source = @"
using System;
class C
{
    public void M()
    {
        Func<string, string, string> func1 = (string x!!, string y) => x;
    }
}";
            var tree = Parse(source, options: TestOptions.RegularPreview);
            var comp = CreateCompilation(tree);
            comp.VerifyDiagnostics();

            CSharpSemanticModel model = (CSharpSemanticModel)comp.GetSemanticModel(tree);
            ParenthesizedLambdaExpressionSyntax node = comp.GlobalNamespace.GetTypeMember("C")
                                                                           .GetMember<SourceMethodSymbol>("M")
                                                                           .GetNonNullSyntaxNode()
                                                                           .DescendantNodes()
                                                                           .OfType<ParenthesizedLambdaExpressionSyntax>()
                                                                           .Single();
            var methodSymbol = (IMethodSymbol)model.GetSymbolInfo(node).Symbol!;
            Assert.True(methodSymbol.Parameters[0].IsNullChecked);
            Assert.False(methodSymbol.Parameters[1].IsNullChecked);
        }

        [Fact]
        public void LambdaManyNullCheckedParametersInParentheses()
        {
            var source = @"
using System;
class C
{
    public void M()
    {
        Func<string, string, string> func1 = (string x!!, string y!!) => x;
    }
}";
            var tree = Parse(source, options: TestOptions.RegularPreview);
            var comp = CreateCompilation(tree);
            comp.VerifyDiagnostics();

            CSharpSemanticModel model = (CSharpSemanticModel)comp.GetSemanticModel(tree);
            ParenthesizedLambdaExpressionSyntax node = comp.GlobalNamespace.GetTypeMember("C")
                                                           .GetMember<SourceMethodSymbol>("M")
                                                           .GetNonNullSyntaxNode()
                                                           .DescendantNodes()
                                                           .OfType<ParenthesizedLambdaExpressionSyntax>()
                                                           .Single();
            var methodSymbol = (IMethodSymbol)model.GetSymbolInfo(node).Symbol!;
            Assert.True(methodSymbol.Parameters[0].IsNullChecked);
            Assert.True(methodSymbol.Parameters[1].IsNullChecked);
        }

        [Fact]
        public void NullCheckedDiscard()
        {
            var source = @"
using System;
class C
{
    public void M()
    {
        Func<string, int> func1 = (_!!) => 42;
    }
}";
            var tree = Parse(source, options: TestOptions.RegularPreview);
            var comp = CreateCompilation(tree);
            comp.VerifyDiagnostics();

            CSharpSemanticModel model = (CSharpSemanticModel)comp.GetSemanticModel(tree);
            ParenthesizedLambdaExpressionSyntax node = comp.GlobalNamespace.GetTypeMember("C")
                                                                           .GetMember<SourceMethodSymbol>("M")
                                                                           .GetNonNullSyntaxNode()
                                                                           .DescendantNodes()
                                                                           .OfType<ParenthesizedLambdaExpressionSyntax>()
                                                                           .Single();
            var methodSymbol = (IMethodSymbol)model.GetSymbolInfo(node).Symbol!;
            Assert.True(methodSymbol.Parameters[0].IsNullChecked);
        }

        [Fact]
        public void TestNullCheckedOutString()
        {
            var source = @"
class C
{
    public static void Main() { }
    public void M(out string x!!)
    {
        x = ""hello world"";
    }
}";
            var compilation = CreateCompilation(source, parseOptions: TestOptions.RegularPreview);
            compilation.VerifyDiagnostics(
                    // (5,31): error CS8720: By-reference parameter 'x' cannot be null-checked.
                    //     public void M(out string x!!)
                    Diagnostic(ErrorCode.ERR_NullCheckingOnByRefParameter, "!!").WithArguments("x").WithLocation(5, 31));
        }

        [Fact]
        public void TestNullCheckedRefString()
        {
            var source = @"
class C
{
    public static void Main() { }
    public void M(ref string x!!)
    {
        x = ""hello world"";
    }
}";
            var compilation = CreateCompilation(source, parseOptions: TestOptions.RegularPreview);
            compilation.VerifyDiagnostics(
                    // (5,31): error CS8720: By-reference parameter 'x' cannot be null-checked.
                    //     public void M(ref string x!!)
                    Diagnostic(ErrorCode.ERR_NullCheckingOnByRefParameter, "!!").WithArguments("x").WithLocation(5, 31));
        }

        [Fact]
        public void TestNullCheckedInString()
        {
            var source = @"
class C
{
    public static void Main() { }
    public void M(in string x!!) { }
}";
            var compilation = CreateCompilation(source, parseOptions: TestOptions.RegularPreview);
            compilation.VerifyDiagnostics(
                    // (5,30): error CS8720: By-reference parameter 'x' cannot be null-checked.
                    //     public void M(in string x!!) { }
                    Diagnostic(ErrorCode.ERR_NullCheckingOnByRefParameter, "!!").WithArguments("x").WithLocation(5, 30));
        }

        [Fact]
        public void TestNullCheckedGenericWithDefault()
        {
            var source = @"
class C
{
    static void M1<T>(T t!! = default) { }
    static void M2<T>(T? t!! = default) where T : struct { }
    static void M3<T>(T t!! = default) where T : class { }
}";
            var compilation = CreateCompilation(source, parseOptions: TestOptions.RegularPreview);
            compilation.VerifyDiagnostics(
                    // (5,26): warning CS8721: Nullable value type 'T?' is null-checked and will throw if null.
                    //     static void M2<T>(T? t!! = default) where T : struct { }
                    Diagnostic(ErrorCode.WRN_NullCheckingOnNullableType, "t").WithArguments("T?").WithLocation(5, 26),
                    // (6,25): warning CS8719: Parameter 't' is null-checked but is null by default.
                    //     static void M3<T>(T t!! = default) where T : class { }
                    Diagnostic(ErrorCode.WRN_NullCheckedHasDefaultNull, "t").WithArguments("t").WithLocation(6, 25));
        }

        [Fact]
        public void TestNullableInteraction()
        {
            var source = @"
class C
{
    static void M(int? i!!) { }
    public static void Main() { }
}";
            // Release
            var compilation = CreateCompilation(source, parseOptions: TestOptions.RegularPreview);
            compilation.VerifyDiagnostics(
                    // (4,24): error CS8721: Nullable value type 'int?' is null-checked and will throw if null.
                    //     static void M(int? i!!) { }
                    Diagnostic(ErrorCode.WRN_NullCheckingOnNullableType, "i").WithArguments("int?").WithLocation(4, 24));
        }

        [Fact]
        public void TestNullableGenericsImplementingGenericAbstractClass()
        {
            var source = @"
abstract class A<T>
{
    internal abstract void F<U>(U u) where U : T;
}
class B1 : A<object>
{
    internal override void F<U>(U u!! = default) { }
}
class B2 : A<string>
{
    internal override void F<U>(U u!! = default) { }
}
class B3 : A<int?>
{
    internal override void F<U>(U u!! = default) { }
}";
            var compilation = CreateCompilation(source, parseOptions: TestOptions.RegularPreview);
            compilation.VerifyDiagnostics(
                    // (12,35): warning CS8719: Parameter 'u' is null-checked but is null by default.
                    //     internal override void F<U>(U u!! = default) { }
                    Diagnostic(ErrorCode.WRN_NullCheckedHasDefaultNull, "u").WithArguments("u").WithLocation(12, 35),
                    // (16,35): warning CS8721: Nullable value type 'U' is null-checked and will throw if null.
                    //     internal override void F<U>(U u!! = default) { }
                    Diagnostic(ErrorCode.WRN_NullCheckingOnNullableType, "u").WithArguments("U").WithLocation(16, 35));
        }

        [Fact]
        public void NoGeneratedNullCheckIfNonNullableTest()
        {
            var source = @"
using System;
class C
{
    public void M()
    {
        Func<int, int> func1 = x!! => x;
    }
}";
            var compilation = CreateCompilation(source, parseOptions: TestOptions.RegularPreview);
            compilation.VerifyDiagnostics(
                    // (7,32): error CS8718: Parameter 'int' is a non-nullable value type and therefore cannot be null-checked.
                    //         Func<int, int> func1 = x!! => x;
                    Diagnostic(ErrorCode.ERR_NonNullableValueTypeIsNullChecked, "x").WithArguments("int").WithLocation(7, 32));
        }

        [Fact]
        public void TestNullCheckedParamWithOptionalNullParameter()
        {
            var source = @"
class C
{
    public static void Main() { }
    void M(string name!! = null) { }
}";
            CreateCompilation(source, parseOptions: TestOptions.RegularPreview).VerifyDiagnostics(
                    // (5,19): warning CS8719: Parameter 'name' is null-checked but is null by default.
                    //     void M(string name!! = null) { }
                    Diagnostic(ErrorCode.WRN_NullCheckedHasDefaultNull, "name").WithArguments("name").WithLocation(5, 19));
        }

        [Fact]
        public void TestManyNullCheckedArgs()
        {
            var source = @"
class C
{
    public void M(int x!!, string y!!) { }
    public static void Main() { }
}";

            CreateCompilation(source, parseOptions: TestOptions.RegularPreview).VerifyDiagnostics(
                    // (4,23): error CS8718: Parameter 'int' is a non-nullable value type and therefore cannot be null-checked.
                    //     public void M(int x!!, string y!!) { }
                    Diagnostic(ErrorCode.ERR_NonNullableValueTypeIsNullChecked, "x").WithArguments("int").WithLocation(4, 23));
        }

        [Fact]
        public void TestNullCheckedSubstitutionWithDiagnostic1()
        {
            var source = @"
class A<T>
{
    internal virtual void M<U>(U u!!) where U : T { }
}
class B2<T> : A<T> where T : struct
{
    internal override void M<U>(U u!!) { }
}";

            CreateCompilation(source, parseOptions: TestOptions.RegularPreview).VerifyDiagnostics(
                    // (8,35): error CS8718: Parameter 'U' is a non-nullable value type and therefore cannot be null-checked.
                    //     internal override void M<U>(U u!!) { }
                    Diagnostic(ErrorCode.ERR_NonNullableValueTypeIsNullChecked, "u").WithArguments("U").WithLocation(8, 35));
        }

        [Fact]
        public void TestNullCheckedSubstitutionWithDiagnostic2()
        {
            var source = @"
class A<T>
{
    internal virtual void M<U>(U u!!) where U : T { }
}
class B4 : A<int>
{
    internal override void M<U>(U u!!) { }
}";
            CreateCompilation(source, parseOptions: TestOptions.RegularPreview).VerifyDiagnostics(
                    // (8,35): error CS8718: Parameter 'U' is a non-nullable value type and therefore cannot be null-checked.
                    //     internal override void M<U>(U u!!) { }
                    Diagnostic(ErrorCode.ERR_NonNullableValueTypeIsNullChecked, "u").WithArguments("U").WithLocation(8, 35));
        }

        [Fact]
        public void TestNullCheckedSubstitutionWithDiagnostic3()
        {
            var source = @"
class C
{
    void M<T>(T value!!) where T : unmanaged { }
}";
            CreateCompilation(source, parseOptions: TestOptions.RegularPreview).VerifyDiagnostics(
                    // (4,17): error CS8718: Parameter 'T' is a non-nullable value type and cannot be null-checked.
                    //     void M<T>(T value!!) where T : unmanaged { }
                    Diagnostic(ErrorCode.ERR_NonNullableValueTypeIsNullChecked, "value").WithArguments("T").WithLocation(4, 17));
        }

        [Fact]
        public void TestNullCheckedNullableValueTypeInLocalFunction()
        {
            var source = @"
class C
{
    public static void Main()
    {
        M((int?)5);
        void M(int? x!!) { }
    }
}";
            CreateCompilation(source, parseOptions: TestOptions.RegularPreview).VerifyDiagnostics(
                    // (7,21): warning CS8721: Nullable value type 'int?' is null-checked and will throw if null.
                    //         void M(int? x!!) { }
                    Diagnostic(ErrorCode.WRN_NullCheckingOnNullableType, "x").WithArguments("int?").WithLocation(7, 21));
        }

        [Fact]
        public void TestNullCheckedParameterWithDefaultNullValueInLocalFunction()
        {
            var source = @"
class C
{
    public static void Main()
    {
        M(""ok"");
        void M(string x!! = null) { }
    }
}";
            CreateCompilation(source, parseOptions: TestOptions.RegularPreview).VerifyDiagnostics(
                    // (7,23): warning CS8719: Parameter 'x' is null-checked but is null by default.
                    //         void M(string x!! = null) { }
                    Diagnostic(ErrorCode.WRN_NullCheckedHasDefaultNull, "x").WithArguments("x").WithLocation(7, 23));
        }

        [Fact]
        public void TestNullCheckedWithMissingType()
        {
            var source =
@"
class Program
{
    static void Main(string[] args!!) { }
}";
            var comp = CreateCompilation(source, parseOptions: TestOptions.RegularPreview);
            comp.MakeMemberMissing(WellKnownMember.System_ArgumentNullException__ctorString);
            comp.MakeTypeMissing(WellKnownType.System_ArgumentNullException);
            comp.VerifyDiagnostics(
                    // (4,31): error CS0656: Missing compiler required member 'System.ArgumentNullException..ctor'
                    //     static void Main(string[] args!!) { }
                    Diagnostic(ErrorCode.ERR_MissingPredefinedMember, "args").WithArguments("System.ArgumentNullException", ".ctor").WithLocation(4, 31));
        }

        [Fact]
        public void TestNullCheckedMethodParameterWithWrongLanguageVersion()
        {
            var source =
@"
class Program
{
    void M(string x!!) { }
}";
            var comp = CreateCompilation(source, parseOptions: TestOptions.Regular.WithLanguageVersion(LanguageVersion.CSharp6));
            comp.VerifyDiagnostics(
                    // (4,20): error CS8652: The feature 'parameter null-checking' is currently in Preview and *unsupported*. To use Preview features, use the 'preview' language version.
                    //     void M(string x!!) { }
                    Diagnostic(ErrorCode.ERR_FeatureInPreview, "!!").WithArguments("parameter null-checking").WithLocation(4, 20));
        }

        [Fact]
        public void TestNullCheckedLambdaParameterWithWrongLanguageVersion()
        {
            var source =
@"
using System;
class Program
{
    void M()
    {
        Func<string, string> func = x!! => x;
    }
}";
            var comp = CreateCompilation(source, parseOptions: TestOptions.Regular.WithLanguageVersion(LanguageVersion.CSharp6));
            comp.VerifyDiagnostics(
                    // (7,38): error CS8652: The feature 'parameter null-checking' is currently in Preview and *unsupported*. To use Preview features, use the 'preview' language version.
                    //         Func<string, string> func = x!! => x;
                    Diagnostic(ErrorCode.ERR_FeatureInPreview, "!!").WithArguments("parameter null-checking").WithLocation(7, 38));
        }

        [Fact]
        public void TestNullCheckedLambdaParametersWithWrongLanguageVersion()
        {
            var source =
@"
using System;
class Program
{
    void M()
    {
        Func<string, string, string> func = (x!!, y) => x;
    }
}";
            var comp = CreateCompilation(source, parseOptions: TestOptions.Regular.WithLanguageVersion(LanguageVersion.CSharp6));
            comp.VerifyDiagnostics(
                    // (7,47): error CS8652: The feature 'parameter null-checking' is currently in Preview and *unsupported*. To use Preview features, use the 'preview' language version.
                    //         Func<string, string, string> func = (x!!, y) => x;
                    Diagnostic(ErrorCode.ERR_FeatureInPreview, "!!").WithArguments("parameter null-checking").WithLocation(7, 47));
        }

        [Fact]
        public void TestNullCheckedParameterUpdatesFlowState1()
        {
            var source =
@"
#nullable enable

class Program
{
    string M(string? s!!) // 1
    {
        return s;
    }
}";
            var comp = CreateCompilation(source, parseOptions: TestOptions.RegularPreview);
            comp.VerifyDiagnostics(
                // (6,22): warning CS8995: Nullable type 'string?' is null-checked and will throw if null.
                //     string M(string? s!!) // 1
                Diagnostic(ErrorCode.WRN_NullCheckingOnNullableType, "s").WithArguments("string?").WithLocation(6, 22));
        }

        [Fact]
        public void TestNullCheckedParameterUpdatesFlowState2()
        {
            var source =
@"
#nullable enable

class Program
{
    int M(int? x!!) // 1
    {
        return x.Value;
    }
}";
            var comp = CreateCompilation(source, parseOptions: TestOptions.RegularPreview);
            comp.VerifyDiagnostics(
                // (6,16): warning CS8995: Nullable type 'int?' is null-checked and will throw if null.
                //     int M(int? x!!) // 1
                Diagnostic(ErrorCode.WRN_NullCheckingOnNullableType, "x").WithArguments("int?").WithLocation(6, 16));
        }

        [Fact]
        public void TestNullCheckedParameterUpdatesFlowState3()
        {
            var source =
@"
#nullable enable

using System.Diagnostics.CodeAnalysis;

class Program
{
    void M1(string? s1, string? s2!!) // 1
    {
        s1.ToString(); // 2
        s2.ToString();
    }

    static void M2<T>(T x1, T y1!!)
    {
        x1.ToString(); // 3
        y1.ToString();
    }
    static void M3<T>([AllowNull] T x2, [AllowNull] T y2!!)
    {
        x2.ToString(); // 4
        y2.ToString();
    }
    static void M4<T>([DisallowNull] T x3, [DisallowNull] T y3!!)
    {
        x3.ToString();
        y3.ToString();
    }
}";
            var comp = CreateCompilation(new[] { source, AllowNullAttributeDefinition, DisallowNullAttributeDefinition }, parseOptions: TestOptions.RegularPreview);
            comp.VerifyDiagnostics(
                // (8,33): warning CS8995: Nullable type 'string?' is null-checked and will throw if null.
                //     void M1(string? s1, string? s2!!) // 1
                Diagnostic(ErrorCode.WRN_NullCheckingOnNullableType, "s2").WithArguments("string?").WithLocation(8, 33),
                // (10,9): warning CS8602: Dereference of a possibly null reference.
                //         s1.ToString(); // 2
                Diagnostic(ErrorCode.WRN_NullReferenceReceiver, "s1").WithLocation(10, 9),
                // (16,9): warning CS8602: Dereference of a possibly null reference.
                //         x1.ToString(); // 3
                Diagnostic(ErrorCode.WRN_NullReferenceReceiver, "x1").WithLocation(16, 9),
                // (21,9): warning CS8602: Dereference of a possibly null reference.
                //         x2.ToString(); // 4
                Diagnostic(ErrorCode.WRN_NullReferenceReceiver, "x2").WithLocation(21, 9));
        }

        [Fact]
        public void TestNullCheckedParameterDoesNotAffectNullableVarianceChecks()
        {
            var source =
@"
#nullable enable

class Base
{
    public virtual void M1(string? s) { }
    public virtual void M2(string? s!!) { } // 1
}

class Derived : Base
{
    public override void M1(string s) { } // 2
    public override void M2(string s) { } // 3
}";
            var comp = CreateCompilation(source, parseOptions: TestOptions.RegularPreview);
            comp.VerifyDiagnostics(
                // (7,36): warning CS8995: Nullable type 'string?' is null-checked and will throw if null.
                //     public virtual void M2(string? s!!) { } // 1
                Diagnostic(ErrorCode.WRN_NullCheckingOnNullableType, "s").WithArguments("string?").WithLocation(7, 36),
                // (12,26): warning CS8765: Nullability of type of parameter 's' doesn't match overridden member (possibly because of nullability attributes).
                //     public override void M1(string s) { } // 2
                Diagnostic(ErrorCode.WRN_TopLevelNullabilityMismatchInParameterTypeOnOverride, "M1").WithArguments("s").WithLocation(12, 26),
                // (13,26): warning CS8765: Nullability of type of parameter 's' doesn't match overridden member (possibly because of nullability attributes).
                //     public override void M2(string s) { } // 3
                Diagnostic(ErrorCode.WRN_TopLevelNullabilityMismatchInParameterTypeOnOverride, "M2").WithArguments("s").WithLocation(13, 26)
            );
        }
    }
}<|MERGE_RESOLUTION|>--- conflicted
+++ resolved
@@ -137,51 +137,6 @@
     void M6(string name! != ""a"") { }
 }";
             CreateCompilation(source, parseOptions: TestOptions.RegularPreview).VerifyDiagnostics(
-<<<<<<< HEAD
-                // (5,20): warning CS8993: Parameter 'name' is null-checked but is null by default.
-                //     void M0(string name !!=null) { }
-                Diagnostic(ErrorCode.WRN_NullCheckedHasDefaultNull, "name").WithArguments("name").WithLocation(5, 20),
-                // (6,20): warning CS8993: Parameter 'name' is null-checked but is null by default.
-                //     void M1(string name! !=null) { }
-                Diagnostic(ErrorCode.WRN_NullCheckedHasDefaultNull, "name").WithArguments("name").WithLocation(6, 20),
-                // (6,24): error CS1003: Syntax error, '!!' expected
-                //     void M1(string name! !=null) { }
-                Diagnostic(ErrorCode.ERR_SyntaxError, "! !=").WithArguments("!!", "!").WithLocation(6, 24),
-                // (7,20): warning CS8993: Parameter 'name' is null-checked but is null by default.
-                //     void M2(string name!!= null) { }
-                Diagnostic(ErrorCode.WRN_NullCheckedHasDefaultNull, "name").WithArguments("name").WithLocation(7, 20),
-                // (8,20): warning CS8993: Parameter 'name' is null-checked but is null by default.
-                //     void M3(string name ! !=null) { }
-                Diagnostic(ErrorCode.WRN_NullCheckedHasDefaultNull, "name").WithArguments("name").WithLocation(8, 20),
-                // (8,25): error CS1003: Syntax error, '!!' expected
-                //     void M3(string name ! !=null) { }
-                Diagnostic(ErrorCode.ERR_SyntaxError, "! !=").WithArguments("!!", "!").WithLocation(8, 25),
-                // (9,20): warning CS8993: Parameter 'name' is null-checked but is null by default.
-                //     void M4(string name ! ! =null) { }
-                Diagnostic(ErrorCode.WRN_NullCheckedHasDefaultNull, "name").WithArguments("name").WithLocation(9, 20),
-                // (9,25): error CS1003: Syntax error, '!!' expected
-                //     void M4(string name ! ! =null) { }
-                Diagnostic(ErrorCode.ERR_SyntaxError, "!").WithArguments("!!", "!").WithLocation(9, 25),
-                // (10,20): warning CS8993: Parameter 'name' is null-checked but is null by default.
-                //     void M5(string name! ! =null) { }
-                Diagnostic(ErrorCode.WRN_NullCheckedHasDefaultNull, "name").WithArguments("name").WithLocation(10, 20),
-                // (10,24): error CS1003: Syntax error, '!!' expected
-                //     void M5(string name! ! =null) { }
-                Diagnostic(ErrorCode.ERR_SyntaxError, "!").WithArguments("!!", "!").WithLocation(10, 24),
-                // (11,20): warning CS8993: Parameter 'name' is null-checked but is null by default.
-                //     void M6(string name! != null) { }
-                Diagnostic(ErrorCode.WRN_NullCheckedHasDefaultNull, "name").WithArguments("name").WithLocation(11, 20),
-                // (11,24): error CS1003: Syntax error, '!!' expected
-                //     void M6(string name! != null) { }
-                Diagnostic(ErrorCode.ERR_SyntaxError, "! !=").WithArguments("!!", "!").WithLocation(11, 24),
-                // (12,20): warning CS8993: Parameter 'name' is null-checked but is null by default.
-                //     void M7(string name!
-                Diagnostic(ErrorCode.WRN_NullCheckedHasDefaultNull, "name").WithArguments("name").WithLocation(12, 20),
-                // (12,24): error CS1003: Syntax error, '!!' expected
-                //     void M7(string name!
-                Diagnostic(ErrorCode.ERR_SyntaxError, @"!
- ".NormalizeLineEndings()).WithArguments("!!", "!").WithLocation(12, 24));
-=======
                 // (5,24): error CS1003: Syntax error, '!!' expected
                 //     void M1(string name! !="a") { }
                 Diagnostic(ErrorCode.ERR_SyntaxError, "! !").WithArguments("!!", "!").WithLocation(5, 24),
@@ -233,7 +188,6 @@
                     //     void M0(string name
                     Diagnostic(ErrorCode.ERR_SyntaxError, "").WithArguments("!!", "!").WithLocation(4, 12)
                     );
->>>>>>> d53ac954
         }
 
         [Fact]
