--- conflicted
+++ resolved
@@ -44,22 +44,14 @@
             Left: 
               IFieldReferenceOperation: System.Int32 MemberInitializerTest.x (OperationKind.FieldReference, Type: System.Int32) (Syntax: 'x')
                 Instance Receiver: 
-<<<<<<< HEAD
-                  IInstanceReferenceOperation (OperationKind.InstanceReference, Type: MemberInitializerTest) (Syntax: 'x')
-=======
-                  IInstanceReferenceExpression (OperationKind.InstanceReferenceExpression, Type: MemberInitializerTest, IsImplicit) (Syntax: 'x')
->>>>>>> 7cdd69e7
+                  IInstanceReferenceOperation (OperationKind.InstanceReference, Type: MemberInitializerTest, IsImplicit) (Syntax: 'x')
             Right: 
               ILiteralOperation (OperationKind.Literal, Type: System.Int32, Constant: 0) (Syntax: '0')
           ISimpleAssignmentOperation (OperationKind.SimpleAssignment, Type: System.Int32) (Syntax: 'y = 0')
             Left: 
               IPropertyReferenceOperation: System.Int32 MemberInitializerTest.y { get; set; } (OperationKind.PropertyReference, Type: System.Int32) (Syntax: 'y')
                 Instance Receiver: 
-<<<<<<< HEAD
-                  IInstanceReferenceOperation (OperationKind.InstanceReference, Type: MemberInitializerTest) (Syntax: 'y')
-=======
-                  IInstanceReferenceExpression (OperationKind.InstanceReferenceExpression, Type: MemberInitializerTest, IsImplicit) (Syntax: 'y')
->>>>>>> 7cdd69e7
+                  IInstanceReferenceOperation (OperationKind.InstanceReference, Type: MemberInitializerTest, IsImplicit) (Syntax: 'y')
             Right: 
               ILiteralOperation (OperationKind.Literal, Type: System.Int32, Constant: 0) (Syntax: '0')
 ";
@@ -96,22 +88,14 @@
             Left: 
               IFieldReferenceOperation: System.Int32 MemberInitializerTest.x (OperationKind.FieldReference, Type: System.Int32) (Syntax: 'x')
                 Instance Receiver: 
-<<<<<<< HEAD
-                  IInstanceReferenceOperation (OperationKind.InstanceReference, Type: MemberInitializerTest) (Syntax: 'x')
-=======
-                  IInstanceReferenceExpression (OperationKind.InstanceReferenceExpression, Type: MemberInitializerTest, IsImplicit) (Syntax: 'x')
->>>>>>> 7cdd69e7
+                  IInstanceReferenceOperation (OperationKind.InstanceReference, Type: MemberInitializerTest, IsImplicit) (Syntax: 'x')
             Right: 
               ILiteralOperation (OperationKind.Literal, Type: System.Int32, Constant: 0) (Syntax: '0')
           ISimpleAssignmentOperation (OperationKind.SimpleAssignment, Type: System.Int32) (Syntax: 'y = 0')
             Left: 
               IPropertyReferenceOperation: System.Int32 MemberInitializerTest.y { get; set; } (OperationKind.PropertyReference, Type: System.Int32) (Syntax: 'y')
                 Instance Receiver: 
-<<<<<<< HEAD
-                  IInstanceReferenceOperation (OperationKind.InstanceReference, Type: MemberInitializerTest) (Syntax: 'y')
-=======
-                  IInstanceReferenceExpression (OperationKind.InstanceReferenceExpression, Type: MemberInitializerTest, IsImplicit) (Syntax: 'y')
->>>>>>> 7cdd69e7
+                  IInstanceReferenceOperation (OperationKind.InstanceReference, Type: MemberInitializerTest, IsImplicit) (Syntax: 'y')
             Right: 
               ILiteralOperation (OperationKind.Literal, Type: System.Int32, Constant: 0) (Syntax: '0')
 ";
@@ -234,11 +218,7 @@
             Left: 
               IFieldReferenceOperation: dynamic MemberInitializerTest.X (OperationKind.FieldReference, Type: dynamic) (Syntax: 'X')
                 Instance Receiver: 
-<<<<<<< HEAD
-                  IInstanceReferenceOperation (OperationKind.InstanceReference, Type: MemberInitializerTest) (Syntax: 'X')
-=======
-                  IInstanceReferenceExpression (OperationKind.InstanceReferenceExpression, Type: MemberInitializerTest, IsImplicit) (Syntax: 'X')
->>>>>>> 7cdd69e7
+                  IInstanceReferenceOperation (OperationKind.InstanceReference, Type: MemberInitializerTest, IsImplicit) (Syntax: 'X')
             Right: 
               IConversionOperation (Implicit, TryCast: False, Unchecked) (OperationKind.Conversion, Type: dynamic, IsImplicit) (Syntax: '0')
                 Conversion: CommonConversion (Exists: True, IsIdentity: False, IsNumeric: False, IsReference: False, IsUserDefined: False) (MethodSymbol: null)
@@ -350,11 +330,7 @@
                       InitializedMember: 
                         IFieldReferenceOperation: System.Collections.Generic.List<System.Int32> MemberInitializerTest.x (OperationKind.FieldReference, Type: System.Collections.Generic.List<System.Int32>) (Syntax: 'x')
                           Instance Receiver: 
-<<<<<<< HEAD
-                            IInstanceReferenceOperation (OperationKind.InstanceReference, Type: MemberInitializerTest) (Syntax: 'x')
-=======
-                            IInstanceReferenceExpression (OperationKind.InstanceReferenceExpression, Type: MemberInitializerTest, IsImplicit) (Syntax: 'x')
->>>>>>> 7cdd69e7
+                            IInstanceReferenceOperation (OperationKind.InstanceReference, Type: MemberInitializerTest, IsImplicit) (Syntax: 'x')
                       Initializer: 
                         IObjectOrCollectionInitializerOperation (OperationKind.ObjectOrCollectionInitializer, Type: System.Collections.Generic.List<System.Int32>) (Syntax: '{ }')
                           Initializers(0)
@@ -415,11 +391,7 @@
             InitializedMember: 
               IFieldReferenceOperation: dynamic Test.list (OperationKind.FieldReference, Type: dynamic) (Syntax: 'list')
                 Instance Receiver: 
-<<<<<<< HEAD
-                  IInstanceReferenceOperation (OperationKind.InstanceReference, Type: Test) (Syntax: 'list')
-=======
-                  IInstanceReferenceExpression (OperationKind.InstanceReferenceExpression, Type: Test, IsImplicit) (Syntax: 'list')
->>>>>>> 7cdd69e7
+                  IInstanceReferenceOperation (OperationKind.InstanceReference, Type: Test, IsImplicit) (Syntax: 'list')
             Initializer: 
               IObjectOrCollectionInitializerOperation (OperationKind.ObjectOrCollectionInitializer, Type: dynamic) (Syntax: '{ 1 }')
                 Initializers(1):
@@ -819,20 +791,9 @@
   Initializer: 
     IObjectOrCollectionInitializerOperation (OperationKind.ObjectOrCollectionInitializer, Type: MyList<System.String>, IsInvalid) (Syntax: '{ ""str"" }')
       Initializers(1):
-<<<<<<< HEAD
-          IInvocationOperation ( ? MyList<System.String>.Add()) (OperationKind.Invocation, Type: ?, IsInvalid, IsImplicit) (Syntax: '""str""')
-            Instance Receiver: 
-              IInstanceReferenceOperation (OperationKind.InstanceReference, Type: MyList<System.String>, IsImplicit) (Syntax: 'MyList<string>')
-            Arguments(1):
-                IArgumentOperation (ArgumentKind.Explicit, Matching Parameter: null) (OperationKind.Argument, Type: System.String, IsInvalid, IsImplicit) (Syntax: '""str""')
-                  ILiteralOperation (OperationKind.Literal, Type: System.String, Constant: ""str"", IsInvalid) (Syntax: '""str""')
-                  InConversion: CommonConversion (Exists: True, IsIdentity: True, IsNumeric: False, IsReference: False, IsUserDefined: False) (MethodSymbol: null)
-                  OutConversion: CommonConversion (Exists: True, IsIdentity: True, IsNumeric: False, IsReference: False, IsUserDefined: False) (MethodSymbol: null)
-=======
-          IInvalidExpression (OperationKind.InvalidExpression, Type: ?, IsInvalid, IsImplicit) (Syntax: '""str""')
+          IInvalidOperation (OperationKind.Invalid, Type: ?, IsInvalid, IsImplicit) (Syntax: '""str""')
             Children(1):
-                ILiteralExpression (OperationKind.LiteralExpression, Type: System.String, Constant: ""str"", IsInvalid) (Syntax: '""str""')
->>>>>>> 7cdd69e7
+                ILiteralOperation (OperationKind.Literal, Type: System.String, Constant: ""str"", IsInvalid) (Syntax: '""str""')
 ";
             var expectedDiagnostics = new DiagnosticDescription[] {
                 // CS1061: 'MyList<string>' does not contain a definition for 'Add' and no extension method 'Add' accepting a first argument of type 'MyList<string>' could be found (are you missing a using directive or an assembly reference?)
@@ -966,11 +927,7 @@
             Left: 
               IEventReferenceOperation: event D MemberInitializerTest.z (OperationKind.EventReference, Type: D, IsInvalid) (Syntax: 'z')
                 Instance Receiver: 
-<<<<<<< HEAD
-                  IInstanceReferenceOperation (OperationKind.InstanceReference, Type: MemberInitializerTest, IsInvalid) (Syntax: 'z')
-=======
-                  IInstanceReferenceExpression (OperationKind.InstanceReferenceExpression, Type: MemberInitializerTest, IsInvalid, IsImplicit) (Syntax: 'z')
->>>>>>> 7cdd69e7
+                  IInstanceReferenceOperation (OperationKind.InstanceReference, Type: MemberInitializerTest, IsInvalid, IsImplicit) (Syntax: 'z')
             Right: 
               ILiteralOperation (OperationKind.Literal, Type: null, Constant: null) (Syntax: 'null')
 ";
@@ -1049,22 +1006,14 @@
             Left: 
               IFieldReferenceOperation: System.Int32 MemberInitializerTest.x (OperationKind.FieldReference, Type: System.Int32) (Syntax: 'x')
                 Instance Receiver: 
-<<<<<<< HEAD
-                  IInstanceReferenceOperation (OperationKind.InstanceReference, Type: MemberInitializerTest) (Syntax: 'x')
-=======
-                  IInstanceReferenceExpression (OperationKind.InstanceReferenceExpression, Type: MemberInitializerTest, IsImplicit) (Syntax: 'x')
->>>>>>> 7cdd69e7
+                  IInstanceReferenceOperation (OperationKind.InstanceReference, Type: MemberInitializerTest, IsImplicit) (Syntax: 'x')
             Right: 
               ILiteralOperation (OperationKind.Literal, Type: System.Int32, Constant: 1) (Syntax: '1')
           ISimpleAssignmentOperation (OperationKind.SimpleAssignment, Type: System.Int32, IsInvalid) (Syntax: 'y = x')
             Left: 
               IPropertyReferenceOperation: System.Int32 MemberInitializerTest.y { get; set; } (OperationKind.PropertyReference, Type: System.Int32) (Syntax: 'y')
                 Instance Receiver: 
-<<<<<<< HEAD
-                  IInstanceReferenceOperation (OperationKind.InstanceReference, Type: MemberInitializerTest) (Syntax: 'y')
-=======
-                  IInstanceReferenceExpression (OperationKind.InstanceReferenceExpression, Type: MemberInitializerTest, IsImplicit) (Syntax: 'y')
->>>>>>> 7cdd69e7
+                  IInstanceReferenceOperation (OperationKind.InstanceReference, Type: MemberInitializerTest, IsImplicit) (Syntax: 'y')
             Right: 
               IFieldReferenceOperation: System.Int32 MemberInitializerTest.x (OperationKind.FieldReference, Type: System.Int32, IsInvalid) (Syntax: 'x')
                 Instance Receiver: 
@@ -1123,11 +1072,7 @@
             Left: 
               IFieldReferenceOperation: System.Int32 MemberInitializerTest.z (OperationKind.FieldReference, Type: System.Int32) (Syntax: 'z')
                 Instance Receiver: 
-<<<<<<< HEAD
-                  IInstanceReferenceOperation (OperationKind.InstanceReference, Type: MemberInitializerTest) (Syntax: 'z')
-=======
-                  IInstanceReferenceExpression (OperationKind.InstanceReferenceExpression, Type: MemberInitializerTest, IsImplicit) (Syntax: 'z')
->>>>>>> 7cdd69e7
+                  IInstanceReferenceOperation (OperationKind.InstanceReference, Type: MemberInitializerTest, IsImplicit) (Syntax: 'z')
             Right: 
               ILiteralOperation (OperationKind.Literal, Type: System.Int32, Constant: 3) (Syntax: '3')
 ";
@@ -1205,11 +1150,7 @@
             InitializedMember: 
               IPropertyReferenceOperation: MemberInitializerTest Test.Prop { set; } (OperationKind.PropertyReference, Type: MemberInitializerTest, IsInvalid) (Syntax: 'Prop')
                 Instance Receiver: 
-<<<<<<< HEAD
-                  IInstanceReferenceOperation (OperationKind.InstanceReference, Type: Test, IsInvalid) (Syntax: 'Prop')
-=======
-                  IInstanceReferenceExpression (OperationKind.InstanceReferenceExpression, Type: Test, IsInvalid, IsImplicit) (Syntax: 'Prop')
->>>>>>> 7cdd69e7
+                  IInstanceReferenceOperation (OperationKind.InstanceReference, Type: Test, IsInvalid, IsImplicit) (Syntax: 'Prop')
             Initializer: 
               IObjectOrCollectionInitializerOperation (OperationKind.ObjectOrCollectionInitializer, Type: MemberInitializerTest) (Syntax: '{ x = 1, y = 2 }')
                 Initializers(2):
@@ -1217,22 +1158,14 @@
                       Left: 
                         IFieldReferenceOperation: System.Int32 MemberInitializerTest.x (OperationKind.FieldReference, Type: System.Int32) (Syntax: 'x')
                           Instance Receiver: 
-<<<<<<< HEAD
-                            IInstanceReferenceOperation (OperationKind.InstanceReference, Type: MemberInitializerTest) (Syntax: 'x')
-=======
-                            IInstanceReferenceExpression (OperationKind.InstanceReferenceExpression, Type: MemberInitializerTest, IsImplicit) (Syntax: 'x')
->>>>>>> 7cdd69e7
+                            IInstanceReferenceOperation (OperationKind.InstanceReference, Type: MemberInitializerTest, IsImplicit) (Syntax: 'x')
                       Right: 
                         ILiteralOperation (OperationKind.Literal, Type: System.Int32, Constant: 1) (Syntax: '1')
                     ISimpleAssignmentOperation (OperationKind.SimpleAssignment, Type: System.Int32) (Syntax: 'y = 2')
                       Left: 
                         IPropertyReferenceOperation: System.Int32 MemberInitializerTest.y { get; set; } (OperationKind.PropertyReference, Type: System.Int32) (Syntax: 'y')
                           Instance Receiver: 
-<<<<<<< HEAD
-                            IInstanceReferenceOperation (OperationKind.InstanceReference, Type: MemberInitializerTest) (Syntax: 'y')
-=======
-                            IInstanceReferenceExpression (OperationKind.InstanceReferenceExpression, Type: MemberInitializerTest, IsImplicit) (Syntax: 'y')
->>>>>>> 7cdd69e7
+                            IInstanceReferenceOperation (OperationKind.InstanceReference, Type: MemberInitializerTest, IsImplicit) (Syntax: 'y')
                       Right: 
                         ILiteralOperation (OperationKind.Literal, Type: System.Int32, Constant: 2) (Syntax: '2')
 ";
@@ -1269,11 +1202,7 @@
             Left: 
               IFieldReferenceOperation: System.Int32 MemberInitializerTest.x (OperationKind.FieldReference, Type: System.Int32) (Syntax: 'x')
                 Instance Receiver: 
-<<<<<<< HEAD
-                  IInstanceReferenceOperation (OperationKind.InstanceReference, Type: MemberInitializerTest) (Syntax: 'x')
-=======
-                  IInstanceReferenceExpression (OperationKind.InstanceReferenceExpression, Type: MemberInitializerTest, IsImplicit) (Syntax: 'x')
->>>>>>> 7cdd69e7
+                  IInstanceReferenceOperation (OperationKind.InstanceReference, Type: MemberInitializerTest, IsImplicit) (Syntax: 'x')
             Right: 
               IFieldReferenceOperation: System.Int32 MemberInitializerTest.x (OperationKind.FieldReference, Type: System.Int32, IsInvalid) (Syntax: 'm.x')
                 Instance Receiver: 
@@ -1317,11 +1246,7 @@
             Left: 
               IFieldReferenceOperation: System.Int32 MemberInitializerTest.x (OperationKind.FieldReference, Type: System.Int32, IsInvalid) (Syntax: 'x')
                 Instance Receiver: 
-<<<<<<< HEAD
-                  IInstanceReferenceOperation (OperationKind.InstanceReference, Type: MemberInitializerTest, IsInvalid) (Syntax: 'x')
-=======
-                  IInstanceReferenceExpression (OperationKind.InstanceReferenceExpression, Type: MemberInitializerTest, IsInvalid, IsImplicit) (Syntax: 'x')
->>>>>>> 7cdd69e7
+                  IInstanceReferenceOperation (OperationKind.InstanceReference, Type: MemberInitializerTest, IsInvalid, IsImplicit) (Syntax: 'x')
             Right: 
               ILiteralOperation (OperationKind.Literal, Type: System.Int32, Constant: 1) (Syntax: '1')
 ";
@@ -1363,11 +1288,7 @@
             Left: 
               IPropertyReferenceOperation: System.Int32 MemberInitializerTest.y { get; } (OperationKind.PropertyReference, Type: System.Int32, IsInvalid) (Syntax: 'y')
                 Instance Receiver: 
-<<<<<<< HEAD
-                  IInstanceReferenceOperation (OperationKind.InstanceReference, Type: MemberInitializerTest, IsInvalid) (Syntax: 'y')
-=======
-                  IInstanceReferenceExpression (OperationKind.InstanceReferenceExpression, Type: MemberInitializerTest, IsInvalid, IsImplicit) (Syntax: 'y')
->>>>>>> 7cdd69e7
+                  IInstanceReferenceOperation (OperationKind.InstanceReference, Type: MemberInitializerTest, IsInvalid, IsImplicit) (Syntax: 'y')
             Right: 
               ILiteralOperation (OperationKind.Literal, Type: System.Int32, Constant: 2) (Syntax: '2')
 ";
@@ -1526,20 +1447,9 @@
   Initializer: 
     IObjectOrCollectionInitializerOperation (OperationKind.ObjectOrCollectionInitializer, Type: Gen<System.Int32>, IsInvalid) (Syntax: '{ 1 }')
       Initializers(1):
-<<<<<<< HEAD
-          IInvocationOperation ( void Gen<System.Int32>.Add()) (OperationKind.Invocation, Type: System.Void, IsInvalid, IsImplicit) (Syntax: '1')
-            Instance Receiver: 
-              IInstanceReferenceOperation (OperationKind.InstanceReference, Type: Gen<System.Int32>, IsImplicit) (Syntax: 'Gen<int>')
-            Arguments(1):
-                IArgumentOperation (ArgumentKind.Explicit, Matching Parameter: null) (OperationKind.Argument, Type: System.Int32, IsInvalid, IsImplicit) (Syntax: '1')
-                  ILiteralOperation (OperationKind.Literal, Type: System.Int32, Constant: 1, IsInvalid) (Syntax: '1')
-                  InConversion: CommonConversion (Exists: True, IsIdentity: True, IsNumeric: False, IsReference: False, IsUserDefined: False) (MethodSymbol: null)
-                  OutConversion: CommonConversion (Exists: True, IsIdentity: True, IsNumeric: False, IsReference: False, IsUserDefined: False) (MethodSymbol: null)
-=======
-          IInvalidExpression (OperationKind.InvalidExpression, Type: System.Void, IsInvalid, IsImplicit) (Syntax: '1')
+          IInvalidOperation (OperationKind.Invalid, Type: System.Void, IsInvalid, IsImplicit) (Syntax: '1')
             Children(1):
-                ILiteralExpression (OperationKind.LiteralExpression, Type: System.Int32, Constant: 1, IsInvalid) (Syntax: '1')
->>>>>>> 7cdd69e7
+                ILiteralOperation (OperationKind.Literal, Type: System.Int32, Constant: 1, IsInvalid) (Syntax: '1')
 ";
             var expectedDiagnostics = new DiagnosticDescription[] {
                 // CS0411: The type arguments for method 'Gen<int>.Add<U>(int)' cannot be inferred from the usage. Try specifying the type arguments explicitly.
@@ -1574,11 +1484,7 @@
             Left: 
               IFieldReferenceOperation: System.Int32 MemberInitializerTest.x (OperationKind.FieldReference, Type: System.Int32) (Syntax: 'x')
                 Instance Receiver: 
-<<<<<<< HEAD
-                  IInstanceReferenceOperation (OperationKind.InstanceReference, Type: MemberInitializerTest) (Syntax: 'x')
-=======
-                  IInstanceReferenceExpression (OperationKind.InstanceReferenceExpression, Type: MemberInitializerTest, IsImplicit) (Syntax: 'x')
->>>>>>> 7cdd69e7
+                  IInstanceReferenceOperation (OperationKind.InstanceReference, Type: MemberInitializerTest, IsImplicit) (Syntax: 'x')
             Right: 
               ILiteralOperation (OperationKind.Literal, Type: System.Int32, Constant: 0) (Syntax: '0')
           IIncrementOrDecrementOperation (Postfix) (OperationKind.Increment, Type: System.Object, IsInvalid) (Syntax: 'y++')
@@ -1624,11 +1530,7 @@
             Left: 
               IFieldReferenceOperation: System.Int32 MemberInitializerTest.x (OperationKind.FieldReference, Type: System.Int32) (Syntax: 'x')
                 Instance Receiver: 
-<<<<<<< HEAD
-                  IInstanceReferenceOperation (OperationKind.InstanceReference, Type: MemberInitializerTest) (Syntax: 'x')
-=======
-                  IInstanceReferenceExpression (OperationKind.InstanceReferenceExpression, Type: MemberInitializerTest, IsImplicit) (Syntax: 'x')
->>>>>>> 7cdd69e7
+                  IInstanceReferenceOperation (OperationKind.InstanceReference, Type: MemberInitializerTest, IsImplicit) (Syntax: 'x')
             Right: 
               ILiteralOperation (OperationKind.Literal, Type: System.Int32, Constant: 0) (Syntax: '0')
           ISimpleAssignmentOperation (OperationKind.SimpleAssignment, Type: MemberInitializerTest, IsInvalid) (Syntax: 'Goo() = new ... lizerTest()')
@@ -1727,22 +1629,14 @@
             Left: 
               IFieldReferenceOperation: System.Int32 MemberInitializerTest.x (OperationKind.FieldReference, Type: System.Int32) (Syntax: 'x')
                 Instance Receiver: 
-<<<<<<< HEAD
-                  IInstanceReferenceOperation (OperationKind.InstanceReference, Type: MemberInitializerTest) (Syntax: 'x')
-=======
-                  IInstanceReferenceExpression (OperationKind.InstanceReferenceExpression, Type: MemberInitializerTest, IsImplicit) (Syntax: 'x')
->>>>>>> 7cdd69e7
+                  IInstanceReferenceOperation (OperationKind.InstanceReference, Type: MemberInitializerTest, IsImplicit) (Syntax: 'x')
             Right: 
               ILiteralOperation (OperationKind.Literal, Type: System.Int32, Constant: 1) (Syntax: '1')
           ISimpleAssignmentOperation (OperationKind.SimpleAssignment, Type: System.Int32, IsInvalid) (Syntax: 'x = 2')
             Left: 
               IFieldReferenceOperation: System.Int32 MemberInitializerTest.x (OperationKind.FieldReference, Type: System.Int32, IsInvalid) (Syntax: 'x')
                 Instance Receiver: 
-<<<<<<< HEAD
-                  IInstanceReferenceOperation (OperationKind.InstanceReference, Type: MemberInitializerTest, IsInvalid) (Syntax: 'x')
-=======
-                  IInstanceReferenceExpression (OperationKind.InstanceReferenceExpression, Type: MemberInitializerTest, IsInvalid, IsImplicit) (Syntax: 'x')
->>>>>>> 7cdd69e7
+                  IInstanceReferenceOperation (OperationKind.InstanceReference, Type: MemberInitializerTest, IsInvalid, IsImplicit) (Syntax: 'x')
             Right: 
               ILiteralOperation (OperationKind.Literal, Type: System.Int32, Constant: 2) (Syntax: '2')
 ";
@@ -1822,11 +1716,7 @@
             Left: 
               IFieldReferenceOperation: X.x (Static) (OperationKind.FieldReference, Type: X, IsInvalid) (Syntax: 'x')
                 Instance Receiver: 
-<<<<<<< HEAD
-                  IInstanceReferenceOperation (OperationKind.InstanceReference, Type: X, IsInvalid) (Syntax: 'x')
-=======
-                  IInstanceReferenceExpression (OperationKind.InstanceReferenceExpression, Type: X, IsInvalid, IsImplicit) (Syntax: 'x')
->>>>>>> 7cdd69e7
+                  IInstanceReferenceOperation (OperationKind.InstanceReference, Type: X, IsInvalid, IsImplicit) (Syntax: 'x')
             Right: 
               ILiteralOperation (OperationKind.Literal, Type: System.Int32, Constant: 0) (Syntax: '0')
 ";
@@ -1865,22 +1755,14 @@
             Left: 
               IFieldReferenceOperation: System.Int32 MemberInitializerTest.x (Static) (OperationKind.FieldReference, Type: System.Int32, IsInvalid) (Syntax: 'x')
                 Instance Receiver: 
-<<<<<<< HEAD
-                  IInstanceReferenceOperation (OperationKind.InstanceReference, Type: MemberInitializerTest, IsInvalid) (Syntax: 'x')
-=======
-                  IInstanceReferenceExpression (OperationKind.InstanceReferenceExpression, Type: MemberInitializerTest, IsInvalid, IsImplicit) (Syntax: 'x')
->>>>>>> 7cdd69e7
+                  IInstanceReferenceOperation (OperationKind.InstanceReference, Type: MemberInitializerTest, IsInvalid, IsImplicit) (Syntax: 'x')
             Right: 
               ILiteralOperation (OperationKind.Literal, Type: System.Int32, Constant: 1) (Syntax: '1')
           ISimpleAssignmentOperation (OperationKind.SimpleAssignment, Type: System.Int32, IsInvalid) (Syntax: 'Prop = 1')
             Left: 
               IPropertyReferenceOperation: System.Int32 MemberInitializerTest.Prop { get; set; } (Static) (OperationKind.PropertyReference, Type: System.Int32, IsInvalid) (Syntax: 'Prop')
                 Instance Receiver: 
-<<<<<<< HEAD
-                  IInstanceReferenceOperation (OperationKind.InstanceReference, Type: MemberInitializerTest, IsInvalid) (Syntax: 'Prop')
-=======
-                  IInstanceReferenceExpression (OperationKind.InstanceReferenceExpression, Type: MemberInitializerTest, IsInvalid, IsImplicit) (Syntax: 'Prop')
->>>>>>> 7cdd69e7
+                  IInstanceReferenceOperation (OperationKind.InstanceReference, Type: MemberInitializerTest, IsInvalid, IsImplicit) (Syntax: 'Prop')
             Right: 
               ILiteralOperation (OperationKind.Literal, Type: System.Int32, Constant: 1) (Syntax: '1')
 ";
@@ -1926,11 +1808,7 @@
             InitializedMember: 
               IFieldReferenceOperation: MemberInitializerTest2 MemberInitializerTest.x (OperationKind.FieldReference, Type: MemberInitializerTest2, IsInvalid) (Syntax: 'x')
                 Instance Receiver: 
-<<<<<<< HEAD
-                  IInstanceReferenceOperation (OperationKind.InstanceReference, Type: MemberInitializerTest, IsInvalid) (Syntax: 'x')
-=======
-                  IInstanceReferenceExpression (OperationKind.InstanceReferenceExpression, Type: MemberInitializerTest, IsInvalid, IsImplicit) (Syntax: 'x')
->>>>>>> 7cdd69e7
+                  IInstanceReferenceOperation (OperationKind.InstanceReference, Type: MemberInitializerTest, IsInvalid, IsImplicit) (Syntax: 'x')
             Initializer: 
               IObjectOrCollectionInitializerOperation (OperationKind.ObjectOrCollectionInitializer, Type: MemberInitializerTest2) (Syntax: '{ y = 1 }')
                 Initializers(1):
@@ -1938,11 +1816,7 @@
                       Left: 
                         IFieldReferenceOperation: System.Int32 MemberInitializerTest2.y (OperationKind.FieldReference, Type: System.Int32) (Syntax: 'y')
                           Instance Receiver: 
-<<<<<<< HEAD
-                            IInstanceReferenceOperation (OperationKind.InstanceReference, Type: MemberInitializerTest2) (Syntax: 'y')
-=======
-                            IInstanceReferenceExpression (OperationKind.InstanceReferenceExpression, Type: MemberInitializerTest2, IsImplicit) (Syntax: 'y')
->>>>>>> 7cdd69e7
+                            IInstanceReferenceOperation (OperationKind.InstanceReference, Type: MemberInitializerTest2, IsImplicit) (Syntax: 'y')
                       Right: 
                         ILiteralOperation (OperationKind.Literal, Type: System.Int32, Constant: 1) (Syntax: '1')
 ";
@@ -1986,22 +1860,14 @@
             Left: 
               IFieldReferenceOperation: System.Int32 MemberInitializerTest.x (OperationKind.FieldReference, Type: System.Int32) (Syntax: 'x')
                 Instance Receiver: 
-<<<<<<< HEAD
-                  IInstanceReferenceOperation (OperationKind.InstanceReference, Type: MemberInitializerTest) (Syntax: 'x')
-=======
-                  IInstanceReferenceExpression (OperationKind.InstanceReferenceExpression, Type: MemberInitializerTest, IsImplicit) (Syntax: 'x')
->>>>>>> 7cdd69e7
+                  IInstanceReferenceOperation (OperationKind.InstanceReference, Type: MemberInitializerTest, IsImplicit) (Syntax: 'x')
             Right: 
               ILiteralOperation (OperationKind.Literal, Type: System.Int32, Constant: 1) (Syntax: '1')
           IMemberInitializerOperation (OperationKind.MemberInitializer, Type: MemberInitializerTest2, IsInvalid) (Syntax: 'Prop = { x = 1 }')
             InitializedMember: 
               IPropertyReferenceOperation: MemberInitializerTest2 MemberInitializerTest.Prop { get; set; } (OperationKind.PropertyReference, Type: MemberInitializerTest2, IsInvalid) (Syntax: 'Prop')
                 Instance Receiver: 
-<<<<<<< HEAD
-                  IInstanceReferenceOperation (OperationKind.InstanceReference, Type: MemberInitializerTest, IsInvalid) (Syntax: 'Prop')
-=======
-                  IInstanceReferenceExpression (OperationKind.InstanceReferenceExpression, Type: MemberInitializerTest, IsInvalid, IsImplicit) (Syntax: 'Prop')
->>>>>>> 7cdd69e7
+                  IInstanceReferenceOperation (OperationKind.InstanceReference, Type: MemberInitializerTest, IsInvalid, IsImplicit) (Syntax: 'Prop')
             Initializer: 
               IObjectOrCollectionInitializerOperation (OperationKind.ObjectOrCollectionInitializer, Type: MemberInitializerTest2) (Syntax: '{ x = 1 }')
                 Initializers(1):
@@ -2009,11 +1875,7 @@
                       Left: 
                         IFieldReferenceOperation: System.Int32 MemberInitializerTest2.x (OperationKind.FieldReference, Type: System.Int32) (Syntax: 'x')
                           Instance Receiver: 
-<<<<<<< HEAD
-                            IInstanceReferenceOperation (OperationKind.InstanceReference, Type: MemberInitializerTest2) (Syntax: 'x')
-=======
-                            IInstanceReferenceExpression (OperationKind.InstanceReferenceExpression, Type: MemberInitializerTest2, IsImplicit) (Syntax: 'x')
->>>>>>> 7cdd69e7
+                            IInstanceReferenceOperation (OperationKind.InstanceReference, Type: MemberInitializerTest2, IsImplicit) (Syntax: 'x')
                       Right: 
                         ILiteralOperation (OperationKind.Literal, Type: System.Int32, Constant: 1) (Syntax: '1')
 ";
@@ -2063,11 +1925,7 @@
                       InitializedMember: 
                         IFieldReferenceOperation: System.Collections.Generic.List<System.Int32> MemberInitializerTest.y (OperationKind.FieldReference, Type: System.Collections.Generic.List<System.Int32>) (Syntax: 'y')
                           Instance Receiver: 
-<<<<<<< HEAD
-                            IInstanceReferenceOperation (OperationKind.InstanceReference, Type: MemberInitializerTest) (Syntax: 'y')
-=======
-                            IInstanceReferenceExpression (OperationKind.InstanceReferenceExpression, Type: MemberInitializerTest, IsImplicit) (Syntax: 'y')
->>>>>>> 7cdd69e7
+                            IInstanceReferenceOperation (OperationKind.InstanceReference, Type: MemberInitializerTest, IsImplicit) (Syntax: 'y')
                       Initializer: 
                         IObjectOrCollectionInitializerOperation (OperationKind.ObjectOrCollectionInitializer, Type: System.Collections.Generic.List<System.Int32>) (Syntax: '{ }')
                           Initializers(0)
@@ -2086,11 +1944,7 @@
                       Left: 
                         IFieldReferenceOperation: System.Collections.Generic.List<System.Int32> MemberInitializerTest.y (OperationKind.FieldReference, Type: System.Collections.Generic.List<System.Int32>) (Syntax: 'y')
                           Instance Receiver: 
-<<<<<<< HEAD
-                            IInstanceReferenceOperation (OperationKind.InstanceReference, Type: MemberInitializerTest) (Syntax: 'y')
-=======
-                            IInstanceReferenceExpression (OperationKind.InstanceReferenceExpression, Type: MemberInitializerTest, IsImplicit) (Syntax: 'y')
->>>>>>> 7cdd69e7
+                            IInstanceReferenceOperation (OperationKind.InstanceReference, Type: MemberInitializerTest, IsImplicit) (Syntax: 'y')
                       Right: 
                         IObjectCreationOperation (Constructor: System.Collections.Generic.List<System.Int32>..ctor()) (OperationKind.ObjectCreation, Type: System.Collections.Generic.List<System.Int32>) (Syntax: 'new List<int> { }')
                           Arguments(0)
@@ -2112,11 +1966,7 @@
                       InitializedMember: 
                         IFieldReferenceOperation: System.Collections.Generic.List<System.Int32> MemberInitializerTest.y (OperationKind.FieldReference, Type: System.Collections.Generic.List<System.Int32>) (Syntax: 'y')
                           Instance Receiver: 
-<<<<<<< HEAD
-                            IInstanceReferenceOperation (OperationKind.InstanceReference, Type: MemberInitializerTest) (Syntax: 'y')
-=======
-                            IInstanceReferenceExpression (OperationKind.InstanceReferenceExpression, Type: MemberInitializerTest, IsImplicit) (Syntax: 'y')
->>>>>>> 7cdd69e7
+                            IInstanceReferenceOperation (OperationKind.InstanceReference, Type: MemberInitializerTest, IsImplicit) (Syntax: 'y')
                       Initializer: 
                         IObjectOrCollectionInitializerOperation (OperationKind.ObjectOrCollectionInitializer, Type: System.Collections.Generic.List<System.Int32>, IsInvalid) (Syntax: '{ { } }')
                           Initializers(1):
@@ -2434,20 +2284,9 @@
   Initializer: 
     IObjectOrCollectionInitializerOperation (OperationKind.ObjectOrCollectionInitializer, Type: TestClass, IsInvalid) (Syntax: '{ ""hi"" }')
       Initializers(1):
-<<<<<<< HEAD
-          IInvocationOperation ( void TestClass.Add(System.Int32 c)) (OperationKind.Invocation, Type: System.Void, IsInvalid, IsImplicit) (Syntax: '""hi""')
-            Instance Receiver: 
-              IInstanceReferenceOperation (OperationKind.InstanceReference, Type: TestClass, IsImplicit) (Syntax: 'TestClass')
-            Arguments(1):
-                IArgumentOperation (ArgumentKind.Explicit, Matching Parameter: null) (OperationKind.Argument, Type: System.String, IsInvalid, IsImplicit) (Syntax: '""hi""')
-                  ILiteralOperation (OperationKind.Literal, Type: System.String, Constant: ""hi"", IsInvalid) (Syntax: '""hi""')
-                  InConversion: CommonConversion (Exists: True, IsIdentity: True, IsNumeric: False, IsReference: False, IsUserDefined: False) (MethodSymbol: null)
-                  OutConversion: CommonConversion (Exists: True, IsIdentity: True, IsNumeric: False, IsReference: False, IsUserDefined: False) (MethodSymbol: null)
-=======
-          IInvalidExpression (OperationKind.InvalidExpression, Type: System.Void, IsInvalid, IsImplicit) (Syntax: '""hi""')
+          IInvalidOperation (OperationKind.Invalid, Type: System.Void, IsInvalid, IsImplicit) (Syntax: '""hi""')
             Children(1):
-                ILiteralExpression (OperationKind.LiteralExpression, Type: System.String, Constant: ""hi"", IsInvalid) (Syntax: '""hi""')
->>>>>>> 7cdd69e7
+                ILiteralOperation (OperationKind.Literal, Type: System.String, Constant: ""hi"", IsInvalid) (Syntax: '""hi""')
 ";
             var expectedDiagnostics = new DiagnosticDescription[] {
                 // CS1950: The best overloaded Add method 'TestClass.Add(int)' for the collection initializer has some invalid arguments
@@ -2492,20 +2331,9 @@
   Initializer: 
     IObjectOrCollectionInitializerOperation (OperationKind.ObjectOrCollectionInitializer, Type: Test, IsInvalid) (Syntax: '{ 1 }')
       Initializers(1):
-<<<<<<< HEAD
-          IInvocationOperation ( void Test.Add(ref System.Int32 i)) (OperationKind.Invocation, Type: System.Void, IsInvalid, IsImplicit) (Syntax: '1')
-            Instance Receiver: 
-              IInstanceReferenceOperation (OperationKind.InstanceReference, Type: Test, IsImplicit) (Syntax: 'Test')
-            Arguments(1):
-                IArgumentOperation (ArgumentKind.Explicit, Matching Parameter: null) (OperationKind.Argument, Type: System.Int32, IsInvalid, IsImplicit) (Syntax: '1')
-                  ILiteralOperation (OperationKind.Literal, Type: System.Int32, Constant: 1, IsInvalid) (Syntax: '1')
-                  InConversion: CommonConversion (Exists: True, IsIdentity: True, IsNumeric: False, IsReference: False, IsUserDefined: False) (MethodSymbol: null)
-                  OutConversion: CommonConversion (Exists: True, IsIdentity: True, IsNumeric: False, IsReference: False, IsUserDefined: False) (MethodSymbol: null)
-=======
-          IInvalidExpression (OperationKind.InvalidExpression, Type: System.Void, IsInvalid, IsImplicit) (Syntax: '1')
+          IInvalidOperation (OperationKind.Invalid, Type: System.Void, IsInvalid, IsImplicit) (Syntax: '1')
             Children(1):
-                ILiteralExpression (OperationKind.LiteralExpression, Type: System.Int32, Constant: 1, IsInvalid) (Syntax: '1')
->>>>>>> 7cdd69e7
+                ILiteralOperation (OperationKind.Literal, Type: System.Int32, Constant: 1, IsInvalid) (Syntax: '1')
 ";
             var expectedDiagnostics = new DiagnosticDescription[] {
                 // CS1954: The best overloaded method match 'Test.Add(ref int)' for the collection initializer element cannot be used. Collection initializer 'Add' methods cannot have ref or out parameters.
@@ -2564,42 +2392,20 @@
   Initializer: 
     IObjectOrCollectionInitializerOperation (OperationKind.ObjectOrCollectionInitializer, Type: MyList<MyClass>, IsInvalid) (Syntax: '{ new MyCla ... ""maple"" } }')
       Initializers(1):
-<<<<<<< HEAD
-          IInvocationOperation ( void MyList<MyClass>.Add(ref MyClass item)) (OperationKind.Invocation, Type: System.Void, IsInvalid, IsImplicit) (Syntax: 'new MyClass ... = ""maple"" }')
-            Instance Receiver: 
-              IInstanceReferenceOperation (OperationKind.InstanceReference, Type: MyList<MyClass>, IsImplicit) (Syntax: 'MyList<MyClass>')
-            Arguments(1):
-                IArgumentOperation (ArgumentKind.Explicit, Matching Parameter: null) (OperationKind.Argument, Type: MyClass, IsInvalid, IsImplicit) (Syntax: 'new MyClass ... = ""maple"" }')
-                  IObjectCreationOperation (Constructor: MyClass..ctor()) (OperationKind.ObjectCreation, Type: MyClass, IsInvalid) (Syntax: 'new MyClass ... = ""maple"" }')
-                    Arguments(0)
-                    Initializer: 
-                      IObjectOrCollectionInitializerOperation (OperationKind.ObjectOrCollectionInitializer, Type: MyClass, IsInvalid) (Syntax: '{ tree = ""maple"" }')
-                        Initializers(1):
-                            ISimpleAssignmentOperation (OperationKind.SimpleAssignment, Type: System.String, IsInvalid) (Syntax: 'tree = ""maple""')
-                              Left: 
-                                IPropertyReferenceOperation: System.String MyClass.tree { get; set; } (OperationKind.PropertyReference, Type: System.String, IsInvalid) (Syntax: 'tree')
-                                  Instance Receiver: 
-                                    IInstanceReferenceOperation (OperationKind.InstanceReference, Type: MyClass, IsInvalid) (Syntax: 'tree')
-                              Right: 
-                                ILiteralOperation (OperationKind.Literal, Type: System.String, Constant: ""maple"", IsInvalid) (Syntax: '""maple""')
-                  InConversion: CommonConversion (Exists: True, IsIdentity: True, IsNumeric: False, IsReference: False, IsUserDefined: False) (MethodSymbol: null)
-                  OutConversion: CommonConversion (Exists: True, IsIdentity: True, IsNumeric: False, IsReference: False, IsUserDefined: False) (MethodSymbol: null)
-=======
-          IInvalidExpression (OperationKind.InvalidExpression, Type: System.Void, IsInvalid, IsImplicit) (Syntax: 'new MyClass ... = ""maple"" }')
+          IInvalidOperation (OperationKind.Invalid, Type: System.Void, IsInvalid, IsImplicit) (Syntax: 'new MyClass ... = ""maple"" }')
             Children(1):
-                IObjectCreationExpression (Constructor: MyClass..ctor()) (OperationKind.ObjectCreationExpression, Type: MyClass, IsInvalid) (Syntax: 'new MyClass ... = ""maple"" }')
+                IObjectCreationOperation (Constructor: MyClass..ctor()) (OperationKind.ObjectCreation, Type: MyClass, IsInvalid) (Syntax: 'new MyClass ... = ""maple"" }')
                   Arguments(0)
                   Initializer: 
-                    IObjectOrCollectionInitializerExpression (OperationKind.ObjectOrCollectionInitializerExpression, Type: MyClass, IsInvalid) (Syntax: '{ tree = ""maple"" }')
+                    IObjectOrCollectionInitializerOperation (OperationKind.ObjectOrCollectionInitializer, Type: MyClass, IsInvalid) (Syntax: '{ tree = ""maple"" }')
                       Initializers(1):
-                          ISimpleAssignmentExpression (OperationKind.SimpleAssignmentExpression, Type: System.String, IsInvalid) (Syntax: 'tree = ""maple""')
+                          ISimpleAssignmentOperation (OperationKind.SimpleAssignment, Type: System.String, IsInvalid) (Syntax: 'tree = ""maple""')
                             Left: 
-                              IPropertyReferenceExpression: System.String MyClass.tree { get; set; } (OperationKind.PropertyReferenceExpression, Type: System.String, IsInvalid) (Syntax: 'tree')
+                              IPropertyReferenceOperation: System.String MyClass.tree { get; set; } (OperationKind.PropertyReference, Type: System.String, IsInvalid) (Syntax: 'tree')
                                 Instance Receiver: 
-                                  IInstanceReferenceExpression (OperationKind.InstanceReferenceExpression, Type: MyClass, IsInvalid, IsImplicit) (Syntax: 'tree')
+                                  IInstanceReferenceOperation (OperationKind.InstanceReference, Type: MyClass, IsInvalid, IsImplicit) (Syntax: 'tree')
                             Right: 
-                              ILiteralExpression (OperationKind.LiteralExpression, Type: System.String, Constant: ""maple"", IsInvalid) (Syntax: '""maple""')
->>>>>>> 7cdd69e7
+                              ILiteralOperation (OperationKind.Literal, Type: System.String, Constant: ""maple"", IsInvalid) (Syntax: '""maple""')
 ";
             var expectedDiagnostics = new DiagnosticDescription[] {
                 // CS1954: The best overloaded method match 'MyList<MyClass>.Add(ref MyClass)' for the collection initializer element cannot be used. Collection initializer 'Add' methods cannot have ref or out parameters.
@@ -2752,24 +2558,11 @@
             Initializer: 
               IObjectOrCollectionInitializerOperation (OperationKind.ObjectOrCollectionInitializer, Type: B, IsInvalid) (Syntax: '{ 1 }')
                 Initializers(1):
-<<<<<<< HEAD
-                    IInvocationOperation ( ? B.Add()) (OperationKind.Invocation, Type: ?, IsInvalid, IsImplicit) (Syntax: '1')
-                      Instance Receiver: 
-                        IInstanceReferenceOperation (OperationKind.InstanceReference, Type: B, IsImplicit) (Syntax: 'B')
-                      Arguments(1):
-                          IArgumentOperation (ArgumentKind.Explicit, Matching Parameter: null) (OperationKind.Argument, Type: System.Int32, IsInvalid, IsImplicit) (Syntax: '1')
-                            ILiteralOperation (OperationKind.Literal, Type: System.Int32, Constant: 1, IsInvalid) (Syntax: '1')
-                            InConversion: CommonConversion (Exists: True, IsIdentity: True, IsNumeric: False, IsReference: False, IsUserDefined: False) (MethodSymbol: null)
-                            OutConversion: CommonConversion (Exists: True, IsIdentity: True, IsNumeric: False, IsReference: False, IsUserDefined: False) (MethodSymbol: null)
+                    IInvalidOperation (OperationKind.Invalid, Type: ?, IsInvalid, IsImplicit) (Syntax: '1')
+                      Children(1):
+                          ILiteralOperation (OperationKind.Literal, Type: System.Int32, Constant: 1, IsInvalid) (Syntax: '1')
   IVariableDeclarationsOperation (1 declarations) (OperationKind.VariableDeclarations, Type: null, IsInvalid) (Syntax: 'C coll2 = new C { 1 };')
     IVariableDeclarationOperation (1 variables) (OperationKind.VariableDeclaration, Type: null, IsInvalid) (Syntax: 'coll2 = new C { 1 }')
-=======
-                    IInvalidExpression (OperationKind.InvalidExpression, Type: ?, IsInvalid, IsImplicit) (Syntax: '1')
-                      Children(1):
-                          ILiteralExpression (OperationKind.LiteralExpression, Type: System.Int32, Constant: 1, IsInvalid) (Syntax: '1')
-  IVariableDeclarationStatement (1 declarations) (OperationKind.VariableDeclarationStatement, IsInvalid) (Syntax: 'C coll2 = new C { 1 };')
-    IVariableDeclaration (1 variables) (OperationKind.VariableDeclaration, IsInvalid) (Syntax: 'coll2 = new C { 1 }')
->>>>>>> 7cdd69e7
       Variables: Local_1: C coll2
       Initializer: 
         IVariableInitializerOperation (OperationKind.VariableInitializer, Type: null, IsInvalid) (Syntax: '= new C { 1 }')
@@ -2778,24 +2571,11 @@
             Initializer: 
               IObjectOrCollectionInitializerOperation (OperationKind.ObjectOrCollectionInitializer, Type: C, IsInvalid) (Syntax: '{ 1 }')
                 Initializers(1):
-<<<<<<< HEAD
-                    IInvocationOperation ( void C.Add(System.String i)) (OperationKind.Invocation, Type: System.Void, IsInvalid, IsImplicit) (Syntax: '1')
-                      Instance Receiver: 
-                        IInstanceReferenceOperation (OperationKind.InstanceReference, Type: C, IsImplicit) (Syntax: 'C')
-                      Arguments(1):
-                          IArgumentOperation (ArgumentKind.Explicit, Matching Parameter: null) (OperationKind.Argument, Type: System.Int32, IsInvalid, IsImplicit) (Syntax: '1')
-                            ILiteralOperation (OperationKind.Literal, Type: System.Int32, Constant: 1, IsInvalid) (Syntax: '1')
-                            InConversion: CommonConversion (Exists: True, IsIdentity: True, IsNumeric: False, IsReference: False, IsUserDefined: False) (MethodSymbol: null)
-                            OutConversion: CommonConversion (Exists: True, IsIdentity: True, IsNumeric: False, IsReference: False, IsUserDefined: False) (MethodSymbol: null)
+                    IInvalidOperation (OperationKind.Invalid, Type: System.Void, IsInvalid, IsImplicit) (Syntax: '1')
+                      Children(1):
+                          ILiteralOperation (OperationKind.Literal, Type: System.Int32, Constant: 1, IsInvalid) (Syntax: '1')
   IVariableDeclarationsOperation (1 declarations) (OperationKind.VariableDeclarations, Type: null, IsInvalid) (Syntax: 'D coll3 = n ... { 1, 2 } };')
     IVariableDeclarationOperation (1 variables) (OperationKind.VariableDeclaration, Type: null, IsInvalid) (Syntax: 'coll3 = new ...  { 1, 2 } }')
-=======
-                    IInvalidExpression (OperationKind.InvalidExpression, Type: System.Void, IsInvalid, IsImplicit) (Syntax: '1')
-                      Children(1):
-                          ILiteralExpression (OperationKind.LiteralExpression, Type: System.Int32, Constant: 1, IsInvalid) (Syntax: '1')
-  IVariableDeclarationStatement (1 declarations) (OperationKind.VariableDeclarationStatement, IsInvalid) (Syntax: 'D coll3 = n ... { 1, 2 } };')
-    IVariableDeclaration (1 variables) (OperationKind.VariableDeclaration, IsInvalid) (Syntax: 'coll3 = new ...  { 1, 2 } }')
->>>>>>> 7cdd69e7
       Variables: Local_1: D coll3
       Initializer: 
         IVariableInitializerOperation (OperationKind.VariableInitializer, Type: null, IsInvalid) (Syntax: '= new D { { 1, 2 } }')
@@ -2804,29 +2584,12 @@
             Initializer: 
               IObjectOrCollectionInitializerOperation (OperationKind.ObjectOrCollectionInitializer, Type: D, IsInvalid) (Syntax: '{ { 1, 2 } }')
                 Initializers(1):
-<<<<<<< HEAD
-                    IInvocationOperation ( void D.Add()) (OperationKind.Invocation, Type: System.Void, IsInvalid, IsImplicit) (Syntax: '{ 1, 2 }')
-                      Instance Receiver: 
-                        IInstanceReferenceOperation (OperationKind.InstanceReference, Type: D, IsImplicit) (Syntax: 'D')
-                      Arguments(2):
-                          IArgumentOperation (ArgumentKind.Explicit, Matching Parameter: null) (OperationKind.Argument, Type: System.Int32, IsInvalid, IsImplicit) (Syntax: '1')
-                            ILiteralOperation (OperationKind.Literal, Type: System.Int32, Constant: 1, IsInvalid) (Syntax: '1')
-                            InConversion: CommonConversion (Exists: True, IsIdentity: True, IsNumeric: False, IsReference: False, IsUserDefined: False) (MethodSymbol: null)
-                            OutConversion: CommonConversion (Exists: True, IsIdentity: True, IsNumeric: False, IsReference: False, IsUserDefined: False) (MethodSymbol: null)
-                          IArgumentOperation (ArgumentKind.Explicit, Matching Parameter: null) (OperationKind.Argument, Type: System.Int32, IsInvalid, IsImplicit) (Syntax: '2')
-                            ILiteralOperation (OperationKind.Literal, Type: System.Int32, Constant: 2, IsInvalid) (Syntax: '2')
-                            InConversion: CommonConversion (Exists: True, IsIdentity: True, IsNumeric: False, IsReference: False, IsUserDefined: False) (MethodSymbol: null)
-                            OutConversion: CommonConversion (Exists: True, IsIdentity: True, IsNumeric: False, IsReference: False, IsUserDefined: False) (MethodSymbol: null)
+                    IInvalidOperation (OperationKind.Invalid, Type: System.Void, IsInvalid, IsImplicit) (Syntax: '{ 1, 2 }')
+                      Children(2):
+                          ILiteralOperation (OperationKind.Literal, Type: System.Int32, Constant: 1, IsInvalid) (Syntax: '1')
+                          ILiteralOperation (OperationKind.Literal, Type: System.Int32, Constant: 2, IsInvalid) (Syntax: '2')
   IVariableDeclarationsOperation (1 declarations) (OperationKind.VariableDeclarations, Type: null, IsInvalid) (Syntax: 'E coll4 = new E { 1 };')
     IVariableDeclarationOperation (1 variables) (OperationKind.VariableDeclaration, Type: null, IsInvalid) (Syntax: 'coll4 = new E { 1 }')
-=======
-                    IInvalidExpression (OperationKind.InvalidExpression, Type: System.Void, IsInvalid, IsImplicit) (Syntax: '{ 1, 2 }')
-                      Children(2):
-                          ILiteralExpression (OperationKind.LiteralExpression, Type: System.Int32, Constant: 1, IsInvalid) (Syntax: '1')
-                          ILiteralExpression (OperationKind.LiteralExpression, Type: System.Int32, Constant: 2, IsInvalid) (Syntax: '2')
-  IVariableDeclarationStatement (1 declarations) (OperationKind.VariableDeclarationStatement, IsInvalid) (Syntax: 'E coll4 = new E { 1 };')
-    IVariableDeclaration (1 variables) (OperationKind.VariableDeclaration, IsInvalid) (Syntax: 'coll4 = new E { 1 }')
->>>>>>> 7cdd69e7
       Variables: Local_1: E coll4
       Initializer: 
         IVariableInitializerOperation (OperationKind.VariableInitializer, Type: null, IsInvalid) (Syntax: '= new E { 1 }')
@@ -2835,22 +2598,10 @@
             Initializer: 
               IObjectOrCollectionInitializerOperation (OperationKind.ObjectOrCollectionInitializer, Type: E, IsInvalid) (Syntax: '{ 1 }')
                 Initializers(1):
-<<<<<<< HEAD
-                    IInvocationOperation ( void E.Add(System.Int32 i)) (OperationKind.Invocation, Type: System.Void, IsInvalid, IsImplicit) (Syntax: '1')
-                      Instance Receiver: 
-                        IInstanceReferenceOperation (OperationKind.InstanceReference, Type: E, IsImplicit) (Syntax: 'E')
-                      Arguments(1):
-                          IArgumentOperation (ArgumentKind.Explicit, Matching Parameter: null) (OperationKind.Argument, Type: System.Int32, IsInvalid, IsImplicit) (Syntax: '1')
-                            ILiteralOperation (OperationKind.Literal, Type: System.Int32, Constant: 1, IsInvalid) (Syntax: '1')
-                            InConversion: CommonConversion (Exists: True, IsIdentity: True, IsNumeric: False, IsReference: False, IsUserDefined: False) (MethodSymbol: null)
-                            OutConversion: CommonConversion (Exists: True, IsIdentity: True, IsNumeric: False, IsReference: False, IsUserDefined: False) (MethodSymbol: null)
+                    IInvalidOperation (OperationKind.Invalid, Type: System.Void, IsInvalid, IsImplicit) (Syntax: '1')
+                      Children(1):
+                          ILiteralOperation (OperationKind.Literal, Type: System.Int32, Constant: 1, IsInvalid) (Syntax: '1')
   IReturnOperation (OperationKind.Return, Type: null) (Syntax: 'return 0;')
-=======
-                    IInvalidExpression (OperationKind.InvalidExpression, Type: System.Void, IsInvalid, IsImplicit) (Syntax: '1')
-                      Children(1):
-                          ILiteralExpression (OperationKind.LiteralExpression, Type: System.Int32, Constant: 1, IsInvalid) (Syntax: '1')
-  IReturnStatement (OperationKind.ReturnStatement) (Syntax: 'return 0;')
->>>>>>> 7cdd69e7
     ReturnedValue: 
       ILiteralOperation (OperationKind.Literal, Type: System.Int32, Constant: 0) (Syntax: '0')
 ";
@@ -2903,11 +2654,7 @@
             Left: 
               IFieldReferenceOperation: System.Int32 Test.x (OperationKind.FieldReference, Type: System.Int32) (Syntax: 'x')
                 Instance Receiver: 
-<<<<<<< HEAD
-                  IInstanceReferenceOperation (OperationKind.InstanceReference, Type: Test) (Syntax: 'x')
-=======
-                  IInstanceReferenceExpression (OperationKind.InstanceReferenceExpression, Type: Test, IsImplicit) (Syntax: 'x')
->>>>>>> 7cdd69e7
+                  IInstanceReferenceOperation (OperationKind.InstanceReference, Type: Test, IsImplicit) (Syntax: 'x')
             Right: 
               ILiteralOperation (OperationKind.Literal, Type: System.Int32, Constant: 1) (Syntax: '1')
           IInvalidOperation (OperationKind.Invalid, Type: ?, IsInvalid) (Syntax: '{ 1 }')
@@ -3104,11 +2851,7 @@
             InitializedMember: 
               IPropertyReferenceOperation: System.Int32 System.Collections.Generic.List<System.Int32>.Count { get; } (OperationKind.PropertyReference, Type: System.Int32, IsInvalid) (Syntax: 'Count')
                 Instance Receiver: 
-<<<<<<< HEAD
-                  IInstanceReferenceOperation (OperationKind.InstanceReference, Type: System.Collections.Generic.List<System.Int32>, IsInvalid) (Syntax: 'Count')
-=======
-                  IInstanceReferenceExpression (OperationKind.InstanceReferenceExpression, Type: System.Collections.Generic.List<System.Int32>, IsInvalid, IsImplicit) (Syntax: 'Count')
->>>>>>> 7cdd69e7
+                  IInstanceReferenceOperation (OperationKind.InstanceReference, Type: System.Collections.Generic.List<System.Int32>, IsInvalid, IsImplicit) (Syntax: 'Count')
             Initializer: 
               IObjectOrCollectionInitializerOperation (OperationKind.ObjectOrCollectionInitializer, Type: System.Int32) (Syntax: '{ }')
                 Initializers(0)
@@ -3167,11 +2910,7 @@
             InitializedMember: 
               IFieldReferenceOperation: N.Struct N.C.StructField (OperationKind.FieldReference, Type: N.Struct, IsInvalid) (Syntax: 'StructField')
                 Instance Receiver: 
-<<<<<<< HEAD
-                  IInstanceReferenceOperation (OperationKind.InstanceReference, Type: N.C, IsInvalid) (Syntax: 'StructField')
-=======
-                  IInstanceReferenceExpression (OperationKind.InstanceReferenceExpression, Type: N.C, IsInvalid, IsImplicit) (Syntax: 'StructField')
->>>>>>> 7cdd69e7
+                  IInstanceReferenceOperation (OperationKind.InstanceReference, Type: N.C, IsInvalid, IsImplicit) (Syntax: 'StructField')
             Initializer: 
               IObjectOrCollectionInitializerOperation (OperationKind.ObjectOrCollectionInitializer, Type: N.Struct) (Syntax: '{ }')
                 Initializers(0)
@@ -3179,11 +2918,7 @@
             InitializedMember: 
               IPropertyReferenceOperation: N.Struct N.C.StructProp { get; } (OperationKind.PropertyReference, Type: N.Struct, IsInvalid) (Syntax: 'StructProp')
                 Instance Receiver: 
-<<<<<<< HEAD
-                  IInstanceReferenceOperation (OperationKind.InstanceReference, Type: N.C, IsInvalid) (Syntax: 'StructProp')
-=======
-                  IInstanceReferenceExpression (OperationKind.InstanceReferenceExpression, Type: N.C, IsInvalid, IsImplicit) (Syntax: 'StructProp')
->>>>>>> 7cdd69e7
+                  IInstanceReferenceOperation (OperationKind.InstanceReference, Type: N.C, IsInvalid, IsImplicit) (Syntax: 'StructProp')
             Initializer: 
               IObjectOrCollectionInitializerOperation (OperationKind.ObjectOrCollectionInitializer, Type: N.Struct) (Syntax: '{ }')
                 Initializers(0)
@@ -3191,11 +2926,7 @@
             InitializedMember: 
               IFieldReferenceOperation: N.Class N.C.ClassField (OperationKind.FieldReference, Type: N.Class) (Syntax: 'ClassField')
                 Instance Receiver: 
-<<<<<<< HEAD
-                  IInstanceReferenceOperation (OperationKind.InstanceReference, Type: N.C) (Syntax: 'ClassField')
-=======
-                  IInstanceReferenceExpression (OperationKind.InstanceReferenceExpression, Type: N.C, IsImplicit) (Syntax: 'ClassField')
->>>>>>> 7cdd69e7
+                  IInstanceReferenceOperation (OperationKind.InstanceReference, Type: N.C, IsImplicit) (Syntax: 'ClassField')
             Initializer: 
               IObjectOrCollectionInitializerOperation (OperationKind.ObjectOrCollectionInitializer, Type: N.Class) (Syntax: '{ }')
                 Initializers(0)
@@ -3203,11 +2934,7 @@
             InitializedMember: 
               IPropertyReferenceOperation: N.Class N.C.ClassProp { get; } (OperationKind.PropertyReference, Type: N.Class) (Syntax: 'ClassProp')
                 Instance Receiver: 
-<<<<<<< HEAD
-                  IInstanceReferenceOperation (OperationKind.InstanceReference, Type: N.C) (Syntax: 'ClassProp')
-=======
-                  IInstanceReferenceExpression (OperationKind.InstanceReferenceExpression, Type: N.C, IsImplicit) (Syntax: 'ClassProp')
->>>>>>> 7cdd69e7
+                  IInstanceReferenceOperation (OperationKind.InstanceReference, Type: N.C, IsImplicit) (Syntax: 'ClassProp')
             Initializer: 
               IObjectOrCollectionInitializerOperation (OperationKind.ObjectOrCollectionInitializer, Type: N.Class) (Syntax: '{ }')
                 Initializers(0)
@@ -3273,36 +3000,14 @@
       Initializers(3):
           ICollectionElementInitializerOperation (AddMethod: void A.Add(System.Int32 i)) (IsDynamic: False) (OperationKind.CollectionElementInitializer, Type: System.Void, IsImplicit) (Syntax: '5')
             Arguments(1):
-<<<<<<< HEAD
                 ILiteralOperation (OperationKind.Literal, Type: System.Int32, Constant: 5) (Syntax: '5')
-          IInvocationOperation ( void A.Add()) (OperationKind.Invocation, Type: System.Void, IsInvalid, IsImplicit) (Syntax: '{ 1, 2, ')
-            Instance Receiver: 
-              IInstanceReferenceOperation (OperationKind.InstanceReference, Type: A, IsImplicit) (Syntax: 'A')
-            Arguments(3):
-                IArgumentOperation (ArgumentKind.Explicit, Matching Parameter: null) (OperationKind.Argument, Type: System.Int32, IsImplicit) (Syntax: '1')
-                  ILiteralOperation (OperationKind.Literal, Type: System.Int32, Constant: 1) (Syntax: '1')
-                  InConversion: CommonConversion (Exists: True, IsIdentity: True, IsNumeric: False, IsReference: False, IsUserDefined: False) (MethodSymbol: null)
-                  OutConversion: CommonConversion (Exists: True, IsIdentity: True, IsNumeric: False, IsReference: False, IsUserDefined: False) (MethodSymbol: null)
-                IArgumentOperation (ArgumentKind.Explicit, Matching Parameter: null) (OperationKind.Argument, Type: System.Int32, IsImplicit) (Syntax: '2')
-                  ILiteralOperation (OperationKind.Literal, Type: System.Int32, Constant: 2) (Syntax: '2')
-                  InConversion: CommonConversion (Exists: True, IsIdentity: True, IsNumeric: False, IsReference: False, IsUserDefined: False) (MethodSymbol: null)
-                  OutConversion: CommonConversion (Exists: True, IsIdentity: True, IsNumeric: False, IsReference: False, IsUserDefined: False) (MethodSymbol: null)
-                IArgumentOperation (ArgumentKind.Explicit, Matching Parameter: null) (OperationKind.Argument, Type: null, IsInvalid, IsImplicit) (Syntax: '')
-                  IInvalidOperation (OperationKind.Invalid, Type: null, IsInvalid) (Syntax: '')
-                    Children(0)
-                  InConversion: CommonConversion (Exists: True, IsIdentity: True, IsNumeric: False, IsReference: False, IsUserDefined: False) (MethodSymbol: null)
-                  OutConversion: CommonConversion (Exists: True, IsIdentity: True, IsNumeric: False, IsReference: False, IsUserDefined: False) (MethodSymbol: null)
+          IInvalidOperation (OperationKind.Invalid, Type: System.Void, IsInvalid, IsImplicit) (Syntax: '{ 1, 2, ')
+            Children(3):
+                ILiteralOperation (OperationKind.Literal, Type: System.Int32, Constant: 1) (Syntax: '1')
+                ILiteralOperation (OperationKind.Literal, Type: System.Int32, Constant: 2) (Syntax: '2')
+                IInvalidOperation (OperationKind.Invalid, Type: null, IsInvalid) (Syntax: '')
+                  Children(0)
           ICollectionElementInitializerOperation (AddMethod: void A.Add(System.Int32 i, System.Int32 j)) (IsDynamic: False) (OperationKind.CollectionElementInitializer, Type: System.Void, IsInvalid, IsImplicit) (Syntax: '{ 1, 2 }')
-=======
-                ILiteralExpression (OperationKind.LiteralExpression, Type: System.Int32, Constant: 5) (Syntax: '5')
-          IInvalidExpression (OperationKind.InvalidExpression, Type: System.Void, IsInvalid, IsImplicit) (Syntax: '{ 1, 2, ')
-            Children(3):
-                ILiteralExpression (OperationKind.LiteralExpression, Type: System.Int32, Constant: 1) (Syntax: '1')
-                ILiteralExpression (OperationKind.LiteralExpression, Type: System.Int32, Constant: 2) (Syntax: '2')
-                IInvalidExpression (OperationKind.InvalidExpression, Type: null, IsInvalid) (Syntax: '')
-                  Children(0)
-          ICollectionElementInitializerExpression (AddMethod: void A.Add(System.Int32 i, System.Int32 j)) (IsDynamic: False) (OperationKind.CollectionElementInitializerExpression, Type: System.Void, IsInvalid, IsImplicit) (Syntax: '{ 1, 2 }')
->>>>>>> 7cdd69e7
             Arguments(2):
                 ILiteralOperation (OperationKind.Literal, Type: System.Int32, Constant: 1) (Syntax: '1')
                 ILiteralOperation (OperationKind.Literal, Type: System.Int32, Constant: 2) (Syntax: '2')
@@ -3528,11 +3233,7 @@
             InitializedMember: 
               IPropertyReferenceOperation: A B.A { get; set; } (OperationKind.PropertyReference, Type: A, IsInvalid) (Syntax: 'A')
                 Instance Receiver: 
-<<<<<<< HEAD
-                  IInstanceReferenceOperation (OperationKind.InstanceReference, Type: B, IsInvalid) (Syntax: 'A')
-=======
-                  IInstanceReferenceExpression (OperationKind.InstanceReferenceExpression, Type: B, IsInvalid, IsImplicit) (Syntax: 'A')
->>>>>>> 7cdd69e7
+                  IInstanceReferenceOperation (OperationKind.InstanceReference, Type: B, IsInvalid, IsImplicit) (Syntax: 'A')
             Initializer: 
               IObjectOrCollectionInitializerOperation (OperationKind.ObjectOrCollectionInitializer, Type: A) (Syntax: '{ 4, 5, 6 }')
                 Initializers(3):
