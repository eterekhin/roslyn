--- conflicted
+++ resolved
@@ -514,13 +514,9 @@
         Operand: IObjectCreationExpression (Constructor: C..ctor(System.Int32 x)) (OperationKind.ObjectCreationExpression, Type: C) (Syntax: 'new C(0)')
             Arguments(1):
                 IArgument (ArgumentKind.Explicit, Matching Parameter: x) (OperationKind.Argument) (Syntax: '0')
-<<<<<<< HEAD
-                  ILiteralExpression (Text: 0) (OperationKind.LiteralExpression, Type: System.Int32, Constant: 0) (Syntax: '0')
-=======
                   ILiteralExpression (OperationKind.LiteralExpression, Type: System.Int32, Constant: 0) (Syntax: '0')
                   InConversion: null
                   OutConversion: null
->>>>>>> 5d2d334b
             Initializer: null
       IConversionExpression (Implicit, TryCast: False, Unchecked) (OperatorMethod: System.String C.op_Implicit(C c)) (OperationKind.ConversionExpression, Type: System.String) (Syntax: 'c1')
         Conversion: CommonConversion (Exists: True, IsIdentity: False, IsNumeric: False, IsReference: False, IsUserDefined: True) (MethodSymbol: System.String C.op_Implicit(C c))
@@ -581,13 +577,9 @@
                   Operand: IObjectCreationExpression (Constructor: C..ctor(System.Int32 x)) (OperationKind.ObjectCreationExpression, Type: C) (Syntax: 'new C(0)')
                       Arguments(1):
                           IArgument (ArgumentKind.Explicit, Matching Parameter: x) (OperationKind.Argument) (Syntax: '0')
-<<<<<<< HEAD
-                            ILiteralExpression (Text: 0) (OperationKind.LiteralExpression, Type: System.Int32, Constant: 0) (Syntax: '0')
-=======
                             ILiteralExpression (OperationKind.LiteralExpression, Type: System.Int32, Constant: 0) (Syntax: '0')
                             InConversion: null
                             OutConversion: null
->>>>>>> 5d2d334b
                       Initializer: null
                 IConversionExpression (Implicit, TryCast: False, Unchecked) (OperatorMethod: System.String C.op_Implicit(C c)) (OperationKind.ConversionExpression, Type: System.String) (Syntax: 'c1')
                   Conversion: CommonConversion (Exists: True, IsIdentity: False, IsNumeric: False, IsReference: False, IsUserDefined: True) (MethodSymbol: System.String C.op_Implicit(C c))
@@ -823,13 +815,9 @@
       IObjectCreationExpression (Constructor: C..ctor(System.Int32 x)) (OperationKind.ObjectCreationExpression, Type: C, IsInvalid) (Syntax: 'new C(0)')
         Arguments(1):
             IArgument (ArgumentKind.Explicit, Matching Parameter: x) (OperationKind.Argument, IsInvalid) (Syntax: '0')
-<<<<<<< HEAD
-              ILiteralExpression (Text: 0) (OperationKind.LiteralExpression, Type: System.Int32, Constant: 0, IsInvalid) (Syntax: '0')
-=======
               ILiteralExpression (OperationKind.LiteralExpression, Type: System.Int32, Constant: 0, IsInvalid) (Syntax: '0')
               InConversion: null
               OutConversion: null
->>>>>>> 5d2d334b
         Initializer: null
       IParameterReferenceExpression: c1 (OperationKind.ParameterReferenceExpression, Type: C) (Syntax: 'c1')
 ";
@@ -890,13 +878,9 @@
                 IObjectCreationExpression (Constructor: C..ctor(System.Int32 x)) (OperationKind.ObjectCreationExpression, Type: C, IsInvalid) (Syntax: 'new C(0)')
                   Arguments(1):
                       IArgument (ArgumentKind.Explicit, Matching Parameter: x) (OperationKind.Argument, IsInvalid) (Syntax: '0')
-<<<<<<< HEAD
-                        ILiteralExpression (Text: 0) (OperationKind.LiteralExpression, Type: System.Int32, Constant: 0, IsInvalid) (Syntax: '0')
-=======
                         ILiteralExpression (OperationKind.LiteralExpression, Type: System.Int32, Constant: 0, IsInvalid) (Syntax: '0')
                         InConversion: null
                         OutConversion: null
->>>>>>> 5d2d334b
                   Initializer: null
                 IParameterReferenceExpression: c1 (OperationKind.ParameterReferenceExpression, Type: C) (Syntax: 'c1')
 ";
@@ -952,11 +936,6 @@
         Operand: IObjectCreationExpression (Constructor: Point..ctor(System.Int32 x, System.Int32 y)) (OperationKind.ObjectCreationExpression, Type: Point) (Syntax: 'new Point(0, 1)')
             Arguments(2):
                 IArgument (ArgumentKind.Explicit, Matching Parameter: x) (OperationKind.Argument) (Syntax: '0')
-<<<<<<< HEAD
-                  ILiteralExpression (Text: 0) (OperationKind.LiteralExpression, Type: System.Int32, Constant: 0) (Syntax: '0')
-                IArgument (ArgumentKind.Explicit, Matching Parameter: y) (OperationKind.Argument) (Syntax: '1')
-                  ILiteralExpression (Text: 1) (OperationKind.LiteralExpression, Type: System.Int32, Constant: 1) (Syntax: '1')
-=======
                   ILiteralExpression (OperationKind.LiteralExpression, Type: System.Int32, Constant: 0) (Syntax: '0')
                   InConversion: null
                   OutConversion: null
@@ -964,7 +943,6 @@
                   ILiteralExpression (OperationKind.LiteralExpression, Type: System.Int32, Constant: 1) (Syntax: '1')
                   InConversion: null
                   OutConversion: null
->>>>>>> 5d2d334b
             Initializer: null
 ";
             var expectedDiagnostics = DiagnosticDescription.None;
@@ -1017,11 +995,6 @@
                   IObjectCreationExpression (Constructor: Point..ctor(System.Int32 x, System.Int32 y)) (OperationKind.ObjectCreationExpression, Type: Point) (Syntax: 'new Point(0, 1)')
                     Arguments(2):
                         IArgument (ArgumentKind.Explicit, Matching Parameter: x) (OperationKind.Argument) (Syntax: '0')
-<<<<<<< HEAD
-                          ILiteralExpression (Text: 0) (OperationKind.LiteralExpression, Type: System.Int32, Constant: 0) (Syntax: '0')
-                        IArgument (ArgumentKind.Explicit, Matching Parameter: y) (OperationKind.Argument) (Syntax: '1')
-                          ILiteralExpression (Text: 1) (OperationKind.LiteralExpression, Type: System.Int32, Constant: 1) (Syntax: '1')
-=======
                           ILiteralExpression (OperationKind.LiteralExpression, Type: System.Int32, Constant: 0) (Syntax: '0')
                           InConversion: null
                           OutConversion: null
@@ -1029,7 +1002,6 @@
                           ILiteralExpression (OperationKind.LiteralExpression, Type: System.Int32, Constant: 1) (Syntax: '1')
                           InConversion: null
                           OutConversion: null
->>>>>>> 5d2d334b
                     Initializer: null
   Body: IBlockStatement (0 statements) (OperationKind.BlockStatement) (Syntax: '{ ... }')
 ";
@@ -1081,11 +1053,6 @@
         Operand: IObjectCreationExpression (Constructor: Point..ctor(System.Int32 x, System.Int32 y)) (OperationKind.ObjectCreationExpression, Type: Point) (Syntax: 'new Point(0, 1)')
             Arguments(2):
                 IArgument (ArgumentKind.Explicit, Matching Parameter: x) (OperationKind.Argument) (Syntax: '0')
-<<<<<<< HEAD
-                  ILiteralExpression (Text: 0) (OperationKind.LiteralExpression, Type: System.Int32, Constant: 0) (Syntax: '0')
-                IArgument (ArgumentKind.Explicit, Matching Parameter: y) (OperationKind.Argument) (Syntax: '1')
-                  ILiteralExpression (Text: 1) (OperationKind.LiteralExpression, Type: System.Int32, Constant: 1) (Syntax: '1')
-=======
                   ILiteralExpression (OperationKind.LiteralExpression, Type: System.Int32, Constant: 0) (Syntax: '0')
                   InConversion: null
                   OutConversion: null
@@ -1093,7 +1060,6 @@
                   ILiteralExpression (OperationKind.LiteralExpression, Type: System.Int32, Constant: 1) (Syntax: '1')
                   InConversion: null
                   OutConversion: null
->>>>>>> 5d2d334b
             Initializer: null
 ";
             var expectedDiagnostics = DiagnosticDescription.None;
