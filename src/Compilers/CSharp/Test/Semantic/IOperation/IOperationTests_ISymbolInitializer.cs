--- conflicted
+++ resolved
@@ -1,4 +1,4 @@
-﻿// Copyright (c) Microsoft.  All Rights Reserved.  Licensed under the Apache License, Version 2.0.  See License.txt in the project root for license information.
+// Copyright (c) Microsoft.  All Rights Reserved.  Licensed under the Apache License, Version 2.0.  See License.txt in the project root for license information.
 
 using Microsoft.CodeAnalysis.CSharp.Syntax;
 using Microsoft.CodeAnalysis.CSharp.Test.Utilities;
@@ -166,13 +166,8 @@
 ";
             string expectedOperationTree = @"
 IFieldInitializer (Field: System.Int32 C.s1) (OperationKind.FieldInitializer) (Syntax: '= 1 + F()')
-<<<<<<< HEAD
   IBinaryOperatorExpression (BinaryOperatorKind.Add) (OperationKind.BinaryOperatorExpression, Type: System.Int32) (Syntax: '1 + F()')
-    Left: ILiteralExpression (Text: 1) (OperationKind.LiteralExpression, Type: System.Int32, Constant: 1) (Syntax: '1')
-=======
-  IBinaryOperatorExpression (BinaryOperationKind.IntegerAdd) (OperationKind.BinaryOperatorExpression, Type: System.Int32) (Syntax: '1 + F()')
     Left: ILiteralExpression (OperationKind.LiteralExpression, Type: System.Int32, Constant: 1) (Syntax: '1')
->>>>>>> 5d2d334b
     Right: IInvocationExpression (System.Int32 C.F()) (OperationKind.InvocationExpression, Type: System.Int32) (Syntax: 'F()')
         Instance Receiver: null
         Arguments(0)
@@ -198,13 +193,8 @@
 ";
             string expectedOperationTree = @"
 IFieldInitializer (Field: System.Int32 C.s1) (OperationKind.FieldInitializer) (Syntax: '= 1 + F()')
-<<<<<<< HEAD
   IBinaryOperatorExpression (BinaryOperatorKind.Add) (OperationKind.BinaryOperatorExpression, Type: System.Int32) (Syntax: '1 + F()')
-    Left: ILiteralExpression (Text: 1) (OperationKind.LiteralExpression, Type: System.Int32, Constant: 1) (Syntax: '1')
-=======
-  IBinaryOperatorExpression (BinaryOperationKind.IntegerAdd) (OperationKind.BinaryOperatorExpression, Type: System.Int32) (Syntax: '1 + F()')
     Left: ILiteralExpression (OperationKind.LiteralExpression, Type: System.Int32, Constant: 1) (Syntax: '1')
->>>>>>> 5d2d334b
     Right: IInvocationExpression (System.Int32 C.F()) (OperationKind.InvocationExpression, Type: System.Int32) (Syntax: 'F()')
         Instance Receiver: null
         Arguments(0)
@@ -228,13 +218,8 @@
 ";
             string expectedOperationTree = @"
 IFieldInitializer (Field: System.Int32 C.i1) (OperationKind.FieldInitializer) (Syntax: '= 1 + F()')
-<<<<<<< HEAD
   IBinaryOperatorExpression (BinaryOperatorKind.Add) (OperationKind.BinaryOperatorExpression, Type: System.Int32) (Syntax: '1 + F()')
-    Left: ILiteralExpression (Text: 1) (OperationKind.LiteralExpression, Type: System.Int32, Constant: 1) (Syntax: '1')
-=======
-  IBinaryOperatorExpression (BinaryOperationKind.IntegerAdd) (OperationKind.BinaryOperatorExpression, Type: System.Int32) (Syntax: '1 + F()')
     Left: ILiteralExpression (OperationKind.LiteralExpression, Type: System.Int32, Constant: 1) (Syntax: '1')
->>>>>>> 5d2d334b
     Right: IInvocationExpression (System.Int32 C.F()) (OperationKind.InvocationExpression, Type: System.Int32) (Syntax: 'F()')
         Instance Receiver: null
         Arguments(0)
@@ -263,13 +248,8 @@
 ";
             string expectedOperationTree = @"
 IFieldInitializer (Field: System.Int32 C.s1) (OperationKind.FieldInitializer) (Syntax: '= 1')
-<<<<<<< HEAD
-  ILiteralExpression (Text: 1) (OperationKind.LiteralExpression, Type: System.Int32, Constant: 1) (Syntax: '1')";
-
-=======
   ILiteralExpression (OperationKind.LiteralExpression, Type: System.Int32, Constant: 1) (Syntax: '1')
 ";
->>>>>>> 5d2d334b
             var expectedDiagnostics = new DiagnosticDescription[] {
                 // CS0414: The field 'C.i1' is assigned but its value is never used
                 //     int i1 = 1;
