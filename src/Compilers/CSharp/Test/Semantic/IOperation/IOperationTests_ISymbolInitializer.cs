--- conflicted
+++ resolved
@@ -325,13 +325,9 @@
     Instance Receiver: null
     Arguments(1):
         IArgument (ArgumentKind.Explicit, Matching Parameter: x) (OperationKind.Argument) (Syntax: '1')
-<<<<<<< HEAD
-          ILiteralExpression (Text: 1) (OperationKind.LiteralExpression, Type: System.Int32, Constant: 1) (Syntax: '1')
-=======
           ILiteralExpression (OperationKind.LiteralExpression, Type: System.Int32, Constant: 1) (Syntax: '1')
           InConversion: null
           OutConversion: null
->>>>>>> 5d2d334b
 ";
             var expectedDiagnostics = DiagnosticDescription.None;
 
@@ -356,13 +352,9 @@
     Instance Receiver: null
     Arguments(1):
         IArgument (ArgumentKind.Explicit, Matching Parameter: x) (OperationKind.Argument) (Syntax: '2')
-<<<<<<< HEAD
-          ILiteralExpression (Text: 2) (OperationKind.LiteralExpression, Type: System.Int32, Constant: 2) (Syntax: '2')
-=======
           ILiteralExpression (OperationKind.LiteralExpression, Type: System.Int32, Constant: 2) (Syntax: '2')
           InConversion: null
           OutConversion: null
->>>>>>> 5d2d334b
 ";
             var expectedDiagnostics = DiagnosticDescription.None;
 
