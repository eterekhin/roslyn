--- conflicted
+++ resolved
@@ -1078,11 +1078,7 @@
     static void F(this object o) { }
     static void F<T>(this T t) where T : struct { }
 }";
-<<<<<<< HEAD
-            CreateStandardCompilation(text, references: new[] { SystemCoreRef }, parseOptions: TestOptions.WithoutImprovedOverloadCandidates).VerifyDiagnostics(
-=======
-            CreateCompilation(text).VerifyDiagnostics(
->>>>>>> 05a53556
+            CreateCompilation(text, references: new[] { SystemCoreRef }, parseOptions: TestOptions.WithoutImprovedOverloadCandidates).VerifyDiagnostics(
                 // (7,9): error CS0310: 'I' must be a non-abstract type with a public parameterless constructor in order to use it as parameter 'T' in the generic type or method 'C.E<T>(T)'
                 Diagnostic(ErrorCode.ERR_NewConstraintNotSatisfied, "i.E").WithArguments("C.E<T>(T)", "T", "I").WithLocation(7, 9),
                 // (9,9): error CS0453: The type 'I' must be a non-nullable value type in order to use it as parameter 'T' in the generic type or method 'C.F<T>(T)'
@@ -2737,14 +2733,7 @@
 }";
             // Note: for method overload resolution, methods with use-site errors
             // are ignored so there is no constraint error for B.M<string>().
-<<<<<<< HEAD
-            CreateCompilationWithCustomILSource(csharpSource, ilSource).VerifyDiagnostics(
-=======
             CreateCompilationWithILAndMscorlib40(csharpSource, ilSource).VerifyDiagnostics(
-                // (3,29): error CS0012: The type 'C' is defined in an assembly that is not referenced. You must add a reference to assembly 'other, Version=0.0.0.0, Culture=neutral, PublicKeyToken=null'.
-                //     static void M(A<object> a) { }
-                Diagnostic(ErrorCode.ERR_NoTypeDef, "a").WithArguments("C", "other, Version=0.0.0.0, Culture=neutral, PublicKeyToken=null").WithLocation(3, 29),
->>>>>>> 05a53556
                 // (3,29): error CS0311: The type 'object' cannot be used as type parameter 'T' in the generic type or method 'A<T>'. There is no implicit reference conversion from 'object' to 'C'.
                 //     static void M(A<object> a) { }
                 Diagnostic(ErrorCode.ERR_GenericConstraintNotSatisfiedRefType, "a").WithArguments("A<T>", "C", "T", "object").WithLocation(3, 29),
@@ -2905,20 +2894,7 @@
         A3.M<object>();
     }
 }";
-<<<<<<< HEAD
-            CreateCompilationWithCustomILSource(csharpSource, ilSource).VerifyDiagnostics(
-=======
             CreateCompilationWithILAndMscorlib40(csharpSource, ilSource).VerifyDiagnostics(
-                // (3,30): error CS0012: The type 'B1' is defined in an assembly that is not referenced. You must add a reference to assembly 'other, Version=0.0.0.0, Culture=neutral, PublicKeyToken=null'.
-                //     static void M(A1<object> a) { }
-                Diagnostic(ErrorCode.ERR_NoTypeDef, "a").WithArguments("B1", "other, Version=0.0.0.0, Culture=neutral, PublicKeyToken=null").WithLocation(3, 30),
-                // (4,30): error CS0012: The type 'B2' is defined in an assembly that is not referenced. You must add a reference to assembly 'other, Version=0.0.0.0, Culture=neutral, PublicKeyToken=null'.
-                //     static void M(A2<object> a) { }
-                Diagnostic(ErrorCode.ERR_NoTypeDef, "a").WithArguments("B2", "other, Version=0.0.0.0, Culture=neutral, PublicKeyToken=null").WithLocation(4, 30),
-                // (3,30): error CS0311: The type 'object' cannot be used as type parameter 'T' in the generic type or method 'A1<T>'. There is no implicit reference conversion from 'object' to 'B1'.
-                //     static void M(A1<object> a) { }
-                Diagnostic(ErrorCode.ERR_GenericConstraintNotSatisfiedRefType, "a").WithArguments("A1<T>", "B1", "T", "object").WithLocation(3, 30),
->>>>>>> 05a53556
                 // (4,30): error CS0311: The type 'object' cannot be used as type parameter 'T' in the generic type or method 'A2<T>'. There is no implicit reference conversion from 'object' to 'B2'.
                 //     static void M(A2<object> a) { }
                 Diagnostic(ErrorCode.ERR_GenericConstraintNotSatisfiedRefType, "a").WithArguments("A2<T>", "B2", "T", "object").WithLocation(4, 30),
@@ -5791,21 +5767,13 @@
         base.M2<U>();
     }
 }";
-<<<<<<< HEAD
-            CreateStandardCompilation(source).VerifyDiagnostics(
+            CreateCompilation(source).VerifyDiagnostics(
                 // (23,14): error CS0314: The type 'U' cannot be used as type parameter 'U' in the generic type or method 'A<int, object>.M0<U>()'. There is no boxing conversion or type parameter conversion from 'U' to 'int'.
                 //         base.M0<U>();
                 Diagnostic(ErrorCode.ERR_GenericConstraintNotSatisfiedTyVar, "M0<U>").WithArguments("A<int, object>.M0<U>()", "int", "U", "U").WithLocation(23, 14),
                 // (24,14): error CS0314: The type 'U' cannot be used as type parameter 'U' in the generic type or method 'A<int, object>.M1<U>()'. There is no boxing conversion or type parameter conversion from 'U' to 'int'.
                 //         base.M1<U>();
                 Diagnostic(ErrorCode.ERR_GenericConstraintNotSatisfiedTyVar, "M1<U>").WithArguments("A<int, object>.M1<U>()", "int", "U", "U").WithLocation(24, 14));
-=======
-            CreateCompilation(source).VerifyDiagnostics(
-                // (23,9): error CS0314: The type 'U' cannot be used as type parameter 'U' in the generic type or method 'A<int, object>.M0<U>()'. There is no boxing conversion or type parameter conversion from 'U' to 'int'.
-                Diagnostic(ErrorCode.ERR_GenericConstraintNotSatisfiedTyVar, "base.M0<U>").WithArguments("A<int, object>.M0<U>()", "int", "U", "U").WithLocation(23, 9),
-                // (24,9): error CS0314: The type 'U' cannot be used as type parameter 'U' in the generic type or method 'A<int, object>.M1<U>()'. There is no boxing conversion or type parameter conversion from 'U' to 'int'.
-                Diagnostic(ErrorCode.ERR_GenericConstraintNotSatisfiedTyVar, "base.M1<U>").WithArguments("A<int, object>.M1<U>()", "int", "U", "U").WithLocation(24, 9));
->>>>>>> 05a53556
         }
 
         [WorkItem(545588, "http://vstfdevdiv:8080/DevDiv2/DevDiv/_workitems/edit/545588")]
@@ -5830,16 +5798,10 @@
         base.M2<V>();
     }
 }";
-<<<<<<< HEAD
-            CreateStandardCompilation(source).VerifyDiagnostics(
+            CreateCompilation(source).VerifyDiagnostics(
                 // (12,14): error CS0311: The type 'U' cannot be used as type parameter 'V' in the generic type or method 'A<object[]>.M1<U, V>()'. There is no implicit reference conversion from 'U' to 'V'.
                 //         base.M1<V, U>();
                 Diagnostic(ErrorCode.ERR_GenericConstraintNotSatisfiedRefType, "M1<V, U>").WithArguments("A<object[]>.M1<U, V>()", "V", "V", "U").WithLocation(12, 14));
-=======
-            CreateCompilation(source).VerifyDiagnostics(
-                // (12,9): error CS0311: The type 'U' cannot be used as type parameter 'V' in the generic type or method 'A<object[]>.M1<U, V>()'. There is no implicit reference conversion from 'U' to 'V'.
-                Diagnostic(ErrorCode.ERR_GenericConstraintNotSatisfiedRefType, "base.M1<V, U>").WithArguments("A<object[]>.M1<U, V>()", "V", "V", "U").WithLocation(12, 9));
->>>>>>> 05a53556
         }
 
         [Fact]
