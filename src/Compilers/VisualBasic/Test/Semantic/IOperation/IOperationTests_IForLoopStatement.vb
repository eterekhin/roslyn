﻿' Copyright (c) Microsoft.  All Rights Reserved.  Licensed under the Apache License, Version 2.0.  See License.txt in the project root for license information.

Imports Microsoft.CodeAnalysis.Semantics
Imports Microsoft.CodeAnalysis.Test.Utilities
Imports Microsoft.CodeAnalysis.VisualBasic.Syntax
Imports Roslyn.Test.Utilities

Namespace Microsoft.CodeAnalysis.VisualBasic.UnitTests.Semantics

    Partial Public Class IOperationTests
        Inherits SemanticModelTestBase
        <CompilerTrait(CompilerFeature.IOperation)>
        <Fact(), WorkItem(17602, "https://github.com/dotnet/roslyn/issues/17602")>
        Public Sub IForLoopStatement_SimpleForLoopsTest()
            Dim source = <![CDATA[
Public Class MyClass1
    Public Shared Sub Main()
        Dim myarray As Integer() = New Integer(2) {1, 2, 3}
        For i As Integer = 0 To myarray.Length - 1'BIND:"For i As Integer = 0 To myarray.Length - 1"
            System.Console.WriteLine(myarray(i))
        Next
    End Sub
End Class
    ]]>.Value

            Dim expectedOperationTree = <![CDATA[
IForLoopStatement (LoopKind.For) (OperationKind.LoopStatement) (Syntax: 'For i As In ... Next')
  Condition: IBinaryOperatorExpression (BinaryOperationKind.IntegerLessThanOrEqual) (OperationKind.BinaryOperatorExpression, Type: System.Boolean) (Syntax: 'myarray.Length - 1')
      Left: ILocalReferenceExpression: i (OperationKind.LocalReferenceExpression, Type: System.Int32) (Syntax: 'i As Integer')
      Right: ISyntheticLocalReferenceExpression (SynthesizedLocalKind.ForLoopLimitValue) (OperationKind.SyntheticLocalReferenceExpression, Type: System.Int32) (Syntax: 'myarray.Length - 1')
  Before:
      IExpressionStatement (OperationKind.ExpressionStatement) (Syntax: '0')
        Expression: ISimpleAssignmentExpression (OperationKind.SimpleAssignmentExpression, Type: System.Int32) (Syntax: '0')
            Left: ILocalReferenceExpression: i (OperationKind.LocalReferenceExpression, Type: System.Int32) (Syntax: 'i As Integer')
            Right: ILiteralExpression (OperationKind.LiteralExpression, Type: System.Int32, Constant: 0) (Syntax: '0')
      IExpressionStatement (OperationKind.ExpressionStatement) (Syntax: 'myarray.Length - 1')
        Expression: ISimpleAssignmentExpression (OperationKind.SimpleAssignmentExpression, Type: System.Int32) (Syntax: 'myarray.Length - 1')
            Left: ISyntheticLocalReferenceExpression (SynthesizedLocalKind.ForLoopLimitValue) (OperationKind.SyntheticLocalReferenceExpression, Type: System.Int32) (Syntax: 'myarray.Length - 1')
            Right: IBinaryOperatorExpression (BinaryOperationKind.IntegerSubtract) (OperationKind.BinaryOperatorExpression, Type: System.Int32) (Syntax: 'myarray.Length - 1')
                Left: IPropertyReferenceExpression: ReadOnly Property System.Array.Length As System.Int32 (OperationKind.PropertyReferenceExpression, Type: System.Int32) (Syntax: 'myarray.Length')
                    Instance Receiver: ILocalReferenceExpression: myarray (OperationKind.LocalReferenceExpression, Type: System.Int32()) (Syntax: 'myarray')
                Right: ILiteralExpression (OperationKind.LiteralExpression, Type: System.Int32, Constant: 1) (Syntax: '1')
  AtLoopBottom:
      IExpressionStatement (OperationKind.ExpressionStatement) (Syntax: 'For i As In ... Next')
        Expression: ICompoundAssignmentExpression (BinaryOperationKind.IntegerAdd) (OperationKind.CompoundAssignmentExpression, Type: System.Int32) (Syntax: 'For i As In ... Next')
            Left: ILocalReferenceExpression: i (OperationKind.LocalReferenceExpression, Type: System.Int32) (Syntax: 'i As Integer')
            Right: IConversionExpression (Explicit, TryCast: False, Unchecked) (OperationKind.ConversionExpression, Type: System.Int32, Constant: 1) (Syntax: 'For i As In ... Next')
                Conversion: CommonConversion (Exists: False, IsIdentity: False, IsNumeric: False, IsReference: False, IsUserDefined: False) (MethodSymbol: null)
                Operand: ILiteralExpression (OperationKind.LiteralExpression, Type: System.Int32, Constant: 1) (Syntax: 'For i As In ... Next')
  Body: IBlockStatement (1 statements) (OperationKind.BlockStatement) (Syntax: 'For i As In ... Next')
      IExpressionStatement (OperationKind.ExpressionStatement) (Syntax: 'System.Cons ... myarray(i))')
        Expression: IInvocationExpression (Sub System.Console.WriteLine(value As System.Int32)) (OperationKind.InvocationExpression, Type: System.Void) (Syntax: 'System.Cons ... myarray(i))')
            Instance Receiver: null
            Arguments(1):
                IArgument (ArgumentKind.Explicit, Matching Parameter: value) (OperationKind.Argument) (Syntax: 'myarray(i)')
                  IArrayElementReferenceExpression (OperationKind.ArrayElementReferenceExpression, Type: System.Int32) (Syntax: 'myarray(i)')
                    Array reference: ILocalReferenceExpression: myarray (OperationKind.LocalReferenceExpression, Type: System.Int32()) (Syntax: 'myarray')
                    Indices(1):
                        ILocalReferenceExpression: i (OperationKind.LocalReferenceExpression, Type: System.Int32) (Syntax: 'i')
<<<<<<< HEAD
]]>.Value
=======
                  InConversion: null
                  OutConversion: null]]>.Value
>>>>>>> 5d2d334b

            VerifyOperationTreeForTest(Of ForBlockSyntax)(source, expectedOperationTree)
        End Sub

        <CompilerTrait(CompilerFeature.IOperation)>
        <Fact(), WorkItem(17602, "https://github.com/dotnet/roslyn/issues/17602")>
        Public Sub IForLoopStatement_SimpleForLoopsTestConversion()
            Dim source = <![CDATA[
Option Strict Off
Public Class MyClass1
    Public Shared Sub Main()
        Dim myarray As Integer() = New Integer(1) {}
        myarray(0) = 1
        myarray(1) = 2

        Dim s As Double = 1.1

        For i As Integer = 0 To "1" Step s'BIND:"For i As Integer = 0 To "1" Step s"
            System.Console.WriteLine(myarray(i))
        Next

    End Sub
End Class
    ]]>.Value

            Dim expectedOperationTree = <![CDATA[
IForLoopStatement (LoopKind.For) (OperationKind.LoopStatement) (Syntax: 'For i As In ... Next')
  Condition: IConditionalExpression (OperationKind.ConditionalExpression, Type: System.Boolean) (Syntax: '"1"')
      Condition: IBinaryOperatorExpression (BinaryOperationKind.IntegerGreaterThanOrEqual) (OperationKind.BinaryOperatorExpression, Type: System.Boolean) (Syntax: 's')
          Left: ISyntheticLocalReferenceExpression (SynthesizedLocalKind.ForLoopStepValue) (OperationKind.SyntheticLocalReferenceExpression, Type: System.Int32) (Syntax: 's')
          Right: ILiteralExpression (OperationKind.LiteralExpression, Type: System.Int32, Constant: 0) (Syntax: 's')
      WhenTrue: IBinaryOperatorExpression (BinaryOperationKind.IntegerLessThanOrEqual) (OperationKind.BinaryOperatorExpression, Type: System.Boolean) (Syntax: '"1"')
          Left: ILocalReferenceExpression: i (OperationKind.LocalReferenceExpression, Type: System.Int32) (Syntax: 'i As Integer')
          Right: ISyntheticLocalReferenceExpression (SynthesizedLocalKind.ForLoopLimitValue) (OperationKind.SyntheticLocalReferenceExpression, Type: System.Int32) (Syntax: '"1"')
      WhenFalse: IBinaryOperatorExpression (BinaryOperationKind.IntegerGreaterThanOrEqual) (OperationKind.BinaryOperatorExpression, Type: System.Boolean) (Syntax: '"1"')
          Left: ILocalReferenceExpression: i (OperationKind.LocalReferenceExpression, Type: System.Int32) (Syntax: 'i As Integer')
          Right: ISyntheticLocalReferenceExpression (SynthesizedLocalKind.ForLoopLimitValue) (OperationKind.SyntheticLocalReferenceExpression, Type: System.Int32) (Syntax: '"1"')
  Before:
      IExpressionStatement (OperationKind.ExpressionStatement) (Syntax: '0')
        Expression: ISimpleAssignmentExpression (OperationKind.SimpleAssignmentExpression, Type: System.Int32) (Syntax: '0')
            Left: ILocalReferenceExpression: i (OperationKind.LocalReferenceExpression, Type: System.Int32) (Syntax: 'i As Integer')
            Right: ILiteralExpression (OperationKind.LiteralExpression, Type: System.Int32, Constant: 0) (Syntax: '0')
      IExpressionStatement (OperationKind.ExpressionStatement) (Syntax: '"1"')
        Expression: ISimpleAssignmentExpression (OperationKind.SimpleAssignmentExpression, Type: System.Int32) (Syntax: '"1"')
            Left: ISyntheticLocalReferenceExpression (SynthesizedLocalKind.ForLoopLimitValue) (OperationKind.SyntheticLocalReferenceExpression, Type: System.Int32) (Syntax: '"1"')
            Right: IConversionExpression (Implicit, TryCast: False, Unchecked) (OperationKind.ConversionExpression, Type: System.Int32) (Syntax: '"1"')
                Conversion: CommonConversion (Exists: False, IsIdentity: False, IsNumeric: False, IsReference: False, IsUserDefined: False) (MethodSymbol: null)
                Operand: ILiteralExpression (OperationKind.LiteralExpression, Type: System.String, Constant: "1") (Syntax: '"1"')
      IExpressionStatement (OperationKind.ExpressionStatement) (Syntax: 's')
        Expression: ISimpleAssignmentExpression (OperationKind.SimpleAssignmentExpression, Type: System.Int32) (Syntax: 's')
            Left: ISyntheticLocalReferenceExpression (SynthesizedLocalKind.ForLoopStepValue) (OperationKind.SyntheticLocalReferenceExpression, Type: System.Int32) (Syntax: 's')
            Right: IConversionExpression (Implicit, TryCast: False, Unchecked) (OperationKind.ConversionExpression, Type: System.Int32) (Syntax: 's')
                Conversion: CommonConversion (Exists: False, IsIdentity: False, IsNumeric: False, IsReference: False, IsUserDefined: False) (MethodSymbol: null)
                Operand: ILocalReferenceExpression: s (OperationKind.LocalReferenceExpression, Type: System.Double) (Syntax: 's')
  AtLoopBottom:
      IExpressionStatement (OperationKind.ExpressionStatement) (Syntax: 's')
        Expression: ICompoundAssignmentExpression (BinaryOperationKind.IntegerAdd) (OperationKind.CompoundAssignmentExpression, Type: System.Int32) (Syntax: 's')
            Left: ILocalReferenceExpression: i (OperationKind.LocalReferenceExpression, Type: System.Int32) (Syntax: 'i As Integer')
            Right: ISyntheticLocalReferenceExpression (SynthesizedLocalKind.ForLoopStepValue) (OperationKind.SyntheticLocalReferenceExpression, Type: System.Int32) (Syntax: 's')
  Body: IBlockStatement (1 statements) (OperationKind.BlockStatement) (Syntax: 'For i As In ... Next')
      IExpressionStatement (OperationKind.ExpressionStatement) (Syntax: 'System.Cons ... myarray(i))')
        Expression: IInvocationExpression (Sub System.Console.WriteLine(value As System.Int32)) (OperationKind.InvocationExpression, Type: System.Void) (Syntax: 'System.Cons ... myarray(i))')
            Instance Receiver: null
            Arguments(1):
                IArgument (ArgumentKind.Explicit, Matching Parameter: value) (OperationKind.Argument) (Syntax: 'myarray(i)')
                  IArrayElementReferenceExpression (OperationKind.ArrayElementReferenceExpression, Type: System.Int32) (Syntax: 'myarray(i)')
                    Array reference: ILocalReferenceExpression: myarray (OperationKind.LocalReferenceExpression, Type: System.Int32()) (Syntax: 'myarray')
                    Indices(1):
                        ILocalReferenceExpression: i (OperationKind.LocalReferenceExpression, Type: System.Int32) (Syntax: 'i')
<<<<<<< HEAD
]]>.Value
=======
                  InConversion: null
                  OutConversion: null]]>.Value
>>>>>>> 5d2d334b

            VerifyOperationTreeForTest(Of ForBlockSyntax)(source, expectedOperationTree)
        End Sub

        <CompilerTrait(CompilerFeature.IOperation)>
        <Fact(), WorkItem(17602, "https://github.com/dotnet/roslyn/issues/17602")>
        Public Sub IForLoopStatement_ForLoopStepIsFloatNegativeVar()
            Dim source = <![CDATA[
Option Strict On
Public Class MyClass1
    Public Shared Sub Main()
        Dim s As Double = -1.1

        For i As Double = 2 To 0 Step s'BIND:"For i As Double = 2 To 0 Step s"
            System.Console.WriteLine(i)
        Next

    End Sub
End Class
    ]]>.Value

            Dim expectedOperationTree = <![CDATA[
IForLoopStatement (LoopKind.For) (OperationKind.LoopStatement) (Syntax: 'For i As Do ... Next')
  Condition: IConditionalExpression (OperationKind.ConditionalExpression, Type: System.Boolean) (Syntax: '0')
      Condition: IBinaryOperatorExpression (BinaryOperationKind.FloatingGreaterThanOrEqual) (OperationKind.BinaryOperatorExpression, Type: System.Boolean) (Syntax: 's')
          Left: ISyntheticLocalReferenceExpression (SynthesizedLocalKind.ForLoopStepValue) (OperationKind.SyntheticLocalReferenceExpression, Type: System.Double) (Syntax: 's')
          Right: ILiteralExpression (OperationKind.LiteralExpression, Type: System.Double, Constant: 0) (Syntax: 's')
      WhenTrue: IBinaryOperatorExpression (BinaryOperationKind.FloatingLessThanOrEqual) (OperationKind.BinaryOperatorExpression, Type: System.Boolean) (Syntax: '0')
          Left: ILocalReferenceExpression: i (OperationKind.LocalReferenceExpression, Type: System.Double) (Syntax: 'i As Double')
          Right: IConversionExpression (Implicit, TryCast: False, Unchecked) (OperationKind.ConversionExpression, Type: System.Double, Constant: 0) (Syntax: '0')
              Conversion: CommonConversion (Exists: False, IsIdentity: False, IsNumeric: False, IsReference: False, IsUserDefined: False) (MethodSymbol: null)
              Operand: ILiteralExpression (OperationKind.LiteralExpression, Type: System.Int32, Constant: 0) (Syntax: '0')
      WhenFalse: IBinaryOperatorExpression (BinaryOperationKind.FloatingGreaterThanOrEqual) (OperationKind.BinaryOperatorExpression, Type: System.Boolean) (Syntax: '0')
          Left: ILocalReferenceExpression: i (OperationKind.LocalReferenceExpression, Type: System.Double) (Syntax: 'i As Double')
          Right: IConversionExpression (Implicit, TryCast: False, Unchecked) (OperationKind.ConversionExpression, Type: System.Double, Constant: 0) (Syntax: '0')
              Conversion: CommonConversion (Exists: False, IsIdentity: False, IsNumeric: False, IsReference: False, IsUserDefined: False) (MethodSymbol: null)
              Operand: ILiteralExpression (OperationKind.LiteralExpression, Type: System.Int32, Constant: 0) (Syntax: '0')
  Before:
      IExpressionStatement (OperationKind.ExpressionStatement) (Syntax: '2')
        Expression: ISimpleAssignmentExpression (OperationKind.SimpleAssignmentExpression, Type: System.Double) (Syntax: '2')
            Left: ILocalReferenceExpression: i (OperationKind.LocalReferenceExpression, Type: System.Double) (Syntax: 'i As Double')
            Right: IConversionExpression (Implicit, TryCast: False, Unchecked) (OperationKind.ConversionExpression, Type: System.Double, Constant: 2) (Syntax: '2')
                Conversion: CommonConversion (Exists: False, IsIdentity: False, IsNumeric: False, IsReference: False, IsUserDefined: False) (MethodSymbol: null)
                Operand: ILiteralExpression (OperationKind.LiteralExpression, Type: System.Int32, Constant: 2) (Syntax: '2')
      IExpressionStatement (OperationKind.ExpressionStatement) (Syntax: 's')
        Expression: ISimpleAssignmentExpression (OperationKind.SimpleAssignmentExpression, Type: System.Double) (Syntax: 's')
            Left: ISyntheticLocalReferenceExpression (SynthesizedLocalKind.ForLoopStepValue) (OperationKind.SyntheticLocalReferenceExpression, Type: System.Double) (Syntax: 's')
            Right: ILocalReferenceExpression: s (OperationKind.LocalReferenceExpression, Type: System.Double) (Syntax: 's')
  AtLoopBottom:
      IExpressionStatement (OperationKind.ExpressionStatement) (Syntax: 's')
        Expression: ICompoundAssignmentExpression (BinaryOperationKind.FloatingAdd) (OperationKind.CompoundAssignmentExpression, Type: System.Double) (Syntax: 's')
            Left: ILocalReferenceExpression: i (OperationKind.LocalReferenceExpression, Type: System.Double) (Syntax: 'i As Double')
            Right: ISyntheticLocalReferenceExpression (SynthesizedLocalKind.ForLoopStepValue) (OperationKind.SyntheticLocalReferenceExpression, Type: System.Double) (Syntax: 's')
  Body: IBlockStatement (1 statements) (OperationKind.BlockStatement) (Syntax: 'For i As Do ... Next')
      IExpressionStatement (OperationKind.ExpressionStatement) (Syntax: 'System.Cons ... riteLine(i)')
        Expression: IInvocationExpression (Sub System.Console.WriteLine(value As System.Double)) (OperationKind.InvocationExpression, Type: System.Void) (Syntax: 'System.Cons ... riteLine(i)')
            Instance Receiver: null
            Arguments(1):
                IArgument (ArgumentKind.Explicit, Matching Parameter: value) (OperationKind.Argument) (Syntax: 'i')
                  ILocalReferenceExpression: i (OperationKind.LocalReferenceExpression, Type: System.Double) (Syntax: 'i')
<<<<<<< HEAD
]]>.Value
=======
                  InConversion: null
                  OutConversion: null]]>.Value
>>>>>>> 5d2d334b

            VerifyOperationTreeForTest(Of ForBlockSyntax)(source, expectedOperationTree)
        End Sub

        <CompilerTrait(CompilerFeature.IOperation)>
        <Fact(), WorkItem(17602, "https://github.com/dotnet/roslyn/issues/17602")>
        Public Sub IForLoopStatement_ForLoopObject()
            Dim source = <![CDATA[
Option Strict On
Public Class MyClass1
    Public Shared Sub Main()

        Dim ctrlVar As Object
        Dim initValue As Object = 0
        Dim limit As Object = 2
        Dim stp As Object = 1

        For ctrlVar = initValue To limit Step stp'BIND:"For ctrlVar = initValue To limit Step stp"
            System.Console.WriteLine(ctrlVar)
        Next

    End Sub
End Class
    ]]>.Value

            Dim expectedOperationTree = <![CDATA[
IForLoopStatement (LoopKind.For) (OperationKind.LoopStatement) (Syntax: 'For ctrlVar ... Next')
  Condition: IConditionalExpression (OperationKind.ConditionalExpression, Type: System.Boolean) (Syntax: 'limit')
      Condition: IBinaryOperatorExpression (BinaryOperationKind.ObjectGreaterThanOrEqual) (OperationKind.BinaryOperatorExpression, Type: System.Boolean) (Syntax: 'stp')
          Left: ISyntheticLocalReferenceExpression (SynthesizedLocalKind.ForLoopStepValue) (OperationKind.SyntheticLocalReferenceExpression, Type: System.Object) (Syntax: 'stp')
          Right: ILiteralExpression (OperationKind.LiteralExpression, Type: System.Object, Constant: 1) (Syntax: 'stp')
      WhenTrue: IBinaryOperatorExpression (BinaryOperationKind.ObjectLessThanOrEqual) (OperationKind.BinaryOperatorExpression, Type: System.Boolean) (Syntax: 'limit')
          Left: ILocalReferenceExpression: ctrlVar (OperationKind.LocalReferenceExpression, Type: System.Object) (Syntax: 'ctrlVar')
          Right: ISyntheticLocalReferenceExpression (SynthesizedLocalKind.ForLoopLimitValue) (OperationKind.SyntheticLocalReferenceExpression, Type: System.Object) (Syntax: 'limit')
      WhenFalse: IBinaryOperatorExpression (BinaryOperationKind.ObjectGreaterThanOrEqual) (OperationKind.BinaryOperatorExpression, Type: System.Boolean) (Syntax: 'limit')
          Left: ILocalReferenceExpression: ctrlVar (OperationKind.LocalReferenceExpression, Type: System.Object) (Syntax: 'ctrlVar')
          Right: ISyntheticLocalReferenceExpression (SynthesizedLocalKind.ForLoopLimitValue) (OperationKind.SyntheticLocalReferenceExpression, Type: System.Object) (Syntax: 'limit')
  Before:
      IExpressionStatement (OperationKind.ExpressionStatement) (Syntax: 'initValue')
        Expression: ISimpleAssignmentExpression (OperationKind.SimpleAssignmentExpression, Type: System.Object) (Syntax: 'initValue')
            Left: ILocalReferenceExpression: ctrlVar (OperationKind.LocalReferenceExpression, Type: System.Object) (Syntax: 'ctrlVar')
            Right: ILocalReferenceExpression: initValue (OperationKind.LocalReferenceExpression, Type: System.Object) (Syntax: 'initValue')
      IExpressionStatement (OperationKind.ExpressionStatement) (Syntax: 'limit')
        Expression: ISimpleAssignmentExpression (OperationKind.SimpleAssignmentExpression, Type: System.Object) (Syntax: 'limit')
            Left: ISyntheticLocalReferenceExpression (SynthesizedLocalKind.ForLoopLimitValue) (OperationKind.SyntheticLocalReferenceExpression, Type: System.Object) (Syntax: 'limit')
            Right: ILocalReferenceExpression: limit (OperationKind.LocalReferenceExpression, Type: System.Object) (Syntax: 'limit')
      IExpressionStatement (OperationKind.ExpressionStatement) (Syntax: 'stp')
        Expression: ISimpleAssignmentExpression (OperationKind.SimpleAssignmentExpression, Type: System.Object) (Syntax: 'stp')
            Left: ISyntheticLocalReferenceExpression (SynthesizedLocalKind.ForLoopStepValue) (OperationKind.SyntheticLocalReferenceExpression, Type: System.Object) (Syntax: 'stp')
            Right: ILocalReferenceExpression: stp (OperationKind.LocalReferenceExpression, Type: System.Object) (Syntax: 'stp')
  AtLoopBottom:
      IExpressionStatement (OperationKind.ExpressionStatement) (Syntax: 'stp')
        Expression: ICompoundAssignmentExpression (BinaryOperationKind.ObjectAdd) (OperationKind.CompoundAssignmentExpression, Type: System.Object) (Syntax: 'stp')
            Left: ILocalReferenceExpression: ctrlVar (OperationKind.LocalReferenceExpression, Type: System.Object) (Syntax: 'ctrlVar')
            Right: ISyntheticLocalReferenceExpression (SynthesizedLocalKind.ForLoopStepValue) (OperationKind.SyntheticLocalReferenceExpression, Type: System.Object) (Syntax: 'stp')
  Body: IBlockStatement (1 statements) (OperationKind.BlockStatement) (Syntax: 'For ctrlVar ... Next')
      IExpressionStatement (OperationKind.ExpressionStatement) (Syntax: 'System.Cons ... ne(ctrlVar)')
        Expression: IInvocationExpression (Sub System.Console.WriteLine(value As System.Object)) (OperationKind.InvocationExpression, Type: System.Void) (Syntax: 'System.Cons ... ne(ctrlVar)')
            Instance Receiver: null
            Arguments(1):
                IArgument (ArgumentKind.Explicit, Matching Parameter: value) (OperationKind.Argument) (Syntax: 'ctrlVar')
                  ILocalReferenceExpression: ctrlVar (OperationKind.LocalReferenceExpression, Type: System.Object) (Syntax: 'ctrlVar')
<<<<<<< HEAD
]]>.Value
=======
                  InConversion: null
                  OutConversion: null]]>.Value
>>>>>>> 5d2d334b

            VerifyOperationTreeForTest(Of ForBlockSyntax)(source, expectedOperationTree)
        End Sub

        <CompilerTrait(CompilerFeature.IOperation)>
        <Fact(), WorkItem(17602, "https://github.com/dotnet/roslyn/issues/17602")>
        Public Sub IForLoopStatement_ForLoopNested()
            Dim source = <![CDATA[
Option Strict On
Option Infer On
Public Class MyClass1
    Public Shared Sub Main()
        For AVarName = 1 To 2'BIND:"For AVarName = 1 To 2"
            For B = 1 To 2
                For C = 1 To 2
                    For D = 1 To 2
                    Next D
                Next C
            Next B
        Next AVarName
    End Sub
End Class

    ]]>.Value

            Dim expectedOperationTree = <![CDATA[
IForLoopStatement (LoopKind.For) (OperationKind.LoopStatement) (Syntax: 'For AVarNam ... xt AVarName')
  Condition: IBinaryOperatorExpression (BinaryOperationKind.IntegerLessThanOrEqual) (OperationKind.BinaryOperatorExpression, Type: System.Boolean) (Syntax: '2')
      Left: ILocalReferenceExpression: AVarName (OperationKind.LocalReferenceExpression, Type: System.Int32) (Syntax: 'AVarName')
      Right: ILiteralExpression (OperationKind.LiteralExpression, Type: System.Int32, Constant: 2) (Syntax: '2')
  Before:
      IExpressionStatement (OperationKind.ExpressionStatement) (Syntax: '1')
        Expression: ISimpleAssignmentExpression (OperationKind.SimpleAssignmentExpression, Type: System.Int32) (Syntax: '1')
            Left: ILocalReferenceExpression: AVarName (OperationKind.LocalReferenceExpression, Type: System.Int32) (Syntax: 'AVarName')
            Right: ILiteralExpression (OperationKind.LiteralExpression, Type: System.Int32, Constant: 1) (Syntax: '1')
  AtLoopBottom:
      IExpressionStatement (OperationKind.ExpressionStatement) (Syntax: 'For AVarNam ... xt AVarName')
        Expression: ICompoundAssignmentExpression (BinaryOperationKind.IntegerAdd) (OperationKind.CompoundAssignmentExpression, Type: System.Int32) (Syntax: 'For AVarNam ... xt AVarName')
            Left: ILocalReferenceExpression: AVarName (OperationKind.LocalReferenceExpression, Type: System.Int32) (Syntax: 'AVarName')
            Right: IConversionExpression (Explicit, TryCast: False, Unchecked) (OperationKind.ConversionExpression, Type: System.Int32, Constant: 1) (Syntax: 'For AVarNam ... xt AVarName')
                Conversion: CommonConversion (Exists: False, IsIdentity: False, IsNumeric: False, IsReference: False, IsUserDefined: False) (MethodSymbol: null)
                Operand: ILiteralExpression (OperationKind.LiteralExpression, Type: System.Int32, Constant: 1) (Syntax: 'For AVarNam ... xt AVarName')
  Body: IBlockStatement (1 statements) (OperationKind.BlockStatement) (Syntax: 'For AVarNam ... xt AVarName')
      IForLoopStatement (LoopKind.For) (OperationKind.LoopStatement) (Syntax: 'For B = 1 T ... Next B')
        Condition: IBinaryOperatorExpression (BinaryOperationKind.IntegerLessThanOrEqual) (OperationKind.BinaryOperatorExpression, Type: System.Boolean) (Syntax: '2')
            Left: ILocalReferenceExpression: B (OperationKind.LocalReferenceExpression, Type: System.Int32) (Syntax: 'B')
            Right: ILiteralExpression (OperationKind.LiteralExpression, Type: System.Int32, Constant: 2) (Syntax: '2')
        Before:
            IExpressionStatement (OperationKind.ExpressionStatement) (Syntax: '1')
              Expression: ISimpleAssignmentExpression (OperationKind.SimpleAssignmentExpression, Type: System.Int32) (Syntax: '1')
                  Left: ILocalReferenceExpression: B (OperationKind.LocalReferenceExpression, Type: System.Int32) (Syntax: 'B')
                  Right: ILiteralExpression (OperationKind.LiteralExpression, Type: System.Int32, Constant: 1) (Syntax: '1')
        AtLoopBottom:
            IExpressionStatement (OperationKind.ExpressionStatement) (Syntax: 'For B = 1 T ... Next B')
              Expression: ICompoundAssignmentExpression (BinaryOperationKind.IntegerAdd) (OperationKind.CompoundAssignmentExpression, Type: System.Int32) (Syntax: 'For B = 1 T ... Next B')
                  Left: ILocalReferenceExpression: B (OperationKind.LocalReferenceExpression, Type: System.Int32) (Syntax: 'B')
                  Right: IConversionExpression (Explicit, TryCast: False, Unchecked) (OperationKind.ConversionExpression, Type: System.Int32, Constant: 1) (Syntax: 'For B = 1 T ... Next B')
                      Conversion: CommonConversion (Exists: False, IsIdentity: False, IsNumeric: False, IsReference: False, IsUserDefined: False) (MethodSymbol: null)
                      Operand: ILiteralExpression (OperationKind.LiteralExpression, Type: System.Int32, Constant: 1) (Syntax: 'For B = 1 T ... Next B')
        Body: IBlockStatement (1 statements) (OperationKind.BlockStatement) (Syntax: 'For B = 1 T ... Next B')
            IForLoopStatement (LoopKind.For) (OperationKind.LoopStatement) (Syntax: 'For C = 1 T ... Next C')
              Condition: IBinaryOperatorExpression (BinaryOperationKind.IntegerLessThanOrEqual) (OperationKind.BinaryOperatorExpression, Type: System.Boolean) (Syntax: '2')
                  Left: ILocalReferenceExpression: C (OperationKind.LocalReferenceExpression, Type: System.Int32) (Syntax: 'C')
                  Right: ILiteralExpression (OperationKind.LiteralExpression, Type: System.Int32, Constant: 2) (Syntax: '2')
              Before:
                  IExpressionStatement (OperationKind.ExpressionStatement) (Syntax: '1')
                    Expression: ISimpleAssignmentExpression (OperationKind.SimpleAssignmentExpression, Type: System.Int32) (Syntax: '1')
                        Left: ILocalReferenceExpression: C (OperationKind.LocalReferenceExpression, Type: System.Int32) (Syntax: 'C')
                        Right: ILiteralExpression (OperationKind.LiteralExpression, Type: System.Int32, Constant: 1) (Syntax: '1')
              AtLoopBottom:
                  IExpressionStatement (OperationKind.ExpressionStatement) (Syntax: 'For C = 1 T ... Next C')
                    Expression: ICompoundAssignmentExpression (BinaryOperationKind.IntegerAdd) (OperationKind.CompoundAssignmentExpression, Type: System.Int32) (Syntax: 'For C = 1 T ... Next C')
                        Left: ILocalReferenceExpression: C (OperationKind.LocalReferenceExpression, Type: System.Int32) (Syntax: 'C')
                        Right: IConversionExpression (Explicit, TryCast: False, Unchecked) (OperationKind.ConversionExpression, Type: System.Int32, Constant: 1) (Syntax: 'For C = 1 T ... Next C')
                            Conversion: CommonConversion (Exists: False, IsIdentity: False, IsNumeric: False, IsReference: False, IsUserDefined: False) (MethodSymbol: null)
                            Operand: ILiteralExpression (OperationKind.LiteralExpression, Type: System.Int32, Constant: 1) (Syntax: 'For C = 1 T ... Next C')
              Body: IBlockStatement (1 statements) (OperationKind.BlockStatement) (Syntax: 'For C = 1 T ... Next C')
                  IForLoopStatement (LoopKind.For) (OperationKind.LoopStatement) (Syntax: 'For D = 1 T ... Next D')
                    Condition: IBinaryOperatorExpression (BinaryOperationKind.IntegerLessThanOrEqual) (OperationKind.BinaryOperatorExpression, Type: System.Boolean) (Syntax: '2')
                        Left: ILocalReferenceExpression: D (OperationKind.LocalReferenceExpression, Type: System.Int32) (Syntax: 'D')
                        Right: ILiteralExpression (OperationKind.LiteralExpression, Type: System.Int32, Constant: 2) (Syntax: '2')
                    Before:
                        IExpressionStatement (OperationKind.ExpressionStatement) (Syntax: '1')
                          Expression: ISimpleAssignmentExpression (OperationKind.SimpleAssignmentExpression, Type: System.Int32) (Syntax: '1')
                              Left: ILocalReferenceExpression: D (OperationKind.LocalReferenceExpression, Type: System.Int32) (Syntax: 'D')
                              Right: ILiteralExpression (OperationKind.LiteralExpression, Type: System.Int32, Constant: 1) (Syntax: '1')
                    AtLoopBottom:
                        IExpressionStatement (OperationKind.ExpressionStatement) (Syntax: 'For D = 1 T ... Next D')
                          Expression: ICompoundAssignmentExpression (BinaryOperationKind.IntegerAdd) (OperationKind.CompoundAssignmentExpression, Type: System.Int32) (Syntax: 'For D = 1 T ... Next D')
                              Left: ILocalReferenceExpression: D (OperationKind.LocalReferenceExpression, Type: System.Int32) (Syntax: 'D')
                              Right: IConversionExpression (Explicit, TryCast: False, Unchecked) (OperationKind.ConversionExpression, Type: System.Int32, Constant: 1) (Syntax: 'For D = 1 T ... Next D')
                                  Conversion: CommonConversion (Exists: False, IsIdentity: False, IsNumeric: False, IsReference: False, IsUserDefined: False) (MethodSymbol: null)
                                  Operand: ILiteralExpression (OperationKind.LiteralExpression, Type: System.Int32, Constant: 1) (Syntax: 'For D = 1 T ... Next D')
                    Body: IBlockStatement (0 statements) (OperationKind.BlockStatement) (Syntax: 'For D = 1 T ... Next D')]]>.Value

            VerifyOperationTreeForTest(Of ForBlockSyntax)(source, expectedOperationTree)
        End Sub

        <CompilerTrait(CompilerFeature.IOperation)>
        <Fact(), WorkItem(17602, "https://github.com/dotnet/roslyn/issues/17602")>
        Public Sub IForLoopStatement_ChangeOuterVarInInnerFor()
            Dim source = <![CDATA[
Option Strict On
Option Infer On
Public Class MyClass1
    Public Shared Sub Main()
        For I = 1 To 2'BIND:"For I = 1 To 2"
            For J = 1 To 2
                I = 3
                System.Console.WriteLine(I)
            Next
        Next
    End Sub
End Class


    ]]>.Value

            Dim expectedOperationTree = <![CDATA[
IForLoopStatement (LoopKind.For) (OperationKind.LoopStatement) (Syntax: 'For I = 1 T ... Next')
  Condition: IBinaryOperatorExpression (BinaryOperationKind.IntegerLessThanOrEqual) (OperationKind.BinaryOperatorExpression, Type: System.Boolean) (Syntax: '2')
      Left: ILocalReferenceExpression: I (OperationKind.LocalReferenceExpression, Type: System.Int32) (Syntax: 'I')
      Right: ILiteralExpression (OperationKind.LiteralExpression, Type: System.Int32, Constant: 2) (Syntax: '2')
  Before:
      IExpressionStatement (OperationKind.ExpressionStatement) (Syntax: '1')
        Expression: ISimpleAssignmentExpression (OperationKind.SimpleAssignmentExpression, Type: System.Int32) (Syntax: '1')
            Left: ILocalReferenceExpression: I (OperationKind.LocalReferenceExpression, Type: System.Int32) (Syntax: 'I')
            Right: ILiteralExpression (OperationKind.LiteralExpression, Type: System.Int32, Constant: 1) (Syntax: '1')
  AtLoopBottom:
      IExpressionStatement (OperationKind.ExpressionStatement) (Syntax: 'For I = 1 T ... Next')
        Expression: ICompoundAssignmentExpression (BinaryOperationKind.IntegerAdd) (OperationKind.CompoundAssignmentExpression, Type: System.Int32) (Syntax: 'For I = 1 T ... Next')
            Left: ILocalReferenceExpression: I (OperationKind.LocalReferenceExpression, Type: System.Int32) (Syntax: 'I')
            Right: IConversionExpression (Explicit, TryCast: False, Unchecked) (OperationKind.ConversionExpression, Type: System.Int32, Constant: 1) (Syntax: 'For I = 1 T ... Next')
                Conversion: CommonConversion (Exists: False, IsIdentity: False, IsNumeric: False, IsReference: False, IsUserDefined: False) (MethodSymbol: null)
                Operand: ILiteralExpression (OperationKind.LiteralExpression, Type: System.Int32, Constant: 1) (Syntax: 'For I = 1 T ... Next')
  Body: IBlockStatement (1 statements) (OperationKind.BlockStatement) (Syntax: 'For I = 1 T ... Next')
      IForLoopStatement (LoopKind.For) (OperationKind.LoopStatement) (Syntax: 'For J = 1 T ... Next')
        Condition: IBinaryOperatorExpression (BinaryOperationKind.IntegerLessThanOrEqual) (OperationKind.BinaryOperatorExpression, Type: System.Boolean) (Syntax: '2')
            Left: ILocalReferenceExpression: J (OperationKind.LocalReferenceExpression, Type: System.Int32) (Syntax: 'J')
            Right: ILiteralExpression (OperationKind.LiteralExpression, Type: System.Int32, Constant: 2) (Syntax: '2')
        Before:
            IExpressionStatement (OperationKind.ExpressionStatement) (Syntax: '1')
              Expression: ISimpleAssignmentExpression (OperationKind.SimpleAssignmentExpression, Type: System.Int32) (Syntax: '1')
                  Left: ILocalReferenceExpression: J (OperationKind.LocalReferenceExpression, Type: System.Int32) (Syntax: 'J')
                  Right: ILiteralExpression (OperationKind.LiteralExpression, Type: System.Int32, Constant: 1) (Syntax: '1')
        AtLoopBottom:
            IExpressionStatement (OperationKind.ExpressionStatement) (Syntax: 'For J = 1 T ... Next')
              Expression: ICompoundAssignmentExpression (BinaryOperationKind.IntegerAdd) (OperationKind.CompoundAssignmentExpression, Type: System.Int32) (Syntax: 'For J = 1 T ... Next')
                  Left: ILocalReferenceExpression: J (OperationKind.LocalReferenceExpression, Type: System.Int32) (Syntax: 'J')
                  Right: IConversionExpression (Explicit, TryCast: False, Unchecked) (OperationKind.ConversionExpression, Type: System.Int32, Constant: 1) (Syntax: 'For J = 1 T ... Next')
                      Conversion: CommonConversion (Exists: False, IsIdentity: False, IsNumeric: False, IsReference: False, IsUserDefined: False) (MethodSymbol: null)
                      Operand: ILiteralExpression (OperationKind.LiteralExpression, Type: System.Int32, Constant: 1) (Syntax: 'For J = 1 T ... Next')
        Body: IBlockStatement (2 statements) (OperationKind.BlockStatement) (Syntax: 'For J = 1 T ... Next')
            IExpressionStatement (OperationKind.ExpressionStatement) (Syntax: 'I = 3')
              Expression: ISimpleAssignmentExpression (OperationKind.SimpleAssignmentExpression, Type: System.Int32) (Syntax: 'I = 3')
                  Left: ILocalReferenceExpression: I (OperationKind.LocalReferenceExpression, Type: System.Int32) (Syntax: 'I')
                  Right: ILiteralExpression (OperationKind.LiteralExpression, Type: System.Int32, Constant: 3) (Syntax: '3')
            IExpressionStatement (OperationKind.ExpressionStatement) (Syntax: 'System.Cons ... riteLine(I)')
              Expression: IInvocationExpression (Sub System.Console.WriteLine(value As System.Int32)) (OperationKind.InvocationExpression, Type: System.Void) (Syntax: 'System.Cons ... riteLine(I)')
                  Instance Receiver: null
                  Arguments(1):
                      IArgument (ArgumentKind.Explicit, Matching Parameter: value) (OperationKind.Argument) (Syntax: 'I')
                        ILocalReferenceExpression: I (OperationKind.LocalReferenceExpression, Type: System.Int32) (Syntax: 'I')
<<<<<<< HEAD
]]>.Value
=======
                        InConversion: null
                        OutConversion: null]]>.Value
>>>>>>> 5d2d334b

            VerifyOperationTreeForTest(Of ForBlockSyntax)(source, expectedOperationTree)
        End Sub

        <CompilerTrait(CompilerFeature.IOperation)>
        <Fact(), WorkItem(17602, "https://github.com/dotnet/roslyn/issues/17602")>
        Public Sub IForLoopStatement_InnerForRefOuterForVar()
            Dim source = <![CDATA[
Option Strict On
Option Infer On
Public Class MyClass1
    Public Shared Sub Main()
        For I = 1 To 2'BIND:"For I = 1 To 2"
            For J = I + 1 To 2
                System.Console.WriteLine(J)
            Next
        Next
    End Sub
End Class


    ]]>.Value

            Dim expectedOperationTree = <![CDATA[
IForLoopStatement (LoopKind.For) (OperationKind.LoopStatement) (Syntax: 'For I = 1 T ... Next')
  Condition: IBinaryOperatorExpression (BinaryOperationKind.IntegerLessThanOrEqual) (OperationKind.BinaryOperatorExpression, Type: System.Boolean) (Syntax: '2')
      Left: ILocalReferenceExpression: I (OperationKind.LocalReferenceExpression, Type: System.Int32) (Syntax: 'I')
      Right: ILiteralExpression (OperationKind.LiteralExpression, Type: System.Int32, Constant: 2) (Syntax: '2')
  Before:
      IExpressionStatement (OperationKind.ExpressionStatement) (Syntax: '1')
        Expression: ISimpleAssignmentExpression (OperationKind.SimpleAssignmentExpression, Type: System.Int32) (Syntax: '1')
            Left: ILocalReferenceExpression: I (OperationKind.LocalReferenceExpression, Type: System.Int32) (Syntax: 'I')
            Right: ILiteralExpression (OperationKind.LiteralExpression, Type: System.Int32, Constant: 1) (Syntax: '1')
  AtLoopBottom:
      IExpressionStatement (OperationKind.ExpressionStatement) (Syntax: 'For I = 1 T ... Next')
        Expression: ICompoundAssignmentExpression (BinaryOperationKind.IntegerAdd) (OperationKind.CompoundAssignmentExpression, Type: System.Int32) (Syntax: 'For I = 1 T ... Next')
            Left: ILocalReferenceExpression: I (OperationKind.LocalReferenceExpression, Type: System.Int32) (Syntax: 'I')
            Right: IConversionExpression (Explicit, TryCast: False, Unchecked) (OperationKind.ConversionExpression, Type: System.Int32, Constant: 1) (Syntax: 'For I = 1 T ... Next')
                Conversion: CommonConversion (Exists: False, IsIdentity: False, IsNumeric: False, IsReference: False, IsUserDefined: False) (MethodSymbol: null)
                Operand: ILiteralExpression (OperationKind.LiteralExpression, Type: System.Int32, Constant: 1) (Syntax: 'For I = 1 T ... Next')
  Body: IBlockStatement (1 statements) (OperationKind.BlockStatement) (Syntax: 'For I = 1 T ... Next')
      IForLoopStatement (LoopKind.For) (OperationKind.LoopStatement) (Syntax: 'For J = I + ... Next')
        Condition: IBinaryOperatorExpression (BinaryOperationKind.IntegerLessThanOrEqual) (OperationKind.BinaryOperatorExpression, Type: System.Boolean) (Syntax: '2')
            Left: ILocalReferenceExpression: J (OperationKind.LocalReferenceExpression, Type: System.Int32) (Syntax: 'J')
            Right: ILiteralExpression (OperationKind.LiteralExpression, Type: System.Int32, Constant: 2) (Syntax: '2')
        Before:
            IExpressionStatement (OperationKind.ExpressionStatement) (Syntax: 'I + 1')
              Expression: ISimpleAssignmentExpression (OperationKind.SimpleAssignmentExpression, Type: System.Int32) (Syntax: 'I + 1')
                  Left: ILocalReferenceExpression: J (OperationKind.LocalReferenceExpression, Type: System.Int32) (Syntax: 'J')
                  Right: IBinaryOperatorExpression (BinaryOperationKind.IntegerAdd) (OperationKind.BinaryOperatorExpression, Type: System.Int32) (Syntax: 'I + 1')
                      Left: ILocalReferenceExpression: I (OperationKind.LocalReferenceExpression, Type: System.Int32) (Syntax: 'I')
                      Right: ILiteralExpression (OperationKind.LiteralExpression, Type: System.Int32, Constant: 1) (Syntax: '1')
        AtLoopBottom:
            IExpressionStatement (OperationKind.ExpressionStatement) (Syntax: 'For J = I + ... Next')
              Expression: ICompoundAssignmentExpression (BinaryOperationKind.IntegerAdd) (OperationKind.CompoundAssignmentExpression, Type: System.Int32) (Syntax: 'For J = I + ... Next')
                  Left: ILocalReferenceExpression: J (OperationKind.LocalReferenceExpression, Type: System.Int32) (Syntax: 'J')
                  Right: IConversionExpression (Explicit, TryCast: False, Unchecked) (OperationKind.ConversionExpression, Type: System.Int32, Constant: 1) (Syntax: 'For J = I + ... Next')
                      Conversion: CommonConversion (Exists: False, IsIdentity: False, IsNumeric: False, IsReference: False, IsUserDefined: False) (MethodSymbol: null)
                      Operand: ILiteralExpression (OperationKind.LiteralExpression, Type: System.Int32, Constant: 1) (Syntax: 'For J = I + ... Next')
        Body: IBlockStatement (1 statements) (OperationKind.BlockStatement) (Syntax: 'For J = I + ... Next')
            IExpressionStatement (OperationKind.ExpressionStatement) (Syntax: 'System.Cons ... riteLine(J)')
              Expression: IInvocationExpression (Sub System.Console.WriteLine(value As System.Int32)) (OperationKind.InvocationExpression, Type: System.Void) (Syntax: 'System.Cons ... riteLine(J)')
                  Instance Receiver: null
                  Arguments(1):
                      IArgument (ArgumentKind.Explicit, Matching Parameter: value) (OperationKind.Argument) (Syntax: 'J')
                        ILocalReferenceExpression: J (OperationKind.LocalReferenceExpression, Type: System.Int32) (Syntax: 'J')
<<<<<<< HEAD
]]>.Value
=======
                        InConversion: null
                        OutConversion: null]]>.Value
>>>>>>> 5d2d334b

            VerifyOperationTreeForTest(Of ForBlockSyntax)(source, expectedOperationTree)
        End Sub

        <CompilerTrait(CompilerFeature.IOperation)>
        <Fact(), WorkItem(17602, "https://github.com/dotnet/roslyn/issues/17602")>
        Public Sub IForLoopStatement_ExitNestedFor()
            Dim source = <![CDATA[
Option Strict On
Option Infer On
Public Class MyClass1
    Public Shared Sub Main()
        For I = 1 To 2'BIND:"For I = 1 To 2"
            For J = 1 To 2
                Exit For
            Next
            System.Console.WriteLine(I)
        Next
    End Sub
End Class

    ]]>.Value

            Dim expectedOperationTree = <![CDATA[
IForLoopStatement (LoopKind.For) (OperationKind.LoopStatement) (Syntax: 'For I = 1 T ... Next')
  Condition: IBinaryOperatorExpression (BinaryOperationKind.IntegerLessThanOrEqual) (OperationKind.BinaryOperatorExpression, Type: System.Boolean) (Syntax: '2')
      Left: ILocalReferenceExpression: I (OperationKind.LocalReferenceExpression, Type: System.Int32) (Syntax: 'I')
      Right: ILiteralExpression (OperationKind.LiteralExpression, Type: System.Int32, Constant: 2) (Syntax: '2')
  Before:
      IExpressionStatement (OperationKind.ExpressionStatement) (Syntax: '1')
        Expression: ISimpleAssignmentExpression (OperationKind.SimpleAssignmentExpression, Type: System.Int32) (Syntax: '1')
            Left: ILocalReferenceExpression: I (OperationKind.LocalReferenceExpression, Type: System.Int32) (Syntax: 'I')
            Right: ILiteralExpression (OperationKind.LiteralExpression, Type: System.Int32, Constant: 1) (Syntax: '1')
  AtLoopBottom:
      IExpressionStatement (OperationKind.ExpressionStatement) (Syntax: 'For I = 1 T ... Next')
        Expression: ICompoundAssignmentExpression (BinaryOperationKind.IntegerAdd) (OperationKind.CompoundAssignmentExpression, Type: System.Int32) (Syntax: 'For I = 1 T ... Next')
            Left: ILocalReferenceExpression: I (OperationKind.LocalReferenceExpression, Type: System.Int32) (Syntax: 'I')
            Right: IConversionExpression (Explicit, TryCast: False, Unchecked) (OperationKind.ConversionExpression, Type: System.Int32, Constant: 1) (Syntax: 'For I = 1 T ... Next')
                Conversion: CommonConversion (Exists: False, IsIdentity: False, IsNumeric: False, IsReference: False, IsUserDefined: False) (MethodSymbol: null)
                Operand: ILiteralExpression (OperationKind.LiteralExpression, Type: System.Int32, Constant: 1) (Syntax: 'For I = 1 T ... Next')
  Body: IBlockStatement (2 statements) (OperationKind.BlockStatement) (Syntax: 'For I = 1 T ... Next')
      IForLoopStatement (LoopKind.For) (OperationKind.LoopStatement) (Syntax: 'For J = 1 T ... Next')
        Condition: IBinaryOperatorExpression (BinaryOperationKind.IntegerLessThanOrEqual) (OperationKind.BinaryOperatorExpression, Type: System.Boolean) (Syntax: '2')
            Left: ILocalReferenceExpression: J (OperationKind.LocalReferenceExpression, Type: System.Int32) (Syntax: 'J')
            Right: ILiteralExpression (OperationKind.LiteralExpression, Type: System.Int32, Constant: 2) (Syntax: '2')
        Before:
            IExpressionStatement (OperationKind.ExpressionStatement) (Syntax: '1')
              Expression: ISimpleAssignmentExpression (OperationKind.SimpleAssignmentExpression, Type: System.Int32) (Syntax: '1')
                  Left: ILocalReferenceExpression: J (OperationKind.LocalReferenceExpression, Type: System.Int32) (Syntax: 'J')
                  Right: ILiteralExpression (OperationKind.LiteralExpression, Type: System.Int32, Constant: 1) (Syntax: '1')
        AtLoopBottom:
            IExpressionStatement (OperationKind.ExpressionStatement) (Syntax: 'For J = 1 T ... Next')
              Expression: ICompoundAssignmentExpression (BinaryOperationKind.IntegerAdd) (OperationKind.CompoundAssignmentExpression, Type: System.Int32) (Syntax: 'For J = 1 T ... Next')
                  Left: ILocalReferenceExpression: J (OperationKind.LocalReferenceExpression, Type: System.Int32) (Syntax: 'J')
                  Right: IConversionExpression (Explicit, TryCast: False, Unchecked) (OperationKind.ConversionExpression, Type: System.Int32, Constant: 1) (Syntax: 'For J = 1 T ... Next')
                      Conversion: CommonConversion (Exists: False, IsIdentity: False, IsNumeric: False, IsReference: False, IsUserDefined: False) (MethodSymbol: null)
                      Operand: ILiteralExpression (OperationKind.LiteralExpression, Type: System.Int32, Constant: 1) (Syntax: 'For J = 1 T ... Next')
        Body: IBlockStatement (1 statements) (OperationKind.BlockStatement) (Syntax: 'For J = 1 T ... Next')
            IBranchStatement (BranchKind.Break, Label: exit) (OperationKind.BranchStatement) (Syntax: 'Exit For')
      IExpressionStatement (OperationKind.ExpressionStatement) (Syntax: 'System.Cons ... riteLine(I)')
        Expression: IInvocationExpression (Sub System.Console.WriteLine(value As System.Int32)) (OperationKind.InvocationExpression, Type: System.Void) (Syntax: 'System.Cons ... riteLine(I)')
            Instance Receiver: null
            Arguments(1):
                IArgument (ArgumentKind.Explicit, Matching Parameter: value) (OperationKind.Argument) (Syntax: 'I')
                  ILocalReferenceExpression: I (OperationKind.LocalReferenceExpression, Type: System.Int32) (Syntax: 'I')
<<<<<<< HEAD
]]>.Value
=======
                  InConversion: null
                  OutConversion: null]]>.Value
>>>>>>> 5d2d334b

            VerifyOperationTreeForTest(Of ForBlockSyntax)(source, expectedOperationTree)
        End Sub

        <CompilerTrait(CompilerFeature.IOperation)>
        <Fact(), WorkItem(17602, "https://github.com/dotnet/roslyn/issues/17602")>
        Public Sub IForLoopStatement_EnumAsStart()
            Dim source = <![CDATA[
Option Strict Off
Option Infer Off
Public Class MyClass1
    Public Shared Sub Main()
        For x As e1 = e1.a To e1.c'BIND:"For x As e1 = e1.a To e1.c"
        Next
    End Sub
End Class
Enum e1
    a
    b
    c
End Enum
    ]]>.Value

            Dim expectedOperationTree = <![CDATA[
IForLoopStatement (LoopKind.For) (OperationKind.LoopStatement) (Syntax: 'For x As e1 ... Next')
  Condition: IBinaryOperatorExpression (BinaryOperationKind.EnumLessThanOrEqual) (OperationKind.BinaryOperatorExpression, Type: System.Boolean) (Syntax: 'e1.c')
      Left: ILocalReferenceExpression: x (OperationKind.LocalReferenceExpression, Type: e1) (Syntax: 'x As e1')
      Right: IFieldReferenceExpression: e1.c (Static) (OperationKind.FieldReferenceExpression, Type: e1, Constant: 2) (Syntax: 'e1.c')
          Instance Receiver: null
  Before:
      IExpressionStatement (OperationKind.ExpressionStatement) (Syntax: 'e1.a')
        Expression: ISimpleAssignmentExpression (OperationKind.SimpleAssignmentExpression, Type: e1) (Syntax: 'e1.a')
            Left: ILocalReferenceExpression: x (OperationKind.LocalReferenceExpression, Type: e1) (Syntax: 'x As e1')
            Right: IFieldReferenceExpression: e1.a (Static) (OperationKind.FieldReferenceExpression, Type: e1, Constant: 0) (Syntax: 'e1.a')
                Instance Receiver: null
  AtLoopBottom:
      IExpressionStatement (OperationKind.ExpressionStatement) (Syntax: 'For x As e1 ... Next')
        Expression: ICompoundAssignmentExpression (BinaryOperationKind.EnumAdd) (OperationKind.CompoundAssignmentExpression, Type: e1) (Syntax: 'For x As e1 ... Next')
            Left: ILocalReferenceExpression: x (OperationKind.LocalReferenceExpression, Type: e1) (Syntax: 'x As e1')
            Right: IConversionExpression (Explicit, TryCast: False, Unchecked) (OperationKind.ConversionExpression, Type: e1, Constant: 1) (Syntax: 'For x As e1 ... Next')
                Conversion: CommonConversion (Exists: False, IsIdentity: False, IsNumeric: False, IsReference: False, IsUserDefined: False) (MethodSymbol: null)
                Operand: ILiteralExpression (OperationKind.LiteralExpression, Type: System.Int32, Constant: 1) (Syntax: 'For x As e1 ... Next')
  Body: IBlockStatement (0 statements) (OperationKind.BlockStatement) (Syntax: 'For x As e1 ... Next')
]]>.Value

            VerifyOperationTreeForTest(Of ForBlockSyntax)(source, expectedOperationTree)
        End Sub

        <CompilerTrait(CompilerFeature.IOperation)>
        <Fact(), WorkItem(17602, "https://github.com/dotnet/roslyn/issues/17602")>
        Public Sub IForLoopStatement_PropertyAsStart()
            Dim source = <![CDATA[
Option Strict Off
Option Infer Off
Public Class MyClass1
    Property P1(ByVal x As Long) As Byte
        Get
            Return x - 10
        End Get
        Set(ByVal Value As Byte)
        End Set
    End Property
    Public Shared Sub Main()
    End Sub
    Public Sub F()
        For i As Integer = P1(30 + i) To 30'BIND:"For i As Integer = P1(30 + i) To 30"
        Next
    End Sub
End Class
    ]]>.Value

            Dim expectedOperationTree = <![CDATA[
IForLoopStatement (LoopKind.For) (OperationKind.LoopStatement) (Syntax: 'For i As In ... Next')
  Condition: IBinaryOperatorExpression (BinaryOperationKind.IntegerLessThanOrEqual) (OperationKind.BinaryOperatorExpression, Type: System.Boolean) (Syntax: '30')
      Left: ILocalReferenceExpression: i (OperationKind.LocalReferenceExpression, Type: System.Int32) (Syntax: 'i As Integer')
      Right: ILiteralExpression (OperationKind.LiteralExpression, Type: System.Int32, Constant: 30) (Syntax: '30')
  Before:
      IExpressionStatement (OperationKind.ExpressionStatement) (Syntax: 'P1(30 + i)')
        Expression: ISimpleAssignmentExpression (OperationKind.SimpleAssignmentExpression, Type: System.Int32) (Syntax: 'P1(30 + i)')
            Left: ILocalReferenceExpression: i (OperationKind.LocalReferenceExpression, Type: System.Int32) (Syntax: 'i As Integer')
            Right: IConversionExpression (Implicit, TryCast: False, Unchecked) (OperationKind.ConversionExpression, Type: System.Int32) (Syntax: 'P1(30 + i)')
                Conversion: CommonConversion (Exists: False, IsIdentity: False, IsNumeric: False, IsReference: False, IsUserDefined: False) (MethodSymbol: null)
                Operand: IPropertyReferenceExpression: Property MyClass1.P1(x As System.Int64) As System.Byte (OperationKind.PropertyReferenceExpression, Type: System.Byte) (Syntax: 'P1(30 + i)')
                    Instance Receiver: IInstanceReferenceExpression (InstanceReferenceKind.Implicit) (OperationKind.InstanceReferenceExpression, Type: MyClass1) (Syntax: 'P1')
                    Arguments(1):
                        IArgument (ArgumentKind.Explicit, Matching Parameter: x) (OperationKind.Argument) (Syntax: '30 + i')
                          IConversionExpression (Implicit, TryCast: False, Unchecked) (OperationKind.ConversionExpression, Type: System.Int64) (Syntax: '30 + i')
                            Conversion: CommonConversion (Exists: False, IsIdentity: False, IsNumeric: False, IsReference: False, IsUserDefined: False) (MethodSymbol: null)
                            Operand: IBinaryOperatorExpression (BinaryOperationKind.IntegerAdd) (OperationKind.BinaryOperatorExpression, Type: System.Int32) (Syntax: '30 + i')
                                Left: ILiteralExpression (OperationKind.LiteralExpression, Type: System.Int32, Constant: 30) (Syntax: '30')
                                Right: ILocalReferenceExpression: i (OperationKind.LocalReferenceExpression, Type: System.Int32) (Syntax: 'i')
  AtLoopBottom:
      IExpressionStatement (OperationKind.ExpressionStatement) (Syntax: 'For i As In ... Next')
        Expression: ICompoundAssignmentExpression (BinaryOperationKind.IntegerAdd) (OperationKind.CompoundAssignmentExpression, Type: System.Int32) (Syntax: 'For i As In ... Next')
            Left: ILocalReferenceExpression: i (OperationKind.LocalReferenceExpression, Type: System.Int32) (Syntax: 'i As Integer')
            Right: IConversionExpression (Explicit, TryCast: False, Unchecked) (OperationKind.ConversionExpression, Type: System.Int32, Constant: 1) (Syntax: 'For i As In ... Next')
                Conversion: CommonConversion (Exists: False, IsIdentity: False, IsNumeric: False, IsReference: False, IsUserDefined: False) (MethodSymbol: null)
                Operand: ILiteralExpression (OperationKind.LiteralExpression, Type: System.Int32, Constant: 1) (Syntax: 'For i As In ... Next')
  Body: IBlockStatement (0 statements) (OperationKind.BlockStatement) (Syntax: 'For i As In ... Next')]]>.Value

            VerifyOperationTreeForTest(Of ForBlockSyntax)(source, expectedOperationTree)
        End Sub

        <CompilerTrait(CompilerFeature.IOperation)>
        <Fact(), WorkItem(17602, "https://github.com/dotnet/roslyn/issues/17602")>
        Public Sub IForLoopStatement_FieldNameAsIteration()
            Dim source = <![CDATA[
Option Strict Off
Option Infer On
Public Class MyClass1
    Dim global_x As Integer = 10
    Const global_y As Long = 20
    Public Shared Sub Main()
        For global_x As Integer = global_y To 10'BIND:"For global_x As Integer = global_y To 10"
        Next
    End Sub
End Class

    ]]>.Value

            Dim expectedOperationTree = <![CDATA[
IForLoopStatement (LoopKind.For) (OperationKind.LoopStatement) (Syntax: 'For global_ ... Next')
  Condition: IBinaryOperatorExpression (BinaryOperationKind.IntegerLessThanOrEqual) (OperationKind.BinaryOperatorExpression, Type: System.Boolean) (Syntax: '10')
      Left: ILocalReferenceExpression: global_x (OperationKind.LocalReferenceExpression, Type: System.Int32) (Syntax: 'global_x As Integer')
      Right: ILiteralExpression (OperationKind.LiteralExpression, Type: System.Int32, Constant: 10) (Syntax: '10')
  Before:
      IExpressionStatement (OperationKind.ExpressionStatement) (Syntax: 'global_y')
        Expression: ISimpleAssignmentExpression (OperationKind.SimpleAssignmentExpression, Type: System.Int32) (Syntax: 'global_y')
            Left: ILocalReferenceExpression: global_x (OperationKind.LocalReferenceExpression, Type: System.Int32) (Syntax: 'global_x As Integer')
            Right: IConversionExpression (Implicit, TryCast: False, Unchecked) (OperationKind.ConversionExpression, Type: System.Int32, Constant: 20) (Syntax: 'global_y')
                Conversion: CommonConversion (Exists: False, IsIdentity: False, IsNumeric: False, IsReference: False, IsUserDefined: False) (MethodSymbol: null)
                Operand: IFieldReferenceExpression: MyClass1.global_y As System.Int64 (Static) (OperationKind.FieldReferenceExpression, Type: System.Int64, Constant: 20) (Syntax: 'global_y')
                    Instance Receiver: null
  AtLoopBottom:
      IExpressionStatement (OperationKind.ExpressionStatement) (Syntax: 'For global_ ... Next')
        Expression: ICompoundAssignmentExpression (BinaryOperationKind.IntegerAdd) (OperationKind.CompoundAssignmentExpression, Type: System.Int32) (Syntax: 'For global_ ... Next')
            Left: ILocalReferenceExpression: global_x (OperationKind.LocalReferenceExpression, Type: System.Int32) (Syntax: 'global_x As Integer')
            Right: IConversionExpression (Explicit, TryCast: False, Unchecked) (OperationKind.ConversionExpression, Type: System.Int32, Constant: 1) (Syntax: 'For global_ ... Next')
                Conversion: CommonConversion (Exists: False, IsIdentity: False, IsNumeric: False, IsReference: False, IsUserDefined: False) (MethodSymbol: null)
                Operand: ILiteralExpression (OperationKind.LiteralExpression, Type: System.Int32, Constant: 1) (Syntax: 'For global_ ... Next')
  Body: IBlockStatement (0 statements) (OperationKind.BlockStatement) (Syntax: 'For global_ ... Next')]]>.Value

            VerifyOperationTreeForTest(Of ForBlockSyntax)(source, expectedOperationTree)
        End Sub

        <CompilerTrait(CompilerFeature.IOperation)>
        <Fact(), WorkItem(17602, "https://github.com/dotnet/roslyn/issues/17602")>
        Public Sub IForLoopStatement_SingleLine()
            Dim source = <![CDATA[
Option Strict On
Public Class MyClass1
    Public Shared Sub Main()
        For x As Integer = 0 To 10 : Next'BIND:"For x As Integer = 0 To 10 : Next"
    End Sub
End Class

    ]]>.Value

            Dim expectedOperationTree = <![CDATA[
IForLoopStatement (LoopKind.For) (OperationKind.LoopStatement) (Syntax: 'For x As In ... o 10 : Next')
  Condition: IBinaryOperatorExpression (BinaryOperationKind.IntegerLessThanOrEqual) (OperationKind.BinaryOperatorExpression, Type: System.Boolean) (Syntax: '10')
      Left: ILocalReferenceExpression: x (OperationKind.LocalReferenceExpression, Type: System.Int32) (Syntax: 'x As Integer')
      Right: ILiteralExpression (OperationKind.LiteralExpression, Type: System.Int32, Constant: 10) (Syntax: '10')
  Before:
      IExpressionStatement (OperationKind.ExpressionStatement) (Syntax: '0')
        Expression: ISimpleAssignmentExpression (OperationKind.SimpleAssignmentExpression, Type: System.Int32) (Syntax: '0')
            Left: ILocalReferenceExpression: x (OperationKind.LocalReferenceExpression, Type: System.Int32) (Syntax: 'x As Integer')
            Right: ILiteralExpression (OperationKind.LiteralExpression, Type: System.Int32, Constant: 0) (Syntax: '0')
  AtLoopBottom:
      IExpressionStatement (OperationKind.ExpressionStatement) (Syntax: 'For x As In ... o 10 : Next')
        Expression: ICompoundAssignmentExpression (BinaryOperationKind.IntegerAdd) (OperationKind.CompoundAssignmentExpression, Type: System.Int32) (Syntax: 'For x As In ... o 10 : Next')
            Left: ILocalReferenceExpression: x (OperationKind.LocalReferenceExpression, Type: System.Int32) (Syntax: 'x As Integer')
            Right: IConversionExpression (Explicit, TryCast: False, Unchecked) (OperationKind.ConversionExpression, Type: System.Int32, Constant: 1) (Syntax: 'For x As In ... o 10 : Next')
                Conversion: CommonConversion (Exists: False, IsIdentity: False, IsNumeric: False, IsReference: False, IsUserDefined: False) (MethodSymbol: null)
                Operand: ILiteralExpression (OperationKind.LiteralExpression, Type: System.Int32, Constant: 1) (Syntax: 'For x As In ... o 10 : Next')
  Body: IBlockStatement (0 statements) (OperationKind.BlockStatement) (Syntax: 'For x As In ... o 10 : Next')]]>.Value

            VerifyOperationTreeForTest(Of ForBlockSyntax)(source, expectedOperationTree)
        End Sub

        <CompilerTrait(CompilerFeature.IOperation)>
        <Fact(), WorkItem(17602, "https://github.com/dotnet/roslyn/issues/17602")>
        Public Sub IForLoopStatement_VarDeclOutOfForeach()
            Dim source = <![CDATA[
Option Strict On
Option Infer On
Public Class MyClass1
    Public Shared Sub Main()
        Dim Y As Integer
        For Y = 1 To 2'BIND:"For Y = 1 To 2"
        Next
    End Sub
End Class


    ]]>.Value

            Dim expectedOperationTree = <![CDATA[
IForLoopStatement (LoopKind.For) (OperationKind.LoopStatement) (Syntax: 'For Y = 1 T ... Next')
  Condition: IBinaryOperatorExpression (BinaryOperationKind.IntegerLessThanOrEqual) (OperationKind.BinaryOperatorExpression, Type: System.Boolean) (Syntax: '2')
      Left: ILocalReferenceExpression: Y (OperationKind.LocalReferenceExpression, Type: System.Int32) (Syntax: 'Y')
      Right: ILiteralExpression (OperationKind.LiteralExpression, Type: System.Int32, Constant: 2) (Syntax: '2')
  Before:
      IExpressionStatement (OperationKind.ExpressionStatement) (Syntax: '1')
        Expression: ISimpleAssignmentExpression (OperationKind.SimpleAssignmentExpression, Type: System.Int32) (Syntax: '1')
            Left: ILocalReferenceExpression: Y (OperationKind.LocalReferenceExpression, Type: System.Int32) (Syntax: 'Y')
            Right: ILiteralExpression (OperationKind.LiteralExpression, Type: System.Int32, Constant: 1) (Syntax: '1')
  AtLoopBottom:
      IExpressionStatement (OperationKind.ExpressionStatement) (Syntax: 'For Y = 1 T ... Next')
        Expression: ICompoundAssignmentExpression (BinaryOperationKind.IntegerAdd) (OperationKind.CompoundAssignmentExpression, Type: System.Int32) (Syntax: 'For Y = 1 T ... Next')
            Left: ILocalReferenceExpression: Y (OperationKind.LocalReferenceExpression, Type: System.Int32) (Syntax: 'Y')
            Right: IConversionExpression (Explicit, TryCast: False, Unchecked) (OperationKind.ConversionExpression, Type: System.Int32, Constant: 1) (Syntax: 'For Y = 1 T ... Next')
                Conversion: CommonConversion (Exists: False, IsIdentity: False, IsNumeric: False, IsReference: False, IsUserDefined: False) (MethodSymbol: null)
                Operand: ILiteralExpression (OperationKind.LiteralExpression, Type: System.Int32, Constant: 1) (Syntax: 'For Y = 1 T ... Next')
  Body: IBlockStatement (0 statements) (OperationKind.BlockStatement) (Syntax: 'For Y = 1 T ... Next')]]>.Value

            VerifyOperationTreeForTest(Of ForBlockSyntax)(source, expectedOperationTree)
        End Sub

        <CompilerTrait(CompilerFeature.IOperation)>
        <Fact(), WorkItem(17602, "https://github.com/dotnet/roslyn/issues/17602")>
        Public Sub IForLoopStatement_GetDeclaredSymbolOfForStatement()
            Dim source = <![CDATA[
Option Strict On
Option Infer On

Imports System
Imports System.Collection

Class C1
    Public Shared Sub Main()
        For element1 = 23 To 42'BIND:"For element1 = 23 To 42"
        Next

        For element2 As Integer = 23 To 42
        Next
    End Sub
End Class

    ]]>.Value

            Dim expectedOperationTree = <![CDATA[
IForLoopStatement (LoopKind.For) (OperationKind.LoopStatement) (Syntax: 'For element ... Next')
  Condition: IBinaryOperatorExpression (BinaryOperationKind.IntegerLessThanOrEqual) (OperationKind.BinaryOperatorExpression, Type: System.Boolean) (Syntax: '42')
      Left: ILocalReferenceExpression: element1 (OperationKind.LocalReferenceExpression, Type: System.Int32) (Syntax: 'element1')
      Right: ILiteralExpression (OperationKind.LiteralExpression, Type: System.Int32, Constant: 42) (Syntax: '42')
  Before:
      IExpressionStatement (OperationKind.ExpressionStatement) (Syntax: '23')
        Expression: ISimpleAssignmentExpression (OperationKind.SimpleAssignmentExpression, Type: System.Int32) (Syntax: '23')
            Left: ILocalReferenceExpression: element1 (OperationKind.LocalReferenceExpression, Type: System.Int32) (Syntax: 'element1')
            Right: ILiteralExpression (OperationKind.LiteralExpression, Type: System.Int32, Constant: 23) (Syntax: '23')
  AtLoopBottom:
      IExpressionStatement (OperationKind.ExpressionStatement) (Syntax: 'For element ... Next')
        Expression: ICompoundAssignmentExpression (BinaryOperationKind.IntegerAdd) (OperationKind.CompoundAssignmentExpression, Type: System.Int32) (Syntax: 'For element ... Next')
            Left: ILocalReferenceExpression: element1 (OperationKind.LocalReferenceExpression, Type: System.Int32) (Syntax: 'element1')
            Right: IConversionExpression (Explicit, TryCast: False, Unchecked) (OperationKind.ConversionExpression, Type: System.Int32, Constant: 1) (Syntax: 'For element ... Next')
                Conversion: CommonConversion (Exists: False, IsIdentity: False, IsNumeric: False, IsReference: False, IsUserDefined: False) (MethodSymbol: null)
                Operand: ILiteralExpression (OperationKind.LiteralExpression, Type: System.Int32, Constant: 1) (Syntax: 'For element ... Next')
  Body: IBlockStatement (0 statements) (OperationKind.BlockStatement) (Syntax: 'For element ... Next')]]>.Value

            VerifyOperationTreeForTest(Of ForBlockSyntax)(source, expectedOperationTree)
        End Sub

        <CompilerTrait(CompilerFeature.IOperation)>
        <Fact(), WorkItem(17602, "https://github.com/dotnet/roslyn/issues/17602")>
        Public Sub IForLoopStatement_ForLoopContinue()
            Dim source = <![CDATA[
Option Strict On
Option Infer On

Imports System
Imports System.Collection

Class C1
    Public Shared Sub Main()
        For i As Integer = 0 To 5'BIND:"For i As Integer = 0 To 5"
            If i Mod 2 = 0 Then
                Continue For
            End If
        Next
    End Sub
End Class

    ]]>.Value

            Dim expectedOperationTree = <![CDATA[
IForLoopStatement (LoopKind.For) (OperationKind.LoopStatement) (Syntax: 'For i As In ... Next')
  Condition: IBinaryOperatorExpression (BinaryOperationKind.IntegerLessThanOrEqual) (OperationKind.BinaryOperatorExpression, Type: System.Boolean) (Syntax: '5')
      Left: ILocalReferenceExpression: i (OperationKind.LocalReferenceExpression, Type: System.Int32) (Syntax: 'i As Integer')
      Right: ILiteralExpression (OperationKind.LiteralExpression, Type: System.Int32, Constant: 5) (Syntax: '5')
  Before:
      IExpressionStatement (OperationKind.ExpressionStatement) (Syntax: '0')
        Expression: ISimpleAssignmentExpression (OperationKind.SimpleAssignmentExpression, Type: System.Int32) (Syntax: '0')
            Left: ILocalReferenceExpression: i (OperationKind.LocalReferenceExpression, Type: System.Int32) (Syntax: 'i As Integer')
            Right: ILiteralExpression (OperationKind.LiteralExpression, Type: System.Int32, Constant: 0) (Syntax: '0')
  AtLoopBottom:
      IExpressionStatement (OperationKind.ExpressionStatement) (Syntax: 'For i As In ... Next')
        Expression: ICompoundAssignmentExpression (BinaryOperationKind.IntegerAdd) (OperationKind.CompoundAssignmentExpression, Type: System.Int32) (Syntax: 'For i As In ... Next')
            Left: ILocalReferenceExpression: i (OperationKind.LocalReferenceExpression, Type: System.Int32) (Syntax: 'i As Integer')
            Right: IConversionExpression (Explicit, TryCast: False, Unchecked) (OperationKind.ConversionExpression, Type: System.Int32, Constant: 1) (Syntax: 'For i As In ... Next')
                Conversion: CommonConversion (Exists: False, IsIdentity: False, IsNumeric: False, IsReference: False, IsUserDefined: False) (MethodSymbol: null)
                Operand: ILiteralExpression (OperationKind.LiteralExpression, Type: System.Int32, Constant: 1) (Syntax: 'For i As In ... Next')
  Body: IBlockStatement (1 statements) (OperationKind.BlockStatement) (Syntax: 'For i As In ... Next')
      IIfStatement (OperationKind.IfStatement) (Syntax: 'If i Mod 2  ... End If')
        Condition: IBinaryOperatorExpression (BinaryOperationKind.IntegerEquals) (OperationKind.BinaryOperatorExpression, Type: System.Boolean) (Syntax: 'i Mod 2 = 0')
            Left: IBinaryOperatorExpression (BinaryOperationKind.IntegerRemainder) (OperationKind.BinaryOperatorExpression, Type: System.Int32) (Syntax: 'i Mod 2')
                Left: ILocalReferenceExpression: i (OperationKind.LocalReferenceExpression, Type: System.Int32) (Syntax: 'i')
                Right: ILiteralExpression (OperationKind.LiteralExpression, Type: System.Int32, Constant: 2) (Syntax: '2')
            Right: ILiteralExpression (OperationKind.LiteralExpression, Type: System.Int32, Constant: 0) (Syntax: '0')
        IfTrue: IBlockStatement (1 statements) (OperationKind.BlockStatement) (Syntax: 'If i Mod 2  ... End If')
            IBranchStatement (BranchKind.Continue, Label: continue) (OperationKind.BranchStatement) (Syntax: 'Continue For')
        IfFalse: null]]>.Value

            VerifyOperationTreeForTest(Of ForBlockSyntax)(source, expectedOperationTree)
        End Sub

        <CompilerTrait(CompilerFeature.IOperation)>
        <Fact(), WorkItem(17602, "https://github.com/dotnet/roslyn/issues/17602")>
        Public Sub IForLoopStatement_ForReverse()
            Dim source = <![CDATA[
Option Infer On

Module Program
    Sub Main()
        For X = 10 To 0'BIND:"For X = 10 To 0"
        Next
    End Sub
End Module

Module M
    Public X As Integer
End Module

]]>.Value

            Dim expectedOperationTree = <![CDATA[
IForLoopStatement (LoopKind.For) (OperationKind.LoopStatement) (Syntax: 'For X = 10  ... Next')
  Condition: IBinaryOperatorExpression (BinaryOperationKind.IntegerLessThanOrEqual) (OperationKind.BinaryOperatorExpression, Type: System.Boolean) (Syntax: '0')
      Left: IFieldReferenceExpression: M.X As System.Int32 (Static) (OperationKind.FieldReferenceExpression, Type: System.Int32) (Syntax: 'X')
          Instance Receiver: null
      Right: ILiteralExpression (OperationKind.LiteralExpression, Type: System.Int32, Constant: 0) (Syntax: '0')
  Before:
      IExpressionStatement (OperationKind.ExpressionStatement) (Syntax: '10')
        Expression: ISimpleAssignmentExpression (OperationKind.SimpleAssignmentExpression, Type: System.Int32) (Syntax: '10')
            Left: IFieldReferenceExpression: M.X As System.Int32 (Static) (OperationKind.FieldReferenceExpression, Type: System.Int32) (Syntax: 'X')
                Instance Receiver: null
            Right: ILiteralExpression (OperationKind.LiteralExpression, Type: System.Int32, Constant: 10) (Syntax: '10')
  AtLoopBottom:
      IExpressionStatement (OperationKind.ExpressionStatement) (Syntax: 'For X = 10  ... Next')
        Expression: ICompoundAssignmentExpression (BinaryOperationKind.IntegerAdd) (OperationKind.CompoundAssignmentExpression, Type: System.Int32) (Syntax: 'For X = 10  ... Next')
            Left: IFieldReferenceExpression: M.X As System.Int32 (Static) (OperationKind.FieldReferenceExpression, Type: System.Int32) (Syntax: 'X')
                Instance Receiver: null
            Right: IConversionExpression (Explicit, TryCast: False, Unchecked) (OperationKind.ConversionExpression, Type: System.Int32, Constant: 1) (Syntax: 'For X = 10  ... Next')
                Conversion: CommonConversion (Exists: False, IsIdentity: False, IsNumeric: False, IsReference: False, IsUserDefined: False) (MethodSymbol: null)
                Operand: ILiteralExpression (OperationKind.LiteralExpression, Type: System.Int32, Constant: 1) (Syntax: 'For X = 10  ... Next')
  Body: IBlockStatement (0 statements) (OperationKind.BlockStatement) (Syntax: 'For X = 10  ... Next')]]>.Value

            Dim expectedDiagnostics = String.Empty

            VerifyOperationTreeAndDiagnosticsForTest(Of ForBlockSyntax)(source, expectedOperationTree, expectedDiagnostics)
        End Sub

        <CompilerTrait(CompilerFeature.IOperation)>
        <Fact(), WorkItem(17602, "https://github.com/dotnet/roslyn/issues/17602")>
        Public Sub IForLoopStatement_InValid()
            Dim source = <![CDATA[
Option Infer On

Module Program
    Sub Main()
        For X = 10 To 0'BIND:"For X = 10 To 0"
        Next
    End Sub
End Module

Module M
    Public X As String
End Module

]]>.Value

            Dim expectedOperationTree = <![CDATA[
IForLoopStatement (LoopKind.For) (OperationKind.LoopStatement, IsInvalid) (Syntax: 'For X = 10  ... Next')
  Condition: IBinaryOperatorExpression (BinaryOperationKind.Invalid) (OperationKind.BinaryOperatorExpression, Type: System.Boolean) (Syntax: '0')
      Left: IFieldReferenceExpression: M.X As System.String (Static) (OperationKind.FieldReferenceExpression, Type: System.String, IsInvalid) (Syntax: 'X')
          Instance Receiver: null
      Right: ILiteralExpression (OperationKind.LiteralExpression, Type: System.Int32, Constant: 0) (Syntax: '0')
  Before:
      IExpressionStatement (OperationKind.ExpressionStatement) (Syntax: '10')
        Expression: ISimpleAssignmentExpression (OperationKind.SimpleAssignmentExpression, Type: System.String) (Syntax: '10')
            Left: IFieldReferenceExpression: M.X As System.String (Static) (OperationKind.FieldReferenceExpression, Type: System.String, IsInvalid) (Syntax: 'X')
                Instance Receiver: null
            Right: ILiteralExpression (OperationKind.LiteralExpression, Type: System.Int32, Constant: 10) (Syntax: '10')
  AtLoopBottom:
      IExpressionStatement (OperationKind.ExpressionStatement, IsInvalid) (Syntax: 'For X = 10  ... Next')
        Expression: ICompoundAssignmentExpression (BinaryOperationKind.Invalid) (OperationKind.CompoundAssignmentExpression, Type: System.String, IsInvalid) (Syntax: 'For X = 10  ... Next')
            Left: IFieldReferenceExpression: M.X As System.String (Static) (OperationKind.FieldReferenceExpression, Type: System.String, IsInvalid) (Syntax: 'X')
                Instance Receiver: null
            Right: ILiteralExpression (OperationKind.LiteralExpression, Type: System.Int32, Constant: 1, IsInvalid) (Syntax: 'For X = 10  ... Next')
  Body: IBlockStatement (0 statements) (OperationKind.BlockStatement, IsInvalid) (Syntax: 'For X = 10  ... Next')]]>.Value

            Dim expectedDiagnostics = <![CDATA[
BC30337: 'For' loop control variable cannot be of type 'String' because the type does not support the required operators.
        For X = 10 To 0'BIND:"For X = 10 To 0"
            ~
]]>.Value

            VerifyOperationTreeAndDiagnosticsForTest(Of ForBlockSyntax)(source, expectedOperationTree, expectedDiagnostics)
        End Sub

        <CompilerTrait(CompilerFeature.IOperation)>
        <Fact(), WorkItem(17602, "https://github.com/dotnet/roslyn/issues/17602")>
        Public Sub IForLoopStatement_ForCombined()
            Dim source = <![CDATA[
Option Infer On

Module Program
    Sub Main(args As String())
        For A = 1 To 2'BIND:"For A = 1 To 2"
            For B = A To 2
        Next B, A
    End Sub
End Module]]>.Value

            Dim expectedOperationTree = <![CDATA[
IForLoopStatement (LoopKind.For) (OperationKind.LoopStatement) (Syntax: 'For A = 1 T ... Next B, A')
  Condition: IBinaryOperatorExpression (BinaryOperationKind.IntegerLessThanOrEqual) (OperationKind.BinaryOperatorExpression, Type: System.Boolean) (Syntax: '2')
      Left: ILocalReferenceExpression: A (OperationKind.LocalReferenceExpression, Type: System.Int32) (Syntax: 'A')
      Right: ILiteralExpression (OperationKind.LiteralExpression, Type: System.Int32, Constant: 2) (Syntax: '2')
  Before:
      IExpressionStatement (OperationKind.ExpressionStatement) (Syntax: '1')
        Expression: ISimpleAssignmentExpression (OperationKind.SimpleAssignmentExpression, Type: System.Int32) (Syntax: '1')
            Left: ILocalReferenceExpression: A (OperationKind.LocalReferenceExpression, Type: System.Int32) (Syntax: 'A')
            Right: ILiteralExpression (OperationKind.LiteralExpression, Type: System.Int32, Constant: 1) (Syntax: '1')
  AtLoopBottom:
      IExpressionStatement (OperationKind.ExpressionStatement) (Syntax: 'For A = 1 T ... Next B, A')
        Expression: ICompoundAssignmentExpression (BinaryOperationKind.IntegerAdd) (OperationKind.CompoundAssignmentExpression, Type: System.Int32) (Syntax: 'For A = 1 T ... Next B, A')
            Left: ILocalReferenceExpression: A (OperationKind.LocalReferenceExpression, Type: System.Int32) (Syntax: 'A')
            Right: IConversionExpression (Explicit, TryCast: False, Unchecked) (OperationKind.ConversionExpression, Type: System.Int32, Constant: 1) (Syntax: 'For A = 1 T ... Next B, A')
                Conversion: CommonConversion (Exists: False, IsIdentity: False, IsNumeric: False, IsReference: False, IsUserDefined: False) (MethodSymbol: null)
                Operand: ILiteralExpression (OperationKind.LiteralExpression, Type: System.Int32, Constant: 1) (Syntax: 'For A = 1 T ... Next B, A')
  Body: IBlockStatement (1 statements) (OperationKind.BlockStatement) (Syntax: 'For A = 1 T ... Next B, A')
      IForLoopStatement (LoopKind.For) (OperationKind.LoopStatement) (Syntax: 'For B = A T ... Next B, A')
        Condition: IBinaryOperatorExpression (BinaryOperationKind.IntegerLessThanOrEqual) (OperationKind.BinaryOperatorExpression, Type: System.Boolean) (Syntax: '2')
            Left: ILocalReferenceExpression: B (OperationKind.LocalReferenceExpression, Type: System.Int32) (Syntax: 'B')
            Right: ILiteralExpression (OperationKind.LiteralExpression, Type: System.Int32, Constant: 2) (Syntax: '2')
        Before:
            IExpressionStatement (OperationKind.ExpressionStatement) (Syntax: 'A')
              Expression: ISimpleAssignmentExpression (OperationKind.SimpleAssignmentExpression, Type: System.Int32) (Syntax: 'A')
                  Left: ILocalReferenceExpression: B (OperationKind.LocalReferenceExpression, Type: System.Int32) (Syntax: 'B')
                  Right: ILocalReferenceExpression: A (OperationKind.LocalReferenceExpression, Type: System.Int32) (Syntax: 'A')
        AtLoopBottom:
            IExpressionStatement (OperationKind.ExpressionStatement) (Syntax: 'For B = A T ... Next B, A')
              Expression: ICompoundAssignmentExpression (BinaryOperationKind.IntegerAdd) (OperationKind.CompoundAssignmentExpression, Type: System.Int32) (Syntax: 'For B = A T ... Next B, A')
                  Left: ILocalReferenceExpression: B (OperationKind.LocalReferenceExpression, Type: System.Int32) (Syntax: 'B')
                  Right: IConversionExpression (Explicit, TryCast: False, Unchecked) (OperationKind.ConversionExpression, Type: System.Int32, Constant: 1) (Syntax: 'For B = A T ... Next B, A')
                      Conversion: CommonConversion (Exists: False, IsIdentity: False, IsNumeric: False, IsReference: False, IsUserDefined: False) (MethodSymbol: null)
                      Operand: ILiteralExpression (OperationKind.LiteralExpression, Type: System.Int32, Constant: 1) (Syntax: 'For B = A T ... Next B, A')
        Body: IBlockStatement (0 statements) (OperationKind.BlockStatement) (Syntax: 'For B = A T ... Next B, A')]]>.Value

            Dim expectedDiagnostics = String.Empty

            VerifyOperationTreeAndDiagnosticsForTest(Of ForBlockSyntax)(source, expectedOperationTree, expectedDiagnostics)
        End Sub

        <CompilerTrait(CompilerFeature.IOperation)>
        <Fact>
        Public Sub VerifyForToLoop1()
            Dim source = <![CDATA[
Structure C
    Sub F()
        Dim x As Integer
        Dim y As Integer = 16
        For x = 12 To y 'BIND:"For x = 12 To y"
        Next
    End Sub
End Structure
]]>.Value

            Dim expectedOperationTree = <![CDATA[
IForLoopStatement (LoopKind.For) (OperationKind.LoopStatement) (Syntax: 'For x = 12  ... Next')
  Condition: IBinaryOperatorExpression (BinaryOperationKind.IntegerLessThanOrEqual) (OperationKind.BinaryOperatorExpression, Type: System.Boolean) (Syntax: 'y')
      Left: ILocalReferenceExpression: x (OperationKind.LocalReferenceExpression, Type: System.Int32) (Syntax: 'x')
      Right: ISyntheticLocalReferenceExpression (SynthesizedLocalKind.ForLoopLimitValue) (OperationKind.SyntheticLocalReferenceExpression, Type: System.Int32) (Syntax: 'y')
  Before:
      IExpressionStatement (OperationKind.ExpressionStatement) (Syntax: '12')
        Expression: ISimpleAssignmentExpression (OperationKind.SimpleAssignmentExpression, Type: System.Int32) (Syntax: '12')
            Left: ILocalReferenceExpression: x (OperationKind.LocalReferenceExpression, Type: System.Int32) (Syntax: 'x')
            Right: ILiteralExpression (OperationKind.LiteralExpression, Type: System.Int32, Constant: 12) (Syntax: '12')
      IExpressionStatement (OperationKind.ExpressionStatement) (Syntax: 'y')
        Expression: ISimpleAssignmentExpression (OperationKind.SimpleAssignmentExpression, Type: System.Int32) (Syntax: 'y')
            Left: ISyntheticLocalReferenceExpression (SynthesizedLocalKind.ForLoopLimitValue) (OperationKind.SyntheticLocalReferenceExpression, Type: System.Int32) (Syntax: 'y')
            Right: ILocalReferenceExpression: y (OperationKind.LocalReferenceExpression, Type: System.Int32) (Syntax: 'y')
  AtLoopBottom:
      IExpressionStatement (OperationKind.ExpressionStatement) (Syntax: 'For x = 12  ... Next')
        Expression: ICompoundAssignmentExpression (BinaryOperationKind.IntegerAdd) (OperationKind.CompoundAssignmentExpression, Type: System.Int32) (Syntax: 'For x = 12  ... Next')
            Left: ILocalReferenceExpression: x (OperationKind.LocalReferenceExpression, Type: System.Int32) (Syntax: 'x')
            Right: IConversionExpression (Explicit, TryCast: False, Unchecked) (OperationKind.ConversionExpression, Type: System.Int32, Constant: 1) (Syntax: 'For x = 12  ... Next')
                Conversion: CommonConversion (Exists: False, IsIdentity: False, IsNumeric: False, IsReference: False, IsUserDefined: False) (MethodSymbol: null)
                Operand: ILiteralExpression (OperationKind.LiteralExpression, Type: System.Int32, Constant: 1) (Syntax: 'For x = 12  ... Next')
  Body: IBlockStatement (0 statements) (OperationKind.BlockStatement) (Syntax: 'For x = 12  ... Next')]]>.Value

            VerifyOperationTreeForTest(Of ForBlockSyntax)(source, expectedOperationTree)
        End Sub

        <CompilerTrait(CompilerFeature.IOperation)>
        <Fact>
        Public Sub VerifyForToLoop2()
            Dim source = <![CDATA[
Structure C
    Sub F()
        Dim x As Integer?
        Dim y As Integer = 16
        For x = 12 To y 'BIND:"For x = 12 To y"
        Next
    End Sub
End Structure
]]>.Value

            Dim expectedOperationTree = <![CDATA[
IForLoopStatement (LoopKind.For) (OperationKind.LoopStatement) (Syntax: 'For x = 12  ... Next')
  Condition: IConditionalExpression (OperationKind.ConditionalExpression, Type: System.Boolean) (Syntax: 'y')
      Condition: IBinaryOperatorExpression (BinaryOperationKind.IntegerGreaterThanOrEqual-IsLifted) (OperationKind.BinaryOperatorExpression, Type: System.Boolean) (Syntax: 'For x = 12  ... Next')
          Left: ISyntheticLocalReferenceExpression (SynthesizedLocalKind.ForLoopStepValue) (OperationKind.SyntheticLocalReferenceExpression, Type: System.Nullable(Of System.Int32)) (Syntax: 'For x = 12  ... Next')
          Right: ILiteralExpression (OperationKind.LiteralExpression, Type: System.Nullable(Of System.Int32), Constant: null) (Syntax: 'For x = 12  ... Next')
      WhenTrue: IBinaryOperatorExpression (BinaryOperationKind.IntegerLessThanOrEqual-IsLifted) (OperationKind.BinaryOperatorExpression, Type: System.Boolean) (Syntax: 'y')
          Left: ILocalReferenceExpression: x (OperationKind.LocalReferenceExpression, Type: System.Nullable(Of System.Int32)) (Syntax: 'x')
          Right: ISyntheticLocalReferenceExpression (SynthesizedLocalKind.ForLoopLimitValue) (OperationKind.SyntheticLocalReferenceExpression, Type: System.Nullable(Of System.Int32)) (Syntax: 'y')
      WhenFalse: IBinaryOperatorExpression (BinaryOperationKind.IntegerGreaterThanOrEqual-IsLifted) (OperationKind.BinaryOperatorExpression, Type: System.Boolean) (Syntax: 'y')
          Left: ILocalReferenceExpression: x (OperationKind.LocalReferenceExpression, Type: System.Nullable(Of System.Int32)) (Syntax: 'x')
          Right: ISyntheticLocalReferenceExpression (SynthesizedLocalKind.ForLoopLimitValue) (OperationKind.SyntheticLocalReferenceExpression, Type: System.Nullable(Of System.Int32)) (Syntax: 'y')
  Before:
      IExpressionStatement (OperationKind.ExpressionStatement) (Syntax: '12')
        Expression: ISimpleAssignmentExpression (OperationKind.SimpleAssignmentExpression, Type: System.Nullable(Of System.Int32)) (Syntax: '12')
            Left: ILocalReferenceExpression: x (OperationKind.LocalReferenceExpression, Type: System.Nullable(Of System.Int32)) (Syntax: 'x')
            Right: IConversionExpression (Implicit, TryCast: False, Unchecked) (OperationKind.ConversionExpression, Type: System.Nullable(Of System.Int32)) (Syntax: '12')
                Conversion: CommonConversion (Exists: False, IsIdentity: False, IsNumeric: False, IsReference: False, IsUserDefined: False) (MethodSymbol: null)
                Operand: ILiteralExpression (OperationKind.LiteralExpression, Type: System.Int32, Constant: 12) (Syntax: '12')
      IExpressionStatement (OperationKind.ExpressionStatement) (Syntax: 'y')
        Expression: ISimpleAssignmentExpression (OperationKind.SimpleAssignmentExpression, Type: System.Nullable(Of System.Int32)) (Syntax: 'y')
            Left: ISyntheticLocalReferenceExpression (SynthesizedLocalKind.ForLoopLimitValue) (OperationKind.SyntheticLocalReferenceExpression, Type: System.Nullable(Of System.Int32)) (Syntax: 'y')
            Right: IConversionExpression (Implicit, TryCast: False, Unchecked) (OperationKind.ConversionExpression, Type: System.Nullable(Of System.Int32)) (Syntax: 'y')
                Conversion: CommonConversion (Exists: False, IsIdentity: False, IsNumeric: False, IsReference: False, IsUserDefined: False) (MethodSymbol: null)
                Operand: ILocalReferenceExpression: y (OperationKind.LocalReferenceExpression, Type: System.Int32) (Syntax: 'y')
      IExpressionStatement (OperationKind.ExpressionStatement) (Syntax: 'For x = 12  ... Next')
        Expression: ISimpleAssignmentExpression (OperationKind.SimpleAssignmentExpression, Type: System.Nullable(Of System.Int32)) (Syntax: 'For x = 12  ... Next')
            Left: ISyntheticLocalReferenceExpression (SynthesizedLocalKind.ForLoopStepValue) (OperationKind.SyntheticLocalReferenceExpression, Type: System.Nullable(Of System.Int32)) (Syntax: 'For x = 12  ... Next')
            Right: IConversionExpression (Explicit, TryCast: False, Unchecked) (OperationKind.ConversionExpression, Type: System.Nullable(Of System.Int32)) (Syntax: 'For x = 12  ... Next')
                Conversion: CommonConversion (Exists: False, IsIdentity: False, IsNumeric: False, IsReference: False, IsUserDefined: False) (MethodSymbol: null)
                Operand: ILiteralExpression (OperationKind.LiteralExpression, Type: System.Int32, Constant: 1) (Syntax: 'For x = 12  ... Next')
  AtLoopBottom:
      IExpressionStatement (OperationKind.ExpressionStatement) (Syntax: 'For x = 12  ... Next')
        Expression: ICompoundAssignmentExpression (BinaryOperationKind.IntegerAdd-IsLifted) (OperationKind.CompoundAssignmentExpression, Type: System.Nullable(Of System.Int32)) (Syntax: 'For x = 12  ... Next')
            Left: ILocalReferenceExpression: x (OperationKind.LocalReferenceExpression, Type: System.Nullable(Of System.Int32)) (Syntax: 'x')
            Right: ISyntheticLocalReferenceExpression (SynthesizedLocalKind.ForLoopStepValue) (OperationKind.SyntheticLocalReferenceExpression, Type: System.Nullable(Of System.Int32)) (Syntax: 'For x = 12  ... Next')
  Body: IBlockStatement (0 statements) (OperationKind.BlockStatement) (Syntax: 'For x = 12  ... Next')]]>.Value

            VerifyOperationTreeForTest(Of ForBlockSyntax)(source, expectedOperationTree)
        End Sub

        <CompilerTrait(CompilerFeature.IOperation)>
        <Fact>
        Public Sub VerifyForToLoop3()
            Dim source = <![CDATA[
Structure C
    Sub F()
        Dim x As Integer
        Dim y As Integer? = 16
        For x = 12 To y 'BIND:"For x = 12 To y"
        Next
    End Sub
End Structure
]]>.Value

            Dim expectedOperationTree = <![CDATA[
IForLoopStatement (LoopKind.For) (OperationKind.LoopStatement) (Syntax: 'For x = 12  ... Next')
  Condition: IBinaryOperatorExpression (BinaryOperationKind.IntegerLessThanOrEqual) (OperationKind.BinaryOperatorExpression, Type: System.Boolean) (Syntax: 'y')
      Left: ILocalReferenceExpression: x (OperationKind.LocalReferenceExpression, Type: System.Int32) (Syntax: 'x')
      Right: ISyntheticLocalReferenceExpression (SynthesizedLocalKind.ForLoopLimitValue) (OperationKind.SyntheticLocalReferenceExpression, Type: System.Int32) (Syntax: 'y')
  Before:
      IExpressionStatement (OperationKind.ExpressionStatement) (Syntax: '12')
        Expression: ISimpleAssignmentExpression (OperationKind.SimpleAssignmentExpression, Type: System.Int32) (Syntax: '12')
            Left: ILocalReferenceExpression: x (OperationKind.LocalReferenceExpression, Type: System.Int32) (Syntax: 'x')
            Right: ILiteralExpression (OperationKind.LiteralExpression, Type: System.Int32, Constant: 12) (Syntax: '12')
      IExpressionStatement (OperationKind.ExpressionStatement) (Syntax: 'y')
        Expression: ISimpleAssignmentExpression (OperationKind.SimpleAssignmentExpression, Type: System.Int32) (Syntax: 'y')
            Left: ISyntheticLocalReferenceExpression (SynthesizedLocalKind.ForLoopLimitValue) (OperationKind.SyntheticLocalReferenceExpression, Type: System.Int32) (Syntax: 'y')
            Right: IConversionExpression (Implicit, TryCast: False, Unchecked) (OperationKind.ConversionExpression, Type: System.Int32) (Syntax: 'y')
                Conversion: CommonConversion (Exists: False, IsIdentity: False, IsNumeric: False, IsReference: False, IsUserDefined: False) (MethodSymbol: null)
                Operand: ILocalReferenceExpression: y (OperationKind.LocalReferenceExpression, Type: System.Nullable(Of System.Int32)) (Syntax: 'y')
  AtLoopBottom:
      IExpressionStatement (OperationKind.ExpressionStatement) (Syntax: 'For x = 12  ... Next')
        Expression: ICompoundAssignmentExpression (BinaryOperationKind.IntegerAdd) (OperationKind.CompoundAssignmentExpression, Type: System.Int32) (Syntax: 'For x = 12  ... Next')
            Left: ILocalReferenceExpression: x (OperationKind.LocalReferenceExpression, Type: System.Int32) (Syntax: 'x')
            Right: IConversionExpression (Explicit, TryCast: False, Unchecked) (OperationKind.ConversionExpression, Type: System.Int32, Constant: 1) (Syntax: 'For x = 12  ... Next')
                Conversion: CommonConversion (Exists: False, IsIdentity: False, IsNumeric: False, IsReference: False, IsUserDefined: False) (MethodSymbol: null)
                Operand: ILiteralExpression (OperationKind.LiteralExpression, Type: System.Int32, Constant: 1) (Syntax: 'For x = 12  ... Next')
  Body: IBlockStatement (0 statements) (OperationKind.BlockStatement) (Syntax: 'For x = 12  ... Next')]]>.Value

            VerifyOperationTreeForTest(Of ForBlockSyntax)(source, expectedOperationTree)
        End Sub

        <CompilerTrait(CompilerFeature.IOperation)>
        <Fact>
        Public Sub VerifyForToLoop4()
            Dim source = <![CDATA[
Structure C
    Sub F()
        Dim x As Integer?
        Dim y As Integer? = 16
        For x = 12 To y 'BIND:"For x = 12 To y"
        Next
    End Sub
End Structure
]]>.Value

            Dim expectedOperationTree = <![CDATA[
IForLoopStatement (LoopKind.For) (OperationKind.LoopStatement) (Syntax: 'For x = 12  ... Next')
  Condition: IConditionalExpression (OperationKind.ConditionalExpression, Type: System.Boolean) (Syntax: 'y')
      Condition: IBinaryOperatorExpression (BinaryOperationKind.IntegerGreaterThanOrEqual-IsLifted) (OperationKind.BinaryOperatorExpression, Type: System.Boolean) (Syntax: 'For x = 12  ... Next')
          Left: ISyntheticLocalReferenceExpression (SynthesizedLocalKind.ForLoopStepValue) (OperationKind.SyntheticLocalReferenceExpression, Type: System.Nullable(Of System.Int32)) (Syntax: 'For x = 12  ... Next')
          Right: ILiteralExpression (OperationKind.LiteralExpression, Type: System.Nullable(Of System.Int32), Constant: null) (Syntax: 'For x = 12  ... Next')
      WhenTrue: IBinaryOperatorExpression (BinaryOperationKind.IntegerLessThanOrEqual-IsLifted) (OperationKind.BinaryOperatorExpression, Type: System.Boolean) (Syntax: 'y')
          Left: ILocalReferenceExpression: x (OperationKind.LocalReferenceExpression, Type: System.Nullable(Of System.Int32)) (Syntax: 'x')
          Right: ISyntheticLocalReferenceExpression (SynthesizedLocalKind.ForLoopLimitValue) (OperationKind.SyntheticLocalReferenceExpression, Type: System.Nullable(Of System.Int32)) (Syntax: 'y')
      WhenFalse: IBinaryOperatorExpression (BinaryOperationKind.IntegerGreaterThanOrEqual-IsLifted) (OperationKind.BinaryOperatorExpression, Type: System.Boolean) (Syntax: 'y')
          Left: ILocalReferenceExpression: x (OperationKind.LocalReferenceExpression, Type: System.Nullable(Of System.Int32)) (Syntax: 'x')
          Right: ISyntheticLocalReferenceExpression (SynthesizedLocalKind.ForLoopLimitValue) (OperationKind.SyntheticLocalReferenceExpression, Type: System.Nullable(Of System.Int32)) (Syntax: 'y')
  Before:
      IExpressionStatement (OperationKind.ExpressionStatement) (Syntax: '12')
        Expression: ISimpleAssignmentExpression (OperationKind.SimpleAssignmentExpression, Type: System.Nullable(Of System.Int32)) (Syntax: '12')
            Left: ILocalReferenceExpression: x (OperationKind.LocalReferenceExpression, Type: System.Nullable(Of System.Int32)) (Syntax: 'x')
            Right: IConversionExpression (Implicit, TryCast: False, Unchecked) (OperationKind.ConversionExpression, Type: System.Nullable(Of System.Int32)) (Syntax: '12')
                Conversion: CommonConversion (Exists: False, IsIdentity: False, IsNumeric: False, IsReference: False, IsUserDefined: False) (MethodSymbol: null)
                Operand: ILiteralExpression (OperationKind.LiteralExpression, Type: System.Int32, Constant: 12) (Syntax: '12')
      IExpressionStatement (OperationKind.ExpressionStatement) (Syntax: 'y')
        Expression: ISimpleAssignmentExpression (OperationKind.SimpleAssignmentExpression, Type: System.Nullable(Of System.Int32)) (Syntax: 'y')
            Left: ISyntheticLocalReferenceExpression (SynthesizedLocalKind.ForLoopLimitValue) (OperationKind.SyntheticLocalReferenceExpression, Type: System.Nullable(Of System.Int32)) (Syntax: 'y')
            Right: ILocalReferenceExpression: y (OperationKind.LocalReferenceExpression, Type: System.Nullable(Of System.Int32)) (Syntax: 'y')
      IExpressionStatement (OperationKind.ExpressionStatement) (Syntax: 'For x = 12  ... Next')
        Expression: ISimpleAssignmentExpression (OperationKind.SimpleAssignmentExpression, Type: System.Nullable(Of System.Int32)) (Syntax: 'For x = 12  ... Next')
            Left: ISyntheticLocalReferenceExpression (SynthesizedLocalKind.ForLoopStepValue) (OperationKind.SyntheticLocalReferenceExpression, Type: System.Nullable(Of System.Int32)) (Syntax: 'For x = 12  ... Next')
            Right: IConversionExpression (Explicit, TryCast: False, Unchecked) (OperationKind.ConversionExpression, Type: System.Nullable(Of System.Int32)) (Syntax: 'For x = 12  ... Next')
                Conversion: CommonConversion (Exists: False, IsIdentity: False, IsNumeric: False, IsReference: False, IsUserDefined: False) (MethodSymbol: null)
                Operand: ILiteralExpression (OperationKind.LiteralExpression, Type: System.Int32, Constant: 1) (Syntax: 'For x = 12  ... Next')
  AtLoopBottom:
      IExpressionStatement (OperationKind.ExpressionStatement) (Syntax: 'For x = 12  ... Next')
        Expression: ICompoundAssignmentExpression (BinaryOperationKind.IntegerAdd-IsLifted) (OperationKind.CompoundAssignmentExpression, Type: System.Nullable(Of System.Int32)) (Syntax: 'For x = 12  ... Next')
            Left: ILocalReferenceExpression: x (OperationKind.LocalReferenceExpression, Type: System.Nullable(Of System.Int32)) (Syntax: 'x')
            Right: ISyntheticLocalReferenceExpression (SynthesizedLocalKind.ForLoopStepValue) (OperationKind.SyntheticLocalReferenceExpression, Type: System.Nullable(Of System.Int32)) (Syntax: 'For x = 12  ... Next')
  Body: IBlockStatement (0 statements) (OperationKind.BlockStatement) (Syntax: 'For x = 12  ... Next')]]>.Value

            VerifyOperationTreeForTest(Of ForBlockSyntax)(source, expectedOperationTree)
        End Sub

        <CompilerTrait(CompilerFeature.IOperation)>
        <Fact>
        Public Sub VerifyForToLoop5()
            Dim source = <![CDATA[
Structure C
    Sub F()
        Dim x As Integer
        Dim y As Integer = 16
        Dim s As Integer? = nothing
        For x = 12 To y Step s 'BIND:"For x = 12 To y Step s"
        Next
    End Sub
End Structure
]]>.Value

            Dim expectedOperationTree = <![CDATA[
IForLoopStatement (LoopKind.For) (OperationKind.LoopStatement) (Syntax: 'For x = 12  ... Next')
  Condition: IConditionalExpression (OperationKind.ConditionalExpression, Type: System.Boolean) (Syntax: 'y')
      Condition: IBinaryOperatorExpression (BinaryOperationKind.IntegerGreaterThanOrEqual) (OperationKind.BinaryOperatorExpression, Type: System.Boolean) (Syntax: 's')
          Left: ISyntheticLocalReferenceExpression (SynthesizedLocalKind.ForLoopStepValue) (OperationKind.SyntheticLocalReferenceExpression, Type: System.Int32) (Syntax: 's')
          Right: ILiteralExpression (OperationKind.LiteralExpression, Type: System.Int32, Constant: 0) (Syntax: 's')
      WhenTrue: IBinaryOperatorExpression (BinaryOperationKind.IntegerLessThanOrEqual) (OperationKind.BinaryOperatorExpression, Type: System.Boolean) (Syntax: 'y')
          Left: ILocalReferenceExpression: x (OperationKind.LocalReferenceExpression, Type: System.Int32) (Syntax: 'x')
          Right: ISyntheticLocalReferenceExpression (SynthesizedLocalKind.ForLoopLimitValue) (OperationKind.SyntheticLocalReferenceExpression, Type: System.Int32) (Syntax: 'y')
      WhenFalse: IBinaryOperatorExpression (BinaryOperationKind.IntegerGreaterThanOrEqual) (OperationKind.BinaryOperatorExpression, Type: System.Boolean) (Syntax: 'y')
          Left: ILocalReferenceExpression: x (OperationKind.LocalReferenceExpression, Type: System.Int32) (Syntax: 'x')
          Right: ISyntheticLocalReferenceExpression (SynthesizedLocalKind.ForLoopLimitValue) (OperationKind.SyntheticLocalReferenceExpression, Type: System.Int32) (Syntax: 'y')
  Before:
      IExpressionStatement (OperationKind.ExpressionStatement) (Syntax: '12')
        Expression: ISimpleAssignmentExpression (OperationKind.SimpleAssignmentExpression, Type: System.Int32) (Syntax: '12')
            Left: ILocalReferenceExpression: x (OperationKind.LocalReferenceExpression, Type: System.Int32) (Syntax: 'x')
            Right: ILiteralExpression (OperationKind.LiteralExpression, Type: System.Int32, Constant: 12) (Syntax: '12')
      IExpressionStatement (OperationKind.ExpressionStatement) (Syntax: 'y')
        Expression: ISimpleAssignmentExpression (OperationKind.SimpleAssignmentExpression, Type: System.Int32) (Syntax: 'y')
            Left: ISyntheticLocalReferenceExpression (SynthesizedLocalKind.ForLoopLimitValue) (OperationKind.SyntheticLocalReferenceExpression, Type: System.Int32) (Syntax: 'y')
            Right: ILocalReferenceExpression: y (OperationKind.LocalReferenceExpression, Type: System.Int32) (Syntax: 'y')
      IExpressionStatement (OperationKind.ExpressionStatement) (Syntax: 's')
        Expression: ISimpleAssignmentExpression (OperationKind.SimpleAssignmentExpression, Type: System.Int32) (Syntax: 's')
            Left: ISyntheticLocalReferenceExpression (SynthesizedLocalKind.ForLoopStepValue) (OperationKind.SyntheticLocalReferenceExpression, Type: System.Int32) (Syntax: 's')
            Right: IConversionExpression (Implicit, TryCast: False, Unchecked) (OperationKind.ConversionExpression, Type: System.Int32) (Syntax: 's')
                Conversion: CommonConversion (Exists: False, IsIdentity: False, IsNumeric: False, IsReference: False, IsUserDefined: False) (MethodSymbol: null)
                Operand: ILocalReferenceExpression: s (OperationKind.LocalReferenceExpression, Type: System.Nullable(Of System.Int32)) (Syntax: 's')
  AtLoopBottom:
      IExpressionStatement (OperationKind.ExpressionStatement) (Syntax: 's')
        Expression: ICompoundAssignmentExpression (BinaryOperationKind.IntegerAdd) (OperationKind.CompoundAssignmentExpression, Type: System.Int32) (Syntax: 's')
            Left: ILocalReferenceExpression: x (OperationKind.LocalReferenceExpression, Type: System.Int32) (Syntax: 'x')
            Right: ISyntheticLocalReferenceExpression (SynthesizedLocalKind.ForLoopStepValue) (OperationKind.SyntheticLocalReferenceExpression, Type: System.Int32) (Syntax: 's')
  Body: IBlockStatement (0 statements) (OperationKind.BlockStatement) (Syntax: 'For x = 12  ... Next')]]>.Value

            VerifyOperationTreeForTest(Of ForBlockSyntax)(source, expectedOperationTree)
        End Sub

        <CompilerTrait(CompilerFeature.IOperation)>
        <Fact>
        Public Sub VerifyForToLoop6()
            Dim source = <![CDATA[
Structure C
    Sub F()
        Dim x As Integer?
        Dim y As Integer = 16
        Dim s As Integer? = nothing
        For x = 12 To y Step s 'BIND:"For x = 12 To y Step s"
        Next
    End Sub
End Structure
]]>.Value

            Dim expectedOperationTree = <![CDATA[
IForLoopStatement (LoopKind.For) (OperationKind.LoopStatement) (Syntax: 'For x = 12  ... Next')
  Condition: IConditionalExpression (OperationKind.ConditionalExpression, Type: System.Boolean) (Syntax: 'y')
      Condition: IBinaryOperatorExpression (BinaryOperationKind.IntegerGreaterThanOrEqual-IsLifted) (OperationKind.BinaryOperatorExpression, Type: System.Boolean) (Syntax: 's')
          Left: ISyntheticLocalReferenceExpression (SynthesizedLocalKind.ForLoopStepValue) (OperationKind.SyntheticLocalReferenceExpression, Type: System.Nullable(Of System.Int32)) (Syntax: 's')
          Right: ILiteralExpression (OperationKind.LiteralExpression, Type: System.Nullable(Of System.Int32), Constant: null) (Syntax: 's')
      WhenTrue: IBinaryOperatorExpression (BinaryOperationKind.IntegerLessThanOrEqual-IsLifted) (OperationKind.BinaryOperatorExpression, Type: System.Boolean) (Syntax: 'y')
          Left: ILocalReferenceExpression: x (OperationKind.LocalReferenceExpression, Type: System.Nullable(Of System.Int32)) (Syntax: 'x')
          Right: ISyntheticLocalReferenceExpression (SynthesizedLocalKind.ForLoopLimitValue) (OperationKind.SyntheticLocalReferenceExpression, Type: System.Nullable(Of System.Int32)) (Syntax: 'y')
      WhenFalse: IBinaryOperatorExpression (BinaryOperationKind.IntegerGreaterThanOrEqual-IsLifted) (OperationKind.BinaryOperatorExpression, Type: System.Boolean) (Syntax: 'y')
          Left: ILocalReferenceExpression: x (OperationKind.LocalReferenceExpression, Type: System.Nullable(Of System.Int32)) (Syntax: 'x')
          Right: ISyntheticLocalReferenceExpression (SynthesizedLocalKind.ForLoopLimitValue) (OperationKind.SyntheticLocalReferenceExpression, Type: System.Nullable(Of System.Int32)) (Syntax: 'y')
  Before:
      IExpressionStatement (OperationKind.ExpressionStatement) (Syntax: '12')
        Expression: ISimpleAssignmentExpression (OperationKind.SimpleAssignmentExpression, Type: System.Nullable(Of System.Int32)) (Syntax: '12')
            Left: ILocalReferenceExpression: x (OperationKind.LocalReferenceExpression, Type: System.Nullable(Of System.Int32)) (Syntax: 'x')
            Right: IConversionExpression (Implicit, TryCast: False, Unchecked) (OperationKind.ConversionExpression, Type: System.Nullable(Of System.Int32)) (Syntax: '12')
                Conversion: CommonConversion (Exists: False, IsIdentity: False, IsNumeric: False, IsReference: False, IsUserDefined: False) (MethodSymbol: null)
                Operand: ILiteralExpression (OperationKind.LiteralExpression, Type: System.Int32, Constant: 12) (Syntax: '12')
      IExpressionStatement (OperationKind.ExpressionStatement) (Syntax: 'y')
        Expression: ISimpleAssignmentExpression (OperationKind.SimpleAssignmentExpression, Type: System.Nullable(Of System.Int32)) (Syntax: 'y')
            Left: ISyntheticLocalReferenceExpression (SynthesizedLocalKind.ForLoopLimitValue) (OperationKind.SyntheticLocalReferenceExpression, Type: System.Nullable(Of System.Int32)) (Syntax: 'y')
            Right: IConversionExpression (Implicit, TryCast: False, Unchecked) (OperationKind.ConversionExpression, Type: System.Nullable(Of System.Int32)) (Syntax: 'y')
                Conversion: CommonConversion (Exists: False, IsIdentity: False, IsNumeric: False, IsReference: False, IsUserDefined: False) (MethodSymbol: null)
                Operand: ILocalReferenceExpression: y (OperationKind.LocalReferenceExpression, Type: System.Int32) (Syntax: 'y')
      IExpressionStatement (OperationKind.ExpressionStatement) (Syntax: 's')
        Expression: ISimpleAssignmentExpression (OperationKind.SimpleAssignmentExpression, Type: System.Nullable(Of System.Int32)) (Syntax: 's')
            Left: ISyntheticLocalReferenceExpression (SynthesizedLocalKind.ForLoopStepValue) (OperationKind.SyntheticLocalReferenceExpression, Type: System.Nullable(Of System.Int32)) (Syntax: 's')
            Right: ILocalReferenceExpression: s (OperationKind.LocalReferenceExpression, Type: System.Nullable(Of System.Int32)) (Syntax: 's')
  AtLoopBottom:
      IExpressionStatement (OperationKind.ExpressionStatement) (Syntax: 's')
        Expression: ICompoundAssignmentExpression (BinaryOperationKind.IntegerAdd-IsLifted) (OperationKind.CompoundAssignmentExpression, Type: System.Nullable(Of System.Int32)) (Syntax: 's')
            Left: ILocalReferenceExpression: x (OperationKind.LocalReferenceExpression, Type: System.Nullable(Of System.Int32)) (Syntax: 'x')
            Right: ISyntheticLocalReferenceExpression (SynthesizedLocalKind.ForLoopStepValue) (OperationKind.SyntheticLocalReferenceExpression, Type: System.Nullable(Of System.Int32)) (Syntax: 's')
  Body: IBlockStatement (0 statements) (OperationKind.BlockStatement) (Syntax: 'For x = 12  ... Next')]]>.Value

            VerifyOperationTreeForTest(Of ForBlockSyntax)(source, expectedOperationTree)
        End Sub

        <CompilerTrait(CompilerFeature.IOperation)>
        <Fact>
        Public Sub VerifyForToLoop7()
            Dim source = <![CDATA[
Structure C
    Sub F()
        Dim x As Integer
        Dim y As Integer? = 16
        Dim s As Integer? = nothing
        For x = 12 To y Step s 'BIND:"For x = 12 To y Step s"
        Next
    End Sub
End Structure
]]>.Value

            Dim expectedOperationTree = <![CDATA[
IForLoopStatement (LoopKind.For) (OperationKind.LoopStatement) (Syntax: 'For x = 12  ... Next')
  Condition: IConditionalExpression (OperationKind.ConditionalExpression, Type: System.Boolean) (Syntax: 'y')
      Condition: IBinaryOperatorExpression (BinaryOperationKind.IntegerGreaterThanOrEqual) (OperationKind.BinaryOperatorExpression, Type: System.Boolean) (Syntax: 's')
          Left: ISyntheticLocalReferenceExpression (SynthesizedLocalKind.ForLoopStepValue) (OperationKind.SyntheticLocalReferenceExpression, Type: System.Int32) (Syntax: 's')
          Right: ILiteralExpression (OperationKind.LiteralExpression, Type: System.Int32, Constant: 0) (Syntax: 's')
      WhenTrue: IBinaryOperatorExpression (BinaryOperationKind.IntegerLessThanOrEqual) (OperationKind.BinaryOperatorExpression, Type: System.Boolean) (Syntax: 'y')
          Left: ILocalReferenceExpression: x (OperationKind.LocalReferenceExpression, Type: System.Int32) (Syntax: 'x')
          Right: ISyntheticLocalReferenceExpression (SynthesizedLocalKind.ForLoopLimitValue) (OperationKind.SyntheticLocalReferenceExpression, Type: System.Int32) (Syntax: 'y')
      WhenFalse: IBinaryOperatorExpression (BinaryOperationKind.IntegerGreaterThanOrEqual) (OperationKind.BinaryOperatorExpression, Type: System.Boolean) (Syntax: 'y')
          Left: ILocalReferenceExpression: x (OperationKind.LocalReferenceExpression, Type: System.Int32) (Syntax: 'x')
          Right: ISyntheticLocalReferenceExpression (SynthesizedLocalKind.ForLoopLimitValue) (OperationKind.SyntheticLocalReferenceExpression, Type: System.Int32) (Syntax: 'y')
  Before:
      IExpressionStatement (OperationKind.ExpressionStatement) (Syntax: '12')
        Expression: ISimpleAssignmentExpression (OperationKind.SimpleAssignmentExpression, Type: System.Int32) (Syntax: '12')
            Left: ILocalReferenceExpression: x (OperationKind.LocalReferenceExpression, Type: System.Int32) (Syntax: 'x')
            Right: ILiteralExpression (OperationKind.LiteralExpression, Type: System.Int32, Constant: 12) (Syntax: '12')
      IExpressionStatement (OperationKind.ExpressionStatement) (Syntax: 'y')
        Expression: ISimpleAssignmentExpression (OperationKind.SimpleAssignmentExpression, Type: System.Int32) (Syntax: 'y')
            Left: ISyntheticLocalReferenceExpression (SynthesizedLocalKind.ForLoopLimitValue) (OperationKind.SyntheticLocalReferenceExpression, Type: System.Int32) (Syntax: 'y')
            Right: IConversionExpression (Implicit, TryCast: False, Unchecked) (OperationKind.ConversionExpression, Type: System.Int32) (Syntax: 'y')
                Conversion: CommonConversion (Exists: False, IsIdentity: False, IsNumeric: False, IsReference: False, IsUserDefined: False) (MethodSymbol: null)
                Operand: ILocalReferenceExpression: y (OperationKind.LocalReferenceExpression, Type: System.Nullable(Of System.Int32)) (Syntax: 'y')
      IExpressionStatement (OperationKind.ExpressionStatement) (Syntax: 's')
        Expression: ISimpleAssignmentExpression (OperationKind.SimpleAssignmentExpression, Type: System.Int32) (Syntax: 's')
            Left: ISyntheticLocalReferenceExpression (SynthesizedLocalKind.ForLoopStepValue) (OperationKind.SyntheticLocalReferenceExpression, Type: System.Int32) (Syntax: 's')
            Right: IConversionExpression (Implicit, TryCast: False, Unchecked) (OperationKind.ConversionExpression, Type: System.Int32) (Syntax: 's')
                Conversion: CommonConversion (Exists: False, IsIdentity: False, IsNumeric: False, IsReference: False, IsUserDefined: False) (MethodSymbol: null)
                Operand: ILocalReferenceExpression: s (OperationKind.LocalReferenceExpression, Type: System.Nullable(Of System.Int32)) (Syntax: 's')
  AtLoopBottom:
      IExpressionStatement (OperationKind.ExpressionStatement) (Syntax: 's')
        Expression: ICompoundAssignmentExpression (BinaryOperationKind.IntegerAdd) (OperationKind.CompoundAssignmentExpression, Type: System.Int32) (Syntax: 's')
            Left: ILocalReferenceExpression: x (OperationKind.LocalReferenceExpression, Type: System.Int32) (Syntax: 'x')
            Right: ISyntheticLocalReferenceExpression (SynthesizedLocalKind.ForLoopStepValue) (OperationKind.SyntheticLocalReferenceExpression, Type: System.Int32) (Syntax: 's')
  Body: IBlockStatement (0 statements) (OperationKind.BlockStatement) (Syntax: 'For x = 12  ... Next')]]>.Value

            VerifyOperationTreeForTest(Of ForBlockSyntax)(source, expectedOperationTree)
        End Sub

        <CompilerTrait(CompilerFeature.IOperation)>
        <Fact>
        Public Sub VerifyForToLoop8()
            Dim source = <![CDATA[
Structure C
    Sub F()
        Dim x As Integer?
        Dim y As Integer? = 16
        Dim s As Integer? = nothing
        For x = 12 To y Step s 'BIND:"For x = 12 To y Step s"
        Next
    End Sub
End Structure
]]>.Value

            Dim expectedOperationTree = <![CDATA[
IForLoopStatement (LoopKind.For) (OperationKind.LoopStatement) (Syntax: 'For x = 12  ... Next')
  Condition: IConditionalExpression (OperationKind.ConditionalExpression, Type: System.Boolean) (Syntax: 'y')
      Condition: IBinaryOperatorExpression (BinaryOperationKind.IntegerGreaterThanOrEqual-IsLifted) (OperationKind.BinaryOperatorExpression, Type: System.Boolean) (Syntax: 's')
          Left: ISyntheticLocalReferenceExpression (SynthesizedLocalKind.ForLoopStepValue) (OperationKind.SyntheticLocalReferenceExpression, Type: System.Nullable(Of System.Int32)) (Syntax: 's')
          Right: ILiteralExpression (OperationKind.LiteralExpression, Type: System.Nullable(Of System.Int32), Constant: null) (Syntax: 's')
      WhenTrue: IBinaryOperatorExpression (BinaryOperationKind.IntegerLessThanOrEqual-IsLifted) (OperationKind.BinaryOperatorExpression, Type: System.Boolean) (Syntax: 'y')
          Left: ILocalReferenceExpression: x (OperationKind.LocalReferenceExpression, Type: System.Nullable(Of System.Int32)) (Syntax: 'x')
          Right: ISyntheticLocalReferenceExpression (SynthesizedLocalKind.ForLoopLimitValue) (OperationKind.SyntheticLocalReferenceExpression, Type: System.Nullable(Of System.Int32)) (Syntax: 'y')
      WhenFalse: IBinaryOperatorExpression (BinaryOperationKind.IntegerGreaterThanOrEqual-IsLifted) (OperationKind.BinaryOperatorExpression, Type: System.Boolean) (Syntax: 'y')
          Left: ILocalReferenceExpression: x (OperationKind.LocalReferenceExpression, Type: System.Nullable(Of System.Int32)) (Syntax: 'x')
          Right: ISyntheticLocalReferenceExpression (SynthesizedLocalKind.ForLoopLimitValue) (OperationKind.SyntheticLocalReferenceExpression, Type: System.Nullable(Of System.Int32)) (Syntax: 'y')
  Before:
      IExpressionStatement (OperationKind.ExpressionStatement) (Syntax: '12')
        Expression: ISimpleAssignmentExpression (OperationKind.SimpleAssignmentExpression, Type: System.Nullable(Of System.Int32)) (Syntax: '12')
            Left: ILocalReferenceExpression: x (OperationKind.LocalReferenceExpression, Type: System.Nullable(Of System.Int32)) (Syntax: 'x')
            Right: IConversionExpression (Implicit, TryCast: False, Unchecked) (OperationKind.ConversionExpression, Type: System.Nullable(Of System.Int32)) (Syntax: '12')
                Conversion: CommonConversion (Exists: False, IsIdentity: False, IsNumeric: False, IsReference: False, IsUserDefined: False) (MethodSymbol: null)
                Operand: ILiteralExpression (OperationKind.LiteralExpression, Type: System.Int32, Constant: 12) (Syntax: '12')
      IExpressionStatement (OperationKind.ExpressionStatement) (Syntax: 'y')
        Expression: ISimpleAssignmentExpression (OperationKind.SimpleAssignmentExpression, Type: System.Nullable(Of System.Int32)) (Syntax: 'y')
            Left: ISyntheticLocalReferenceExpression (SynthesizedLocalKind.ForLoopLimitValue) (OperationKind.SyntheticLocalReferenceExpression, Type: System.Nullable(Of System.Int32)) (Syntax: 'y')
            Right: ILocalReferenceExpression: y (OperationKind.LocalReferenceExpression, Type: System.Nullable(Of System.Int32)) (Syntax: 'y')
      IExpressionStatement (OperationKind.ExpressionStatement) (Syntax: 's')
        Expression: ISimpleAssignmentExpression (OperationKind.SimpleAssignmentExpression, Type: System.Nullable(Of System.Int32)) (Syntax: 's')
            Left: ISyntheticLocalReferenceExpression (SynthesizedLocalKind.ForLoopStepValue) (OperationKind.SyntheticLocalReferenceExpression, Type: System.Nullable(Of System.Int32)) (Syntax: 's')
            Right: ILocalReferenceExpression: s (OperationKind.LocalReferenceExpression, Type: System.Nullable(Of System.Int32)) (Syntax: 's')
  AtLoopBottom:
      IExpressionStatement (OperationKind.ExpressionStatement) (Syntax: 's')
        Expression: ICompoundAssignmentExpression (BinaryOperationKind.IntegerAdd-IsLifted) (OperationKind.CompoundAssignmentExpression, Type: System.Nullable(Of System.Int32)) (Syntax: 's')
            Left: ILocalReferenceExpression: x (OperationKind.LocalReferenceExpression, Type: System.Nullable(Of System.Int32)) (Syntax: 'x')
            Right: ISyntheticLocalReferenceExpression (SynthesizedLocalKind.ForLoopStepValue) (OperationKind.SyntheticLocalReferenceExpression, Type: System.Nullable(Of System.Int32)) (Syntax: 's')
  Body: IBlockStatement (0 statements) (OperationKind.BlockStatement) (Syntax: 'For x = 12  ... Next')]]>.Value

            VerifyOperationTreeForTest(Of ForBlockSyntax)(source, expectedOperationTree)
        End Sub
    End Class
End Namespace<|MERGE_RESOLUTION|>--- conflicted
+++ resolved
@@ -57,12 +57,8 @@
                     Array reference: ILocalReferenceExpression: myarray (OperationKind.LocalReferenceExpression, Type: System.Int32()) (Syntax: 'myarray')
                     Indices(1):
                         ILocalReferenceExpression: i (OperationKind.LocalReferenceExpression, Type: System.Int32) (Syntax: 'i')
-<<<<<<< HEAD
-]]>.Value
-=======
                   InConversion: null
                   OutConversion: null]]>.Value
->>>>>>> 5d2d334b
 
             VerifyOperationTreeForTest(Of ForBlockSyntax)(source, expectedOperationTree)
         End Sub
@@ -132,12 +128,8 @@
                     Array reference: ILocalReferenceExpression: myarray (OperationKind.LocalReferenceExpression, Type: System.Int32()) (Syntax: 'myarray')
                     Indices(1):
                         ILocalReferenceExpression: i (OperationKind.LocalReferenceExpression, Type: System.Int32) (Syntax: 'i')
-<<<<<<< HEAD
-]]>.Value
-=======
                   InConversion: null
                   OutConversion: null]]>.Value
->>>>>>> 5d2d334b
 
             VerifyOperationTreeForTest(Of ForBlockSyntax)(source, expectedOperationTree)
         End Sub
@@ -198,12 +190,8 @@
             Arguments(1):
                 IArgument (ArgumentKind.Explicit, Matching Parameter: value) (OperationKind.Argument) (Syntax: 'i')
                   ILocalReferenceExpression: i (OperationKind.LocalReferenceExpression, Type: System.Double) (Syntax: 'i')
-<<<<<<< HEAD
-]]>.Value
-=======
                   InConversion: null
                   OutConversion: null]]>.Value
->>>>>>> 5d2d334b
 
             VerifyOperationTreeForTest(Of ForBlockSyntax)(source, expectedOperationTree)
         End Sub
@@ -266,12 +254,8 @@
             Arguments(1):
                 IArgument (ArgumentKind.Explicit, Matching Parameter: value) (OperationKind.Argument) (Syntax: 'ctrlVar')
                   ILocalReferenceExpression: ctrlVar (OperationKind.LocalReferenceExpression, Type: System.Object) (Syntax: 'ctrlVar')
-<<<<<<< HEAD
-]]>.Value
-=======
                   InConversion: null
                   OutConversion: null]]>.Value
->>>>>>> 5d2d334b
 
             VerifyOperationTreeForTest(Of ForBlockSyntax)(source, expectedOperationTree)
         End Sub
@@ -435,12 +419,8 @@
                   Arguments(1):
                       IArgument (ArgumentKind.Explicit, Matching Parameter: value) (OperationKind.Argument) (Syntax: 'I')
                         ILocalReferenceExpression: I (OperationKind.LocalReferenceExpression, Type: System.Int32) (Syntax: 'I')
-<<<<<<< HEAD
-]]>.Value
-=======
                         InConversion: null
                         OutConversion: null]]>.Value
->>>>>>> 5d2d334b
 
             VerifyOperationTreeForTest(Of ForBlockSyntax)(source, expectedOperationTree)
         End Sub
@@ -507,12 +487,8 @@
                   Arguments(1):
                       IArgument (ArgumentKind.Explicit, Matching Parameter: value) (OperationKind.Argument) (Syntax: 'J')
                         ILocalReferenceExpression: J (OperationKind.LocalReferenceExpression, Type: System.Int32) (Syntax: 'J')
-<<<<<<< HEAD
-]]>.Value
-=======
                         InConversion: null
                         OutConversion: null]]>.Value
->>>>>>> 5d2d334b
 
             VerifyOperationTreeForTest(Of ForBlockSyntax)(source, expectedOperationTree)
         End Sub
@@ -578,12 +554,8 @@
             Arguments(1):
                 IArgument (ArgumentKind.Explicit, Matching Parameter: value) (OperationKind.Argument) (Syntax: 'I')
                   ILocalReferenceExpression: I (OperationKind.LocalReferenceExpression, Type: System.Int32) (Syntax: 'I')
-<<<<<<< HEAD
-]]>.Value
-=======
                   InConversion: null
                   OutConversion: null]]>.Value
->>>>>>> 5d2d334b
 
             VerifyOperationTreeForTest(Of ForBlockSyntax)(source, expectedOperationTree)
         End Sub
@@ -675,6 +647,8 @@
                             Operand: IBinaryOperatorExpression (BinaryOperationKind.IntegerAdd) (OperationKind.BinaryOperatorExpression, Type: System.Int32) (Syntax: '30 + i')
                                 Left: ILiteralExpression (OperationKind.LiteralExpression, Type: System.Int32, Constant: 30) (Syntax: '30')
                                 Right: ILocalReferenceExpression: i (OperationKind.LocalReferenceExpression, Type: System.Int32) (Syntax: 'i')
+                          InConversion: null
+                          OutConversion: null
   AtLoopBottom:
       IExpressionStatement (OperationKind.ExpressionStatement) (Syntax: 'For i As In ... Next')
         Expression: ICompoundAssignmentExpression (BinaryOperationKind.IntegerAdd) (OperationKind.CompoundAssignmentExpression, Type: System.Int32) (Syntax: 'For i As In ... Next')
