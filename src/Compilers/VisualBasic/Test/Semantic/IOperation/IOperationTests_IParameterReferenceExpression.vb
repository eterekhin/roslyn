--- conflicted
+++ resolved
@@ -1,4 +1,4 @@
-﻿' Copyright (c) Microsoft.  All Rights Reserved.  Licensed under the Apache License, Version 2.0.  See License.txt in the project root for license information.
+' Copyright (c) Microsoft.  All Rights Reserved.  Licensed under the Apache License, Version 2.0.  See License.txt in the project root for license information.
 
 Imports Microsoft.CodeAnalysis.Semantics
 Imports Microsoft.CodeAnalysis.Test.Utilities
@@ -20,7 +20,7 @@
     End Sub
 End Class]]>.Value
 
-Dim expectedOperationTree = <![CDATA[
+            Dim expectedOperationTree = <![CDATA[
 ITupleExpression (OperationKind.TupleExpression, Type: (x As System.Int32, System.Int32)) (Syntax: '(x, x + y)')
   Elements(2):
       IParameterReferenceExpression: x (OperationKind.ParameterReferenceExpression, Type: System.Int32) (Syntax: 'x')
@@ -403,17 +403,9 @@
 End Class]]>.Value
 
             Dim expectedOperationTree = <![CDATA[
-<<<<<<< HEAD
 IDelegateCreationExpression (OperationKind.DelegateCreationExpression, Type: System.EventHandler) (Syntax: 'New EventHa ... essOf Me.M)')
   Target: IMethodBindingExpression: Sub Class1.M(x As System.Object, y As System.EventArgs) (OperationKind.MethodBindingExpression, Type: System.EventHandler) (Syntax: 'AddressOf Me.M')
-      Instance Receiver: IInstanceReferenceExpression (InstanceReferenceKind.Explicit) (OperationKind.InstanceReferenceExpression, Type: Class1) (Syntax: 'Me')
-=======
-IConversionExpression (Explicit, TryCast: False, Unchecked) (OperationKind.ConversionExpression, Type: System.EventHandler) (Syntax: 'New EventHa ... essOf Me.M)')
-  Conversion: CommonConversion (Exists: True, IsIdentity: True, IsNumeric: False, IsReference: False, IsUserDefined: False) (MethodSymbol: null)
-  Operand: IOperation:  (OperationKind.None) (Syntax: 'AddressOf Me.M')
-      Children(1):
-          IInstanceReferenceExpression (OperationKind.InstanceReferenceExpression, Type: Class1) (Syntax: 'Me')
->>>>>>> 1f6ae4ab
+      Instance Receiver: IInstanceReferenceExpression (OperationKind.InstanceReferenceExpression, Type: Class1) (Syntax: 'Me')
 ]]>.Value
 
             Dim expectedDiagnostics = String.Empty
@@ -480,7 +472,7 @@
     End Function
 End Class]]>.Value
 
-Dim expectedOperationTree = <![CDATA[
+            Dim expectedOperationTree = <![CDATA[
 INameOfExpression (OperationKind.NameOfExpression, Type: System.String, Constant: null, IsInvalid) (Syntax: 'NameOf(x + y)')
   IBinaryOperatorExpression (BinaryOperatorKind.Add, Checked) (OperationKind.BinaryOperatorExpression, Type: System.Int32, IsInvalid) (Syntax: 'x + y')
     Left: IParameterReferenceExpression: x (OperationKind.ParameterReferenceExpression, Type: System.Int32, IsInvalid) (Syntax: 'x')
@@ -685,7 +677,7 @@
     End Sub
 End Class]]>.Value
 
-Dim expectedOperationTree = <![CDATA[
+            Dim expectedOperationTree = <![CDATA[
 IOperation:  (OperationKind.None) (Syntax: 'ReDim intArray(x, x, x)')
   Children(1):
       IOperation:  (OperationKind.None) (Syntax: 'intArray(x, x, x)')
