--- conflicted
+++ resolved
@@ -5458,15 +5458,13 @@
   <data name="ERR_DocFileGen" xml:space="preserve">
     <value>Error writing to XML documentation file: {0}</value>
   </data>
-<<<<<<< HEAD
-  <data name="ERR_Merge_conflict_marker_encountered" xml:space="preserve">
-    <value>Merge conflict marker enocuntered</value>
-=======
   <data name="ERR_BadAssemblyName" xml:space="preserve">
     <value>Invalid assembly name: {0}</value>
   </data>
   <data name="ERR_TypeForwardedToMultipleAssemblies" xml:space="preserve">
     <value>Module '{0}' in assembly '{1}' is forwarding the type '{2}' to multiple assemblies: '{3}' and '{4}'.</value>
->>>>>>> d7a212f3
+  </data>
+  <data name="ERR_Merge_conflict_marker_encountered" xml:space="preserve">
+    <value>Merge conflict marker encountered</value>
   </data>
 </root>