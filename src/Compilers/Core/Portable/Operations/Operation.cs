--- conflicted
+++ resolved
@@ -5,10 +5,7 @@
 using System.Collections.Generic;
 using System.Collections.Immutable;
 using System.Diagnostics;
-<<<<<<< HEAD
-=======
 using System.Threading;
->>>>>>> 8de36852
 using Microsoft.CodeAnalysis.Semantics;
 using Microsoft.CodeAnalysis.Text;
 using Roslyn.Utilities;
@@ -169,13 +166,7 @@
                 _getChildren = getChildren;
             }
 
-<<<<<<< HEAD
-            public string Language => Syntax.Language;
-
-            public void Accept(OperationVisitor visitor)
-=======
             public override void Accept(OperationVisitor visitor)
->>>>>>> 8de36852
             {
                 visitor.VisitNoneOperation(this);
             }
