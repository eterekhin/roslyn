﻿// Copyright (c) Microsoft.  All Rights Reserved.  Licensed under the Apache License, Version 2.0.  See License.txt in the project root for license information.

using System;
using System.Diagnostics;
using Microsoft.CodeAnalysis.FlowAnalysis;

namespace Microsoft.CodeAnalysis.Operations
{
    /// <summary>
    /// Represents a <see cref="IOperation"/> visitor that visits only the single IOperation
    /// passed into its Visit method.
    /// </summary>
    public abstract class OperationVisitor
    {
        public virtual void Visit(IOperation operation)
        {
            operation?.Accept(this);
        }

        public virtual void DefaultVisit(IOperation operation)
        {
            // no-op
        }

        internal virtual void VisitNoneOperation(IOperation operation)
        {
            // no-op
        }

        public virtual void VisitBlock(IBlockOperation operation)
        {
            DefaultVisit(operation);
        }

        public virtual void VisitVariableDeclarationGroup(IVariableDeclarationGroupOperation operation)
        {
            DefaultVisit(operation);
        }

        public virtual void VisitVariableDeclarator(IVariableDeclaratorOperation operation)
        {
            DefaultVisit(operation);
        }

        public virtual void VisitVariableDeclaration(IVariableDeclarationOperation operation)
        {
            DefaultVisit(operation);
        }

        public virtual void VisitSwitch(ISwitchOperation operation)
        {
            DefaultVisit(operation);
        }

        public virtual void VisitSwitchCase(ISwitchCaseOperation operation)
        {
            DefaultVisit(operation);
        }

        public virtual void VisitSingleValueCaseClause(ISingleValueCaseClauseOperation operation)
        {
            DefaultVisit(operation);
        }

        public virtual void VisitRelationalCaseClause(IRelationalCaseClauseOperation operation)
        {
            DefaultVisit(operation);
        }

        public virtual void VisitRangeCaseClause(IRangeCaseClauseOperation operation)
        {
            DefaultVisit(operation);
        }

        public virtual void VisitDefaultCaseClause(IDefaultCaseClauseOperation operation)
        {
            DefaultVisit(operation);
        }

        public virtual void VisitWhileLoop(IWhileLoopOperation operation)
        {
            DefaultVisit(operation);
        }

        public virtual void VisitForLoop(IForLoopOperation operation)
        {
            DefaultVisit(operation);
        }

        public virtual void VisitForToLoop(IForToLoopOperation operation)
        {
            DefaultVisit(operation);
        }

        public virtual void VisitForEachLoop(IForEachLoopOperation operation)
        {
            DefaultVisit(operation);
        }

        public virtual void VisitLabeled(ILabeledOperation operation)
        {
            DefaultVisit(operation);
        }

        public virtual void VisitBranch(IBranchOperation operation)
        {
            DefaultVisit(operation);
        }

        public virtual void VisitEmpty(IEmptyOperation operation)
        {
            DefaultVisit(operation);
        }

        public virtual void VisitReturn(IReturnOperation operation)
        {
            DefaultVisit(operation);
        }

        public virtual void VisitLock(ILockOperation operation)
        {
            DefaultVisit(operation);
        }

        public virtual void VisitTry(ITryOperation operation)
        {
            DefaultVisit(operation);
        }

        public virtual void VisitCatchClause(ICatchClauseOperation operation)
        {
            DefaultVisit(operation);
        }

        public virtual void VisitUsing(IUsingOperation operation)
        {
            DefaultVisit(operation);
        }

        // Make public after review: https://github.com/dotnet/roslyn/issues/21281
        internal virtual void VisitFixed(IFixedOperation operation)
        {
            // https://github.com/dotnet/roslyn/issues/21281
            //DefaultVisit(operation);
            VisitNoneOperation(operation);
        }

        internal virtual void VisitAggregateQuery(IAggregateQueryOperation operation)
        {
            VisitNoneOperation(operation);
        }

        public virtual void VisitExpressionStatement(IExpressionStatementOperation operation)
        {
            DefaultVisit(operation);
        }

        // https://github.com/dotnet/roslyn/issues/22005
        internal virtual void VisitWith(IWithOperation operation)
        {
            DefaultVisit(operation);
        }

        public virtual void VisitStop(IStopOperation operation)
        {
            DefaultVisit(operation);
        }

        public virtual void VisitEnd(IEndOperation operation)
        {
            DefaultVisit(operation);
        }

        public virtual void VisitInvocation(IInvocationOperation operation)
        {
            DefaultVisit(operation);
        }

        public virtual void VisitArgument(IArgumentOperation operation)
        {
            DefaultVisit(operation);
        }

        public virtual void VisitOmittedArgument(IOmittedArgumentOperation operation)
        {
            DefaultVisit(operation);
        }

        public virtual void VisitArrayElementReference(IArrayElementReferenceOperation operation)
        {
            DefaultVisit(operation);
        }

        // API moved internal for V1
        // https://github.com/dotnet/roslyn/issues/21295
        internal virtual void VisitPointerIndirectionReference(IPointerIndirectionReferenceOperation operation)
        {
            DefaultVisit(operation);
        }

        public virtual void VisitLocalReference(ILocalReferenceOperation operation)
        {
            DefaultVisit(operation);
        }

        public virtual void VisitParameterReference(IParameterReferenceOperation operation)
        {
            DefaultVisit(operation);
        }

        public virtual void VisitInstanceReference(IInstanceReferenceOperation operation)
        {
            DefaultVisit(operation);
        }

        public virtual void VisitFieldReference(IFieldReferenceOperation operation)
        {
            DefaultVisit(operation);
        }

        public virtual void VisitMethodReference(IMethodReferenceOperation operation)
        {
            DefaultVisit(operation);
        }

        public virtual void VisitPropertyReference(IPropertyReferenceOperation operation)
        {
            DefaultVisit(operation);
        }

        public virtual void VisitEventReference(IEventReferenceOperation operation)
        {
            DefaultVisit(operation);
        }

        public virtual void VisitEventAssignment(IEventAssignmentOperation operation)
        {
            DefaultVisit(operation);
        }

        public virtual void VisitConditionalAccess(IConditionalAccessOperation operation)
        {
            DefaultVisit(operation);
        }

        public virtual void VisitConditionalAccessInstance(IConditionalAccessInstanceOperation operation)
        {
            DefaultVisit(operation);
        }

        // https://github.com/dotnet/roslyn/issues/21294
        internal virtual void VisitPlaceholder(IPlaceholderOperation operation)
        {
            DefaultVisit(operation);
        }

        public virtual void VisitUnaryOperator(IUnaryOperation operation)
        {
            DefaultVisit(operation);
        }

        public virtual void VisitBinaryOperator(IBinaryOperation operation)
        {
            DefaultVisit(operation);
        }

        public virtual void VisitTupleBinaryOperator(ITupleBinaryOperation operation)
        {
            DefaultVisit(operation);
        }

        public virtual void VisitConversion(IConversionOperation operation)
        {
            DefaultVisit(operation);
        }

        public virtual void VisitConditional(IConditionalOperation operation)
        {
            DefaultVisit(operation);
        }

        public virtual void VisitCoalesce(ICoalesceOperation operation)
        {
            DefaultVisit(operation);
        }

        public virtual void VisitIsType(IIsTypeOperation operation)
        {
            DefaultVisit(operation);
        }

        public virtual void VisitSizeOf(ISizeOfOperation operation)
        {
            DefaultVisit(operation);
        }

        public virtual void VisitTypeOf(ITypeOfOperation operation)
        {
            DefaultVisit(operation);
        }

        public virtual void VisitAnonymousFunction(IAnonymousFunctionOperation operation)
        {
            DefaultVisit(operation);
        }

        public virtual void VisitFlowAnonymousFunction(IFlowAnonymousFunctionOperation operation)
        {
            DefaultVisit(operation);
        }

        public virtual void VisitDelegateCreation(IDelegateCreationOperation operation)
        {
            DefaultVisit(operation);
        }

        public virtual void VisitLiteral(ILiteralOperation operation)
        {
            DefaultVisit(operation);
        }

        public virtual void VisitAwait(IAwaitOperation operation)
        {
            DefaultVisit(operation);
        }

        public virtual void VisitNameOf(INameOfOperation operation)
        {
            DefaultVisit(operation);
        }

        public virtual void VisitThrow(IThrowOperation operation)
        {
            DefaultVisit(operation);
        }

        public virtual void VisitAddressOf(IAddressOfOperation operation)
        {
            DefaultVisit(operation);
        }

        public virtual void VisitObjectCreation(IObjectCreationOperation operation)
        {
            DefaultVisit(operation);
        }

        public virtual void VisitAnonymousObjectCreation(IAnonymousObjectCreationOperation operation)
        {
            DefaultVisit(operation);
        }

        public virtual void VisitDynamicObjectCreation(IDynamicObjectCreationOperation operation)
        {
            DefaultVisit(operation);
        }

        public virtual void VisitDynamicInvocation(IDynamicInvocationOperation operation)
        {
            DefaultVisit(operation);
        }

        public virtual void VisitDynamicIndexerAccess(IDynamicIndexerAccessOperation operation)
        {
            DefaultVisit(operation);
        }

        public virtual void VisitObjectOrCollectionInitializer(IObjectOrCollectionInitializerOperation operation)
        {
            DefaultVisit(operation);
        }

        public virtual void VisitMemberInitializer(IMemberInitializerOperation operation)
        {
            DefaultVisit(operation);
        }

        [Obsolete("ICollectionElementInitializerOperation has been replaced with " + nameof(IInvocationOperation) + " and " + nameof(IDynamicInvocationOperation), error: true)]
        public virtual void VisitCollectionElementInitializer(ICollectionElementInitializerOperation operation)
        {
            DefaultVisit(operation);
        }

        public virtual void VisitFieldInitializer(IFieldInitializerOperation operation)
        {
            DefaultVisit(operation);
        }

        public virtual void VisitVariableInitializer(IVariableInitializerOperation operation)
        {
            DefaultVisit(operation);
        }

        public virtual void VisitPropertyInitializer(IPropertyInitializerOperation operation)
        {
            DefaultVisit(operation);
        }

        public virtual void VisitParameterInitializer(IParameterInitializerOperation operation)
        {
            DefaultVisit(operation);
        }

        public virtual void VisitArrayCreation(IArrayCreationOperation operation)
        {
            DefaultVisit(operation);
        }

        public virtual void VisitArrayInitializer(IArrayInitializerOperation operation)
        {
            DefaultVisit(operation);
        }

        public virtual void VisitSimpleAssignment(ISimpleAssignmentOperation operation)
        {
            DefaultVisit(operation);
        }

        public virtual void VisitDeconstructionAssignment(IDeconstructionAssignmentOperation operation)
        {
            DefaultVisit(operation);
        }

        public virtual void VisitDeclarationExpression(IDeclarationExpressionOperation operation)
        {
            DefaultVisit(operation);
        }

        public virtual void VisitCompoundAssignment(ICompoundAssignmentOperation operation)
        {
            DefaultVisit(operation);
        }

        public virtual void VisitIncrementOrDecrement(IIncrementOrDecrementOperation operation)
        {
            DefaultVisit(operation);
        }

        public virtual void VisitParenthesized(IParenthesizedOperation operation)
        {
            DefaultVisit(operation);
        }

        public virtual void VisitDynamicMemberReference(IDynamicMemberReferenceOperation operation)
        {
            DefaultVisit(operation);
        }

        public virtual void VisitDefaultValue(IDefaultValueOperation operation)
        {
            DefaultVisit(operation);
        }

        public virtual void VisitTypeParameterObjectCreation(ITypeParameterObjectCreationOperation operation)
        {
            DefaultVisit(operation);
        }

        internal virtual void VisitNoPiaObjectCreation(INoPiaObjectCreationOperation operation)
        {
            VisitNoneOperation(operation);
        }

        public virtual void VisitInvalid(IInvalidOperation operation)
        {
            DefaultVisit(operation);
        }

        public virtual void VisitLocalFunction(ILocalFunctionOperation operation)
        {
            DefaultVisit(operation);
        }

        public virtual void VisitInterpolatedString(IInterpolatedStringOperation operation)
        {
            DefaultVisit(operation);
        }

        public virtual void VisitInterpolatedStringText(IInterpolatedStringTextOperation operation)
        {
            DefaultVisit(operation);
        }

        public virtual void VisitInterpolation(IInterpolationOperation operation)
        {
            DefaultVisit(operation);
        }

        public virtual void VisitIsPattern(IIsPatternOperation operation)
        {
            DefaultVisit(operation);
        }

        public virtual void VisitConstantPattern(IConstantPatternOperation operation)
        {
            DefaultVisit(operation);
        }

        public virtual void VisitDeclarationPattern(IDeclarationPatternOperation operation)
        {
            DefaultVisit(operation);
        }

        public virtual void VisitPatternCaseClause(IPatternCaseClauseOperation operation)
        {
            DefaultVisit(operation);
        }

        public virtual void VisitTuple(ITupleOperation operation)
        {
            DefaultVisit(operation);
        }

        public virtual void VisitTranslatedQuery(ITranslatedQueryOperation operation)
        {
            DefaultVisit(operation);
        }
        
        public virtual void VisitRaiseEvent(IRaiseEventOperation operation)
        {
            DefaultVisit(operation);
        }

        public virtual void VisitMethodBodyOperation(IMethodBodyOperation operation)
        {
            DefaultVisit(operation);
        }

        public virtual void VisitConstructorBodyOperation(IConstructorBodyOperation operation)
        {
            DefaultVisit(operation);
        }

        public virtual void VisitDiscardOperation(IDiscardOperation operation)
        {
            DefaultVisit(operation);
        }

<<<<<<< HEAD
        public virtual void VisitRangeOperation(IRangeOperation operation)
=======
        public virtual void VisitFlowCapture(IFlowCaptureOperation operation)
        {
            DefaultVisit(operation);
        }

        public virtual void VisitFlowCaptureReference(IFlowCaptureReferenceOperation operation)
        {
            DefaultVisit(operation);
        }

        public virtual void VisitIsNull(IIsNullOperation operation)
        {
            DefaultVisit(operation);
        }

        public virtual void VisitCaughtException(ICaughtExceptionOperation operation)
        {
            DefaultVisit(operation);
        }

        public virtual void VisitStaticLocalInitializationSemaphore(IStaticLocalInitializationSemaphoreOperation operation)
>>>>>>> 6f3c1f14
        {
            DefaultVisit(operation);
        }
    }

    /// <summary>
    /// Represents a <see cref="IOperation"/> visitor that visits only the single IOperation
    /// passed into its Visit method with an additional argument of the type specified by the
    /// <typeparamref name="TArgument"/> parameter and produces a value of the type specified by
    /// the <typeparamref name="TResult"/> parameter.
    /// </summary>
    /// <typeparam name="TArgument">
    /// The type of the additional argument passed to this visitor's Visit method.
    /// </typeparam>
    /// <typeparam name="TResult">
    /// The type of the return value of this visitor's Visit method.
    /// </typeparam>
    public abstract class OperationVisitor<TArgument, TResult>
    {
        public virtual TResult Visit(IOperation operation, TArgument argument)
        {
            return operation == null ? default(TResult) : operation.Accept(this, argument);
        }

        public virtual TResult DefaultVisit(IOperation operation, TArgument argument)
        {
            return default(TResult);
        }

        internal virtual TResult VisitNoneOperation(IOperation operation, TArgument argument)
        {
            return default(TResult);
        }

        public virtual TResult VisitBlock(IBlockOperation operation, TArgument argument)
        {
            return DefaultVisit(operation, argument);
        }

        public virtual TResult VisitVariableDeclarationGroup(IVariableDeclarationGroupOperation operation, TArgument argument)
        {
            return DefaultVisit(operation, argument);
        }

        public virtual TResult VisitVariableDeclarator(IVariableDeclaratorOperation operation, TArgument argument)
        {
            return DefaultVisit(operation, argument);
        }

        public virtual TResult VisitVariableDeclaration(IVariableDeclarationOperation operation, TArgument argument)
        {
            return DefaultVisit(operation, argument);
        }

        public virtual TResult VisitSwitch(ISwitchOperation operation, TArgument argument)
        {
            return DefaultVisit(operation, argument);
        }

        public virtual TResult VisitSwitchCase(ISwitchCaseOperation operation, TArgument argument)
        {
            return DefaultVisit(operation, argument);
        }

        public virtual TResult VisitSingleValueCaseClause(ISingleValueCaseClauseOperation operation, TArgument argument)
        {
            return DefaultVisit(operation, argument);
        }

        public virtual TResult VisitRelationalCaseClause(IRelationalCaseClauseOperation operation, TArgument argument)
        {
            return DefaultVisit(operation, argument);
        }

        public virtual TResult VisitRangeCaseClause(IRangeCaseClauseOperation operation, TArgument argument)
        {
            return DefaultVisit(operation, argument);
        }

        public virtual TResult VisitDefaultCaseClause(IDefaultCaseClauseOperation operation, TArgument argument)
        {
            return DefaultVisit(operation, argument);
        }

        public virtual TResult VisitWhileLoop(IWhileLoopOperation operation, TArgument argument)
        {
            return DefaultVisit(operation, argument);
        }

        public virtual TResult VisitForLoop(IForLoopOperation operation, TArgument argument)
        {
            return DefaultVisit(operation, argument);
        }

        public virtual TResult VisitForToLoop(IForToLoopOperation operation, TArgument argument)
        {
            return DefaultVisit(operation, argument);
        }

        public virtual TResult VisitForEachLoop(IForEachLoopOperation operation, TArgument argument)
        {
            return DefaultVisit(operation, argument);
        }

        public virtual TResult VisitLabeled(ILabeledOperation operation, TArgument argument)
        {
            return DefaultVisit(operation, argument);
        }

        public virtual TResult VisitBranch(IBranchOperation operation, TArgument argument)
        {
            return DefaultVisit(operation, argument);
        }

        public virtual TResult VisitEmpty(IEmptyOperation operation, TArgument argument)
        {
            return DefaultVisit(operation, argument);
        }

        public virtual TResult VisitReturn(IReturnOperation operation, TArgument argument)
        {
            return DefaultVisit(operation, argument);
        }

        public virtual TResult VisitLock(ILockOperation operation, TArgument argument)
        {
            return DefaultVisit(operation, argument);
        }

        public virtual TResult VisitTry(ITryOperation operation, TArgument argument)
        {
            return DefaultVisit(operation, argument);
        }

        public virtual TResult VisitCatchClause(ICatchClauseOperation operation, TArgument argument)
        {
            return DefaultVisit(operation, argument);
        }

        public virtual TResult VisitUsing(IUsingOperation operation, TArgument argument)
        {
            return DefaultVisit(operation, argument);
        }

        // Make public after review: https://github.com/dotnet/roslyn/issues/21281
        internal virtual TResult VisitFixed(IFixedOperation operation, TArgument argument)
        {
            // https://github.com/dotnet/roslyn/issues/21281
            //return DefaultVisit(operation, argument);
            return VisitNoneOperation(operation, argument);
        }

        internal virtual TResult VisitAggregateQuery(IAggregateQueryOperation operation, TArgument argument)
        {
            return VisitNoneOperation(operation, argument);
        }

        public virtual TResult VisitExpressionStatement(IExpressionStatementOperation operation, TArgument argument)
        {
            return DefaultVisit(operation, argument);
        }

        // https://github.com/dotnet/roslyn/issues/22005
        internal virtual TResult VisitWith(IWithOperation operation, TArgument argument)
        {
            return DefaultVisit(operation, argument);
        }

        public virtual TResult VisitStop(IStopOperation operation, TArgument argument)
        {
            return DefaultVisit(operation, argument);
        }

        public virtual TResult VisitEnd(IEndOperation operation, TArgument argument)
        {
            return DefaultVisit(operation, argument);
        }

        public virtual TResult VisitInvocation(IInvocationOperation operation, TArgument argument)
        {
            return DefaultVisit(operation, argument);
        }

        public virtual TResult VisitArgument(IArgumentOperation operation, TArgument argument)
        {
            return DefaultVisit(operation, argument);
        }

        public virtual TResult VisitOmittedArgument(IOmittedArgumentOperation operation, TArgument argument)
        {
            return DefaultVisit(operation, argument);
        }

        public virtual TResult VisitArrayElementReference(IArrayElementReferenceOperation operation, TArgument argument)
        {
            return DefaultVisit(operation, argument);
        }

        // API moved internal for V1
        // https://github.com/dotnet/roslyn/issues/21295
        internal virtual TResult VisitPointerIndirectionReference(IPointerIndirectionReferenceOperation operation, TArgument argument)
        {
            return DefaultVisit(operation, argument);
        }

        public virtual TResult VisitLocalReference(ILocalReferenceOperation operation, TArgument argument)
        {
            return DefaultVisit(operation, argument);
        }

        public virtual TResult VisitParameterReference(IParameterReferenceOperation operation, TArgument argument)
        {
            return DefaultVisit(operation, argument);
        }

        public virtual TResult VisitInstanceReference(IInstanceReferenceOperation operation, TArgument argument)
        {
            return DefaultVisit(operation, argument);
        }

        public virtual TResult VisitFieldReference(IFieldReferenceOperation operation, TArgument argument)
        {
            return DefaultVisit(operation, argument);
        }

        public virtual TResult VisitMethodReference(IMethodReferenceOperation operation, TArgument argument)
        {
            return DefaultVisit(operation, argument);
        }

        public virtual TResult VisitPropertyReference(IPropertyReferenceOperation operation, TArgument argument)
        {
            return DefaultVisit(operation, argument);
        }

        public virtual TResult VisitEventReference(IEventReferenceOperation operation, TArgument argument)
        {
            return DefaultVisit(operation, argument);
        }

        public virtual TResult VisitEventAssignment(IEventAssignmentOperation operation, TArgument argument)
        {
            return DefaultVisit(operation, argument);
        }

        public virtual TResult VisitConditionalAccess(IConditionalAccessOperation operation, TArgument argument)
        {
            return DefaultVisit(operation, argument);
        }

        public virtual TResult VisitConditionalAccessInstance(IConditionalAccessInstanceOperation operation, TArgument argument)
        {
            return DefaultVisit(operation, argument);
        }

        // https://github.com/dotnet/roslyn/issues/21294
        internal virtual TResult VisitPlaceholder(IPlaceholderOperation operation, TArgument argument)
        {
            return DefaultVisit(operation, argument);
        }

        public virtual TResult VisitUnaryOperator(IUnaryOperation operation, TArgument argument)
        {
            return DefaultVisit(operation, argument);
        }

        public virtual TResult VisitBinaryOperator(IBinaryOperation operation, TArgument argument)
        {
            return DefaultVisit(operation, argument);
        }

        public virtual TResult VisitTupleBinaryOperator(ITupleBinaryOperation operation, TArgument argument)
        {
            return DefaultVisit(operation, argument);
        }

        public virtual TResult VisitConversion(IConversionOperation operation, TArgument argument)
        {
            return DefaultVisit(operation, argument);
        }

        public virtual TResult VisitConditional(IConditionalOperation operation, TArgument argument)
        {
            return DefaultVisit(operation, argument);
        }

        public virtual TResult VisitCoalesce(ICoalesceOperation operation, TArgument argument)
        {
            return DefaultVisit(operation, argument);
        }

        public virtual TResult VisitIsType(IIsTypeOperation operation, TArgument argument)
        {
            return DefaultVisit(operation, argument);
        }

        public virtual TResult VisitSizeOf(ISizeOfOperation operation, TArgument argument)
        {
            return DefaultVisit(operation, argument);
        }

        public virtual TResult VisitTypeOf(ITypeOfOperation operation, TArgument argument)
        {
            return DefaultVisit(operation, argument);
        }

        public virtual TResult VisitAnonymousFunction(IAnonymousFunctionOperation operation, TArgument argument)
        {
            return DefaultVisit(operation, argument);
        }

        public virtual TResult VisitFlowAnonymousFunction(IFlowAnonymousFunctionOperation operation, TArgument argument)
        {
            return DefaultVisit(operation, argument);
        }

        public virtual TResult VisitDelegateCreation(IDelegateCreationOperation operation, TArgument argument)
        {
            return DefaultVisit(operation, argument);
        }

        public virtual TResult VisitLiteral(ILiteralOperation operation, TArgument argument)
        {
            return DefaultVisit(operation, argument);
        }

        public virtual TResult VisitAwait(IAwaitOperation operation, TArgument argument)
        {
            return DefaultVisit(operation, argument);
        }

        public virtual TResult VisitNameOf(INameOfOperation operation, TArgument argument)
        {
            return DefaultVisit(operation, argument);
        }

        public virtual TResult VisitThrow(IThrowOperation operation, TArgument argument)
        {
            return DefaultVisit(operation, argument);
        }

        public virtual TResult VisitAddressOf(IAddressOfOperation operation, TArgument argument)
        {
            return DefaultVisit(operation, argument);
        }

        public virtual TResult VisitObjectCreation(IObjectCreationOperation operation, TArgument argument)
        {
            return DefaultVisit(operation, argument);
        }

        public virtual TResult VisitAnonymousObjectCreation(IAnonymousObjectCreationOperation operation, TArgument argument)
        {
            return DefaultVisit(operation, argument);
        }

        public virtual TResult VisitDynamicObjectCreation(IDynamicObjectCreationOperation operation, TArgument argument)
        {
            return DefaultVisit(operation, argument);
        }

        public virtual TResult VisitDynamicInvocation(IDynamicInvocationOperation operation, TArgument argument)
        {
            return DefaultVisit(operation, argument);
        }

        public virtual TResult VisitDynamicIndexerAccess(IDynamicIndexerAccessOperation operation, TArgument argument)
        {
            return DefaultVisit(operation, argument);
        }

        public virtual TResult VisitObjectOrCollectionInitializer(IObjectOrCollectionInitializerOperation operation, TArgument argument)
        {
            return DefaultVisit(operation, argument);
        }

        public virtual TResult VisitMemberInitializer(IMemberInitializerOperation operation, TArgument argument)
        {
            return DefaultVisit(operation, argument);
        }

        [Obsolete("ICollectionElementInitializerOperation has been replaced with " + nameof(IInvocationOperation) + " and " + nameof(IDynamicInvocationOperation), error: true)]
        public virtual TResult VisitCollectionElementInitializer(ICollectionElementInitializerOperation operation, TArgument argument)
        {
            return DefaultVisit(operation, argument);
        }

        public virtual TResult VisitFieldInitializer(IFieldInitializerOperation operation, TArgument argument)
        {
            return DefaultVisit(operation, argument);
        }

        public virtual TResult VisitVariableInitializer(IVariableInitializerOperation operation, TArgument argument)
        {
            return DefaultVisit(operation, argument);
        }

        public virtual TResult VisitPropertyInitializer(IPropertyInitializerOperation operation, TArgument argument)
        {
            return DefaultVisit(operation, argument);
        }

        public virtual TResult VisitParameterInitializer(IParameterInitializerOperation operation, TArgument argument)
        {
            return DefaultVisit(operation, argument);
        }

        public virtual TResult VisitArrayCreation(IArrayCreationOperation operation, TArgument argument)
        {
            return DefaultVisit(operation, argument);
        }

        public virtual TResult VisitArrayInitializer(IArrayInitializerOperation operation, TArgument argument)
        {
            return DefaultVisit(operation, argument);
        }

        public virtual TResult VisitSimpleAssignment(ISimpleAssignmentOperation operation, TArgument argument)
        {
            return DefaultVisit(operation, argument);
        }

        public virtual TResult VisitDeconstructionAssignment(IDeconstructionAssignmentOperation operation, TArgument argument)
        {
            return DefaultVisit(operation, argument);
        }

        public virtual TResult VisitDeclarationExpression(IDeclarationExpressionOperation operation, TArgument argument)
        {
            return DefaultVisit(operation, argument);
        }

        public virtual TResult VisitCompoundAssignment(ICompoundAssignmentOperation operation, TArgument argument)
        {
            return DefaultVisit(operation, argument);
        }

        public virtual TResult VisitIncrementOrDecrement(IIncrementOrDecrementOperation operation, TArgument argument)
        {
            return DefaultVisit(operation, argument);
        }

        public virtual TResult VisitParenthesized(IParenthesizedOperation operation, TArgument argument)
        {
            return DefaultVisit(operation, argument);
        }

        public virtual TResult VisitDynamicMemberReference(IDynamicMemberReferenceOperation operation, TArgument argument)
        {
            return DefaultVisit(operation, argument);
        }

        public virtual TResult VisitDefaultValue(IDefaultValueOperation operation, TArgument argument)
        {
            return DefaultVisit(operation, argument);
        }

        public virtual TResult VisitTypeParameterObjectCreation(ITypeParameterObjectCreationOperation operation, TArgument argument)
        {
            return DefaultVisit(operation, argument);
        }

        internal virtual TResult VisitNoPiaObjectCreation(INoPiaObjectCreationOperation operation, TArgument argument)
        {
            return VisitNoneOperation(operation, argument);
        }

        public virtual TResult VisitInvalid(IInvalidOperation operation, TArgument argument)
        {
            return DefaultVisit(operation, argument);
        }

        public virtual TResult VisitLocalFunction(ILocalFunctionOperation operation, TArgument argument)
        {
            return DefaultVisit(operation, argument);
        }

        public virtual TResult VisitInterpolatedString(IInterpolatedStringOperation operation, TArgument argument)
        {
            return DefaultVisit(operation, argument);
        }

        public virtual TResult VisitInterpolatedStringText(IInterpolatedStringTextOperation operation, TArgument argument)
        {
            return DefaultVisit(operation, argument);
        }

        public virtual TResult VisitInterpolation(IInterpolationOperation operation, TArgument argument)
        {
            return DefaultVisit(operation, argument);
        }

        public virtual TResult VisitIsPattern(IIsPatternOperation operation, TArgument argument)
        {
            return DefaultVisit(operation, argument);
        }

        public virtual TResult VisitConstantPattern(IConstantPatternOperation operation, TArgument argument)
        {
            return DefaultVisit(operation, argument);
        }

        public virtual TResult VisitDeclarationPattern(IDeclarationPatternOperation operation, TArgument argument)
        {
            return DefaultVisit(operation, argument);
        }

        public virtual TResult VisitPatternCaseClause(IPatternCaseClauseOperation operation, TArgument argument)
        {
            return DefaultVisit(operation, argument);
        }

        public virtual TResult VisitTuple(ITupleOperation operation, TArgument argument)
        {
            return DefaultVisit(operation, argument);
        }

        public virtual TResult VisitTranslatedQuery(ITranslatedQueryOperation operation, TArgument argument)
        {
            return DefaultVisit(operation, argument);
        }
        
        public virtual TResult VisitRaiseEvent(IRaiseEventOperation operation, TArgument argument)
        {
            return DefaultVisit(operation, argument);
        }

        public virtual TResult VisitMethodBodyOperation(IMethodBodyOperation operation, TArgument argument)
        {
            return DefaultVisit(operation, argument);
        }

        public virtual TResult VisitConstructorBodyOperation(IConstructorBodyOperation operation, TArgument argument)
        {
            return DefaultVisit(operation, argument);
        }

        public virtual TResult VisitDiscardOperation(IDiscardOperation operation, TArgument argument)
        {
            return DefaultVisit(operation, argument);
        }

<<<<<<< HEAD
        public virtual TResult VisitRangeOperation(IRangeOperation operation, TArgument argument)
=======
        public virtual TResult VisitFlowCapture(IFlowCaptureOperation operation, TArgument argument)
        {
            return DefaultVisit(operation, argument);
        }

        public virtual TResult VisitFlowCaptureReference(IFlowCaptureReferenceOperation operation, TArgument argument)
        {
            return DefaultVisit(operation, argument);
        }

        public virtual TResult VisitIsNull(IIsNullOperation operation, TArgument argument)
        {
            return DefaultVisit(operation, argument);
        }

        public virtual TResult VisitCaughtException(ICaughtExceptionOperation operation, TArgument argument)
        {
            return DefaultVisit(operation, argument);
        }

        public virtual TResult VisitStaticLocalInitializationSemaphore(IStaticLocalInitializationSemaphoreOperation operation, TArgument argument)
>>>>>>> 6f3c1f14
        {
            return DefaultVisit(operation, argument);
        }
    }
}<|MERGE_RESOLUTION|>--- conflicted
+++ resolved
@@ -535,31 +535,32 @@
             DefaultVisit(operation);
         }
 
-<<<<<<< HEAD
+        public virtual void VisitFlowCapture(IFlowCaptureOperation operation)
+        {
+            DefaultVisit(operation);
+        }
+
+        public virtual void VisitFlowCaptureReference(IFlowCaptureReferenceOperation operation)
+        {
+            DefaultVisit(operation);
+        }
+
+        public virtual void VisitIsNull(IIsNullOperation operation)
+        {
+            DefaultVisit(operation);
+        }
+
+        public virtual void VisitCaughtException(ICaughtExceptionOperation operation)
+        {
+            DefaultVisit(operation);
+        }
+
+        public virtual void VisitStaticLocalInitializationSemaphore(IStaticLocalInitializationSemaphoreOperation operation)
+        {
+            DefaultVisit(operation);
+        }
+
         public virtual void VisitRangeOperation(IRangeOperation operation)
-=======
-        public virtual void VisitFlowCapture(IFlowCaptureOperation operation)
-        {
-            DefaultVisit(operation);
-        }
-
-        public virtual void VisitFlowCaptureReference(IFlowCaptureReferenceOperation operation)
-        {
-            DefaultVisit(operation);
-        }
-
-        public virtual void VisitIsNull(IIsNullOperation operation)
-        {
-            DefaultVisit(operation);
-        }
-
-        public virtual void VisitCaughtException(ICaughtExceptionOperation operation)
-        {
-            DefaultVisit(operation);
-        }
-
-        public virtual void VisitStaticLocalInitializationSemaphore(IStaticLocalInitializationSemaphoreOperation operation)
->>>>>>> 6f3c1f14
         {
             DefaultVisit(operation);
         }
@@ -1102,31 +1103,32 @@
             return DefaultVisit(operation, argument);
         }
 
-<<<<<<< HEAD
+        public virtual TResult VisitFlowCapture(IFlowCaptureOperation operation, TArgument argument)
+        {
+            return DefaultVisit(operation, argument);
+        }
+
+        public virtual TResult VisitFlowCaptureReference(IFlowCaptureReferenceOperation operation, TArgument argument)
+        {
+            return DefaultVisit(operation, argument);
+        }
+
+        public virtual TResult VisitIsNull(IIsNullOperation operation, TArgument argument)
+        {
+            return DefaultVisit(operation, argument);
+        }
+
+        public virtual TResult VisitCaughtException(ICaughtExceptionOperation operation, TArgument argument)
+        {
+            return DefaultVisit(operation, argument);
+        }
+
+        public virtual TResult VisitStaticLocalInitializationSemaphore(IStaticLocalInitializationSemaphoreOperation operation, TArgument argument)
+        {
+            return DefaultVisit(operation, argument);
+        }
+
         public virtual TResult VisitRangeOperation(IRangeOperation operation, TArgument argument)
-=======
-        public virtual TResult VisitFlowCapture(IFlowCaptureOperation operation, TArgument argument)
-        {
-            return DefaultVisit(operation, argument);
-        }
-
-        public virtual TResult VisitFlowCaptureReference(IFlowCaptureReferenceOperation operation, TArgument argument)
-        {
-            return DefaultVisit(operation, argument);
-        }
-
-        public virtual TResult VisitIsNull(IIsNullOperation operation, TArgument argument)
-        {
-            return DefaultVisit(operation, argument);
-        }
-
-        public virtual TResult VisitCaughtException(ICaughtExceptionOperation operation, TArgument argument)
-        {
-            return DefaultVisit(operation, argument);
-        }
-
-        public virtual TResult VisitStaticLocalInitializationSemaphore(IStaticLocalInitializationSemaphoreOperation operation, TArgument argument)
->>>>>>> 6f3c1f14
         {
             return DefaultVisit(operation, argument);
         }
