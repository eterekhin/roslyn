--- conflicted
+++ resolved
@@ -215,8 +215,8 @@
                 {
                     ExecuteCompilationActionsCore(compilationActions, analyzer, analyzerStateOpt);
                     analysisStateOpt?.MarkEventComplete(compilationEvent, analyzer);
-                }
-            }
+                    }
+                }
             finally
             {
                 analyzerStateOpt?.ResetToReadyState();
@@ -267,8 +267,8 @@
                 {
                     ExecuteSymbolActionsCore(symbolActions, analyzer, symbol, getTopMostNodeForAnalysis, analyzerStateOpt);
                     analysisStateOpt?.MarkSymbolComplete(symbol, analyzer);
-                }
-            }
+                    }
+                }
             finally
             {
                 analyzerStateOpt?.ResetToReadyState();
@@ -332,8 +332,8 @@
                 {
                     ExecuteSemanticModelActionsCore(semanticModelActions, analyzer, semanticModel, analyzerStateOpt);
                     analysisStateOpt?.MarkEventComplete(compilationUnitCompletedEvent, analyzer);
-                }
-            }
+                    }
+                }
             finally
             {
                 analyzerStateOpt?.ResetToReadyState();
@@ -387,8 +387,8 @@
                 {
                     ExecuteSyntaxTreeActionsCore(syntaxTreeActions, analyzer, tree, analyzerStateOpt);
                     analysisStateOpt?.MarkSyntaxAnalysisComplete(tree, analyzer);
-                }
-            }
+                    }
+                }
             finally
             {
                 analyzerStateOpt?.ResetToReadyState();
@@ -412,11 +412,7 @@
                     // Catch Exception from action.
                     ExecuteAndCatchIfThrows(syntaxTreeAction.Analyzer,
                         () => syntaxTreeAction.Action(new SyntaxTreeAnalysisContext(tree, _analyzerOptions, addDiagnostic,
-<<<<<<< HEAD
-                            d => IsSupportedDiagnostic(syntaxTreeAction.Analyzer, d), _compilation, _cancellationToken))).ConfigureAwait(false);
-=======
-                            d => IsSupportedDiagnostic(syntaxTreeAction.Analyzer, d), _cancellationToken)));
->>>>>>> 3a5526af
+                            d => IsSupportedDiagnostic(syntaxTreeAction.Analyzer, d), _compilation, _cancellationToken)));
 
                     analyzerStateOpt?.ProcessedActions.Add(syntaxTreeAction);
                 }
@@ -454,13 +450,8 @@
 
             if (ShouldExecuteAction(analyzerStateOpt, operationAction))
             {
-<<<<<<< HEAD
                 var operationContext = new OperationAnalysisContext(operation, _analyzerOptions, _addDiagnostic, d => IsSupportedDiagnostic(operationAction.Analyzer, d), semanticModel, _cancellationToken);
-                await ExecuteAndCatchIfThrowsAsync(operationAction.Analyzer, () => operationAction.Action(operationContext)).ConfigureAwait(false);
-=======
-                var operationContext = new OperationAnalysisContext(operation, _analyzerOptions, _addDiagnostic, d => IsSupportedDiagnostic(operationAction.Analyzer, d), _cancellationToken);
                 ExecuteAndCatchIfThrows(operationAction.Analyzer, () => operationAction.Action(operationContext));
->>>>>>> 3a5526af
 
                 analyzerStateOpt?.ProcessedActions.Add(operationAction);
             }
@@ -647,11 +638,7 @@
                 {
                     var operationActionsByKind = GetOperationActionsByKind(operationActions);
                     var operationsToAnalyze = (IEnumerable<IOperation>)getNodesToAnalyze(executableBlocks);
-<<<<<<< HEAD
-                    await ExecuteOperationActionsAsync(operationsToAnalyze, operationActionsByKind, semanticModel, addDiagnostic, analyzerStateOpt?.ExecutableNodesAnalysisState as OperationAnalyzerStateData).ConfigureAwait(false);
-=======
-                    ExecuteOperationActions(operationsToAnalyze, operationActionsByKind, addDiagnostic, analyzerStateOpt?.ExecutableNodesAnalysisState as OperationAnalyzerStateData);
->>>>>>> 3a5526af
+                    ExecuteOperationActions(operationsToAnalyze, operationActionsByKind, semanticModel, addDiagnostic, analyzerStateOpt?.ExecutableNodesAnalysisState as OperationAnalyzerStateData);
                 }
             }
 
@@ -691,11 +678,7 @@
                         {
                             ExecuteAndCatchIfThrows(
                                 operationBlockAction.Analyzer,
-<<<<<<< HEAD
-                                () => operationBlockAction.Action(new OperationBlockAnalysisContext(operationBlocks, declaredSymbol, _analyzerOptions, addDiagnostic, isSupportedDiagnostic, semanticModel, _cancellationToken))).ConfigureAwait(false);
-=======
-                                () => operationBlockAction.Action(new OperationBlockAnalysisContext(operationBlocks, declaredSymbol, _analyzerOptions, addDiagnostic, isSupportedDiagnostic, _cancellationToken)));
->>>>>>> 3a5526af
+                                () => operationBlockAction.Action(new OperationBlockAnalysisContext(operationBlocks, declaredSymbol, _analyzerOptions, addDiagnostic, isSupportedDiagnostic, semanticModel, _cancellationToken)));
                         }
                     }
                     
@@ -883,11 +866,7 @@
             OperationAnalyzerStateData analyzerStateOpt)
         {
             var addDiagnostic = GetAddDiagnostic(model.SyntaxTree, filterSpan, analyzer, isSyntaxDiagnostic: false);
-<<<<<<< HEAD
-            await ExecuteOperationActionsAsync(operationsToAnalyze, operationActionsByKind, model, addDiagnostic, analyzerStateOpt).ConfigureAwait(false);
-=======
-            ExecuteOperationActions(operationsToAnalyze, operationActionsByKind, addDiagnostic, analyzerStateOpt);
->>>>>>> 3a5526af
+            ExecuteOperationActions(operationsToAnalyze, operationActionsByKind, model, addDiagnostic, analyzerStateOpt);
         }
 
         private void ExecuteOperationActions(
@@ -903,11 +882,7 @@
             IOperation partiallyProcessedNode = analyzerStateOpt?.CurrentOperation;
             if (partiallyProcessedNode != null)
             {
-<<<<<<< HEAD
-                await ExecuteOperationActionsAsync(partiallyProcessedNode, operationActionsByKind, model, addDiagnostic, analyzerStateOpt).ConfigureAwait(false);
-=======
-                ExecuteOperationActions(partiallyProcessedNode, operationActionsByKind, addDiagnostic, analyzerStateOpt);
->>>>>>> 3a5526af
+                ExecuteOperationActions(partiallyProcessedNode, operationActionsByKind, model, addDiagnostic, analyzerStateOpt);
             }
 
             foreach (var child in operationsToAnalyze)
@@ -916,11 +891,7 @@
                 {
                     SetCurrentOperation(analyzerStateOpt, child);
 
-<<<<<<< HEAD
-                    await ExecuteOperationActionsAsync(child, operationActionsByKind, model, addDiagnostic, analyzerStateOpt).ConfigureAwait(false);
-=======
-                    ExecuteOperationActions(child, operationActionsByKind, addDiagnostic, analyzerStateOpt);
->>>>>>> 3a5526af
+                    ExecuteOperationActions(child, operationActionsByKind, model, addDiagnostic, analyzerStateOpt);
                 }
             }
         }
@@ -937,11 +908,7 @@
             {
                 foreach (var action in actionsForKind)
                 {
-<<<<<<< HEAD
-                    await ExecuteOperationActionAsync(action, operation, model, addDiagnostic, analyzerStateOpt).ConfigureAwait(false);
-=======
-                    ExecuteOperationAction(action, operation, addDiagnostic, analyzerStateOpt);
->>>>>>> 3a5526af
+                    ExecuteOperationAction(action, operation, model, addDiagnostic, analyzerStateOpt);
                 }
             }
 
@@ -1233,7 +1200,7 @@
         }
 
         private static bool TryStartSyntaxAnalysis(SyntaxTree tree, DiagnosticAnalyzer analyzer, AnalysisScope analysisScope, AnalysisState analysisStateOpt, out AnalyzerStateData analyzerStateOpt)
-        {
+            {
             Debug.Assert(analysisScope.Analyzers.Contains(analyzer));
 
             analyzerStateOpt = null;
@@ -1265,7 +1232,7 @@
             if (analysisStateOpt == null)
             {
                 return true;
-            }
+        }
 
             if (analysisStateOpt.TryStartAnalyzingDeclaration(syntaxReference, analyzer, out declarationAnalyzerStateOpt))
             {
