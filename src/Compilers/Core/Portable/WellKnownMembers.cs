﻿// Copyright (c) Microsoft.  All Rights Reserved.  Licensed under the Apache License, Version 2.0.  See License.txt in the project root for license information.

using System.Collections.Immutable;
using System.Reflection.Metadata;
using Microsoft.CodeAnalysis.RuntimeMembers;

namespace Microsoft.CodeAnalysis
{
    internal static class WellKnownMembers
    {
        private readonly static ImmutableArray<MemberDescriptor> s_descriptors;

        static WellKnownMembers()
        {
            byte[] initializationBytes = new byte[]
            {
                // System_Math__RoundDouble
                (byte)(MemberFlags.Method | MemberFlags.Static),                                                            // Flags
                (byte)WellKnownType.System_Math,                                                                            // DeclaringTypeId
                0,                                                                                                          // Arity
                    1,                                                                                                      // Method Signature
                    (byte)SignatureTypeCode.TypeHandle, (byte)SpecialType.System_Double, // Return Type
                    (byte)SignatureTypeCode.TypeHandle, (byte)SpecialType.System_Double,

                // System_Math__PowDoubleDouble
                (byte)(MemberFlags.Method | MemberFlags.Static),                                                            // Flags
                (byte)WellKnownType.System_Math,                                                                            // DeclaringTypeId
                0,                                                                                                          // Arity
                    2,                                                                                                      // Method Signature
                    (byte)SignatureTypeCode.TypeHandle, (byte)SpecialType.System_Double, // Return Type
                    (byte)SignatureTypeCode.TypeHandle, (byte)SpecialType.System_Double,
                    (byte)SignatureTypeCode.TypeHandle, (byte)SpecialType.System_Double,

                // System_Array__get_Length
                (byte)MemberFlags.PropertyGet,                                                                              // Flags
                (byte)WellKnownType.System_Array,                                                                           // DeclaringTypeId
                0,                                                                                                          // Arity
                    0,                                                                                                      // Method Signature
                    (byte)SignatureTypeCode.TypeHandle, (byte)SpecialType.System_Int32, // Return Type

                // System_Array__Empty
                (byte)(MemberFlags.Method | MemberFlags.Static),                                                            // Flags
                (byte)WellKnownType.System_Array,                                                                           // DeclaringTypeId
                1,                                                                                                          // Arity
                    0,                                                                                                      // Method Signature
                    (byte)SignatureTypeCode.SZArray, (byte)SignatureTypeCode.GenericMethodParameter, 0, // Return Type

                // System_Convert__ToBooleanDecimal
                (byte)(MemberFlags.Method | MemberFlags.Static),                                                            // Flags
                (byte)WellKnownType.System_Convert,                                                                         // DeclaringTypeId
                0,                                                                                                          // Arity
                    1,                                                                                                      // Method Signature
                    (byte)SignatureTypeCode.TypeHandle, (byte)SpecialType.System_Boolean, // Return Type
                    (byte)SignatureTypeCode.TypeHandle, (byte)SpecialType.System_Decimal,

                // System_Convert__ToBooleanInt32
                (byte)(MemberFlags.Method | MemberFlags.Static),                                                            // Flags
                (byte)WellKnownType.System_Convert,                                                                         // DeclaringTypeId
                0,                                                                                                          // Arity
                    1,                                                                                                      // Method Signature
                    (byte)SignatureTypeCode.TypeHandle, (byte)SpecialType.System_Boolean, // Return Type
                    (byte)SignatureTypeCode.TypeHandle, (byte)SpecialType.System_Int32,

                // System_Convert__ToBooleanUInt32
                (byte)(MemberFlags.Method | MemberFlags.Static),                                                            // Flags
                (byte)WellKnownType.System_Convert,                                                                         // DeclaringTypeId
                0,                                                                                                          // Arity
                    1,                                                                                                      // Method Signature
                    (byte)SignatureTypeCode.TypeHandle, (byte)SpecialType.System_Boolean, // Return Type
                    (byte)SignatureTypeCode.TypeHandle, (byte)SpecialType.System_UInt32,

                // System_Convert__ToBooleanInt64
                (byte)(MemberFlags.Method | MemberFlags.Static),                                                            // Flags
                (byte)WellKnownType.System_Convert,                                                                         // DeclaringTypeId
                0,                                                                                                          // Arity
                    1,                                                                                                      // Method Signature
                    (byte)SignatureTypeCode.TypeHandle, (byte)SpecialType.System_Boolean, // Return Type
                    (byte)SignatureTypeCode.TypeHandle, (byte)SpecialType.System_Int64,

                // System_Convert__ToBooleanUInt64
                (byte)(MemberFlags.Method | MemberFlags.Static),                                                            // Flags
                (byte)WellKnownType.System_Convert,                                                                         // DeclaringTypeId
                0,                                                                                                          // Arity
                    1,                                                                                                      // Method Signature
                    (byte)SignatureTypeCode.TypeHandle, (byte)SpecialType.System_Boolean, // Return Type
                    (byte)SignatureTypeCode.TypeHandle, (byte)SpecialType.System_UInt64,

                // System_Convert__ToBooleanSingle
                (byte)(MemberFlags.Method | MemberFlags.Static),                                                            // Flags
                (byte)WellKnownType.System_Convert,                                                                         // DeclaringTypeId
                0,                                                                                                          // Arity
                    1,                                                                                                      // Method Signature
                    (byte)SignatureTypeCode.TypeHandle, (byte)SpecialType.System_Boolean, // Return Type
                    (byte)SignatureTypeCode.TypeHandle, (byte)SpecialType.System_Single,

                // System_Convert__ToBooleanDouble
                (byte)(MemberFlags.Method | MemberFlags.Static),                                                            // Flags
                (byte)WellKnownType.System_Convert,                                                                         // DeclaringTypeId
                0,                                                                                                          // Arity
                    1,                                                                                                      // Method Signature
                    (byte)SignatureTypeCode.TypeHandle, (byte)SpecialType.System_Boolean, // Return Type
                    (byte)SignatureTypeCode.TypeHandle, (byte)SpecialType.System_Double,

                // System_Convert__ToSByteDecimal
                (byte)(MemberFlags.Method | MemberFlags.Static),                                                            // Flags
                (byte)WellKnownType.System_Convert,                                                                         // DeclaringTypeId
                0,                                                                                                          // Arity
                    1,                                                                                                      // Method Signature
                    (byte)SignatureTypeCode.TypeHandle, (byte)SpecialType.System_SByte, // Return Type
                    (byte)SignatureTypeCode.TypeHandle, (byte)SpecialType.System_Decimal,

                // System_Convert__ToSByteDouble
                (byte)(MemberFlags.Method | MemberFlags.Static),                                                            // Flags
                (byte)WellKnownType.System_Convert,                                                                         // DeclaringTypeId
                0,                                                                                                          // Arity
                    1,                                                                                                      // Method Signature
                    (byte)SignatureTypeCode.TypeHandle, (byte)SpecialType.System_SByte, // Return Type
                    (byte)SignatureTypeCode.TypeHandle, (byte)SpecialType.System_Double,

                // System_Convert__ToSByteSingle
                (byte)(MemberFlags.Method | MemberFlags.Static),                                                            // Flags
                (byte)WellKnownType.System_Convert,                                                                         // DeclaringTypeId
                0,                                                                                                          // Arity
                    1,                                                                                                      // Method Signature
                    (byte)SignatureTypeCode.TypeHandle, (byte)SpecialType.System_SByte, // Return Type
                    (byte)SignatureTypeCode.TypeHandle, (byte)SpecialType.System_Single,

                // System_Convert__ToByteDecimal
                (byte)(MemberFlags.Method | MemberFlags.Static),                                                            // Flags
                (byte)WellKnownType.System_Convert,                                                                         // DeclaringTypeId
                0,                                                                                                          // Arity
                    1,                                                                                                      // Method Signature
                    (byte)SignatureTypeCode.TypeHandle, (byte)SpecialType.System_Byte, // Return Type
                    (byte)SignatureTypeCode.TypeHandle, (byte)SpecialType.System_Decimal,

                // System_Convert__ToByteDouble
                (byte)(MemberFlags.Method | MemberFlags.Static),                                                            // Flags
                (byte)WellKnownType.System_Convert,                                                                         // DeclaringTypeId
                0,                                                                                                          // Arity
                    1,                                                                                                      // Method Signature
                    (byte)SignatureTypeCode.TypeHandle, (byte)SpecialType.System_Byte, // Return Type
                    (byte)SignatureTypeCode.TypeHandle, (byte)SpecialType.System_Double,

                // System_Convert__ToByteSingle
                (byte)(MemberFlags.Method | MemberFlags.Static),                                                            // Flags
                (byte)WellKnownType.System_Convert,                                                                         // DeclaringTypeId
                0,                                                                                                          // Arity
                    1,                                                                                                      // Method Signature
                    (byte)SignatureTypeCode.TypeHandle, (byte)SpecialType.System_Byte, // Return Type
                    (byte)SignatureTypeCode.TypeHandle, (byte)SpecialType.System_Single,

                // System_Convert__ToInt16Decimal
                (byte)(MemberFlags.Method | MemberFlags.Static),                                                            // Flags
                (byte)WellKnownType.System_Convert,                                                                         // DeclaringTypeId
                0,                                                                                                          // Arity
                    1,                                                                                                      // Method Signature
                    (byte)SignatureTypeCode.TypeHandle, (byte)SpecialType.System_Int16, // Return Type
                    (byte)SignatureTypeCode.TypeHandle, (byte)SpecialType.System_Decimal,

                // System_Convert__ToInt16Double
                (byte)(MemberFlags.Method | MemberFlags.Static),                                                            // Flags
                (byte)WellKnownType.System_Convert,                                                                         // DeclaringTypeId
                0,                                                                                                          // Arity
                    1,                                                                                                      // Method Signature
                    (byte)SignatureTypeCode.TypeHandle, (byte)SpecialType.System_Int16, // Return Type
                    (byte)SignatureTypeCode.TypeHandle, (byte)SpecialType.System_Double,

                // System_Convert__ToInt16Single
                (byte)(MemberFlags.Method | MemberFlags.Static),                                                            // Flags
                (byte)WellKnownType.System_Convert,                                                                         // DeclaringTypeId
                0,                                                                                                          // Arity
                    1,                                                                                                      // Method Signature
                    (byte)SignatureTypeCode.TypeHandle, (byte)SpecialType.System_Int16, // Return Type
                    (byte)SignatureTypeCode.TypeHandle, (byte)SpecialType.System_Single,

                // System_Convert__ToUInt16Decimal
                (byte)(MemberFlags.Method | MemberFlags.Static),                                                            // Flags
                (byte)WellKnownType.System_Convert,                                                                         // DeclaringTypeId
                0,                                                                                                          // Arity
                    1,                                                                                                      // Method Signature
                    (byte)SignatureTypeCode.TypeHandle, (byte)SpecialType.System_UInt16, // Return Type
                    (byte)SignatureTypeCode.TypeHandle, (byte)SpecialType.System_Decimal,

                // System_Convert__ToUInt16Double
                (byte)(MemberFlags.Method | MemberFlags.Static),                                                            // Flags
                (byte)WellKnownType.System_Convert,                                                                         // DeclaringTypeId
                0,                                                                                                          // Arity
                    1,                                                                                                      // Method Signature
                    (byte)SignatureTypeCode.TypeHandle, (byte)SpecialType.System_UInt16, // Return Type
                    (byte)SignatureTypeCode.TypeHandle, (byte)SpecialType.System_Double,

                // System_Convert__ToUInt16Single
                (byte)(MemberFlags.Method | MemberFlags.Static),                                                            // Flags
                (byte)WellKnownType.System_Convert,                                                                         // DeclaringTypeId
                0,                                                                                                          // Arity
                    1,                                                                                                      // Method Signature
                    (byte)SignatureTypeCode.TypeHandle, (byte)SpecialType.System_UInt16, // Return Type
                    (byte)SignatureTypeCode.TypeHandle, (byte)SpecialType.System_Single,

                // System_Convert__ToInt32Decimal
                (byte)(MemberFlags.Method | MemberFlags.Static),                                                            // Flags
                (byte)WellKnownType.System_Convert,                                                                         // DeclaringTypeId
                0,                                                                                                          // Arity
                    1,                                                                                                      // Method Signature
                    (byte)SignatureTypeCode.TypeHandle, (byte)SpecialType.System_Int32, // Return Type
                    (byte)SignatureTypeCode.TypeHandle, (byte)SpecialType.System_Decimal,

                // System_Convert__ToInt32Double
                (byte)(MemberFlags.Method | MemberFlags.Static),                                                            // Flags
                (byte)WellKnownType.System_Convert,                                                                         // DeclaringTypeId
                0,                                                                                                          // Arity
                    1,                                                                                                      // Method Signature
                    (byte)SignatureTypeCode.TypeHandle, (byte)SpecialType.System_Int32, // Return Type
                    (byte)SignatureTypeCode.TypeHandle, (byte)SpecialType.System_Double,

                // System_Convert__ToInt32Single
                (byte)(MemberFlags.Method | MemberFlags.Static),                                                            // Flags
                (byte)WellKnownType.System_Convert,                                                                         // DeclaringTypeId
                0,                                                                                                          // Arity
                    1,                                                                                                      // Method Signature
                    (byte)SignatureTypeCode.TypeHandle, (byte)SpecialType.System_Int32, // Return Type
                    (byte)SignatureTypeCode.TypeHandle, (byte)SpecialType.System_Single,

                // System_Convert__ToUInt32Decimal
                (byte)(MemberFlags.Method | MemberFlags.Static),                                                            // Flags
                (byte)WellKnownType.System_Convert,                                                                         // DeclaringTypeId
                0,                                                                                                          // Arity
                    1,                                                                                                      // Method Signature
                    (byte)SignatureTypeCode.TypeHandle, (byte)SpecialType.System_UInt32, // Return Type
                    (byte)SignatureTypeCode.TypeHandle, (byte)SpecialType.System_Decimal,

                // System_Convert__ToUInt32Double
                (byte)(MemberFlags.Method | MemberFlags.Static),                                                            // Flags
                (byte)WellKnownType.System_Convert,                                                                         // DeclaringTypeId
                0,                                                                                                          // Arity
                    1,                                                                                                      // Method Signature
                    (byte)SignatureTypeCode.TypeHandle, (byte)SpecialType.System_UInt32, // Return Type
                    (byte)SignatureTypeCode.TypeHandle, (byte)SpecialType.System_Double,

                // System_Convert__ToUInt32Single
                (byte)(MemberFlags.Method | MemberFlags.Static),                                                            // Flags
                (byte)WellKnownType.System_Convert,                                                                         // DeclaringTypeId
                0,                                                                                                          // Arity
                    1,                                                                                                      // Method Signature
                    (byte)SignatureTypeCode.TypeHandle, (byte)SpecialType.System_UInt32, // Return Type
                    (byte)SignatureTypeCode.TypeHandle, (byte)SpecialType.System_Single,

                // System_Convert__ToInt64Decimal
                (byte)(MemberFlags.Method | MemberFlags.Static),                                                            // Flags
                (byte)WellKnownType.System_Convert,                                                                         // DeclaringTypeId
                0,                                                                                                          // Arity
                    1,                                                                                                      // Method Signature
                    (byte)SignatureTypeCode.TypeHandle, (byte)SpecialType.System_Int64, // Return Type
                    (byte)SignatureTypeCode.TypeHandle, (byte)SpecialType.System_Decimal,

                // System_Convert__ToInt64Double
                (byte)(MemberFlags.Method | MemberFlags.Static),                                                            // Flags
                (byte)WellKnownType.System_Convert,                                                                         // DeclaringTypeId
                0,                                                                                                          // Arity
                    1,                                                                                                      // Method Signature
                    (byte)SignatureTypeCode.TypeHandle, (byte)SpecialType.System_Int64, // Return Type
                    (byte)SignatureTypeCode.TypeHandle, (byte)SpecialType.System_Double,

                // System_Convert__ToInt64Single
                (byte)(MemberFlags.Method | MemberFlags.Static),                                                            // Flags
                (byte)WellKnownType.System_Convert,                                                                         // DeclaringTypeId
                0,                                                                                                          // Arity
                    1,                                                                                                      // Method Signature
                    (byte)SignatureTypeCode.TypeHandle, (byte)SpecialType.System_Int64, // Return Type
                    (byte)SignatureTypeCode.TypeHandle, (byte)SpecialType.System_Single,

                // System_Convert__ToUInt64Decimal
                (byte)(MemberFlags.Method | MemberFlags.Static),                                                            // Flags
                (byte)WellKnownType.System_Convert,                                                                         // DeclaringTypeId
                0,                                                                                                          // Arity
                    1,                                                                                                      // Method Signature
                    (byte)SignatureTypeCode.TypeHandle, (byte)SpecialType.System_UInt64, // Return Type
                    (byte)SignatureTypeCode.TypeHandle, (byte)SpecialType.System_Decimal,

                // System_Convert__ToUInt64Double
                (byte)(MemberFlags.Method | MemberFlags.Static),                                                            // Flags
                (byte)WellKnownType.System_Convert,                                                                         // DeclaringTypeId
                0,                                                                                                          // Arity
                    1,                                                                                                      // Method Signature
                    (byte)SignatureTypeCode.TypeHandle, (byte)SpecialType.System_UInt64, // Return Type
                    (byte)SignatureTypeCode.TypeHandle, (byte)SpecialType.System_Double,

                // System_Convert__ToUInt64Single
                (byte)(MemberFlags.Method | MemberFlags.Static),                                                            // Flags
                (byte)WellKnownType.System_Convert,                                                                         // DeclaringTypeId
                0,                                                                                                          // Arity
                    1,                                                                                                      // Method Signature
                    (byte)SignatureTypeCode.TypeHandle, (byte)SpecialType.System_UInt64, // Return Type
                    (byte)SignatureTypeCode.TypeHandle, (byte)SpecialType.System_Single,

                // System_Convert__ToSingleDecimal
                (byte)(MemberFlags.Method | MemberFlags.Static),                                                            // Flags
                (byte)WellKnownType.System_Convert,                                                                         // DeclaringTypeId
                0,                                                                                                          // Arity
                    1,                                                                                                      // Method Signature
                    (byte)SignatureTypeCode.TypeHandle, (byte)SpecialType.System_Single, // Return Type
                    (byte)SignatureTypeCode.TypeHandle, (byte)SpecialType.System_Decimal,

                // System_Convert__ToDoubleDecimal
                (byte)(MemberFlags.Method | MemberFlags.Static),                                                            // Flags
                (byte)WellKnownType.System_Convert,                                                                         // DeclaringTypeId
                0,                                                                                                          // Arity
                    1,                                                                                                      // Method Signature
                    (byte)SignatureTypeCode.TypeHandle, (byte)SpecialType.System_Double, // Return Type
                    (byte)SignatureTypeCode.TypeHandle, (byte)SpecialType.System_Decimal,

                // System_CLSCompliantAttribute__ctor
                (byte)MemberFlags.Constructor,                                                                              // Flags
                (byte)WellKnownType.System_CLSCompliantAttribute,                                                           // DeclaringTypeId
                0,                                                                                                          // Arity
                    1,                                                                                                      // Method Signature
                    (byte)SignatureTypeCode.TypeHandle, (byte)SpecialType.System_Void, // Return Type
                    (byte)SignatureTypeCode.TypeHandle, (byte)SpecialType.System_Boolean,

                // System_FlagsAttribute__ctor
                (byte)MemberFlags.Constructor,                                                                              // Flags
                (byte)WellKnownType.System_FlagsAttribute,                                                                  // DeclaringTypeId
                0,                                                                                                          // Arity
                    0,                                                                                                      // Method Signature
                    (byte)SignatureTypeCode.TypeHandle, (byte)SpecialType.System_Void, // Return Type

                // System_Guid__ctor
                (byte)MemberFlags.Constructor,                                                                              // Flags
                (byte)WellKnownType.System_Guid,                                                                            // DeclaringTypeId
                0,                                                                                                          // Arity
                    1,                                                                                                      // Method Signature
                    (byte)SignatureTypeCode.TypeHandle, (byte)SpecialType.System_Void, // Return Type
                    (byte)SignatureTypeCode.TypeHandle, (byte)SpecialType.System_String,

                // System_Type__GetTypeFromCLSID
                (byte)(MemberFlags.Method | MemberFlags.Static),                                                            // Flags
                (byte)WellKnownType.System_Type,                                                                            // DeclaringTypeId
                0,                                                                                                          // Arity
                    1,                                                                                                      // Method Signature
                    (byte)SignatureTypeCode.TypeHandle, (byte)WellKnownType.System_Type, // Return Type
                    (byte)SignatureTypeCode.TypeHandle, (byte)WellKnownType.System_Guid,

                // System_Type__GetTypeFromHandle
                (byte)(MemberFlags.Method | MemberFlags.Static),                                                            // Flags
                (byte)WellKnownType.System_Type,                                                                            // DeclaringTypeId
                0,                                                                                                          // Arity
                    1,                                                                                                      // Method Signature
                    (byte)SignatureTypeCode.TypeHandle, (byte)WellKnownType.System_Type, // Return Type
                    (byte)SignatureTypeCode.TypeHandle, (byte)WellKnownType.System_RuntimeTypeHandle,

                // System_Type__Missing
                (byte)(MemberFlags.Field | MemberFlags.Static),                                                             // Flags
                (byte)WellKnownType.System_Type,                                                                            // DeclaringTypeId
                0,                                                                                                          // Arity
                    (byte)SignatureTypeCode.TypeHandle, (byte)SpecialType.System_Object,                                    // Field Signature

                // System_Reflection_AssemblyKeyFileAttribute__ctor
                (byte)MemberFlags.Constructor,                                                                              // Flags
                (byte)WellKnownType.System_Reflection_AssemblyKeyFileAttribute,                                             // DeclaringTypeId
                0,                                                                                                          // Arity
                    1,                                                                                                      // Method Signature
                    (byte)SignatureTypeCode.TypeHandle, (byte)SpecialType.System_Void, // Return Type
                    (byte)SignatureTypeCode.TypeHandle, (byte)SpecialType.System_String,

                // System_Reflection_AssemblyKeyNameAttribute__ctor
                (byte)MemberFlags.Constructor,                                                                              // Flags
                (byte)WellKnownType.System_Reflection_AssemblyKeyNameAttribute,                                             // DeclaringTypeId
                0,                                                                                                          // Arity
                    1,                                                                                                      // Method Signature
                    (byte)SignatureTypeCode.TypeHandle, (byte)SpecialType.System_Void,
                    (byte)SignatureTypeCode.TypeHandle, (byte)SpecialType.System_String,

                // System_Reflection_MethodBase__GetMethodFromHandle
                (byte)(MemberFlags.Method | MemberFlags.Static),                                                            // Flags
                (byte)WellKnownType.System_Reflection_MethodBase,                                                           // DeclaringTypeId
                0,                                                                                                          // Arity
                    1,                                                                                                      // Method Signature
                    (byte)SignatureTypeCode.TypeHandle, (byte)WellKnownType.System_Reflection_MethodBase, // Return Type
                    (byte)SignatureTypeCode.TypeHandle, (byte)WellKnownType.System_RuntimeMethodHandle,

                // System_Reflection_MethodBase__GetMethodFromHandle2
                (byte)(MemberFlags.Method | MemberFlags.Static),                                                            // Flags
                (byte)WellKnownType.System_Reflection_MethodBase,                                                           // DeclaringTypeId
                0,                                                                                                          // Arity
                    2,                                                                                                      // Method Signature
                    (byte)SignatureTypeCode.TypeHandle, (byte)WellKnownType.System_Reflection_MethodBase, // Return Type
                    (byte)SignatureTypeCode.TypeHandle, (byte)WellKnownType.System_RuntimeMethodHandle,
                    (byte)SignatureTypeCode.TypeHandle, (byte)WellKnownType.System_RuntimeTypeHandle,

                // System_Reflection_MethodInfo__CreateDelegate
                (byte)(MemberFlags.Method | MemberFlags.Virtual),                                                           // Flags
                (byte)WellKnownType.System_Reflection_MethodInfo,                                                           // DeclaringTypeId
                0,                                                                                                          // Arity
                    2,                                                                                                      // Method Signature
                    (byte)SignatureTypeCode.TypeHandle, (byte)SpecialType.System_Delegate, // Return Type
                    (byte)SignatureTypeCode.TypeHandle, (byte)WellKnownType.System_Type,
                    (byte)SignatureTypeCode.TypeHandle, (byte)SpecialType.System_Object,

                // System_Delegate__CreateDelegate
                (byte)(MemberFlags.Method | MemberFlags.Static),                                                            // Flags
                (byte)SpecialType.System_Delegate,                                                                          // DeclaringTypeId
                0,                                                                                                          // Arity
                    3,                                                                                                      // Method Signature
                    (byte)SignatureTypeCode.TypeHandle, (byte)SpecialType.System_Delegate, // Return Type
                    (byte)SignatureTypeCode.TypeHandle, (byte)WellKnownType.System_Type,
                    (byte)SignatureTypeCode.TypeHandle, (byte)SpecialType.System_Object,
                    (byte)SignatureTypeCode.TypeHandle, (byte)WellKnownType.System_Reflection_MethodInfo,

                // System_Delegate__CreateDelegate4
                (byte)(MemberFlags.Method | MemberFlags.Static),                                                            // Flags
                (byte)SpecialType.System_Delegate,                                                                          // DeclaringTypeId
                0,                                                                                                          // Arity
                    4,                                                                                                      // Method Signature
                    (byte)SignatureTypeCode.TypeHandle, (byte)SpecialType.System_Delegate, // Return Type
                    (byte)SignatureTypeCode.TypeHandle, (byte)WellKnownType.System_Type,
                    (byte)SignatureTypeCode.TypeHandle, (byte)SpecialType.System_Object,
                    (byte)SignatureTypeCode.TypeHandle, (byte)WellKnownType.System_Reflection_MethodInfo,
                    (byte)SignatureTypeCode.TypeHandle, (byte)SpecialType.System_Boolean,

                // System_Reflection_FieldInfo__GetFieldFromHandle
                (byte)(MemberFlags.Method | MemberFlags.Static),                                                            // Flags
                (byte)WellKnownType.System_Reflection_FieldInfo,                                                            // DeclaringTypeId
                0,                                                                                                          // Arity
                    1,                                                                                                      // Method Signature
                    (byte)SignatureTypeCode.TypeHandle, (byte)WellKnownType.System_Reflection_FieldInfo, // Return Type
                    (byte)SignatureTypeCode.TypeHandle, (byte)WellKnownType.System_RuntimeFieldHandle,

                // System_Reflection_FieldInfo__GetFieldFromHandle2
                (byte)(MemberFlags.Method | MemberFlags.Static),                                                            // Flags
                (byte)WellKnownType.System_Reflection_FieldInfo,                                                            // DeclaringTypeId
                0,                                                                                                          // Arity
                    2,                                                                                                      // Method Signature
                    (byte)SignatureTypeCode.TypeHandle, (byte)WellKnownType.System_Reflection_FieldInfo, // Return Type
                    (byte)SignatureTypeCode.TypeHandle, (byte)WellKnownType.System_RuntimeFieldHandle,
                    (byte)SignatureTypeCode.TypeHandle, (byte)WellKnownType.System_RuntimeTypeHandle,

                // System_Reflection_Missing__Value
                (byte)(MemberFlags.Field | MemberFlags.Static),                                                             // Flags
                (byte)WellKnownType.System_Reflection_Missing,                                                              // DeclaringTypeId
                0,                                                                                                          // Arity
                    (byte)SignatureTypeCode.TypeHandle, (byte)WellKnownType.System_Reflection_Missing,                      // Field Signature

                // System_IEquatable_T__Equals
                (byte)(MemberFlags.Method | MemberFlags.Virtual),                                                           // Flags
                (byte)WellKnownType.System_IEquatable_T,                                                                    // DeclaringTypeId
                0,                                                                                                          // Arity
                    1,                                                                                                      // Method Signature
                    (byte)SignatureTypeCode.TypeHandle, (byte)SpecialType.System_Boolean, // Return Type
                    (byte)SignatureTypeCode.GenericTypeParameter, 0,

                // System_Collections_Generic_EqualityComparer_T__Equals
                (byte)(MemberFlags.Method | MemberFlags.Virtual),                                                           // Flags
                (byte)WellKnownType.System_Collections_Generic_EqualityComparer_T,                                          // DeclaringTypeId
                0,                                                                                                          // Arity
                    2,                                                                                                      // Method Signature
                    (byte)SignatureTypeCode.TypeHandle, (byte)SpecialType.System_Boolean, // Return Type
                    (byte)SignatureTypeCode.GenericTypeParameter, 0,
                    (byte)SignatureTypeCode.GenericTypeParameter, 0,

                // System_Collections_Generic_EqualityComparer_T__GetHashCode
                (byte)(MemberFlags.Method | MemberFlags.Virtual),                                                           // Flags
                (byte)WellKnownType.System_Collections_Generic_EqualityComparer_T,                                          // DeclaringTypeId
                0,                                                                                                          // Arity
                    1,                                                                                                      // Method Signature
                    (byte)SignatureTypeCode.TypeHandle, (byte)SpecialType.System_Int32, // Return Type
                    (byte)SignatureTypeCode.GenericTypeParameter, 0,

                // System_Collections_Generic_EqualityComparer_T__get_Default
                (byte)(MemberFlags.PropertyGet | MemberFlags.Static),                                                       // Flags
                (byte)WellKnownType.System_Collections_Generic_EqualityComparer_T,                                          // DeclaringTypeId
                0,                                                                                                          // Arity
                    0,                                                                                                      // Method Signature
                    (byte)SignatureTypeCode.TypeHandle, (byte)WellKnownType.System_Collections_Generic_EqualityComparer_T,// Return Type

                // System_AttributeUsageAttribute__ctor
                (byte)MemberFlags.Constructor,                                                                              // Flags
                (byte)WellKnownType.System_AttributeUsageAttribute,                                                         // DeclaringTypeId
                0,                                                                                                          // Arity
                    1,                                                                                                      // Method Signature
                    (byte)SignatureTypeCode.TypeHandle, (byte)SpecialType.System_Void, // Return Type
                    (byte)SignatureTypeCode.TypeHandle, 0,

                // System_AttributeUsageAttribute__AllowMultiple
                (byte)MemberFlags.Property,                                                                                 // Flags
                (byte)WellKnownType.System_AttributeUsageAttribute,                                                         // DeclaringTypeId
                0,                                                                                                          // Arity
                    0,                                                                                                      // Method Signature
                    (byte)SignatureTypeCode.TypeHandle, (byte)SpecialType.System_Boolean, // Return Type

                // System_AttributeUsageAttribute__Inherited
                (byte)MemberFlags.Property,                                                                                 // Flags
                (byte)WellKnownType.System_AttributeUsageAttribute,                                                         // DeclaringTypeId
                0,                                                                                                          // Arity
                    0,                                                                                                      // Method Signature
                    (byte)SignatureTypeCode.TypeHandle, (byte)SpecialType.System_Boolean, // Return Type

                // System_ParamArrayAttribute__ctor
                (byte)MemberFlags.Constructor,                                                                              // Flags
                (byte)WellKnownType.System_ParamArrayAttribute,                                                             // DeclaringTypeId
                0,                                                                                                          // Arity
                    0,                                                                                                      // Method Signature
                    (byte)SignatureTypeCode.TypeHandle, (byte)SpecialType.System_Void, // Return Type

                // System_STAThreadAttribute__ctor
                (byte)MemberFlags.Constructor,                                                                              // Flags
                (byte)WellKnownType.System_STAThreadAttribute,                                                              // DeclaringTypeId
                0,                                                                                                          // Arity
                    0,                                                                                                      // Method Signature
                    (byte)SignatureTypeCode.TypeHandle, (byte)SpecialType.System_Void, // Return Type

                // System_Reflection_DefaultMemberAttribute__ctor
                (byte)MemberFlags.Constructor,                                                                              // Flags
                (byte)WellKnownType.System_Reflection_DefaultMemberAttribute,                                               // DeclaringTypeId
                0,                                                                                                          // Arity
                    1,                                                                                                      // Method Signature
                    (byte)SignatureTypeCode.TypeHandle, (byte)SpecialType.System_Void, // Return Type
                    (byte)SignatureTypeCode.TypeHandle, (byte)SpecialType.System_String,

                // System_Diagnostics_Debugger__Break
                (byte)(MemberFlags.Method | MemberFlags.Static),                                                            // Flags
                (byte)WellKnownType.System_Diagnostics_Debugger,                                                            // DeclaringTypeId
                0,                                                                                                          // Arity
                    0,                                                                                                      // Method Signature
                    (byte)SignatureTypeCode.TypeHandle, (byte)SpecialType.System_Void, // Return Type

                // System_Diagnostics_DebuggerDisplayAttribute__ctor
                (byte)MemberFlags.Constructor,                                                                              // Flags
                (byte)WellKnownType.System_Diagnostics_DebuggerDisplayAttribute,                                            // DeclaringTypeId
                0,                                                                                                          // Arity
                    1,                                                                                                      // Method Signature
                    (byte)SignatureTypeCode.TypeHandle, (byte)SpecialType.System_Void, // Return Type
                    (byte)SignatureTypeCode.TypeHandle, (byte)SpecialType.System_String,

                // System_Diagnostics_DebuggerDisplayAttribute__Type
                (byte)MemberFlags.Property,                                                                                 // Flags
                (byte)WellKnownType.System_Diagnostics_DebuggerDisplayAttribute,                                            // DeclaringTypeId
                0,                                                                                                          // Arity
                    0,                                                                                                      // Method Signature
                    (byte)SignatureTypeCode.TypeHandle, (byte)SpecialType.System_String, // Return Type

                // System_Diagnostics_DebuggerNonUserCodeAttribute__ctor
                (byte)MemberFlags.Constructor,                                                                              // Flags
                (byte)WellKnownType.System_Diagnostics_DebuggerNonUserCodeAttribute,                                        // DeclaringTypeId
                0,                                                                                                          // Arity
                    0,                                                                                                      // Method Signature
                    (byte)SignatureTypeCode.TypeHandle, (byte)SpecialType.System_Void, // Return Type

                // System_Diagnostics_DebuggerHiddenAttribute__ctor
                (byte)MemberFlags.Constructor,                                                                              // Flags
                (byte)WellKnownType.System_Diagnostics_DebuggerHiddenAttribute,                                             // DeclaringTypeId
                0,                                                                                                          // Arity
                    0,                                                                                                      // Method Signature
                    (byte)SignatureTypeCode.TypeHandle, (byte)SpecialType.System_Void, // Return Type

                // System_Diagnostics_DebuggerBrowsableAttribute__ctor
                (byte)MemberFlags.Constructor,                                                                              // Flags
                (byte)WellKnownType.System_Diagnostics_DebuggerBrowsableAttribute,                                          // DeclaringTypeId
                0,                                                                                                          // Arity
                    1,                                                                                                      // Method Signature
                    (byte)SignatureTypeCode.TypeHandle, (byte)SpecialType.System_Void, // Return Type
                    (byte)SignatureTypeCode.TypeHandle, (byte)WellKnownType.System_Diagnostics_DebuggerBrowsableState,

                // System_Diagnostics_DebuggerStepThroughAttribute__ctor
                (byte)MemberFlags.Constructor,                                                                              // Flags
                (byte)WellKnownType.System_Diagnostics_DebuggerStepThroughAttribute,                                        // DeclaringTypeId
                0,                                                                                                          // Arity
                    0,                                                                                                      // Method Signature
                    (byte)SignatureTypeCode.TypeHandle, (byte)SpecialType.System_Void, // Return Type

                // System_Diagnostics_DebuggableAttribute__ctorDebuggingModes
                (byte)MemberFlags.Constructor,                                                                              // Flags
                (byte)WellKnownType.System_Diagnostics_DebuggableAttribute,                                                 // DeclaringTypeId
                0,                                                                                                          // Arity
                    1,                                                                                                      // Method Signature
                    (byte)SignatureTypeCode.TypeHandle, (byte)SpecialType.System_Void, // Return Type
                    (byte)SignatureTypeCode.TypeHandle, (byte)WellKnownType.System_Diagnostics_DebuggableAttribute__DebuggingModes,

                // System_Diagnostics_DebuggableAttribute_DebuggingModes__Default
                (byte)(MemberFlags.Field | MemberFlags.Static),                                                             // Flags
                (byte)WellKnownType.System_Diagnostics_DebuggableAttribute__DebuggingModes,                                 // DeclaringTypeId
                0,                                                                                                          // Arity
                    (byte)SignatureTypeCode.TypeHandle, (byte)WellKnownType.System_Diagnostics_DebuggableAttribute__DebuggingModes, // Field Signature

                // System_Diagnostics_DebuggableAttribute_DebuggingModes__DisableOptimizations
                (byte)(MemberFlags.Field | MemberFlags.Static),                                                             // Flags
                (byte)WellKnownType.System_Diagnostics_DebuggableAttribute__DebuggingModes,                                 // DeclaringTypeId
                0,                                                                                                          // Arity
                    (byte)SignatureTypeCode.TypeHandle, (byte)WellKnownType.System_Diagnostics_DebuggableAttribute__DebuggingModes, // Field Signature

                // System_Diagnostics_DebuggableAttribute_DebuggingModes__EnableEditAndContinue
                (byte)(MemberFlags.Field | MemberFlags.Static),                                                             // Flags
                (byte)WellKnownType.System_Diagnostics_DebuggableAttribute__DebuggingModes,                                 // DeclaringTypeId
                0,                                                                                                          // Arity
                    (byte)SignatureTypeCode.TypeHandle, (byte)WellKnownType.System_Diagnostics_DebuggableAttribute__DebuggingModes, // Field Signature

                // System_Diagnostics_DebuggableAttribute_DebuggingModes__IgnoreSymbolStoreSequencePoints
                (byte)(MemberFlags.Field | MemberFlags.Static),                                                             // Flags
                (byte)WellKnownType.System_Diagnostics_DebuggableAttribute__DebuggingModes,                                 // DeclaringTypeId
                0,                                                                                                          // Arity
                    (byte)SignatureTypeCode.TypeHandle, (byte)WellKnownType.System_Diagnostics_DebuggableAttribute__DebuggingModes, // Field Signature

                // System_Runtime_InteropServices_UnknownWrapper__ctor
                (byte)MemberFlags.Constructor,                                                                              // Flags
                (byte)WellKnownType.System_Runtime_InteropServices_UnknownWrapper,                                          // DeclaringTypeId
                0,                                                                                                          // Arity
                    1,                                                                                                      // Method Signature
                    (byte)SignatureTypeCode.TypeHandle, (byte)SpecialType.System_Void, // Return Type
                    (byte)SignatureTypeCode.TypeHandle, (byte)SpecialType.System_Object,

                // System_Runtime_InteropServices_DispatchWrapper__ctor
                (byte)MemberFlags.Constructor,                                                                              // Flags
                (byte)WellKnownType.System_Runtime_InteropServices_DispatchWrapper,                                         // DeclaringTypeId
                0,                                                                                                          // Arity
                    1,                                                                                                      // Method Signature
                    (byte)SignatureTypeCode.TypeHandle, (byte)SpecialType.System_Void, // Return Type
                    (byte)SignatureTypeCode.TypeHandle, (byte)SpecialType.System_Object,

                // System_Runtime_InteropServices_ClassInterfaceAttribute__ctorClassInterfaceType
                (byte)MemberFlags.Constructor,                                                                              // Flags
                (byte)WellKnownType.System_Runtime_InteropServices_ClassInterfaceAttribute,                                 // DeclaringTypeId
                0,                                                                                                          // Arity
                    1,                                                                                                      // Method Signature
                    (byte)SignatureTypeCode.TypeHandle, (byte)SpecialType.System_Void, // Return Type
                    (byte)SignatureTypeCode.TypeHandle, (byte)WellKnownType.System_Runtime_InteropServices_ClassInterfaceType,

                // System_Runtime_InteropServices_CoClassAttribute__ctor
                (byte)MemberFlags.Constructor,                                                                              // Flags
                (byte)WellKnownType.System_Runtime_InteropServices_CoClassAttribute,                                        // DeclaringTypeId
                0,                                                                                                          // Arity
                    1,                                                                                                      // Method Signature
                    (byte)SignatureTypeCode.TypeHandle, (byte)SpecialType.System_Void, // Return Type
                    (byte)SignatureTypeCode.TypeHandle, (byte)WellKnownType.System_Type,

                // System_Runtime_InteropServices_ComAwareEventInfo__ctor
                (byte)MemberFlags.Constructor,                                                                              // Flags
                (byte)WellKnownType.System_Runtime_InteropServices_ComAwareEventInfo,                                       // DeclaringTypeId
                0,                                                                                                          // Arity
                    2,                                                                                                      // Method Signature
                    (byte)SignatureTypeCode.TypeHandle, (byte)SpecialType.System_Void, // Return Type
                    (byte)SignatureTypeCode.TypeHandle, (byte)WellKnownType.System_Type,
                    (byte)SignatureTypeCode.TypeHandle, (byte)SpecialType.System_String,

                // System_Runtime_InteropServices_ComAwareEventInfo__AddEventHandler
                (byte)(MemberFlags.Method | MemberFlags.Virtual),                                                           // Flags
                (byte)WellKnownType.System_Runtime_InteropServices_ComAwareEventInfo,                                       // DeclaringTypeId
                0,                                                                                                          // Arity
                    2,                                                                                                      // Method Signature
                    (byte)SignatureTypeCode.TypeHandle, (byte)SpecialType.System_Void, // Return Type
                    (byte)SignatureTypeCode.TypeHandle, (byte)SpecialType.System_Object,
                    (byte)SignatureTypeCode.TypeHandle, (byte)SpecialType.System_Delegate,

                // System_Runtime_InteropServices_ComAwareEventInfo__RemoveEventHandler
                (byte)(MemberFlags.Method | MemberFlags.Virtual),                                                           // Flags
                (byte)WellKnownType.System_Runtime_InteropServices_ComAwareEventInfo,                                       // DeclaringTypeId
                0,                                                                                                          // Arity
                    2,                                                                                                      // Method Signature
                    (byte)SignatureTypeCode.TypeHandle, (byte)SpecialType.System_Void, // Return Type
                    (byte)SignatureTypeCode.TypeHandle, (byte)SpecialType.System_Object,
                    (byte)SignatureTypeCode.TypeHandle, (byte)SpecialType.System_Delegate,

                // System_Runtime_InteropServices_ComEventInterfaceAttribute__ctor
                (byte)MemberFlags.Constructor,                                                                              // Flags
                (byte)WellKnownType.System_Runtime_InteropServices_ComEventInterfaceAttribute,                              // DeclaringTypeId
                0,                                                                                                          // Arity
                    2,                                                                                                      // Method Signature
                    (byte)SignatureTypeCode.TypeHandle, (byte)SpecialType.System_Void, // Return Type
                    (byte)SignatureTypeCode.TypeHandle, (byte)WellKnownType.System_Type,
                    (byte)SignatureTypeCode.TypeHandle, (byte)WellKnownType.System_Type,

                // System_Runtime_InteropServices_ComSourceInterfacesAttribute__ctorString
                (byte)MemberFlags.Constructor,                                                                              // Flags
                (byte)WellKnownType.System_Runtime_InteropServices_ComSourceInterfacesAttribute,                            // DeclaringTypeId
                0,                                                                                                          // Arity
                    1,                                                                                                      // Method Signature
                    (byte)SignatureTypeCode.TypeHandle, (byte)SpecialType.System_Void, // Return Type
                    (byte)SignatureTypeCode.TypeHandle, (byte)SpecialType.System_String,

                // System_Runtime_InteropServices_ComVisibleAttribute__ctor
                (byte)MemberFlags.Constructor,                                                                              // Flags
                (byte)WellKnownType.System_Runtime_InteropServices_ComVisibleAttribute,                                     // DeclaringTypeId
                0,                                                                                                          // Arity
                    1,                                                                                                      // Method Signature
                    (byte)SignatureTypeCode.TypeHandle, (byte)SpecialType.System_Void, // Return Type
                    (byte)SignatureTypeCode.TypeHandle, (byte)SpecialType.System_Boolean,

                // System_Runtime_InteropServices_DispIdAttribute__ctor
                (byte)MemberFlags.Constructor,                                                                              // Flags
                (byte)WellKnownType.System_Runtime_InteropServices_DispIdAttribute,                                         // DeclaringTypeId
                0,                                                                                                          // Arity
                    1,                                                                                                      // Method Signature
                    (byte)SignatureTypeCode.TypeHandle, (byte)SpecialType.System_Void, // Return Type
                    (byte)SignatureTypeCode.TypeHandle, (byte)SpecialType.System_Int32,

                // System_Runtime_InteropServices_GuidAttribute__ctor
                (byte)MemberFlags.Constructor,                                                                              // Flags
                (byte)WellKnownType.System_Runtime_InteropServices_GuidAttribute,                                           // DeclaringTypeId
                0,                                                                                                          // Arity
                    1,                                                                                                      // Method Signature
                    (byte)SignatureTypeCode.TypeHandle, (byte)SpecialType.System_Void, // Return Type
                    (byte)SignatureTypeCode.TypeHandle, (byte)SpecialType.System_String,

                // System_Runtime_InteropServices_InterfaceTypeAttribute__ctorComInterfaceType
                (byte)MemberFlags.Constructor,                                                                              // Flags
                (byte)WellKnownType.System_Runtime_InteropServices_InterfaceTypeAttribute,                                  // DeclaringTypeId
                0,                                                                                                          // Arity
                    1,                                                                                                      // Method Signature
                    (byte)SignatureTypeCode.TypeHandle, (byte)SpecialType.System_Void, // Return Type
                    (byte)SignatureTypeCode.TypeHandle, (byte)WellKnownType.System_Runtime_InteropServices_ComInterfaceType,

                // System_Runtime_InteropServices_InterfaceTypeAttribute__ctorInt16
                (byte)MemberFlags.Constructor,                                                                              // Flags
                (byte)WellKnownType.System_Runtime_InteropServices_InterfaceTypeAttribute,                                  // DeclaringTypeId
                0,                                                                                                          // Arity
                    1,                                                                                                      // Method Signature
                    (byte)SignatureTypeCode.TypeHandle, (byte)SpecialType.System_Void, // Return Type
                    (byte)SignatureTypeCode.TypeHandle, (byte)SpecialType.System_Int16,

                // System_Runtime_InteropServices_Marshal__GetTypeFromCLSID
                (byte)(MemberFlags.Method | MemberFlags.Static),                                                            // Flags
                (byte)WellKnownType.System_Runtime_InteropServices_Marshal,                                                 // DeclaringTypeId
                0,                                                                                                          // Arity
                    1,                                                                                                      // Method Signature
                    (byte)SignatureTypeCode.TypeHandle, (byte)WellKnownType.System_Type, // Return Type
                    (byte)SignatureTypeCode.TypeHandle, (byte)WellKnownType.System_Guid,

                // System_Runtime_InteropServices_TypeIdentifierAttribute__ctor
                (byte)MemberFlags.Constructor,                                                                              // Flags
                (byte)WellKnownType.System_Runtime_InteropServices_TypeIdentifierAttribute,                                 // DeclaringTypeId
                0,                                                                                                          // Arity
                    0,                                                                                                      // Method Signature
                    (byte)SignatureTypeCode.TypeHandle, (byte)SpecialType.System_Void, // Return Type

                // System_Runtime_InteropServices_TypeIdentifierAttribute__ctorStringString
                (byte)MemberFlags.Constructor,                                                                              // Flags
                (byte)WellKnownType.System_Runtime_InteropServices_TypeIdentifierAttribute,                                 // DeclaringTypeId
                0,                                                                                                          // Arity
                    2,                                                                                                      // Method Signature
                    (byte)SignatureTypeCode.TypeHandle, (byte)SpecialType.System_Void, // Return Type
                    (byte)SignatureTypeCode.TypeHandle, (byte)SpecialType.System_String,
                    (byte)SignatureTypeCode.TypeHandle, (byte)SpecialType.System_String,

                // System_Runtime_InteropServices_BestFitMappingAttribute__ctor
                (byte)MemberFlags.Constructor,                                                                              // Flags
                (byte)WellKnownType.System_Runtime_InteropServices_BestFitMappingAttribute,                                 // DeclaringTypeId
                0,                                                                                                          // Arity
                    1,                                                                                                      // Method Signature
                    (byte)SignatureTypeCode.TypeHandle, (byte)SpecialType.System_Void, // Return Type
                    (byte)SignatureTypeCode.TypeHandle, (byte)SpecialType.System_Boolean,

                // System_Runtime_InteropServices_DefaultParameterValueAttribute__ctor
                (byte)MemberFlags.Constructor,                                                                              // Flags
                (byte)WellKnownType.System_Runtime_InteropServices_DefaultParameterValueAttribute,                          // DeclaringTypeId
                0,                                                                                                          // Arity
                    1,                                                                                                      // Method Signature
                    (byte)SignatureTypeCode.TypeHandle, (byte)SpecialType.System_Void, // Return Type
                    (byte)SignatureTypeCode.TypeHandle, (byte)SpecialType.System_Object,

                // System_Runtime_InteropServices_LCIDConversionAttribute__ctor
                (byte)MemberFlags.Constructor,                                                                              // Flags
                (byte)WellKnownType.System_Runtime_InteropServices_LCIDConversionAttribute,                                 // DeclaringTypeId
                0,                                                                                                          // Arity
                    1,                                                                                                      // Method Signature
                    (byte)SignatureTypeCode.TypeHandle, (byte)SpecialType.System_Void, // Return Type
                    (byte)SignatureTypeCode.TypeHandle, (byte)SpecialType.System_Int32,

                // System_Runtime_InteropServices_UnmanagedFunctionPointerAttribute__ctor
                (byte)MemberFlags.Constructor,                                                                              // Flags
                (byte)WellKnownType.System_Runtime_InteropServices_UnmanagedFunctionPointerAttribute,                       // DeclaringTypeId
                0,                                                                                                          // Arity
                    1,                                                                                                      // Method Signature
                    (byte)SignatureTypeCode.TypeHandle, (byte)SpecialType.System_Void, // Return Type
                    (byte)SignatureTypeCode.TypeHandle, (byte)WellKnownType.System_Runtime_InteropServices_CallingConvention,

                // System_Runtime_InteropServices_WindowsRuntime_EventRegistrationTokenTable_T__AddEventHandler
                (byte)MemberFlags.Method,                                                                                   // Flags
                (byte)WellKnownType.System_Runtime_InteropServices_WindowsRuntime_EventRegistrationTokenTable_T,            // DeclaringTypeId
                0,                                                                                                          // Arity
                    1,                                                                                                      // Method Signature
                    (byte)SignatureTypeCode.TypeHandle, (byte)WellKnownType.System_Runtime_InteropServices_WindowsRuntime_EventRegistrationToken,
                    (byte)SignatureTypeCode.GenericTypeParameter, 0,

                // System_Runtime_InteropServices_WindowsRuntime_EventRegistrationTokenTable_T__GetOrCreateEventRegistrationTokenTable
                (byte)(MemberFlags.Method | MemberFlags.Static),                                                            // Flags
                (byte)WellKnownType.System_Runtime_InteropServices_WindowsRuntime_EventRegistrationTokenTable_T,            // DeclaringTypeId
                0,                                                                                                          // Arity
                    1,                                                                                                      // Method Signature
                    (byte)SignatureTypeCode.GenericTypeInstance, // Return Type
                    (byte)SignatureTypeCode.TypeHandle, (byte)WellKnownType.System_Runtime_InteropServices_WindowsRuntime_EventRegistrationTokenTable_T,
                    1,
                    (byte)SignatureTypeCode.GenericTypeParameter, 0,
                    (byte)SignatureTypeCode.ByReference, (byte)SignatureTypeCode.GenericTypeInstance,
                    (byte)SignatureTypeCode.TypeHandle, (byte)WellKnownType.System_Runtime_InteropServices_WindowsRuntime_EventRegistrationTokenTable_T,
                    1,
                    (byte)SignatureTypeCode.GenericTypeParameter, 0,

                // System_Runtime_InteropServices_WindowsRuntime_EventRegistrationTokenTable_T__InvocationList
                (byte)MemberFlags.Property,                                                                                 // Flags
                (byte)WellKnownType.System_Runtime_InteropServices_WindowsRuntime_EventRegistrationTokenTable_T,            // DeclaringTypeId
                0,                                                                                                          // Arity
                    0,                                                                                                      // Method Signature
                    (byte)SignatureTypeCode.GenericTypeParameter, 0,

                // System_Runtime_InteropServices_WindowsRuntime_EventRegistrationTokenTable_T__RemoveEventHandler
                (byte)MemberFlags.Method,                                                                                   // Flags
                (byte)WellKnownType.System_Runtime_InteropServices_WindowsRuntime_EventRegistrationTokenTable_T,            // DeclaringTypeId
                0,                                                                                                          // Arity
                    1,                                                                                                      // Method Signature
                    (byte)SignatureTypeCode.TypeHandle, (byte)SpecialType.System_Void, // Return Type
                    (byte)SignatureTypeCode.TypeHandle, (byte)WellKnownType.System_Runtime_InteropServices_WindowsRuntime_EventRegistrationToken,

                // System_Runtime_InteropServices_WindowsRuntime_WindowsRuntimeMarshal__AddEventHandler_T
                (byte)(MemberFlags.Method | MemberFlags.Static),                                                            // Flags
                (byte)WellKnownType.System_Runtime_InteropServices_WindowsRuntime_WindowsRuntimeMarshal,                    // DeclaringTypeId
                1,                                                                                                          // Arity
                    3,                                                                                                      // Method Signature
                    (byte)SignatureTypeCode.TypeHandle, (byte)SpecialType.System_Void, // Return Type
                    (byte)SignatureTypeCode.GenericTypeInstance,
                    (byte)SignatureTypeCode.TypeHandle, (byte)WellKnownType.System_Func_T2,
                    2,
                    (byte)SignatureTypeCode.GenericMethodParameter, 0,
                    (byte)SignatureTypeCode.TypeHandle, (byte)WellKnownType.System_Runtime_InteropServices_WindowsRuntime_EventRegistrationToken,
                    (byte)SignatureTypeCode.GenericTypeInstance,
                    (byte)SignatureTypeCode.TypeHandle, (byte)WellKnownType.System_Action_T,
                    1,
                    (byte)SignatureTypeCode.TypeHandle, (byte)WellKnownType.System_Runtime_InteropServices_WindowsRuntime_EventRegistrationToken,
                    (byte)SignatureTypeCode.GenericMethodParameter, 0,

                // System_Runtime_InteropServices_WindowsRuntime_WindowsRuntimeMarshal__RemoveAllEventHandlers
                (byte)(MemberFlags.Method | MemberFlags.Static),                                                            // Flags
                (byte)WellKnownType.System_Runtime_InteropServices_WindowsRuntime_WindowsRuntimeMarshal,                    // DeclaringTypeId
                0,                                                                                                          // Arity
                    1,                                                                                                      // Method Signature
                    (byte)SignatureTypeCode.TypeHandle, (byte)SpecialType.System_Void, // Return Type
                    (byte)SignatureTypeCode.GenericTypeInstance,
                    (byte)SignatureTypeCode.TypeHandle, (byte)WellKnownType.System_Action_T,
                    1,
                    (byte)SignatureTypeCode.TypeHandle, (byte)WellKnownType.System_Runtime_InteropServices_WindowsRuntime_EventRegistrationToken,

                // System_Runtime_InteropServices_WindowsRuntime_WindowsRuntimeMarshal__RemoveEventHandler_T
                (byte)(MemberFlags.Method | MemberFlags.Static),                                                            // Flags
                (byte)WellKnownType.System_Runtime_InteropServices_WindowsRuntime_WindowsRuntimeMarshal,                    // DeclaringTypeId
                1,                                                                                                          // Arity
                    2,                                                                                                      // Method Signature
                    (byte)SignatureTypeCode.TypeHandle, (byte)SpecialType.System_Void,
                    (byte)SignatureTypeCode.GenericTypeInstance,
                    (byte)SignatureTypeCode.TypeHandle, (byte)WellKnownType.System_Action_T,
                    1,
                    (byte)SignatureTypeCode.TypeHandle, (byte)WellKnownType.System_Runtime_InteropServices_WindowsRuntime_EventRegistrationToken,
                    (byte)SignatureTypeCode.GenericMethodParameter, 0,

                // System_Runtime_CompilerServices_DateTimeConstantAttribute__ctor
                (byte)MemberFlags.Constructor,                                                                              // Flags
                (byte)WellKnownType.System_Runtime_CompilerServices_DateTimeConstantAttribute,                              // DeclaringTypeId
                0,                                                                                                          // Arity
                    1,                                                                                                      // Method Signature
                    (byte)SignatureTypeCode.TypeHandle, (byte)SpecialType.System_Void, // Return Type
                    (byte)SignatureTypeCode.TypeHandle, (byte)SpecialType.System_Int64,

                // System_Runtime_CompilerServices_DecimalConstantAttribute__ctor
                (byte)MemberFlags.Constructor,                                                                              // Flags
                (byte)WellKnownType.System_Runtime_CompilerServices_DecimalConstantAttribute,                               // DeclaringTypeId
                0,                                                                                                          // Arity
                    5,                                                                                                      // Method Signature
                    (byte)SignatureTypeCode.TypeHandle, (byte)SpecialType.System_Void, // Return Type
                    (byte)SignatureTypeCode.TypeHandle, (byte)SpecialType.System_Byte,
                    (byte)SignatureTypeCode.TypeHandle, (byte)SpecialType.System_Byte,
                    (byte)SignatureTypeCode.TypeHandle, (byte)SpecialType.System_UInt32,
                    (byte)SignatureTypeCode.TypeHandle, (byte)SpecialType.System_UInt32,
                    (byte)SignatureTypeCode.TypeHandle, (byte)SpecialType.System_UInt32,

                // System_Runtime_CompilerServices_DecimalConstantAttribute__ctorByteByteInt32Int32Int32
                (byte)MemberFlags.Constructor,                                                                              // Flags
                (byte)WellKnownType.System_Runtime_CompilerServices_DecimalConstantAttribute,                               // DeclaringTypeId
                0,                                                                                                          // Arity
                    5,                                                                                                      // Method Signature
                    (byte)SignatureTypeCode.TypeHandle, (byte)SpecialType.System_Void, // Return Type
                    (byte)SignatureTypeCode.TypeHandle, (byte)SpecialType.System_Byte,
                    (byte)SignatureTypeCode.TypeHandle, (byte)SpecialType.System_Byte,
                    (byte)SignatureTypeCode.TypeHandle, (byte)SpecialType.System_Int32,
                    (byte)SignatureTypeCode.TypeHandle, (byte)SpecialType.System_Int32,
                    (byte)SignatureTypeCode.TypeHandle, (byte)SpecialType.System_Int32,

                // System_Runtime_CompilerServices_ExtensionAttribute__ctor
                (byte)MemberFlags.Constructor,                                                                              // Flags
                (byte)WellKnownType.System_Runtime_CompilerServices_ExtensionAttribute,                                     // DeclaringTypeId
                0,                                                                                                          // Arity
                    0,                                                                                                      // Method Signature
                    (byte)SignatureTypeCode.TypeHandle, (byte)SpecialType.System_Void, // Return Type

                // System_Runtime_CompilerServices_CompilerGeneratedAttribute__ctor
                (byte)MemberFlags.Constructor,                                                                              // Flags
                (byte)WellKnownType.System_Runtime_CompilerServices_CompilerGeneratedAttribute,                             // DeclaringTypeId
                0,                                                                                                          // Arity
                    0,                                                                                                      // Method Signature
                    (byte)SignatureTypeCode.TypeHandle, (byte)SpecialType.System_Void, // Return Type

                // System_Runtime_CompilerServices_AccessedThroughPropertyAttribute__ctor
                (byte)MemberFlags.Constructor,                                                                              // Flags
                (byte)WellKnownType.System_Runtime_CompilerServices_AccessedThroughPropertyAttribute,                       // DeclaringTypeId
                0,                                                                                                          // Arity
                    1,                                                                                                      // Method Signature
                    (byte)SignatureTypeCode.TypeHandle, (byte)SpecialType.System_Void, // Return Type
                    (byte)SignatureTypeCode.TypeHandle, (byte)SpecialType.System_String,

                // System_Runtime_CompilerServices_CompilationRelaxationsAttribute__ctorInt32
                (byte)MemberFlags.Constructor,                                                                              // Flags
                (byte)WellKnownType.System_Runtime_CompilerServices_CompilationRelaxationsAttribute,                        // DeclaringTypeId
                0,                                                                                                          // Arity
                    1,                                                                                                      // Method Signature
                    (byte)SignatureTypeCode.TypeHandle, (byte)SpecialType.System_Void, // Return Type
                    (byte)SignatureTypeCode.TypeHandle, (byte)SpecialType.System_Int32,

                // System_Runtime_CompilerServices_RuntimeCompatibilityAttribute__ctor
                (byte)MemberFlags.Constructor,                                                                              // Flags
                (byte)WellKnownType.System_Runtime_CompilerServices_RuntimeCompatibilityAttribute,                          // DeclaringTypeId
                0,                                                                                                          // Arity
                    0,                                                                                                      // Method Signature
                    (byte)SignatureTypeCode.TypeHandle, (byte)SpecialType.System_Void, // Return Type

                // System_Runtime_CompilerServices_RuntimeCompatibilityAttribute__WrapNonExceptionThrows
                (byte)MemberFlags.Property,                                                                                 // Flags
                (byte)WellKnownType.System_Runtime_CompilerServices_RuntimeCompatibilityAttribute,                          // DeclaringTypeId
                0,                                                                                                          // Arity
                    0,                                                                                                      // Method Signature
                    (byte)SignatureTypeCode.TypeHandle, (byte)SpecialType.System_Boolean, // Return Type

                // System_Runtime_CompilerServices_UnsafeValueTypeAttribute__ctor
                (byte)MemberFlags.Constructor,                                                                              // Flags
                (byte)WellKnownType.System_Runtime_CompilerServices_UnsafeValueTypeAttribute,                               // DeclaringTypeId
                0,                                                                                                          // Arity
                    0,                                                                                                      // Method Signature
                    (byte)SignatureTypeCode.TypeHandle, (byte)SpecialType.System_Void, // Return Type

                // System_Runtime_CompilerServices_FixedBufferAttribute__ctor
                (byte)MemberFlags.Constructor,                                                                              // Flags
                (byte)WellKnownType.System_Runtime_CompilerServices_FixedBufferAttribute,                                   // DeclaringTypeId
                0,                                                                                                          // Arity
                    2,                                                                                                      // Method Signature
                    (byte)SignatureTypeCode.TypeHandle, (byte)SpecialType.System_Void, // Return Type
                    (byte)SignatureTypeCode.TypeHandle, (byte)WellKnownType.System_Type,
                    (byte)SignatureTypeCode.TypeHandle, (byte)SpecialType.System_Int32,

                // System_Runtime_CompilerServices_DynamicAttribute__ctor
                (byte)MemberFlags.Constructor,                                                                              // Flags
                (byte)WellKnownType.System_Runtime_CompilerServices_DynamicAttribute,                                       // DeclaringTypeId
                0,                                                                                                          // Arity
                    0,                                                                                                      // Method Signature
                    (byte)SignatureTypeCode.TypeHandle, (byte)SpecialType.System_Void, // Return Type

                // System_Runtime_CompilerServices_DynamicAttribute__ctorTransformFlags
                (byte)MemberFlags.Constructor,                                                                              // Flags
                (byte)WellKnownType.System_Runtime_CompilerServices_DynamicAttribute,                                       // DeclaringTypeId
                0,                                                                                                          // Arity
                    1,                                                                                                      // Method Signature
                    (byte)SignatureTypeCode.TypeHandle, (byte)SpecialType.System_Void, // Return Type
                    (byte)SignatureTypeCode.SZArray, (byte)SignatureTypeCode.TypeHandle, (byte)SpecialType.System_Boolean,

                // System_Runtime_CompilerServices_CallSite_T__Create
                (byte)(MemberFlags.Method | MemberFlags.Static),                                                            // Flags
                (byte)WellKnownType.System_Runtime_CompilerServices_CallSite_T,                                             // DeclaringTypeId
                0,                                                                                                          // Arity
                    1,                                                                                                      // Method Signature
                    (byte)SignatureTypeCode.GenericTypeInstance, // Return Type
                    (byte)SignatureTypeCode.TypeHandle, (byte)WellKnownType.System_Runtime_CompilerServices_CallSite_T,
                    1,
                    (byte)SignatureTypeCode.GenericTypeParameter, 0,
                    (byte)SignatureTypeCode.TypeHandle, (byte)WellKnownType.System_Runtime_CompilerServices_CallSiteBinder,

                // System_Runtime_CompilerServices_CallSite_T__Target
                (byte)MemberFlags.Field,                                                                                    // Flags
                (byte)WellKnownType.System_Runtime_CompilerServices_CallSite_T,                                             // DeclaringTypeId
                0,                                                                                                          // Arity
                    (byte)SignatureTypeCode.GenericTypeParameter, 0,                                                        // Field Signature

                // System_Runtime_CompilerServices_RuntimeHelpers__GetObjectValueObject
                (byte)(MemberFlags.Method | MemberFlags.Static),                                                            // Flags
                (byte)WellKnownType.System_Runtime_CompilerServices_RuntimeHelpers,                                         // DeclaringTypeId
                0,                                                                                                          // Arity
                    1,                                                                                                      // Method Signature
                    (byte)SignatureTypeCode.TypeHandle, (byte)SpecialType.System_Object, // Return Type
                    (byte)SignatureTypeCode.TypeHandle, (byte)SpecialType.System_Object,

                // System_Runtime_CompilerServices_RuntimeHelpers__InitializeArrayArrayRuntimeFieldHandle
                (byte)(MemberFlags.Method | MemberFlags.Static),                                                            // Flags
                (byte)WellKnownType.System_Runtime_CompilerServices_RuntimeHelpers,                                         // DeclaringTypeId
                0,                                                                                                          // Arity
                    2,                                                                                                      // Method Signature
                    (byte)SignatureTypeCode.TypeHandle, (byte)SpecialType.System_Void, // Return Type
                    (byte)SignatureTypeCode.TypeHandle, (byte)SpecialType.System_Array,
                    (byte)SignatureTypeCode.TypeHandle, (byte)WellKnownType.System_RuntimeFieldHandle,

                // System_Runtime_CompilerServices_RuntimeHelpers__get_OffsetToStringData
                (byte)(MemberFlags.PropertyGet | MemberFlags.Static),                                                       // Flags
                (byte)WellKnownType.System_Runtime_CompilerServices_RuntimeHelpers,                                         // DeclaringTypeId
                0,                                                                                                          // Arity
                    0,                                                                                                      // Method Signature
                    (byte)SignatureTypeCode.TypeHandle, (byte)SpecialType.System_Int32, // Return Type

                // System_Runtime_ExceptionServices_ExceptionDispatchInfo__Capture
                (byte)(MemberFlags.Method | MemberFlags.Static),                                                            // Flags
                (byte)WellKnownType.System_Runtime_ExceptionServices_ExceptionDispatchInfo,                                 // DeclaringTypeId
                0,                                                                                                          // Arity
                    1,                                                                                                      // Method Signature
                    (byte)SignatureTypeCode.TypeHandle, (byte)WellKnownType.System_Runtime_ExceptionServices_ExceptionDispatchInfo,
                    (byte)SignatureTypeCode.TypeHandle, (byte)WellKnownType.System_Exception,

                // System_Runtime_ExceptionServices_ExceptionDispatchInfo__Throw
                (byte)MemberFlags.Method,                                                                                   // Flags
                (byte)WellKnownType.System_Runtime_ExceptionServices_ExceptionDispatchInfo,                                 // DeclaringTypeId
                0,                                                                                                          // Arity
                    0,                                                                                                      // Method Signature
                    (byte)SignatureTypeCode.TypeHandle, (byte)SpecialType.System_Void, // Return Type

                // System_Security_UnverifiableCodeAttribute__ctor
                (byte)MemberFlags.Constructor,                                                                              // Flags
                (byte)WellKnownType.System_Security_UnverifiableCodeAttribute,                                              // DeclaringTypeId
                0,                                                                                                          // Arity
                    0,                                                                                                      // Method Signature
                    (byte)SignatureTypeCode.TypeHandle, (byte)SpecialType.System_Void, // Return Type

                // System_Security_Permissions_SecurityAction__RequestMinimum
                (byte)(MemberFlags.Field | MemberFlags.Static),                                                             // Flags
                (byte)WellKnownType.System_Security_Permissions_SecurityAction,                                             // DeclaringTypeId
                0,                                                                                                          // Arity
                    (byte)SignatureTypeCode.TypeHandle, (byte)WellKnownType.System_Security_Permissions_SecurityAction,     // Field Signature

                // System_Security_Permissions_SecurityPermissionAttribute__ctor
                (byte)MemberFlags.Constructor,                                                                              // Flags
                (byte)WellKnownType.System_Security_Permissions_SecurityPermissionAttribute,                                // DeclaringTypeId
                0,                                                                                                          // Arity
                    1,                                                                                                      // Method Signature
                    (byte)SignatureTypeCode.TypeHandle, (byte)SpecialType.System_Void, // Return Type
                    (byte)SignatureTypeCode.TypeHandle, (byte)WellKnownType.System_Security_Permissions_SecurityAction,

                // System_Security_Permissions_SecurityPermissionAttribute__SkipVerification
                (byte)MemberFlags.Property,                                                                                 // Flags
                (byte)WellKnownType.System_Security_Permissions_SecurityPermissionAttribute,                                // DeclaringTypeId
                0,                                                                                                          // Arity
                    0,                                                                                                      // Method Signature
                    (byte)SignatureTypeCode.TypeHandle, (byte)SpecialType.System_Boolean, // Return Type

                // System_Activator__CreateInstance
                (byte)(MemberFlags.Method | MemberFlags.Static),                                                            // Flags
                (byte)WellKnownType.System_Activator,                                                                       // DeclaringTypeId
                0,                                                                                                          // Arity
                    1,                                                                                                      // Method Signature
                    (byte)SignatureTypeCode.TypeHandle, (byte)SpecialType.System_Object, // Return Type
                    (byte)SignatureTypeCode.TypeHandle, (byte)WellKnownType.System_Type,

                // System_Activator__CreateInstance_T
                (byte)(MemberFlags.Method | MemberFlags.Static),                                                            // Flags
                (byte)WellKnownType.System_Activator,                                                                       // DeclaringTypeId
                1,                                                                                                          // Arity
                    0,                                                                                                      // Method Signature
                    (byte)SignatureTypeCode.GenericMethodParameter, 0, // Return Type

                // System_Threading_Interlocked__CompareExchange_T
                (byte)(MemberFlags.Method | MemberFlags.Static),                                                            // Flags
                (byte)WellKnownType.System_Threading_Interlocked,                                                           // DeclaringTypeId
                1,                                                                                                          // Arity
                    3,                                                                                                      // Method Signature
                    (byte)SignatureTypeCode.GenericMethodParameter, 0, // Return Type
                    (byte)SignatureTypeCode.ByReference, (byte)SignatureTypeCode.GenericMethodParameter, 0,
                    (byte)SignatureTypeCode.GenericMethodParameter, 0,
                    (byte)SignatureTypeCode.GenericMethodParameter, 0,

                // System_Threading_Monitor__Enter
                (byte)(MemberFlags.Method | MemberFlags.Static),                                                            // Flags
                (byte)WellKnownType.System_Threading_Monitor,                                                               // DeclaringTypeId
                0,                                                                                                          // Arity
                    1,                                                                                                      // Method Signature
                    (byte)SignatureTypeCode.TypeHandle, (byte)SpecialType.System_Void, // Return Type
                    (byte)SignatureTypeCode.TypeHandle, (byte)SpecialType.System_Object,

                // System_Threading_Monitor__Enter2
                (byte)(MemberFlags.Method | MemberFlags.Static),                                                            // Flags
                (byte)WellKnownType.System_Threading_Monitor,                                                               // DeclaringTypeId
                0,                                                                                                          // Arity
                    2,                                                                                                      // Method Signature
                    (byte)SignatureTypeCode.TypeHandle, (byte)SpecialType.System_Void, // Return Type
                    (byte)SignatureTypeCode.TypeHandle, (byte)SpecialType.System_Object,
                    (byte)SignatureTypeCode.ByReference, (byte)SignatureTypeCode.TypeHandle, (byte)SpecialType.System_Boolean,

                // System_Threading_Monitor__Exit
                (byte)(MemberFlags.Method | MemberFlags.Static),                                                            // Flags
                (byte)WellKnownType.System_Threading_Monitor,                                                               // DeclaringTypeId
                0,                                                                                                          // Arity
                    1,                                                                                                      // Method Signature
                    (byte)SignatureTypeCode.TypeHandle, (byte)SpecialType.System_Void, // Return Type
                    (byte)SignatureTypeCode.TypeHandle, (byte)SpecialType.System_Object,

                // System_Threading_Thread__CurrentThread
                (byte)(MemberFlags.Property | MemberFlags.Static),                                                          // Flags
                (byte)WellKnownType.System_Threading_Thread,                                                                // DeclaringTypeId
                0,                                                                                                          // Arity
                    0,                                                                                                      // Method Signature
                    (byte)SignatureTypeCode.TypeHandle, (byte)WellKnownType.System_Threading_Thread, // Return Type

                // System_Threading_Thread__ManagedThreadId
                (byte)MemberFlags.Property,                                                                                 // Flags
                (byte)WellKnownType.System_Threading_Thread,                                                                // DeclaringTypeId
                0,                                                                                                          // Arity
                    0,                                                                                                      // Method Signature
                    (byte)SignatureTypeCode.TypeHandle, (byte)SpecialType.System_Int32, // Return Type

                // Microsoft_CSharp_RuntimeBinder_Binder__BinaryOperation
                (byte)(MemberFlags.Method | MemberFlags.Static),                                                            // Flags
                (byte)WellKnownType.Microsoft_CSharp_RuntimeBinder_Binder,                                                  // DeclaringTypeId
                0,                                                                                                          // Arity
                    4,                                                                                                      // Method Signature
                    (byte)SignatureTypeCode.TypeHandle, (byte)WellKnownType.System_Runtime_CompilerServices_CallSiteBinder,
                    (byte)SignatureTypeCode.TypeHandle, (byte)WellKnownType.Microsoft_CSharp_RuntimeBinder_CSharpBinderFlags,
                    (byte)SignatureTypeCode.TypeHandle, (byte)WellKnownType.System_Linq_Expressions_ExpressionType,
                    (byte)SignatureTypeCode.TypeHandle, (byte)WellKnownType.System_Type,
                    (byte)SignatureTypeCode.GenericTypeInstance,
                    (byte)SignatureTypeCode.TypeHandle, (byte)SpecialType.System_Collections_Generic_IEnumerable_T,
                    1,
                    (byte)SignatureTypeCode.TypeHandle, (byte)WellKnownType.Microsoft_CSharp_RuntimeBinder_CSharpArgumentInfo,

                // Microsoft_CSharp_RuntimeBinder_Binder__Convert
                (byte)(MemberFlags.Method | MemberFlags.Static),                                                            // Flags
                (byte)WellKnownType.Microsoft_CSharp_RuntimeBinder_Binder,                                                  // DeclaringTypeId
                0,                                                                                                          // Arity
                    3,                                                                                                      // Method Signature
                    (byte)SignatureTypeCode.TypeHandle, (byte)WellKnownType.System_Runtime_CompilerServices_CallSiteBinder,
                    (byte)SignatureTypeCode.TypeHandle, (byte)WellKnownType.Microsoft_CSharp_RuntimeBinder_CSharpBinderFlags,
                    (byte)SignatureTypeCode.TypeHandle, (byte)WellKnownType.System_Type,
                    (byte)SignatureTypeCode.TypeHandle, (byte)WellKnownType.System_Type,

                // Microsoft_CSharp_RuntimeBinder_Binder__GetIndex
                (byte)(MemberFlags.Method | MemberFlags.Static),                                                            // Flags
                (byte)WellKnownType.Microsoft_CSharp_RuntimeBinder_Binder,                                                  // DeclaringTypeId
                0,                                                                                                          // Arity
                    3,                                                                                                      // Method Signature
                    (byte)SignatureTypeCode.TypeHandle, (byte)WellKnownType.System_Runtime_CompilerServices_CallSiteBinder,
                    (byte)SignatureTypeCode.TypeHandle, (byte)WellKnownType.Microsoft_CSharp_RuntimeBinder_CSharpBinderFlags,
                    (byte)SignatureTypeCode.TypeHandle, (byte)WellKnownType.System_Type,
                    (byte)SignatureTypeCode.GenericTypeInstance,
                    (byte)SignatureTypeCode.TypeHandle, (byte)SpecialType.System_Collections_Generic_IEnumerable_T,
                    1,
                    (byte)SignatureTypeCode.TypeHandle, (byte)WellKnownType.Microsoft_CSharp_RuntimeBinder_CSharpArgumentInfo,

                // Microsoft_CSharp_RuntimeBinder_Binder__GetMember
                (byte)(MemberFlags.Method | MemberFlags.Static),                                                            // Flags
                (byte)WellKnownType.Microsoft_CSharp_RuntimeBinder_Binder,                                                  // DeclaringTypeId
                0,                                                                                                          // Arity
                    4,                                                                                                      // Method Signature
                    (byte)SignatureTypeCode.TypeHandle, (byte)WellKnownType.System_Runtime_CompilerServices_CallSiteBinder,
                    (byte)SignatureTypeCode.TypeHandle, (byte)WellKnownType.Microsoft_CSharp_RuntimeBinder_CSharpBinderFlags,
                    (byte)SignatureTypeCode.TypeHandle, (byte)SpecialType.System_String,
                    (byte)SignatureTypeCode.TypeHandle, (byte)WellKnownType.System_Type,
                    (byte)SignatureTypeCode.GenericTypeInstance,
                    (byte)SignatureTypeCode.TypeHandle, (byte)SpecialType.System_Collections_Generic_IEnumerable_T,
                    1,
                    (byte)SignatureTypeCode.TypeHandle, (byte)WellKnownType.Microsoft_CSharp_RuntimeBinder_CSharpArgumentInfo,

                // Microsoft_CSharp_RuntimeBinder_Binder__Invoke
                (byte)(MemberFlags.Method | MemberFlags.Static),                                                            // Flags
                (byte)WellKnownType.Microsoft_CSharp_RuntimeBinder_Binder,                                                  // DeclaringTypeId
                0,                                                                                                          // Arity
                    3,                                                                                                      // Method Signature
                    (byte)SignatureTypeCode.TypeHandle, (byte)WellKnownType.System_Runtime_CompilerServices_CallSiteBinder,
                    (byte)SignatureTypeCode.TypeHandle, (byte)WellKnownType.Microsoft_CSharp_RuntimeBinder_CSharpBinderFlags,
                    (byte)SignatureTypeCode.TypeHandle, (byte)WellKnownType.System_Type,
                    (byte)SignatureTypeCode.GenericTypeInstance,
                    (byte)SignatureTypeCode.TypeHandle, (byte)SpecialType.System_Collections_Generic_IEnumerable_T,
                    1,
                    (byte)SignatureTypeCode.TypeHandle, (byte)WellKnownType.Microsoft_CSharp_RuntimeBinder_CSharpArgumentInfo,

                // Microsoft_CSharp_RuntimeBinder_Binder__InvokeConstructor
                (byte)(MemberFlags.Method | MemberFlags.Static),                                                            // Flags
                (byte)WellKnownType.Microsoft_CSharp_RuntimeBinder_Binder,                                                  // DeclaringTypeId
                0,                                                                                                          // Arity
                    3,                                                                                                      // Method Signature
                    (byte)SignatureTypeCode.TypeHandle, (byte)WellKnownType.System_Runtime_CompilerServices_CallSiteBinder,
                    (byte)SignatureTypeCode.TypeHandle, (byte)WellKnownType.Microsoft_CSharp_RuntimeBinder_CSharpBinderFlags,
                    (byte)SignatureTypeCode.TypeHandle, (byte)WellKnownType.System_Type,
                    (byte)SignatureTypeCode.GenericTypeInstance,
                    (byte)SignatureTypeCode.TypeHandle, (byte)SpecialType.System_Collections_Generic_IEnumerable_T,
                    1,
                    (byte)SignatureTypeCode.TypeHandle, (byte)WellKnownType.Microsoft_CSharp_RuntimeBinder_CSharpArgumentInfo,

                // Microsoft_CSharp_RuntimeBinder_Binder__InvokeMember
                (byte)(MemberFlags.Method | MemberFlags.Static),                                                            // Flags
                (byte)WellKnownType.Microsoft_CSharp_RuntimeBinder_Binder,                                                  // DeclaringTypeId
                0,                                                                                                          // Arity
                    5,                                                                                                      // Method Signature
                    (byte)SignatureTypeCode.TypeHandle, (byte)WellKnownType.System_Runtime_CompilerServices_CallSiteBinder,
                    (byte)SignatureTypeCode.TypeHandle, (byte)WellKnownType.Microsoft_CSharp_RuntimeBinder_CSharpBinderFlags,
                    (byte)SignatureTypeCode.TypeHandle, (byte)SpecialType.System_String,
                    (byte)SignatureTypeCode.GenericTypeInstance,
                    (byte)SignatureTypeCode.TypeHandle, (byte)SpecialType.System_Collections_Generic_IEnumerable_T,
                    1,
                    (byte)SignatureTypeCode.TypeHandle, (byte)WellKnownType.System_Type,
                    (byte)SignatureTypeCode.TypeHandle, (byte)WellKnownType.System_Type,
                    (byte)SignatureTypeCode.GenericTypeInstance,
                    (byte)SignatureTypeCode.TypeHandle, (byte)SpecialType.System_Collections_Generic_IEnumerable_T,
                    1,
                    (byte)SignatureTypeCode.TypeHandle, (byte)WellKnownType.Microsoft_CSharp_RuntimeBinder_CSharpArgumentInfo,

                // Microsoft_CSharp_RuntimeBinder_Binder__IsEvent
                (byte)(MemberFlags.Method | MemberFlags.Static),                                                            // Flags
                (byte)WellKnownType.Microsoft_CSharp_RuntimeBinder_Binder,                                                  // DeclaringTypeId
                0,                                                                                                          // Arity
                    3,                                                                                                      // Method Signature
                    (byte)SignatureTypeCode.TypeHandle, (byte)WellKnownType.System_Runtime_CompilerServices_CallSiteBinder,
                    (byte)SignatureTypeCode.TypeHandle, (byte)WellKnownType.Microsoft_CSharp_RuntimeBinder_CSharpBinderFlags,
                    (byte)SignatureTypeCode.TypeHandle, (byte)SpecialType.System_String,
                    (byte)SignatureTypeCode.TypeHandle, (byte)WellKnownType.System_Type,

                // Microsoft_CSharp_RuntimeBinder_Binder__SetIndex
                (byte)(MemberFlags.Method | MemberFlags.Static),                                                            // Flags
                (byte)WellKnownType.Microsoft_CSharp_RuntimeBinder_Binder,                                                  // DeclaringTypeId
                0,                                                                                                          // Arity
                    3,                                                                                                      // Method Signature
                    (byte)SignatureTypeCode.TypeHandle, (byte)WellKnownType.System_Runtime_CompilerServices_CallSiteBinder,
                    (byte)SignatureTypeCode.TypeHandle, (byte)WellKnownType.Microsoft_CSharp_RuntimeBinder_CSharpBinderFlags,
                    (byte)SignatureTypeCode.TypeHandle, (byte)WellKnownType.System_Type,
                    (byte)SignatureTypeCode.GenericTypeInstance,
                    (byte)SignatureTypeCode.TypeHandle, (byte)SpecialType.System_Collections_Generic_IEnumerable_T,
                    1,
                    (byte)SignatureTypeCode.TypeHandle, (byte)WellKnownType.Microsoft_CSharp_RuntimeBinder_CSharpArgumentInfo,

                // Microsoft_CSharp_RuntimeBinder_Binder__SetMember
                (byte)(MemberFlags.Method | MemberFlags.Static),                                                            // Flags
                (byte)WellKnownType.Microsoft_CSharp_RuntimeBinder_Binder,                                                  // DeclaringTypeId
                0,                                                                                                          // Arity
                    4,                                                                                                      // Method Signature
                    (byte)SignatureTypeCode.TypeHandle, (byte)WellKnownType.System_Runtime_CompilerServices_CallSiteBinder,
                    (byte)SignatureTypeCode.TypeHandle, (byte)WellKnownType.Microsoft_CSharp_RuntimeBinder_CSharpBinderFlags,
                    (byte)SignatureTypeCode.TypeHandle, (byte)SpecialType.System_String,
                    (byte)SignatureTypeCode.TypeHandle, (byte)WellKnownType.System_Type,
                    (byte)SignatureTypeCode.GenericTypeInstance,
                    (byte)SignatureTypeCode.TypeHandle, (byte)SpecialType.System_Collections_Generic_IEnumerable_T,
                    1,
                    (byte)SignatureTypeCode.TypeHandle, (byte)WellKnownType.Microsoft_CSharp_RuntimeBinder_CSharpArgumentInfo,

                // Microsoft_CSharp_RuntimeBinder_Binder__UnaryOperation
                (byte)(MemberFlags.Method | MemberFlags.Static),                                                            // Flags
                (byte)WellKnownType.Microsoft_CSharp_RuntimeBinder_Binder,                                                  // DeclaringTypeId
                0,                                                                                                          // Arity
                    4,                                                                                                      // Method Signature
                    (byte)SignatureTypeCode.TypeHandle, (byte)WellKnownType.System_Runtime_CompilerServices_CallSiteBinder,
                    (byte)SignatureTypeCode.TypeHandle, (byte)WellKnownType.Microsoft_CSharp_RuntimeBinder_CSharpBinderFlags,
                    (byte)SignatureTypeCode.TypeHandle, (byte)WellKnownType.System_Linq_Expressions_ExpressionType,
                    (byte)SignatureTypeCode.TypeHandle, (byte)WellKnownType.System_Type,
                    (byte)SignatureTypeCode.GenericTypeInstance,
                    (byte)SignatureTypeCode.TypeHandle, (byte)SpecialType.System_Collections_Generic_IEnumerable_T,
                    1,
                    (byte)SignatureTypeCode.TypeHandle, (byte)WellKnownType.Microsoft_CSharp_RuntimeBinder_CSharpArgumentInfo,

                // Microsoft_CSharp_RuntimeBinder_CSharpArgumentInfo__Create
                (byte)(MemberFlags.Method | MemberFlags.Static),                                                            // Flags
                (byte)WellKnownType.Microsoft_CSharp_RuntimeBinder_CSharpArgumentInfo,                                      // DeclaringTypeId
                0,                                                                                                          // Arity
                    2,                                                                                                      // Method Signature
                    (byte)SignatureTypeCode.TypeHandle, (byte)WellKnownType.Microsoft_CSharp_RuntimeBinder_CSharpArgumentInfo,
                    (byte)SignatureTypeCode.TypeHandle, (byte)WellKnownType.Microsoft_CSharp_RuntimeBinder_CSharpArgumentInfoFlags,
                    (byte)SignatureTypeCode.TypeHandle, (byte)SpecialType.System_String,

                // Microsoft_VisualBasic_CompilerServices_Conversions__ToDecimalBoolean
                (byte)(MemberFlags.Method | MemberFlags.Static),                                                            // Flags
                (byte)WellKnownType.Microsoft_VisualBasic_CompilerServices_Conversions,                                     // DeclaringTypeId
                0,                                                                                                          // Arity
                    1,                                                                                                      // Method Signature
                    (byte)SignatureTypeCode.TypeHandle, (byte)SpecialType.System_Decimal, // Return Type
                    (byte)SignatureTypeCode.TypeHandle, (byte)SpecialType.System_Boolean,

                // Microsoft_VisualBasic_CompilerServices_Conversions__ToBooleanString
                (byte)(MemberFlags.Method | MemberFlags.Static),                                                            // Flags
                (byte)WellKnownType.Microsoft_VisualBasic_CompilerServices_Conversions,                                     // DeclaringTypeId
                0,                                                                                                          // Arity
                    1,                                                                                                      // Method Signature
                    (byte)SignatureTypeCode.TypeHandle, (byte)SpecialType.System_Boolean, // Return Type
                    (byte)SignatureTypeCode.TypeHandle, (byte)SpecialType.System_String,

                // Microsoft_VisualBasic_CompilerServices_Conversions__ToSByteString
                (byte)(MemberFlags.Method | MemberFlags.Static),                                                            // Flags
                (byte)WellKnownType.Microsoft_VisualBasic_CompilerServices_Conversions,                                     // DeclaringTypeId
                0,                                                                                                          // Arity
                    1,                                                                                                      // Method Signature
                    (byte)SignatureTypeCode.TypeHandle, (byte)SpecialType.System_SByte, // Return Type
                    (byte)SignatureTypeCode.TypeHandle, (byte)SpecialType.System_String,

                // Microsoft_VisualBasic_CompilerServices_Conversions__ToByteString
                (byte)(MemberFlags.Method | MemberFlags.Static),                                                            // Flags
                (byte)WellKnownType.Microsoft_VisualBasic_CompilerServices_Conversions,                                     // DeclaringTypeId
                0,                                                                                                          // Arity
                    1,                                                                                                      // Method Signature
                    (byte)SignatureTypeCode.TypeHandle, (byte)SpecialType.System_Byte, // Return Type
                    (byte)SignatureTypeCode.TypeHandle, (byte)SpecialType.System_String,

                // Microsoft_VisualBasic_CompilerServices_Conversions__ToShortString
                (byte)(MemberFlags.Method | MemberFlags.Static),                                                            // Flags
                (byte)WellKnownType.Microsoft_VisualBasic_CompilerServices_Conversions,                                     // DeclaringTypeId
                0,                                                                                                          // Arity
                    1,                                                                                                      // Method Signature
                    (byte)SignatureTypeCode.TypeHandle, (byte)SpecialType.System_Int16, // Return Type
                    (byte)SignatureTypeCode.TypeHandle, (byte)SpecialType.System_String,

                // Microsoft_VisualBasic_CompilerServices_Conversions__ToUShortString
                (byte)(MemberFlags.Method | MemberFlags.Static),                                                            // Flags
                (byte)WellKnownType.Microsoft_VisualBasic_CompilerServices_Conversions,                                     // DeclaringTypeId
                0,                                                                                                          // Arity
                    1,                                                                                                      // Method Signature
                    (byte)SignatureTypeCode.TypeHandle, (byte)SpecialType.System_UInt16, // Return Type
                    (byte)SignatureTypeCode.TypeHandle, (byte)SpecialType.System_String,

                // Microsoft_VisualBasic_CompilerServices_Conversions__ToIntegerString
                (byte)(MemberFlags.Method | MemberFlags.Static),                                                            // Flags
                (byte)WellKnownType.Microsoft_VisualBasic_CompilerServices_Conversions,                                     // DeclaringTypeId
                0,                                                                                                          // Arity
                    1,                                                                                                      // Method Signature
                    (byte)SignatureTypeCode.TypeHandle, (byte)SpecialType.System_Int32, // Return Type
                    (byte)SignatureTypeCode.TypeHandle, (byte)SpecialType.System_String,

                // Microsoft_VisualBasic_CompilerServices_Conversions__ToUIntegerString
                (byte)(MemberFlags.Method | MemberFlags.Static),                                                            // Flags
                (byte)WellKnownType.Microsoft_VisualBasic_CompilerServices_Conversions,                                     // DeclaringTypeId
                0,                                                                                                          // Arity
                    1,                                                                                                      // Method Signature
                    (byte)SignatureTypeCode.TypeHandle, (byte)SpecialType.System_UInt32, // Return Type
                    (byte)SignatureTypeCode.TypeHandle, (byte)SpecialType.System_String,

                // Microsoft_VisualBasic_CompilerServices_Conversions__ToLongString
                (byte)(MemberFlags.Method | MemberFlags.Static),                                                            // Flags
                (byte)WellKnownType.Microsoft_VisualBasic_CompilerServices_Conversions,                                     // DeclaringTypeId
                0,                                                                                                          // Arity
                    1,                                                                                                      // Method Signature
                    (byte)SignatureTypeCode.TypeHandle, (byte)SpecialType.System_Int64, // Return Type
                    (byte)SignatureTypeCode.TypeHandle, (byte)SpecialType.System_String,

                // Microsoft_VisualBasic_CompilerServices_Conversions__ToULongString
                (byte)(MemberFlags.Method | MemberFlags.Static),                                                            // Flags
                (byte)WellKnownType.Microsoft_VisualBasic_CompilerServices_Conversions,                                     // DeclaringTypeId
                0,                                                                                                          // Arity
                    1,                                                                                                      // Method Signature
                    (byte)SignatureTypeCode.TypeHandle, (byte)SpecialType.System_UInt64, // Return Type
                    (byte)SignatureTypeCode.TypeHandle, (byte)SpecialType.System_String,

                // Microsoft_VisualBasic_CompilerServices_Conversions__ToSingleString
                (byte)(MemberFlags.Method | MemberFlags.Static),                                                            // Flags
                (byte)WellKnownType.Microsoft_VisualBasic_CompilerServices_Conversions,                                     // DeclaringTypeId
                0,                                                                                                          // Arity
                    1,                                                                                                      // Method Signature
                    (byte)SignatureTypeCode.TypeHandle, (byte)SpecialType.System_Single, // Return Type
                    (byte)SignatureTypeCode.TypeHandle, (byte)SpecialType.System_String,

                // Microsoft_VisualBasic_CompilerServices_Conversions__ToDoubleString
                (byte)(MemberFlags.Method | MemberFlags.Static),                                                            // Flags
                (byte)WellKnownType.Microsoft_VisualBasic_CompilerServices_Conversions,                                     // DeclaringTypeId
                0,                                                                                                          // Arity
                    1,                                                                                                      // Method Signature
                    (byte)SignatureTypeCode.TypeHandle, (byte)SpecialType.System_Double, // Return Type
                    (byte)SignatureTypeCode.TypeHandle, (byte)SpecialType.System_String,

                // Microsoft_VisualBasic_CompilerServices_Conversions__ToDecimalString
                (byte)(MemberFlags.Method | MemberFlags.Static),                                                            // Flags
                (byte)WellKnownType.Microsoft_VisualBasic_CompilerServices_Conversions,                                     // DeclaringTypeId
                0,                                                                                                          // Arity
                    1,                                                                                                      // Method Signature
                    (byte)SignatureTypeCode.TypeHandle, (byte)SpecialType.System_Decimal, // Return Type
                    (byte)SignatureTypeCode.TypeHandle, (byte)SpecialType.System_String,

                // Microsoft_VisualBasic_CompilerServices_Conversions__ToDateString
                (byte)(MemberFlags.Method | MemberFlags.Static),                                                            // Flags
                (byte)WellKnownType.Microsoft_VisualBasic_CompilerServices_Conversions,                                     // DeclaringTypeId
                0,                                                                                                          // Arity
                    1,                                                                                                      // Method Signature
                    (byte)SignatureTypeCode.TypeHandle, (byte)SpecialType.System_DateTime, // Return Type
                    (byte)SignatureTypeCode.TypeHandle, (byte)SpecialType.System_String,

                // Microsoft_VisualBasic_CompilerServices_Conversions__ToCharString
                (byte)(MemberFlags.Method | MemberFlags.Static),                                                            // Flags
                (byte)WellKnownType.Microsoft_VisualBasic_CompilerServices_Conversions,                                     // DeclaringTypeId
                0,                                                                                                          // Arity
                    1,                                                                                                      // Method Signature
                    (byte)SignatureTypeCode.TypeHandle, (byte)SpecialType.System_Char, // Return Type
                    (byte)SignatureTypeCode.TypeHandle, (byte)SpecialType.System_String,

                // Microsoft_VisualBasic_CompilerServices_Conversions__ToCharArrayRankOneString
                (byte)(MemberFlags.Method | MemberFlags.Static),                                                            // Flags
                (byte)WellKnownType.Microsoft_VisualBasic_CompilerServices_Conversions,                                     // DeclaringTypeId
                0,                                                                                                          // Arity
                    1,                                                                                                      // Method Signature
                    (byte)SignatureTypeCode.SZArray, (byte)SignatureTypeCode.TypeHandle, (byte)SpecialType.System_Char,
                    (byte)SignatureTypeCode.TypeHandle, (byte)SpecialType.System_String,

                // Microsoft_VisualBasic_CompilerServices_Conversions__ToStringBoolean
                (byte)(MemberFlags.Method | MemberFlags.Static),                                                            // Flags
                (byte)WellKnownType.Microsoft_VisualBasic_CompilerServices_Conversions,                                     // DeclaringTypeId
                0,                                                                                                          // Arity
                    1,                                                                                                      // Method Signature
                    (byte)SignatureTypeCode.TypeHandle, (byte)SpecialType.System_String, // Return Type
                    (byte)SignatureTypeCode.TypeHandle, (byte)SpecialType.System_Boolean,

                // Microsoft_VisualBasic_CompilerServices_Conversions__ToStringInt32
                (byte)(MemberFlags.Method | MemberFlags.Static),                                                            // Flags
                (byte)WellKnownType.Microsoft_VisualBasic_CompilerServices_Conversions,                                     // DeclaringTypeId
                0,                                                                                                          // Arity
                    1,                                                                                                      // Method Signature
                    (byte)SignatureTypeCode.TypeHandle, (byte)SpecialType.System_String, // Return Type
                    (byte)SignatureTypeCode.TypeHandle, (byte)SpecialType.System_Int32,

                // Microsoft_VisualBasic_CompilerServices_Conversions__ToStringByte
                (byte)(MemberFlags.Method | MemberFlags.Static),                                                            // Flags
                (byte)WellKnownType.Microsoft_VisualBasic_CompilerServices_Conversions,                                     // DeclaringTypeId
                0,                                                                                                          // Arity
                    1,                                                                                                      // Method Signature
                    (byte)SignatureTypeCode.TypeHandle, (byte)SpecialType.System_String, // Return Type
                    (byte)SignatureTypeCode.TypeHandle, (byte)SpecialType.System_Byte,

                // Microsoft_VisualBasic_CompilerServices_Conversions__ToStringUInt32
                (byte)(MemberFlags.Method | MemberFlags.Static),                                                            // Flags
                (byte)WellKnownType.Microsoft_VisualBasic_CompilerServices_Conversions,                                     // DeclaringTypeId
                0,                                                                                                          // Arity
                    1,                                                                                                      // Method Signature
                    (byte)SignatureTypeCode.TypeHandle, (byte)SpecialType.System_String, // Return Type
                    (byte)SignatureTypeCode.TypeHandle, (byte)SpecialType.System_UInt32,

                // Microsoft_VisualBasic_CompilerServices_Conversions__ToStringInt64
                (byte)(MemberFlags.Method | MemberFlags.Static),                                                            // Flags
                (byte)WellKnownType.Microsoft_VisualBasic_CompilerServices_Conversions,                                     // DeclaringTypeId
                0,                                                                                                          // Arity
                    1,                                                                                                      // Method Signature
                    (byte)SignatureTypeCode.TypeHandle, (byte)SpecialType.System_String, // Return Type
                    (byte)SignatureTypeCode.TypeHandle, (byte)SpecialType.System_Int64,

                // Microsoft_VisualBasic_CompilerServices_Conversions__ToStringUInt64
                (byte)(MemberFlags.Method | MemberFlags.Static),                                                            // Flags
                (byte)WellKnownType.Microsoft_VisualBasic_CompilerServices_Conversions,                                     // DeclaringTypeId
                0,                                                                                                          // Arity
                    1,                                                                                                      // Method Signature
                    (byte)SignatureTypeCode.TypeHandle, (byte)SpecialType.System_String, // Return Type
                    (byte)SignatureTypeCode.TypeHandle, (byte)SpecialType.System_UInt64,

                // Microsoft_VisualBasic_CompilerServices_Conversions__ToStringSingle
                (byte)(MemberFlags.Method | MemberFlags.Static),                                                            // Flags
                (byte)WellKnownType.Microsoft_VisualBasic_CompilerServices_Conversions,                                     // DeclaringTypeId
                0,                                                                                                          // Arity
                    1,                                                                                                      // Method Signature
                    (byte)SignatureTypeCode.TypeHandle, (byte)SpecialType.System_String, // Return Type
                    (byte)SignatureTypeCode.TypeHandle, (byte)SpecialType.System_Single,

                // Microsoft_VisualBasic_CompilerServices_Conversions__ToStringDouble
                (byte)(MemberFlags.Method | MemberFlags.Static),                                                            // Flags
                (byte)WellKnownType.Microsoft_VisualBasic_CompilerServices_Conversions,                                     // DeclaringTypeId
                0,                                                                                                          // Arity
                    1,                                                                                                      // Method Signature
                    (byte)SignatureTypeCode.TypeHandle, (byte)SpecialType.System_String, // Return Type
                    (byte)SignatureTypeCode.TypeHandle, (byte)SpecialType.System_Double,

                // Microsoft_VisualBasic_CompilerServices_Conversions__ToStringDecimal
                (byte)(MemberFlags.Method | MemberFlags.Static),                                                            // Flags
                (byte)WellKnownType.Microsoft_VisualBasic_CompilerServices_Conversions,                                     // DeclaringTypeId
                0,                                                                                                          // Arity
                    1,                                                                                                      // Method Signature
                    (byte)SignatureTypeCode.TypeHandle, (byte)SpecialType.System_String, // Return Type
                    (byte)SignatureTypeCode.TypeHandle, (byte)SpecialType.System_Decimal,

                // Microsoft_VisualBasic_CompilerServices_Conversions__ToStringDateTime
                (byte)(MemberFlags.Method | MemberFlags.Static),                                                            // Flags
                (byte)WellKnownType.Microsoft_VisualBasic_CompilerServices_Conversions,                                     // DeclaringTypeId
                0,                                                                                                          // Arity
                    1,                                                                                                      // Method Signature
                    (byte)SignatureTypeCode.TypeHandle, (byte)SpecialType.System_String, // Return Type
                    (byte)SignatureTypeCode.TypeHandle, (byte)SpecialType.System_DateTime,

                // Microsoft_VisualBasic_CompilerServices_Conversions__ToStringChar
                (byte)(MemberFlags.Method | MemberFlags.Static),                                                            // Flags
                (byte)WellKnownType.Microsoft_VisualBasic_CompilerServices_Conversions,                                     // DeclaringTypeId
                0,                                                                                                          // Arity
                    1,                                                                                                      // Method Signature
                    (byte)SignatureTypeCode.TypeHandle, (byte)SpecialType.System_String, // Return Type
                    (byte)SignatureTypeCode.TypeHandle, (byte)SpecialType.System_Char,

                // Microsoft_VisualBasic_CompilerServices_Conversions__ToStringObject
                (byte)(MemberFlags.Method | MemberFlags.Static),                                                            // Flags
                (byte)WellKnownType.Microsoft_VisualBasic_CompilerServices_Conversions,                                     // DeclaringTypeId
                0,                                                                                                          // Arity
                    1,                                                                                                      // Method Signature
                    (byte)SignatureTypeCode.TypeHandle, (byte)SpecialType.System_String, // Return Type
                    (byte)SignatureTypeCode.TypeHandle, (byte)SpecialType.System_Object,

                // Microsoft_VisualBasic_CompilerServices_Conversions__ToBooleanObject
                (byte)(MemberFlags.Method | MemberFlags.Static),                                                            // Flags
                (byte)WellKnownType.Microsoft_VisualBasic_CompilerServices_Conversions,                                     // DeclaringTypeId
                0,                                                                                                          // Arity
                    1,                                                                                                      // Method Signature
                    (byte)SignatureTypeCode.TypeHandle, (byte)SpecialType.System_Boolean, // Return Type
                    (byte)SignatureTypeCode.TypeHandle, (byte)SpecialType.System_Object,

                // Microsoft_VisualBasic_CompilerServices_Conversions__ToSByteObject
                (byte)(MemberFlags.Method | MemberFlags.Static),                                                            // Flags
                (byte)WellKnownType.Microsoft_VisualBasic_CompilerServices_Conversions,                                     // DeclaringTypeId
                0,                                                                                                          // Arity
                    1,                                                                                                      // Method Signature
                    (byte)SignatureTypeCode.TypeHandle, (byte)SpecialType.System_SByte, // Return Type
                    (byte)SignatureTypeCode.TypeHandle, (byte)SpecialType.System_Object,

                // Microsoft_VisualBasic_CompilerServices_Conversions__ToByteObject
                (byte)(MemberFlags.Method | MemberFlags.Static),                                                            // Flags
                (byte)WellKnownType.Microsoft_VisualBasic_CompilerServices_Conversions,                                     // DeclaringTypeId
                0,                                                                                                          // Arity
                    1,                                                                                                      // Method Signature
                    (byte)SignatureTypeCode.TypeHandle, (byte)SpecialType.System_Byte, // Return Type
                    (byte)SignatureTypeCode.TypeHandle, (byte)SpecialType.System_Object,

                // Microsoft_VisualBasic_CompilerServices_Conversions__ToShortObject
                (byte)(MemberFlags.Method | MemberFlags.Static),                                                            // Flags
                (byte)WellKnownType.Microsoft_VisualBasic_CompilerServices_Conversions,                                     // DeclaringTypeId
                0,                                                                                                          // Arity
                    1,                                                                                                      // Method Signature
                    (byte)SignatureTypeCode.TypeHandle, (byte)SpecialType.System_Int16, // Return Type
                    (byte)SignatureTypeCode.TypeHandle, (byte)SpecialType.System_Object,

                // Microsoft_VisualBasic_CompilerServices_Conversions__ToUShortObject
                (byte)(MemberFlags.Method | MemberFlags.Static),                                                            // Flags
                (byte)WellKnownType.Microsoft_VisualBasic_CompilerServices_Conversions,                                     // DeclaringTypeId
                0,                                                                                                          // Arity
                    1,                                                                                                      // Method Signature
                    (byte)SignatureTypeCode.TypeHandle, (byte)SpecialType.System_UInt16, // Return Type
                    (byte)SignatureTypeCode.TypeHandle, (byte)SpecialType.System_Object,

                // Microsoft_VisualBasic_CompilerServices_Conversions__ToIntegerObject
                (byte)(MemberFlags.Method | MemberFlags.Static),                                                            // Flags
                (byte)WellKnownType.Microsoft_VisualBasic_CompilerServices_Conversions,                                     // DeclaringTypeId
                0,                                                                                                          // Arity
                    1,                                                                                                      // Method Signature
                    (byte)SignatureTypeCode.TypeHandle, (byte)SpecialType.System_Int32, // Return Type
                    (byte)SignatureTypeCode.TypeHandle, (byte)SpecialType.System_Object,

                // Microsoft_VisualBasic_CompilerServices_Conversions__ToUIntegerObject
                (byte)(MemberFlags.Method | MemberFlags.Static),                                                            // Flags
                (byte)WellKnownType.Microsoft_VisualBasic_CompilerServices_Conversions,                                     // DeclaringTypeId
                0,                                                                                                          // Arity
                    1,                                                                                                      // Method Signature
                    (byte)SignatureTypeCode.TypeHandle, (byte)SpecialType.System_UInt32, // Return Type
                    (byte)SignatureTypeCode.TypeHandle, (byte)SpecialType.System_Object,

                // Microsoft_VisualBasic_CompilerServices_Conversions__ToLongObject
                (byte)(MemberFlags.Method | MemberFlags.Static),                                                            // Flags
                (byte)WellKnownType.Microsoft_VisualBasic_CompilerServices_Conversions,                                     // DeclaringTypeId
                0,                                                                                                          // Arity
                    1,                                                                                                      // Method Signature
                    (byte)SignatureTypeCode.TypeHandle, (byte)SpecialType.System_Int64, // Return Type
                    (byte)SignatureTypeCode.TypeHandle, (byte)SpecialType.System_Object,

                // Microsoft_VisualBasic_CompilerServices_Conversions__ToULongObject
                (byte)(MemberFlags.Method | MemberFlags.Static),                                                            // Flags
                (byte)WellKnownType.Microsoft_VisualBasic_CompilerServices_Conversions,                                     // DeclaringTypeId
                0,                                                                                                          // Arity
                    1,                                                                                                      // Method Signature
                    (byte)SignatureTypeCode.TypeHandle, (byte)SpecialType.System_UInt64, // Return Type
                    (byte)SignatureTypeCode.TypeHandle, (byte)SpecialType.System_Object,

                // Microsoft_VisualBasic_CompilerServices_Conversions__ToSingleObject
                (byte)(MemberFlags.Method | MemberFlags.Static),                                                            // Flags
                (byte)WellKnownType.Microsoft_VisualBasic_CompilerServices_Conversions,                                     // DeclaringTypeId
                0,                                                                                                          // Arity
                    1,                                                                                                      // Method Signature
                    (byte)SignatureTypeCode.TypeHandle, (byte)SpecialType.System_Single, // Return Type
                    (byte)SignatureTypeCode.TypeHandle, (byte)SpecialType.System_Object,

                // Microsoft_VisualBasic_CompilerServices_Conversions__ToDoubleObject
                (byte)(MemberFlags.Method | MemberFlags.Static),                                                            // Flags
                (byte)WellKnownType.Microsoft_VisualBasic_CompilerServices_Conversions,                                     // DeclaringTypeId
                0,                                                                                                          // Arity
                    1,                                                                                                      // Method Signature
                    (byte)SignatureTypeCode.TypeHandle, (byte)SpecialType.System_Double, // Return Type
                    (byte)SignatureTypeCode.TypeHandle, (byte)SpecialType.System_Object,

                // Microsoft_VisualBasic_CompilerServices_Conversions__ToDecimalObject
                (byte)(MemberFlags.Method | MemberFlags.Static),                                                            // Flags
                (byte)WellKnownType.Microsoft_VisualBasic_CompilerServices_Conversions,                                     // DeclaringTypeId
                0,                                                                                                          // Arity
                    1,                                                                                                      // Method Signature
                    (byte)SignatureTypeCode.TypeHandle, (byte)SpecialType.System_Decimal, // Return Type
                    (byte)SignatureTypeCode.TypeHandle, (byte)SpecialType.System_Object,

                // Microsoft_VisualBasic_CompilerServices_Conversions__ToDateObject
                (byte)(MemberFlags.Method | MemberFlags.Static),                                                            // Flags
                (byte)WellKnownType.Microsoft_VisualBasic_CompilerServices_Conversions,                                     // DeclaringTypeId
                0,                                                                                                          // Arity
                    1,                                                                                                      // Method Signature
                    (byte)SignatureTypeCode.TypeHandle, (byte)SpecialType.System_DateTime, // Return Type
                    (byte)SignatureTypeCode.TypeHandle, (byte)SpecialType.System_Object,

                // Microsoft_VisualBasic_CompilerServices_Conversions__ToCharObject
                (byte)(MemberFlags.Method | MemberFlags.Static),                                                            // Flags
                (byte)WellKnownType.Microsoft_VisualBasic_CompilerServices_Conversions,                                     // DeclaringTypeId
                0,                                                                                                          // Arity
                    1,                                                                                                      // Method Signature
                    (byte)SignatureTypeCode.TypeHandle, (byte)SpecialType.System_Char, // Return Type
                    (byte)SignatureTypeCode.TypeHandle, (byte)SpecialType.System_Object,

                // Microsoft_VisualBasic_CompilerServices_Conversions__ToCharArrayRankOneObject
                (byte)(MemberFlags.Method | MemberFlags.Static),                                                            // Flags
                (byte)WellKnownType.Microsoft_VisualBasic_CompilerServices_Conversions,                                     // DeclaringTypeId
                0,                                                                                                          // Arity
                    1,                                                                                                      // Method Signature
                    (byte)SignatureTypeCode.SZArray, (byte)SignatureTypeCode.TypeHandle, (byte)SpecialType.System_Char,
                    (byte)SignatureTypeCode.TypeHandle, (byte)SpecialType.System_Object,

                // Microsoft_VisualBasic_CompilerServices_Conversions__ToGenericParameter_T_Object
                (byte)(MemberFlags.Method | MemberFlags.Static),                                                            // Flags
                (byte)WellKnownType.Microsoft_VisualBasic_CompilerServices_Conversions,                                     // DeclaringTypeId
                1,                                                                                                          // Arity
                    1,                                                                                                      // Method Signature
                    (byte)SignatureTypeCode.GenericMethodParameter, 0, // Return Type
                    (byte)SignatureTypeCode.TypeHandle, (byte)SpecialType.System_Object,

                // Microsoft_VisualBasic_CompilerServices_Conversions__ChangeType
                (byte)(MemberFlags.Method | MemberFlags.Static),                                                            // Flags
                (byte)WellKnownType.Microsoft_VisualBasic_CompilerServices_Conversions,                                     // DeclaringTypeId
                0,                                                                                                          // Arity
                    2,                                                                                                      // Method Signature
                    (byte)SignatureTypeCode.TypeHandle, (byte)SpecialType.System_Object, // Return Type
                    (byte)SignatureTypeCode.TypeHandle, (byte)SpecialType.System_Object,
                    (byte)SignatureTypeCode.TypeHandle, (byte)WellKnownType.System_Type,

                // Microsoft_VisualBasic_CompilerServices_Operators__PlusObjectObject
                (byte)(MemberFlags.Method | MemberFlags.Static),                                                            // Flags
                (byte)WellKnownType.Microsoft_VisualBasic_CompilerServices_Operators,                                       // DeclaringTypeId
                0,                                                                                                          // Arity
                    1,                                                                                                      // Method Signature
                    (byte)SignatureTypeCode.TypeHandle, (byte)SpecialType.System_Object, // Return Type
                    (byte)SignatureTypeCode.TypeHandle, (byte)SpecialType.System_Object,

                // Microsoft_VisualBasic_CompilerServices_Operators__NegateObjectObject
                (byte)(MemberFlags.Method | MemberFlags.Static),                                                            // Flags
                (byte)WellKnownType.Microsoft_VisualBasic_CompilerServices_Operators,                                       // DeclaringTypeId
                0,                                                                                                          // Arity
                    1,                                                                                                      // Method Signature
                    (byte)SignatureTypeCode.TypeHandle, (byte)SpecialType.System_Object, // Return Type
                    (byte)SignatureTypeCode.TypeHandle, (byte)SpecialType.System_Object,

                // Microsoft_VisualBasic_CompilerServices_Operators__NotObjectObject
                (byte)(MemberFlags.Method | MemberFlags.Static),                                                            // Flags
                (byte)WellKnownType.Microsoft_VisualBasic_CompilerServices_Operators,                                       // DeclaringTypeId
                0,                                                                                                          // Arity
                    1,                                                                                                      // Method Signature
                    (byte)SignatureTypeCode.TypeHandle, (byte)SpecialType.System_Object, // Return Type
                    (byte)SignatureTypeCode.TypeHandle, (byte)SpecialType.System_Object,

                // Microsoft_VisualBasic_CompilerServices_Operators__AndObjectObjectObject
                (byte)(MemberFlags.Method | MemberFlags.Static),                                                            // Flags
                (byte)WellKnownType.Microsoft_VisualBasic_CompilerServices_Operators,                                       // DeclaringTypeId
                0,                                                                                                          // Arity
                    2,                                                                                                      // Method Signature
                    (byte)SignatureTypeCode.TypeHandle, (byte)SpecialType.System_Object, // Return Type
                    (byte)SignatureTypeCode.TypeHandle, (byte)SpecialType.System_Object,
                    (byte)SignatureTypeCode.TypeHandle, (byte)SpecialType.System_Object,

                // Microsoft_VisualBasic_CompilerServices_Operators__OrObjectObjectObject
                (byte)(MemberFlags.Method | MemberFlags.Static),                                                            // Flags
                (byte)WellKnownType.Microsoft_VisualBasic_CompilerServices_Operators,                                       // DeclaringTypeId
                0,                                                                                                          // Arity
                    2,                                                                                                      // Method Signature
                    (byte)SignatureTypeCode.TypeHandle, (byte)SpecialType.System_Object, // Return Type
                    (byte)SignatureTypeCode.TypeHandle, (byte)SpecialType.System_Object,
                    (byte)SignatureTypeCode.TypeHandle, (byte)SpecialType.System_Object,

                // Microsoft_VisualBasic_CompilerServices_Operators__XorObjectObjectObject
                (byte)(MemberFlags.Method | MemberFlags.Static),                                                            // Flags
                (byte)WellKnownType.Microsoft_VisualBasic_CompilerServices_Operators,                                       // DeclaringTypeId
                0,                                                                                                          // Arity
                    2,                                                                                                      // Method Signature
                    (byte)SignatureTypeCode.TypeHandle, (byte)SpecialType.System_Object, // Return Type
                    (byte)SignatureTypeCode.TypeHandle, (byte)SpecialType.System_Object,
                    (byte)SignatureTypeCode.TypeHandle, (byte)SpecialType.System_Object,

                // Microsoft_VisualBasic_CompilerServices_Operators__AddObjectObjectObject
                (byte)(MemberFlags.Method | MemberFlags.Static),                                                            // Flags
                (byte)WellKnownType.Microsoft_VisualBasic_CompilerServices_Operators,                                       // DeclaringTypeId
                0,                                                                                                          // Arity
                    2,                                                                                                      // Method Signature
                    (byte)SignatureTypeCode.TypeHandle, (byte)SpecialType.System_Object, // Return Type
                    (byte)SignatureTypeCode.TypeHandle, (byte)SpecialType.System_Object,
                    (byte)SignatureTypeCode.TypeHandle, (byte)SpecialType.System_Object,

                // Microsoft_VisualBasic_CompilerServices_Operators__SubtractObjectObjectObject
                (byte)(MemberFlags.Method | MemberFlags.Static),                                                            // Flags
                (byte)WellKnownType.Microsoft_VisualBasic_CompilerServices_Operators,                                       // DeclaringTypeId
                0,                                                                                                          // Arity
                    2,                                                                                                      // Method Signature
                    (byte)SignatureTypeCode.TypeHandle, (byte)SpecialType.System_Object, // Return Type
                    (byte)SignatureTypeCode.TypeHandle, (byte)SpecialType.System_Object,
                    (byte)SignatureTypeCode.TypeHandle, (byte)SpecialType.System_Object,

                // Microsoft_VisualBasic_CompilerServices_Operators__MultiplyObjectObjectObject
                (byte)(MemberFlags.Method | MemberFlags.Static),                                                            // Flags
                (byte)WellKnownType.Microsoft_VisualBasic_CompilerServices_Operators,                                       // DeclaringTypeId
                0,                                                                                                          // Arity
                    2,                                                                                                      // Method Signature
                    (byte)SignatureTypeCode.TypeHandle, (byte)SpecialType.System_Object, // Return Type
                    (byte)SignatureTypeCode.TypeHandle, (byte)SpecialType.System_Object,
                    (byte)SignatureTypeCode.TypeHandle, (byte)SpecialType.System_Object,

                // Microsoft_VisualBasic_CompilerServices_Operators__DivideObjectObjectObject
                (byte)(MemberFlags.Method | MemberFlags.Static),                                                            // Flags
                (byte)WellKnownType.Microsoft_VisualBasic_CompilerServices_Operators,                                       // DeclaringTypeId
                0,                                                                                                          // Arity
                    2,                                                                                                      // Method Signature
                    (byte)SignatureTypeCode.TypeHandle, (byte)SpecialType.System_Object, // Return Type
                    (byte)SignatureTypeCode.TypeHandle, (byte)SpecialType.System_Object,
                    (byte)SignatureTypeCode.TypeHandle, (byte)SpecialType.System_Object,

                // Microsoft_VisualBasic_CompilerServices_Operators__ExponentObjectObjectObject
                (byte)(MemberFlags.Method | MemberFlags.Static),                                                            // Flags
                (byte)WellKnownType.Microsoft_VisualBasic_CompilerServices_Operators,                                       // DeclaringTypeId
                0,                                                                                                          // Arity
                    2,                                                                                                      // Method Signature
                    (byte)SignatureTypeCode.TypeHandle, (byte)SpecialType.System_Object, // Return Type
                    (byte)SignatureTypeCode.TypeHandle, (byte)SpecialType.System_Object,
                    (byte)SignatureTypeCode.TypeHandle, (byte)SpecialType.System_Object,

                // Microsoft_VisualBasic_CompilerServices_Operators__ModObjectObjectObject
                (byte)(MemberFlags.Method | MemberFlags.Static),                                                            // Flags
                (byte)WellKnownType.Microsoft_VisualBasic_CompilerServices_Operators,                                       // DeclaringTypeId
                0,                                                                                                          // Arity
                    2,                                                                                                      // Method Signature
                    (byte)SignatureTypeCode.TypeHandle, (byte)SpecialType.System_Object, // Return Type
                    (byte)SignatureTypeCode.TypeHandle, (byte)SpecialType.System_Object,
                    (byte)SignatureTypeCode.TypeHandle, (byte)SpecialType.System_Object,

                // Microsoft_VisualBasic_CompilerServices_Operators__IntDivideObjectObjectObject
                (byte)(MemberFlags.Method | MemberFlags.Static),                                                            // Flags
                (byte)WellKnownType.Microsoft_VisualBasic_CompilerServices_Operators,                                       // DeclaringTypeId
                0,                                                                                                          // Arity
                    2,                                                                                                      // Method Signature
                    (byte)SignatureTypeCode.TypeHandle, (byte)SpecialType.System_Object, // Return Type
                    (byte)SignatureTypeCode.TypeHandle, (byte)SpecialType.System_Object,
                    (byte)SignatureTypeCode.TypeHandle, (byte)SpecialType.System_Object,

                // Microsoft_VisualBasic_CompilerServices_Operators__LeftShiftObjectObjectObject
                (byte)(MemberFlags.Method | MemberFlags.Static),                                                            // Flags
                (byte)WellKnownType.Microsoft_VisualBasic_CompilerServices_Operators,                                       // DeclaringTypeId
                0,                                                                                                          // Arity
                    2,                                                                                                      // Method Signature
                    (byte)SignatureTypeCode.TypeHandle, (byte)SpecialType.System_Object, // Return Type
                    (byte)SignatureTypeCode.TypeHandle, (byte)SpecialType.System_Object,
                    (byte)SignatureTypeCode.TypeHandle, (byte)SpecialType.System_Object,

                // Microsoft_VisualBasic_CompilerServices_Operators__RightShiftObjectObjectObject
                (byte)(MemberFlags.Method | MemberFlags.Static),                                                            // Flags
                (byte)WellKnownType.Microsoft_VisualBasic_CompilerServices_Operators,                                       // DeclaringTypeId
                0,                                                                                                          // Arity
                    2,                                                                                                      // Method Signature
                    (byte)SignatureTypeCode.TypeHandle, (byte)SpecialType.System_Object, // Return Type
                    (byte)SignatureTypeCode.TypeHandle, (byte)SpecialType.System_Object,
                    (byte)SignatureTypeCode.TypeHandle, (byte)SpecialType.System_Object,

                // Microsoft_VisualBasic_CompilerServices_Operators__ConcatenateObjectObjectObject
                (byte)(MemberFlags.Method | MemberFlags.Static),                                                            // Flags
                (byte)WellKnownType.Microsoft_VisualBasic_CompilerServices_Operators,                                       // DeclaringTypeId
                0,                                                                                                          // Arity
                    2,                                                                                                      // Method Signature
                    (byte)SignatureTypeCode.TypeHandle, (byte)SpecialType.System_Object, // Return Type
                    (byte)SignatureTypeCode.TypeHandle, (byte)SpecialType.System_Object,
                    (byte)SignatureTypeCode.TypeHandle, (byte)SpecialType.System_Object,

                // Microsoft_VisualBasic_CompilerServices_Operators__CompareObjectEqualObjectObjectBoolean
                (byte)(MemberFlags.Method | MemberFlags.Static),                                                            // Flags
                (byte)WellKnownType.Microsoft_VisualBasic_CompilerServices_Operators,                                       // DeclaringTypeId
                0,                                                                                                          // Arity
                    3,                                                                                                      // Method Signature
                    (byte)SignatureTypeCode.TypeHandle, (byte)SpecialType.System_Object, // Return Type
                    (byte)SignatureTypeCode.TypeHandle, (byte)SpecialType.System_Object,
                    (byte)SignatureTypeCode.TypeHandle, (byte)SpecialType.System_Object,
                    (byte)SignatureTypeCode.TypeHandle, (byte)SpecialType.System_Boolean,

                // Microsoft_VisualBasic_CompilerServices_Operators__CompareObjectNotEqualObjectObjectBoolean
                (byte)(MemberFlags.Method | MemberFlags.Static),                                                            // Flags
                (byte)WellKnownType.Microsoft_VisualBasic_CompilerServices_Operators,                                       // DeclaringTypeId
                0,                                                                                                          // Arity
                    3,                                                                                                      // Method Signature
                    (byte)SignatureTypeCode.TypeHandle, (byte)SpecialType.System_Object, // Return Type
                    (byte)SignatureTypeCode.TypeHandle, (byte)SpecialType.System_Object,
                    (byte)SignatureTypeCode.TypeHandle, (byte)SpecialType.System_Object,
                    (byte)SignatureTypeCode.TypeHandle, (byte)SpecialType.System_Boolean,

                // Microsoft_VisualBasic_CompilerServices_Operators__CompareObjectLessObjectObjectBoolean
                (byte)(MemberFlags.Method | MemberFlags.Static),                                                            // Flags
                (byte)WellKnownType.Microsoft_VisualBasic_CompilerServices_Operators,                                       // DeclaringTypeId
                0,                                                                                                          // Arity
                    3,                                                                                                      // Method Signature
                    (byte)SignatureTypeCode.TypeHandle, (byte)SpecialType.System_Object,
                    (byte)SignatureTypeCode.TypeHandle, (byte)SpecialType.System_Object,
                    (byte)SignatureTypeCode.TypeHandle, (byte)SpecialType.System_Object,
                    (byte)SignatureTypeCode.TypeHandle, (byte)SpecialType.System_Boolean,

                // Microsoft_VisualBasic_CompilerServices_Operators__CompareObjectLessEqualObjectObjectBoolean
                (byte)(MemberFlags.Method | MemberFlags.Static),                                                            // Flags
                (byte)WellKnownType.Microsoft_VisualBasic_CompilerServices_Operators,                                       // DeclaringTypeId
                0,                                                                                                          // Arity
                    3,                                                                                                      // Method Signature
                    (byte)SignatureTypeCode.TypeHandle, (byte)SpecialType.System_Object, // Return Type
                    (byte)SignatureTypeCode.TypeHandle, (byte)SpecialType.System_Object,
                    (byte)SignatureTypeCode.TypeHandle, (byte)SpecialType.System_Object,
                    (byte)SignatureTypeCode.TypeHandle, (byte)SpecialType.System_Boolean,

                // Microsoft_VisualBasic_CompilerServices_Operators__CompareObjectGreaterEqualObjectObjectBoolean
                (byte)(MemberFlags.Method | MemberFlags.Static),                                                            // Flags
                (byte)WellKnownType.Microsoft_VisualBasic_CompilerServices_Operators,                                       // DeclaringTypeId
                0,                                                                                                          // Arity
                    3,                                                                                                      // Method Signature
                    (byte)SignatureTypeCode.TypeHandle, (byte)SpecialType.System_Object, // Return Type
                    (byte)SignatureTypeCode.TypeHandle, (byte)SpecialType.System_Object,
                    (byte)SignatureTypeCode.TypeHandle, (byte)SpecialType.System_Object,
                    (byte)SignatureTypeCode.TypeHandle, (byte)SpecialType.System_Boolean,

                // Microsoft_VisualBasic_CompilerServices_Operators__CompareObjectGreaterObjectObjectBoolean
                (byte)(MemberFlags.Method | MemberFlags.Static),                                                            // Flags
                (byte)WellKnownType.Microsoft_VisualBasic_CompilerServices_Operators,                                       // DeclaringTypeId
                0,                                                                                                          // Arity
                    3,                                                                                                      // Method Signature
                    (byte)SignatureTypeCode.TypeHandle, (byte)SpecialType.System_Object, // Return Type
                    (byte)SignatureTypeCode.TypeHandle, (byte)SpecialType.System_Object,
                    (byte)SignatureTypeCode.TypeHandle, (byte)SpecialType.System_Object,
                    (byte)SignatureTypeCode.TypeHandle, (byte)SpecialType.System_Boolean,

                // Microsoft_VisualBasic_CompilerServices_Operators__ConditionalCompareObjectEqualObjectObjectBoolean
                (byte)(MemberFlags.Method | MemberFlags.Static),                                                            // Flags
                (byte)WellKnownType.Microsoft_VisualBasic_CompilerServices_Operators,                                       // DeclaringTypeId
                0,                                                                                                          // Arity
                    3,                                                                                                      // Method Signature
                    (byte)SignatureTypeCode.TypeHandle, (byte)SpecialType.System_Boolean, // Return Type
                    (byte)SignatureTypeCode.TypeHandle, (byte)SpecialType.System_Object,
                    (byte)SignatureTypeCode.TypeHandle, (byte)SpecialType.System_Object,
                    (byte)SignatureTypeCode.TypeHandle, (byte)SpecialType.System_Boolean,

                // Microsoft_VisualBasic_CompilerServices_Operators__ConditionalCompareObjectNotEqualObjectObjectBoolean
                (byte)(MemberFlags.Method | MemberFlags.Static),                                                            // Flags
                (byte)WellKnownType.Microsoft_VisualBasic_CompilerServices_Operators,                                       // DeclaringTypeId
                0,                                                                                                          // Arity
                    3,                                                                                                      // Method Signature
                    (byte)SignatureTypeCode.TypeHandle, (byte)SpecialType.System_Boolean, // Return Type
                    (byte)SignatureTypeCode.TypeHandle, (byte)SpecialType.System_Object,
                    (byte)SignatureTypeCode.TypeHandle, (byte)SpecialType.System_Object,
                    (byte)SignatureTypeCode.TypeHandle, (byte)SpecialType.System_Boolean,

                // Microsoft_VisualBasic_CompilerServices_Operators__ConditionalCompareObjectLessObjectObjectBoolean
                (byte)(MemberFlags.Method | MemberFlags.Static),                                                            // Flags
                (byte)WellKnownType.Microsoft_VisualBasic_CompilerServices_Operators,                                       // DeclaringTypeId
                0,                                                                                                          // Arity
                    3,                                                                                                      // Method Signature
                    (byte)SignatureTypeCode.TypeHandle, (byte)SpecialType.System_Boolean, // Return Type
                    (byte)SignatureTypeCode.TypeHandle, (byte)SpecialType.System_Object,
                    (byte)SignatureTypeCode.TypeHandle, (byte)SpecialType.System_Object,
                    (byte)SignatureTypeCode.TypeHandle, (byte)SpecialType.System_Boolean,

                // Microsoft_VisualBasic_CompilerServices_Operators__ConditionalCompareObjectLessEqualObjectObjectBoolean
                (byte)(MemberFlags.Method | MemberFlags.Static),                                                            // Flags
                (byte)WellKnownType.Microsoft_VisualBasic_CompilerServices_Operators,                                       // DeclaringTypeId
                0,                                                                                                          // Arity
                    3,                                                                                                      // Method Signature
                    (byte)SignatureTypeCode.TypeHandle, (byte)SpecialType.System_Boolean, // Return Type
                    (byte)SignatureTypeCode.TypeHandle, (byte)SpecialType.System_Object,
                    (byte)SignatureTypeCode.TypeHandle, (byte)SpecialType.System_Object,
                    (byte)SignatureTypeCode.TypeHandle, (byte)SpecialType.System_Boolean,

                // Microsoft_VisualBasic_CompilerServices_Operators__ConditionalCompareObjectGreaterEqualObjectObjectBoolean
                (byte)(MemberFlags.Method | MemberFlags.Static),                                                            // Flags
                (byte)WellKnownType.Microsoft_VisualBasic_CompilerServices_Operators,                                       // DeclaringTypeId
                0,                                                                                                          // Arity
                    3,                                                                                                      // Method Signature
                    (byte)SignatureTypeCode.TypeHandle, (byte)SpecialType.System_Boolean, // Return Type
                    (byte)SignatureTypeCode.TypeHandle, (byte)SpecialType.System_Object,
                    (byte)SignatureTypeCode.TypeHandle, (byte)SpecialType.System_Object,
                    (byte)SignatureTypeCode.TypeHandle, (byte)SpecialType.System_Boolean,

                // Microsoft_VisualBasic_CompilerServices_Operators__ConditionalCompareObjectGreaterObjectObjectBoolean
                (byte)(MemberFlags.Method | MemberFlags.Static),                                                            // Flags
                (byte)WellKnownType.Microsoft_VisualBasic_CompilerServices_Operators,                                       // DeclaringTypeId
                0,                                                                                                          // Arity
                    3,                                                                                                      // Method Signature
                    (byte)SignatureTypeCode.TypeHandle, (byte)SpecialType.System_Boolean, // Return Type
                    (byte)SignatureTypeCode.TypeHandle, (byte)SpecialType.System_Object,
                    (byte)SignatureTypeCode.TypeHandle, (byte)SpecialType.System_Object,
                    (byte)SignatureTypeCode.TypeHandle, (byte)SpecialType.System_Boolean,

                // Microsoft_VisualBasic_CompilerServices_Operators__CompareStringStringStringBoolean
                (byte)(MemberFlags.Method | MemberFlags.Static),                                                            // Flags
                (byte)WellKnownType.Microsoft_VisualBasic_CompilerServices_Operators,                                       // DeclaringTypeId
                0,                                                                                                          // Arity
                    3,                                                                                                      // Method Signature
                    (byte)SignatureTypeCode.TypeHandle, (byte)SpecialType.System_Int32, // Return Type
                    (byte)SignatureTypeCode.TypeHandle, (byte)SpecialType.System_String,
                    (byte)SignatureTypeCode.TypeHandle, (byte)SpecialType.System_String,
                    (byte)SignatureTypeCode.TypeHandle, (byte)SpecialType.System_Boolean,

                // Microsoft_VisualBasic_CompilerServices_EmbeddedOperators__CompareStringStringStringBoolean
                (byte)(MemberFlags.Method | MemberFlags.Static),                                                            // Flags
                (byte)WellKnownType.Microsoft_VisualBasic_CompilerServices_EmbeddedOperators,                               // DeclaringTypeId
                0,                                                                                                          // Arity
                    3,                                                                                                      // Method Signature
                    (byte)SignatureTypeCode.TypeHandle, (byte)SpecialType.System_Int32, // Return Type
                    (byte)SignatureTypeCode.TypeHandle, (byte)SpecialType.System_String,
                    (byte)SignatureTypeCode.TypeHandle, (byte)SpecialType.System_String,
                    (byte)SignatureTypeCode.TypeHandle, (byte)SpecialType.System_Boolean,

                // Microsoft_VisualBasic_CompilerServices_NewLateBinding__LateCall
                (byte)(MemberFlags.Method | MemberFlags.Static),                                                            // Flags
                (byte)WellKnownType.Microsoft_VisualBasic_CompilerServices_NewLateBinding,                                  // DeclaringTypeId
                0,                                                                                                          // Arity
                    8,                                                                                                      // Method Signature
                    (byte)SignatureTypeCode.TypeHandle, (byte)SpecialType.System_Object,
                    (byte)SignatureTypeCode.TypeHandle, (byte)SpecialType.System_Object,
                    (byte)SignatureTypeCode.TypeHandle, (byte)WellKnownType.System_Type,
                    (byte)SignatureTypeCode.TypeHandle, (byte)SpecialType.System_String,
                    (byte)SignatureTypeCode.SZArray, (byte)SignatureTypeCode.TypeHandle, (byte)SpecialType.System_Object,
                    (byte)SignatureTypeCode.SZArray, (byte)SignatureTypeCode.TypeHandle, (byte)SpecialType.System_String,
                    (byte)SignatureTypeCode.SZArray, (byte)SignatureTypeCode.TypeHandle, (byte)WellKnownType.System_Type,
                    (byte)SignatureTypeCode.SZArray, (byte)SignatureTypeCode.TypeHandle, (byte)SpecialType.System_Boolean,
                    (byte)SignatureTypeCode.TypeHandle, (byte)SpecialType.System_Boolean,

                // Microsoft_VisualBasic_CompilerServices_NewLateBinding__LateGet
                (byte)(MemberFlags.Method | MemberFlags.Static),                                                            // Flags
                (byte)WellKnownType.Microsoft_VisualBasic_CompilerServices_NewLateBinding,                                  // DeclaringTypeId
                0,                                                                                                          // Arity
                    7,                                                                                                      // Method Signature
                    (byte)SignatureTypeCode.TypeHandle, (byte)SpecialType.System_Object, // Return Type
                    (byte)SignatureTypeCode.TypeHandle, (byte)SpecialType.System_Object,
                    (byte)SignatureTypeCode.TypeHandle, (byte)WellKnownType.System_Type,
                    (byte)SignatureTypeCode.TypeHandle, (byte)SpecialType.System_String,
                    (byte)SignatureTypeCode.SZArray, (byte)SignatureTypeCode.TypeHandle, (byte)SpecialType.System_Object,
                    (byte)SignatureTypeCode.SZArray, (byte)SignatureTypeCode.TypeHandle, (byte)SpecialType.System_String,
                    (byte)SignatureTypeCode.SZArray, (byte)SignatureTypeCode.TypeHandle, (byte)WellKnownType.System_Type,
                    (byte)SignatureTypeCode.SZArray, (byte)SignatureTypeCode.TypeHandle, (byte)SpecialType.System_Boolean,

                // Microsoft_VisualBasic_CompilerServices_NewLateBinding__LateSet
                (byte)(MemberFlags.Method | MemberFlags.Static),                                                            // Flags
                (byte)WellKnownType.Microsoft_VisualBasic_CompilerServices_NewLateBinding,                                  // DeclaringTypeId
                0,                                                                                                          // Arity
                    6,                                                                                                      // Method Signature
                    (byte)SignatureTypeCode.TypeHandle, (byte)SpecialType.System_Void, // Return Type
                    (byte)SignatureTypeCode.TypeHandle, (byte)SpecialType.System_Object,
                    (byte)SignatureTypeCode.TypeHandle, (byte)WellKnownType.System_Type,
                    (byte)SignatureTypeCode.TypeHandle, (byte)SpecialType.System_String,
                    (byte)SignatureTypeCode.SZArray, (byte)SignatureTypeCode.TypeHandle, (byte)SpecialType.System_Object,
                    (byte)SignatureTypeCode.SZArray, (byte)SignatureTypeCode.TypeHandle, (byte)SpecialType.System_String,
                    (byte)SignatureTypeCode.SZArray, (byte)SignatureTypeCode.TypeHandle, (byte)WellKnownType.System_Type,

                // Microsoft_VisualBasic_CompilerServices_NewLateBinding__LateSetComplex
                (byte)(MemberFlags.Method | MemberFlags.Static),                                                            // Flags
                (byte)WellKnownType.Microsoft_VisualBasic_CompilerServices_NewLateBinding,                                  // DeclaringTypeId
                0,                                                                                                          // Arity
                    8,                                                                                                      // Method Signature
                    (byte)SignatureTypeCode.TypeHandle, (byte)SpecialType.System_Void, // Return Type
                    (byte)SignatureTypeCode.TypeHandle, (byte)SpecialType.System_Object,
                    (byte)SignatureTypeCode.TypeHandle, (byte)WellKnownType.System_Type,
                    (byte)SignatureTypeCode.TypeHandle, (byte)SpecialType.System_String,
                    (byte)SignatureTypeCode.SZArray, (byte)SignatureTypeCode.TypeHandle, (byte)SpecialType.System_Object,
                    (byte)SignatureTypeCode.SZArray, (byte)SignatureTypeCode.TypeHandle, (byte)SpecialType.System_String,
                    (byte)SignatureTypeCode.SZArray, (byte)SignatureTypeCode.TypeHandle, (byte)WellKnownType.System_Type,
                    (byte)SignatureTypeCode.TypeHandle, (byte)SpecialType.System_Boolean,
                    (byte)SignatureTypeCode.TypeHandle, (byte)SpecialType.System_Boolean,

                // Microsoft_VisualBasic_CompilerServices_NewLateBinding__LateIndexGet
                (byte)(MemberFlags.Method | MemberFlags.Static),                                                            // Flags
                (byte)WellKnownType.Microsoft_VisualBasic_CompilerServices_NewLateBinding,                                  // DeclaringTypeId
                0,                                                                                                          // Arity
                    3,                                                                                                      // Method Signature
                    (byte)SignatureTypeCode.TypeHandle, (byte)SpecialType.System_Object, // Return Type
                    (byte)SignatureTypeCode.TypeHandle, (byte)SpecialType.System_Object,
                    (byte)SignatureTypeCode.SZArray, (byte)SignatureTypeCode.TypeHandle, (byte)SpecialType.System_Object,
                    (byte)SignatureTypeCode.SZArray, (byte)SignatureTypeCode.TypeHandle, (byte)SpecialType.System_String,

                // Microsoft_VisualBasic_CompilerServices_NewLateBinding__LateIndexSet
                (byte)(MemberFlags.Method | MemberFlags.Static),                                                            // Flags
                (byte)WellKnownType.Microsoft_VisualBasic_CompilerServices_NewLateBinding,                                  // DeclaringTypeId
                0,                                                                                                          // Arity
                    3,                                                                                                      // Method Signature
                    (byte)SignatureTypeCode.TypeHandle, (byte)SpecialType.System_Void, // Return Type
                    (byte)SignatureTypeCode.TypeHandle, (byte)SpecialType.System_Object,
                    (byte)SignatureTypeCode.SZArray, (byte)SignatureTypeCode.TypeHandle, (byte)SpecialType.System_Object,
                    (byte)SignatureTypeCode.SZArray, (byte)SignatureTypeCode.TypeHandle, (byte)SpecialType.System_String,

                // Microsoft_VisualBasic_CompilerServices_NewLateBinding__LateIndexSetComplex
                (byte)(MemberFlags.Method | MemberFlags.Static),                                                            // Flags
                (byte)WellKnownType.Microsoft_VisualBasic_CompilerServices_NewLateBinding,                                  // DeclaringTypeId
                0,                                                                                                          // Arity
                    5,                                                                                                      // Method Signature
                    (byte)SignatureTypeCode.TypeHandle, (byte)SpecialType.System_Void, // Return Type
                    (byte)SignatureTypeCode.TypeHandle, (byte)SpecialType.System_Object,
                    (byte)SignatureTypeCode.SZArray, (byte)SignatureTypeCode.TypeHandle, (byte)SpecialType.System_Object,
                    (byte)SignatureTypeCode.SZArray, (byte)SignatureTypeCode.TypeHandle, (byte)SpecialType.System_String,
                    (byte)SignatureTypeCode.TypeHandle, (byte)SpecialType.System_Boolean,
                    (byte)SignatureTypeCode.TypeHandle, (byte)SpecialType.System_Boolean,

                // Microsoft_VisualBasic_CompilerServices_StandardModuleAttribute__ctor
                (byte)MemberFlags.Constructor,                                                                              // Flags
                (byte)WellKnownType.Microsoft_VisualBasic_CompilerServices_StandardModuleAttribute,                         // DeclaringTypeId
                0,                                                                                                          // Arity
                    0,                                                                                                      // Method Signature
                    (byte)SignatureTypeCode.TypeHandle, (byte)SpecialType.System_Void, // Return Type

                // Microsoft_VisualBasic_CompilerServices_StaticLocalInitFlag__ctor
                (byte)MemberFlags.Constructor,                                                                              // Flags
                (byte)WellKnownType.Microsoft_VisualBasic_CompilerServices_StaticLocalInitFlag,                             // DeclaringTypeId
                0,                                                                                                          // Arity
                    0,                                                                                                      // Method Signature
                    (byte)SignatureTypeCode.TypeHandle, (byte)SpecialType.System_Void, // Return Type

                // Microsoft_VisualBasic_CompilerServices_StaticLocalInitFlag__State
                (byte)MemberFlags.Field,                                                                                    // Flags
                (byte)WellKnownType.Microsoft_VisualBasic_CompilerServices_StaticLocalInitFlag,                             // DeclaringTypeId
                0,                                                                                                          // Arity
                    (byte)SignatureTypeCode.TypeHandle, (byte)SpecialType.System_Int16,                                     // Field Signature

                // Microsoft_VisualBasic_CompilerServices_StringType__MidStmtStr
                (byte)(MemberFlags.Method | MemberFlags.Static),                                                            // Flags
                (byte)WellKnownType.Microsoft_VisualBasic_CompilerServices_StringType,                                      // DeclaringTypeId
                0,                                                                                                          // Arity
                    4,                                                                                                      // Method Signature
                    (byte)SignatureTypeCode.TypeHandle, (byte)SpecialType.System_Void, // Return Type
                    (byte)SignatureTypeCode.ByReference, (byte)SignatureTypeCode.TypeHandle, (byte)SpecialType.System_String,
                    (byte)SignatureTypeCode.TypeHandle, (byte)SpecialType.System_Int32,
                    (byte)SignatureTypeCode.TypeHandle, (byte)SpecialType.System_Int32,
                    (byte)SignatureTypeCode.TypeHandle, (byte)SpecialType.System_String,

                // Microsoft_VisualBasic_CompilerServices_IncompleteInitialization__ctor
                (byte)MemberFlags.Constructor,                                                                              // Flags
                (byte)WellKnownType.Microsoft_VisualBasic_CompilerServices_IncompleteInitialization,                        // DeclaringTypeId
                0,                                                                                                          // Arity
                    0,                                                                                                      // Method Signature
                    (byte)SignatureTypeCode.TypeHandle, (byte)SpecialType.System_Void, // Return Type

                // Microsoft_VisualBasic_Embedded__ctor
                (byte)MemberFlags.Constructor,                                                                              // Flags
                (byte)WellKnownType.Microsoft_VisualBasic_Embedded,                                                         // DeclaringTypeId
                0,                                                                                                          // Arity
                    0,                                                                                                      // Method Signature
                    (byte)SignatureTypeCode.TypeHandle, (byte)SpecialType.System_Void, // Return Type

                // Microsoft_VisualBasic_CompilerServices_Utils__CopyArray
                (byte)(MemberFlags.Method | MemberFlags.Static),                                                            // Flags
                (byte)WellKnownType.Microsoft_VisualBasic_CompilerServices_Utils,                                           // DeclaringTypeId
                0,                                                                                                          // Arity
                    2,                                                                                                      // Method Signature
                    (byte)SignatureTypeCode.TypeHandle, (byte)SpecialType.System_Array, // Return Type
                    (byte)SignatureTypeCode.TypeHandle, (byte)SpecialType.System_Array,
                    (byte)SignatureTypeCode.TypeHandle, (byte)SpecialType.System_Array,

                // Microsoft_VisualBasic_CompilerServices_LikeOperator__LikeStringStringStringCompareMethod
                (byte)(MemberFlags.Method | MemberFlags.Static),                                                            // Flags
                (byte)WellKnownType.Microsoft_VisualBasic_CompilerServices_LikeOperator,                                    // DeclaringTypeId
                0,                                                                                                          // Arity
                    3,                                                                                                      // Method Signature
                    (byte)SignatureTypeCode.TypeHandle, (byte)SpecialType.System_Boolean, // Return Type
                    (byte)SignatureTypeCode.TypeHandle, (byte)SpecialType.System_String,
                    (byte)SignatureTypeCode.TypeHandle, (byte)SpecialType.System_String,
                    (byte)SignatureTypeCode.TypeHandle, (byte)WellKnownType.Microsoft_VisualBasic_CompareMethod,

                // Microsoft_VisualBasic_CompilerServices_LikeOperator__LikeObjectObjectObjectCompareMethod
                (byte)(MemberFlags.Method | MemberFlags.Static),                                                            // Flags
                (byte)WellKnownType.Microsoft_VisualBasic_CompilerServices_LikeOperator,                                    // DeclaringTypeId
                0,                                                                                                          // Arity
                    3,                                                                                                      // Method Signature
                    (byte)SignatureTypeCode.TypeHandle, (byte)SpecialType.System_Object, // Return Type
                    (byte)SignatureTypeCode.TypeHandle, (byte)SpecialType.System_Object,
                    (byte)SignatureTypeCode.TypeHandle, (byte)SpecialType.System_Object,
                    (byte)SignatureTypeCode.TypeHandle, (byte)WellKnownType.Microsoft_VisualBasic_CompareMethod,

                // Microsoft_VisualBasic_CompilerServices_ProjectData__CreateProjectError
                (byte)(MemberFlags.Method | MemberFlags.Static),                                                            // Flags
                (byte)WellKnownType.Microsoft_VisualBasic_CompilerServices_ProjectData,                                     // DeclaringTypeId
                0,                                                                                                          // Arity
                    1,                                                                                                      // Method Signature
                    (byte)SignatureTypeCode.TypeHandle, (byte)WellKnownType.System_Exception, // Return Type
                    (byte)SignatureTypeCode.TypeHandle, (byte)SpecialType.System_Int32,

                // Microsoft_VisualBasic_CompilerServices_ProjectData__SetProjectError
                (byte)(MemberFlags.Method | MemberFlags.Static),                                                            // Flags
                (byte)WellKnownType.Microsoft_VisualBasic_CompilerServices_ProjectData,                                     // DeclaringTypeId
                0,                                                                                                          // Arity
                    1,                                                                                                      // Method Signature
                    (byte)SignatureTypeCode.TypeHandle, (byte)SpecialType.System_Void, // Return Type
                    (byte)SignatureTypeCode.TypeHandle, (byte)WellKnownType.System_Exception,

                // Microsoft_VisualBasic_CompilerServices_ProjectData__SetProjectError_Int32
                (byte)(MemberFlags.Method | MemberFlags.Static),                                                            // Flags
                (byte)WellKnownType.Microsoft_VisualBasic_CompilerServices_ProjectData,                                     // DeclaringTypeId
                0,                                                                                                          // Arity
                    2,                                                                                                      // Method Signature
                    (byte)SignatureTypeCode.TypeHandle, (byte)SpecialType.System_Void, // Return Type
                    (byte)SignatureTypeCode.TypeHandle, (byte)WellKnownType.System_Exception,
                    (byte)SignatureTypeCode.TypeHandle, (byte)SpecialType.System_Int32,

                // Microsoft_VisualBasic_CompilerServices_ProjectData__ClearProjectError
                (byte)(MemberFlags.Method | MemberFlags.Static),                                                            // Flags
                (byte)WellKnownType.Microsoft_VisualBasic_CompilerServices_ProjectData,                                     // DeclaringTypeId
                0,                                                                                                          // Arity
                    0,                                                                                                      // Method Signature
                    (byte)SignatureTypeCode.TypeHandle, (byte)SpecialType.System_Void, // Return Type

                // Microsoft_VisualBasic_CompilerServices_ProjectData__EndApp
                (byte)(MemberFlags.Method | MemberFlags.Static),                                                            // Flags
                (byte)WellKnownType.Microsoft_VisualBasic_CompilerServices_ProjectData,                                     // DeclaringTypeId
                0,                                                                                                          // Arity
                    0,                                                                                                      // Method Signature
                    (byte)SignatureTypeCode.TypeHandle, (byte)SpecialType.System_Void, // Return Type

                // Microsoft_VisualBasic_CompilerServices_ObjectFlowControl_ForLoopControl__ForLoopInitObj
                (byte)(MemberFlags.Method | MemberFlags.Static),                                                            // Flags
                (byte)WellKnownType.Microsoft_VisualBasic_CompilerServices_ObjectFlowControl_ForLoopControl,                // DeclaringTypeId
                0,                                                                                                          // Arity
                    6,                                                                                                      // Method Signature
                    (byte)SignatureTypeCode.TypeHandle, (byte)SpecialType.System_Boolean, // Return Type
                    (byte)SignatureTypeCode.TypeHandle, (byte)SpecialType.System_Object,
                    (byte)SignatureTypeCode.TypeHandle, (byte)SpecialType.System_Object,
                    (byte)SignatureTypeCode.TypeHandle, (byte)SpecialType.System_Object,
                    (byte)SignatureTypeCode.TypeHandle, (byte)SpecialType.System_Object,
                    (byte)SignatureTypeCode.ByReference, (byte)SignatureTypeCode.TypeHandle, (byte)SpecialType.System_Object,
                    (byte)SignatureTypeCode.ByReference, (byte)SignatureTypeCode.TypeHandle, (byte)SpecialType.System_Object,

                // Microsoft_VisualBasic_CompilerServices_ObjectFlowControl_ForLoopControl__ForNextCheckObj
                (byte)(MemberFlags.Method | MemberFlags.Static),                                                            // Flags
                (byte)WellKnownType.Microsoft_VisualBasic_CompilerServices_ObjectFlowControl_ForLoopControl,                // DeclaringTypeId
                0,                                                                                                          // Arity
                    3,                                                                                                      // Method Signature
                    (byte)SignatureTypeCode.TypeHandle, (byte)SpecialType.System_Boolean, // Return Type
                    (byte)SignatureTypeCode.TypeHandle, (byte)SpecialType.System_Object,
                    (byte)SignatureTypeCode.TypeHandle, (byte)SpecialType.System_Object,
                    (byte)SignatureTypeCode.ByReference, (byte)SignatureTypeCode.TypeHandle, (byte)SpecialType.System_Object,

                // Microsoft_VisualBasic_CompilerServices_ObjectFlowControl__CheckForSyncLockOnValueType
                (byte)(MemberFlags.Method | MemberFlags.Static),                                                            // Flags
                (byte)WellKnownType.Microsoft_VisualBasic_CompilerServices_ObjectFlowControl,                               // DeclaringTypeId
                0,                                                                                                          // Arity
                    1,                                                                                                      // Method Signature
                    (byte)SignatureTypeCode.TypeHandle, (byte)SpecialType.System_Void, // Return Type
                    (byte)SignatureTypeCode.TypeHandle, (byte)SpecialType.System_Object,

                // Microsoft_VisualBasic_CompilerServices_Versioned__CallByName
                (byte)(MemberFlags.Method | MemberFlags.Static),                                                            // Flags
                (byte)WellKnownType.Microsoft_VisualBasic_CompilerServices_Versioned,                                       // DeclaringTypeId
                0,                                                                                                          // Arity
                    4,                                                                                                      // Method Signature
                    (byte)SignatureTypeCode.TypeHandle, (byte)SpecialType.System_Object, // Return Type
                    (byte)SignatureTypeCode.TypeHandle, (byte)SpecialType.System_Object,
                    (byte)SignatureTypeCode.TypeHandle, (byte)SpecialType.System_String,
                    (byte)SignatureTypeCode.TypeHandle, (byte)WellKnownType.Microsoft_VisualBasic_CallType,
                    (byte)SignatureTypeCode.SZArray, (byte)SignatureTypeCode.TypeHandle, (byte)SpecialType.System_Object,

                // Microsoft_VisualBasic_CompilerServices_Versioned__IsNumeric
                (byte)(MemberFlags.Method | MemberFlags.Static),                                                            // Flags
                (byte)WellKnownType.Microsoft_VisualBasic_CompilerServices_Versioned,                                       // DeclaringTypeId
                0,                                                                                                          // Arity
                    1,                                                                                                      // Method Signature
                    (byte)SignatureTypeCode.TypeHandle, (byte)SpecialType.System_Boolean, // Return Type
                    (byte)SignatureTypeCode.TypeHandle, (byte)SpecialType.System_Object,

                // Microsoft_VisualBasic_CompilerServices_Versioned__SystemTypeName
                (byte)(MemberFlags.Method | MemberFlags.Static),                                                            // Flags
                (byte)WellKnownType.Microsoft_VisualBasic_CompilerServices_Versioned,                                       // DeclaringTypeId
                0,                                                                                                          // Arity
                    1,                                                                                                      // Method Signature
                    (byte)SignatureTypeCode.TypeHandle, (byte)SpecialType.System_String, // Return Type
                    (byte)SignatureTypeCode.TypeHandle, (byte)SpecialType.System_String,

                // Microsoft_VisualBasic_CompilerServices_Versioned__TypeName
                (byte)(MemberFlags.Method | MemberFlags.Static),                                                            // Flags
                (byte)WellKnownType.Microsoft_VisualBasic_CompilerServices_Versioned,                                       // DeclaringTypeId
                0,                                                                                                          // Arity
                    1,                                                                                                      // Method Signature
                    (byte)SignatureTypeCode.TypeHandle, (byte)SpecialType.System_String, // Return Type
                    (byte)SignatureTypeCode.TypeHandle, (byte)SpecialType.System_Object,

                // Microsoft_VisualBasic_CompilerServices_Versioned__VbTypeName
                (byte)(MemberFlags.Method | MemberFlags.Static),                                                            // Flags
                (byte)WellKnownType.Microsoft_VisualBasic_CompilerServices_Versioned,                                       // DeclaringTypeId
                0,                                                                                                          // Arity
                    1,                                                                                                      // Method Signature
                    (byte)SignatureTypeCode.TypeHandle, (byte)SpecialType.System_String, // Return Type
                    (byte)SignatureTypeCode.TypeHandle, (byte)SpecialType.System_String,

                // Microsoft_VisualBasic_Information__IsNumeric
                (byte)(MemberFlags.Method | MemberFlags.Static),                                                            // Flags
                (byte)WellKnownType.Microsoft_VisualBasic_Information,                                                      // DeclaringTypeId
                0,                                                                                                          // Arity
                    1,                                                                                                      // Method Signature
                    (byte)SignatureTypeCode.TypeHandle, (byte)SpecialType.System_Boolean, // Return Type
                    (byte)SignatureTypeCode.TypeHandle, (byte)SpecialType.System_Object,

                // Microsoft_VisualBasic_Information__SystemTypeName
                (byte)(MemberFlags.Method | MemberFlags.Static),                                                            // Flags
                (byte)WellKnownType.Microsoft_VisualBasic_Information,                                                      // DeclaringTypeId
                0,                                                                                                          // Arity
                    1,                                                                                                      // Method Signature
                    (byte)SignatureTypeCode.TypeHandle, (byte)SpecialType.System_String, // Return Type
                    (byte)SignatureTypeCode.TypeHandle, (byte)SpecialType.System_String,

                // Microsoft_VisualBasic_Information__TypeName
                (byte)(MemberFlags.Method | MemberFlags.Static),                                                            // Flags
                (byte)WellKnownType.Microsoft_VisualBasic_Information,                                                      // DeclaringTypeId
                0,                                                                                                          // Arity
                    1,                                                                                                      // Method Signature
                    (byte)SignatureTypeCode.TypeHandle, (byte)SpecialType.System_String, // Return Type
                    (byte)SignatureTypeCode.TypeHandle, (byte)SpecialType.System_Object,

                // Microsoft_VisualBasic_Information__VbTypeName
                (byte)(MemberFlags.Method | MemberFlags.Static),                                                            // Flags
                (byte)WellKnownType.Microsoft_VisualBasic_Information,                                                      // DeclaringTypeId
                0,                                                                                                          // Arity
                    1,                                                                                                      // Method Signature
                    (byte)SignatureTypeCode.TypeHandle, (byte)SpecialType.System_String, // Return Type
                    (byte)SignatureTypeCode.TypeHandle, (byte)SpecialType.System_String,

                // Microsoft_VisualBasic_Interaction__CallByName
                (byte)(MemberFlags.Method | MemberFlags.Static),                                                            // Flags
                (byte)WellKnownType.Microsoft_VisualBasic_Interaction,                                                      // DeclaringTypeId
                0,                                                                                                          // Arity
                    4,                                                                                                      // Method Signature
                    (byte)SignatureTypeCode.TypeHandle, (byte)SpecialType.System_Object, // Return Type
                    (byte)SignatureTypeCode.TypeHandle, (byte)SpecialType.System_Object,
                    (byte)SignatureTypeCode.TypeHandle, (byte)SpecialType.System_String,
                    (byte)SignatureTypeCode.TypeHandle, (byte)WellKnownType.Microsoft_VisualBasic_CallType,
                    (byte)SignatureTypeCode.SZArray, (byte)SignatureTypeCode.TypeHandle, (byte)SpecialType.System_Object,

                // System_Runtime_CompilerServices_IAsyncStateMachine_MoveNext
                (byte)(MemberFlags.Method | MemberFlags.Virtual),                                                           // Flags
                (byte)WellKnownType.System_Runtime_CompilerServices_IAsyncStateMachine,                                     // DeclaringTypeId
                0,                                                                                                          // Arity
                    0,                                                                                                      // Method Signature
                    (byte)SignatureTypeCode.TypeHandle, (byte)SpecialType.System_Void, // Return Type

                // System_Runtime_CompilerServices_IAsyncStateMachine_SetStateMachine
                (byte)(MemberFlags.Method | MemberFlags.Virtual),                                                           // Flags
                (byte)WellKnownType.System_Runtime_CompilerServices_IAsyncStateMachine,                                     // DeclaringTypeId
                0,                                                                                                          // Arity
                    1,                                                                                                      // Method Signature
                    (byte)SignatureTypeCode.TypeHandle, (byte)SpecialType.System_Void, // Return Type
                    (byte)SignatureTypeCode.TypeHandle, (byte)WellKnownType.System_Runtime_CompilerServices_IAsyncStateMachine,

                // System_Runtime_CompilerServices_AsyncVoidMethodBuilder__Create
                (byte)(MemberFlags.Method | MemberFlags.Static),                                                            // Flags
                (byte)WellKnownType.System_Runtime_CompilerServices_AsyncVoidMethodBuilder,                                 // DeclaringTypeId
                0,                                                                                                          // Arity
                    0,                                                                                                      // Method Signature
                    (byte)SignatureTypeCode.TypeHandle, (byte)WellKnownType.System_Runtime_CompilerServices_AsyncVoidMethodBuilder,

                // System_Runtime_CompilerServices_AsyncVoidMethodBuilder__SetException
                (byte)MemberFlags.Method,                                                                                   // Flags
                (byte)WellKnownType.System_Runtime_CompilerServices_AsyncVoidMethodBuilder,                                 // DeclaringTypeId
                0,                                                                                                          // Arity
                    1,                                                                                                      // Method Signature
                    (byte)SignatureTypeCode.TypeHandle, (byte)SpecialType.System_Void, // Return Type
                    (byte)SignatureTypeCode.TypeHandle, (byte)WellKnownType.System_Exception,

                // System_Runtime_CompilerServices_AsyncVoidMethodBuilder__SetResult
                (byte)MemberFlags.Method,                                                                                   // Flags
                (byte)WellKnownType.System_Runtime_CompilerServices_AsyncVoidMethodBuilder,                                 // DeclaringTypeId
                0,                                                                                                          // Arity
                    0,                                                                                                      // Method Signature
                    (byte)SignatureTypeCode.TypeHandle, (byte)SpecialType.System_Void, // Return Type

                // System_Runtime_CompilerServices_AsyncVoidMethodBuilder__AwaitOnCompleted
                (byte)MemberFlags.Method,                                                                                   // Flags
                (byte)WellKnownType.System_Runtime_CompilerServices_AsyncVoidMethodBuilder,                                 // DeclaringTypeId
                2,                                                                                                          // Arity
                    2,                                                                                                      // Method Signature
                    (byte)SignatureTypeCode.TypeHandle, (byte)SpecialType.System_Void, // Return Type
                    (byte)SignatureTypeCode.ByReference, (byte)SignatureTypeCode.GenericMethodParameter, 0,
                    (byte)SignatureTypeCode.ByReference, (byte)SignatureTypeCode.GenericMethodParameter, (byte)SpecialType.System_Object,

                // System_Runtime_CompilerServices_AsyncVoidMethodBuilder__AwaitUnsafeOnCompleted
                (byte)MemberFlags.Method,                                                                                   // Flags
                (byte)WellKnownType.System_Runtime_CompilerServices_AsyncVoidMethodBuilder,                                 // DeclaringTypeId
                2,                                                                                                          // Arity
                    2,                                                                                                      // Method Signature
                    (byte)SignatureTypeCode.TypeHandle, (byte)SpecialType.System_Void, // Return Type
                    (byte)SignatureTypeCode.ByReference, (byte)SignatureTypeCode.GenericMethodParameter, 0,
                    (byte)SignatureTypeCode.ByReference, (byte)SignatureTypeCode.GenericMethodParameter, (byte)SpecialType.System_Object,

                // System_Runtime_CompilerServices_AsyncVoidMethodBuilder__Start_T
                (byte)MemberFlags.Method,                                                                                   // Flags
                (byte)WellKnownType.System_Runtime_CompilerServices_AsyncVoidMethodBuilder,                                 // DeclaringTypeId
                1,                                                                                                          // Arity
                    1,                                                                                                      // Method Signature
                    (byte)SignatureTypeCode.TypeHandle, (byte)SpecialType.System_Void, // Return Type
                    (byte)SignatureTypeCode.ByReference, (byte)SignatureTypeCode.GenericMethodParameter, 0,

                // System_Runtime_CompilerServices_AsyncVoidMethodBuilder__SetStateMachine
                (byte)MemberFlags.Method,                                                                                   // Flags
                (byte)WellKnownType.System_Runtime_CompilerServices_AsyncVoidMethodBuilder,                                 // DeclaringTypeId
                0,                                                                                                          // Arity
                    1,                                                                                                      // Method Signature
                    (byte)SignatureTypeCode.TypeHandle, (byte)SpecialType.System_Void, // Return Type
                    (byte)SignatureTypeCode.TypeHandle, (byte)WellKnownType.System_Runtime_CompilerServices_IAsyncStateMachine,

                // System_Runtime_CompilerServices_AsyncTaskMethodBuilder__Create
                (byte)(MemberFlags.Method | MemberFlags.Static),                                                            // Flags
                (byte)WellKnownType.System_Runtime_CompilerServices_AsyncTaskMethodBuilder,                                 // DeclaringTypeId
                0,                                                                                                          // Arity
                    0,                                                                                                      // Method Signature
                    (byte)SignatureTypeCode.TypeHandle, (byte)WellKnownType.System_Runtime_CompilerServices_AsyncTaskMethodBuilder,

                // System_Runtime_CompilerServices_AsyncTaskMethodBuilder__SetException
                (byte)MemberFlags.Method,                                                                                   // Flags
                (byte)WellKnownType.System_Runtime_CompilerServices_AsyncTaskMethodBuilder,                                 // DeclaringTypeId
                0,                                                                                                          // Arity
                    1,                                                                                                      // Method Signature
                    (byte)SignatureTypeCode.TypeHandle, (byte)SpecialType.System_Void, // Return Type
                    (byte)SignatureTypeCode.TypeHandle, (byte)WellKnownType.System_Exception,

                // System_Runtime_CompilerServices_AsyncTaskMethodBuilder__SetResult
                (byte)MemberFlags.Method,                                                                                   // Flags
                (byte)WellKnownType.System_Runtime_CompilerServices_AsyncTaskMethodBuilder,                                 // DeclaringTypeId
                0,                                                                                                          // Arity
                    0,                                                                                                      // Method Signature
                    (byte)SignatureTypeCode.TypeHandle, (byte)SpecialType.System_Void, // Return Type

                // System_Runtime_CompilerServices_AsyncTaskMethodBuilder__AwaitOnCompleted
                (byte)MemberFlags.Method,                                                                                   // Flags
                (byte)WellKnownType.System_Runtime_CompilerServices_AsyncTaskMethodBuilder,                                 // DeclaringTypeId
                2,                                                                                                          // Arity
                    2,                                                                                                      // Method Signature
                    (byte)SignatureTypeCode.TypeHandle, (byte)SpecialType.System_Void, // Return Type
                    (byte)SignatureTypeCode.ByReference, (byte)SignatureTypeCode.GenericMethodParameter, 0,
                    (byte)SignatureTypeCode.ByReference, (byte)SignatureTypeCode.GenericMethodParameter, (byte)SpecialType.System_Object,

                // System_Runtime_CompilerServices_AsyncTaskMethodBuilder__AwaitUnsafeOnCompleted
                (byte)MemberFlags.Method,                                                                                   // Flags
                (byte)WellKnownType.System_Runtime_CompilerServices_AsyncTaskMethodBuilder,                                 // DeclaringTypeId
                2,                                                                                                          // Arity
                    2,                                                                                                      // Method Signature
                    (byte)SignatureTypeCode.TypeHandle, (byte)SpecialType.System_Void, // Return Type
                    (byte)SignatureTypeCode.ByReference, (byte)SignatureTypeCode.GenericMethodParameter, 0,
                    (byte)SignatureTypeCode.ByReference, (byte)SignatureTypeCode.GenericMethodParameter, (byte)SpecialType.System_Object,

                // System_Runtime_CompilerServices_AsyncTaskMethodBuilder__Start_T
                (byte)MemberFlags.Method,                                                                                   // Flags
                (byte)WellKnownType.System_Runtime_CompilerServices_AsyncTaskMethodBuilder,                                 // DeclaringTypeId
                1,                                                                                                          // Arity
                    1,                                                                                                      // Method Signature
                    (byte)SignatureTypeCode.TypeHandle, (byte)SpecialType.System_Void, // Return Type
                    (byte)SignatureTypeCode.ByReference, (byte)SignatureTypeCode.GenericMethodParameter, 0,

                // System_Runtime_CompilerServices_AsyncTaskMethodBuilder__SetStateMachine
                (byte)MemberFlags.Method,                                                                                   // Flags
                (byte)WellKnownType.System_Runtime_CompilerServices_AsyncTaskMethodBuilder,                                 // DeclaringTypeId
                0,                                                                                                          // Arity
                    1,                                                                                                      // Method Signature
                    (byte)SignatureTypeCode.TypeHandle, (byte)SpecialType.System_Void, // Return Type
                    (byte)SignatureTypeCode.TypeHandle, (byte)WellKnownType.System_Runtime_CompilerServices_IAsyncStateMachine,

                // System_Runtime_CompilerServices_AsyncTaskMethodBuilder__Task
                (byte)MemberFlags.Property,                                                                                 // Flags
                (byte)WellKnownType.System_Runtime_CompilerServices_AsyncTaskMethodBuilder,                                 // DeclaringTypeId
                0,                                                                                                          // Arity
                    0,                                                                                                      // Method Signature
                    (byte)SignatureTypeCode.TypeHandle, (byte)WellKnownType.System_Threading_Tasks_Task, // Return Type

                // System_Runtime_CompilerServices_AsyncTaskMethodBuilder_T__Create
                (byte)(MemberFlags.Method | MemberFlags.Static),                                                            // Flags
                (byte)WellKnownType.System_Runtime_CompilerServices_AsyncTaskMethodBuilder_T,                               // DeclaringTypeId
                0,                                                                                                          // Arity
                    0,                                                                                                      // Method Signature
                    (byte)SignatureTypeCode.TypeHandle, (byte)WellKnownType.System_Runtime_CompilerServices_AsyncTaskMethodBuilder_T,

                // System_Runtime_CompilerServices_AsyncTaskMethodBuilder_T__SetException
                (byte)MemberFlags.Method,                                                                                   // Flags
                (byte)WellKnownType.System_Runtime_CompilerServices_AsyncTaskMethodBuilder_T,                               // DeclaringTypeId
                0,                                                                                                          // Arity
                    1,                                                                                                      // Method Signature
                    (byte)SignatureTypeCode.TypeHandle, (byte)SpecialType.System_Void, // Return Type
                    (byte)SignatureTypeCode.TypeHandle, (byte)WellKnownType.System_Exception,

                // System_Runtime_CompilerServices_AsyncTaskMethodBuilder_T__SetResult
                (byte)MemberFlags.Method,                                                                                   // Flags
                (byte)WellKnownType.System_Runtime_CompilerServices_AsyncTaskMethodBuilder_T,                               // DeclaringTypeId
                0,                                                                                                          // Arity
                    1,                                                                                                      // Method Signature
                    (byte)SignatureTypeCode.TypeHandle, (byte)SpecialType.System_Void, // Return Type
                    (byte)SignatureTypeCode.GenericTypeParameter, 0,

                // System_Runtime_CompilerServices_AsyncTaskMethodBuilder_T__AwaitOnCompleted
                (byte)MemberFlags.Method,                                                                                   // Flags
                (byte)WellKnownType.System_Runtime_CompilerServices_AsyncTaskMethodBuilder_T,                               // DeclaringTypeId
                2,                                                                                                          // Arity
                    2,                                                                                                      // Method Signature
                    (byte)SignatureTypeCode.TypeHandle, (byte)SpecialType.System_Void, // Return Type
                    (byte)SignatureTypeCode.ByReference, (byte)SignatureTypeCode.GenericMethodParameter, 0,
                    (byte)SignatureTypeCode.ByReference, (byte)SignatureTypeCode.GenericMethodParameter, (byte)SpecialType.System_Object,

                // System_Runtime_CompilerServices_AsyncTaskMethodBuilder_T__AwaitUnsafeOnCompleted
                (byte)MemberFlags.Method,                                                                                   // Flags
                (byte)WellKnownType.System_Runtime_CompilerServices_AsyncTaskMethodBuilder_T,                               // DeclaringTypeId
                2,                                                                                                          // Arity
                    2,                                                                                                      // Method Signature
                    (byte)SignatureTypeCode.TypeHandle, (byte)SpecialType.System_Void, // Return Type
                    (byte)SignatureTypeCode.ByReference, (byte)SignatureTypeCode.GenericMethodParameter, 0,
                    (byte)SignatureTypeCode.ByReference, (byte)SignatureTypeCode.GenericMethodParameter, (byte)SpecialType.System_Object,

                // System_Runtime_CompilerServices_AsyncTaskMethodBuilder_T__Start_T
                (byte)MemberFlags.Method,                                                                                   // Flags
                (byte)WellKnownType.System_Runtime_CompilerServices_AsyncTaskMethodBuilder_T,                               // DeclaringTypeId
                1,                                                                                                          // Arity
                    1,                                                                                                      // Method Signature
                    (byte)SignatureTypeCode.TypeHandle, (byte)SpecialType.System_Void, // Return Type
                    (byte)SignatureTypeCode.ByReference, (byte)SignatureTypeCode.GenericMethodParameter, 0,

                // System_Runtime_CompilerServices_AsyncTaskMethodBuilder_T__SetStateMachine
                (byte)MemberFlags.Method,                                                                                   // Flags
                (byte)WellKnownType.System_Runtime_CompilerServices_AsyncTaskMethodBuilder_T,                               // DeclaringTypeId
                0,                                                                                                          // Arity
                    1,                                                                                                      // Method Signature
                    (byte)SignatureTypeCode.TypeHandle, (byte)SpecialType.System_Void, // Return Type
                    (byte)SignatureTypeCode.TypeHandle, (byte)WellKnownType.System_Runtime_CompilerServices_IAsyncStateMachine,

                // System_Runtime_CompilerServices_AsyncTaskMethodBuilder_T__Task
                (byte)MemberFlags.Property,                                                                                 // Flags
                (byte)WellKnownType.System_Runtime_CompilerServices_AsyncTaskMethodBuilder_T,                               // DeclaringTypeId
                0,                                                                                                          // Arity
                    0,                                                                                                      // Method Signature
                    (byte)SignatureTypeCode.GenericTypeInstance, // Return Type
                    (byte)SignatureTypeCode.TypeHandle, (byte)WellKnownType.System_Threading_Tasks_Task_T,
                    1,
                    (byte)SignatureTypeCode.GenericTypeParameter, 0,

                // System_Runtime_CompilerServices_AsyncStateMachineAttribute__ctor
                (byte)MemberFlags.Constructor,                                                                              // Flags
                (byte)WellKnownType.System_Runtime_CompilerServices_AsyncStateMachineAttribute,                             // DeclaringTypeId
                0,                                                                                                          // Arity
                    1,                                                                                                      // Method Signature
                    (byte)SignatureTypeCode.TypeHandle, (byte)SpecialType.System_Void, // Return Type
                    (byte)SignatureTypeCode.TypeHandle, (byte)WellKnownType.System_Type,

                // System_Runtime_CompilerServices_IteratorStateMachineAttribute__ctor
                (byte)MemberFlags.Constructor,                                                                              // Flags
                (byte)WellKnownType.System_Runtime_CompilerServices_IteratorStateMachineAttribute,                          // DeclaringTypeId
                0,                                                                                                          // Arity
                    1,                                                                                                      // Method Signature
                    (byte)SignatureTypeCode.TypeHandle, (byte)SpecialType.System_Void, // Return Type
                    (byte)SignatureTypeCode.TypeHandle, (byte)WellKnownType.System_Type,

                // Microsoft_VisualBasic_Strings__AscCharInt32
                (byte)(MemberFlags.Method | MemberFlags.Static),                                                            // Flags
                (byte)WellKnownType.Microsoft_VisualBasic_Strings,                                                          // DeclaringTypeId
                0,                                                                                                          // Arity
                    1,                                                                                                      // Method Signature
                    (byte)SignatureTypeCode.TypeHandle, (byte)SpecialType.System_Int32, // Return Type
                    (byte)SignatureTypeCode.TypeHandle, (byte)SpecialType.System_Char,

                // Microsoft_VisualBasic_Strings__AscStringInt32
                (byte)(MemberFlags.Method | MemberFlags.Static),                                                            // Flags
                (byte)WellKnownType.Microsoft_VisualBasic_Strings,                                                          // DeclaringTypeId
                0,                                                                                                          // Arity
                    1,                                                                                                      // Method Signature
                    (byte)SignatureTypeCode.TypeHandle, (byte)SpecialType.System_Int32, // Return Type
                    (byte)SignatureTypeCode.TypeHandle, (byte)SpecialType.System_String,

                // Microsoft_VisualBasic_Strings__AscWCharInt32
                (byte)(MemberFlags.Method | MemberFlags.Static),                                                            // Flags
                (byte)WellKnownType.Microsoft_VisualBasic_Strings,                                                          // DeclaringTypeId
                0,                                                                                                          // Arity
                    1,                                                                                                      // Method Signature
                    (byte)SignatureTypeCode.TypeHandle, (byte)SpecialType.System_Int32, // Return Type
                    (byte)SignatureTypeCode.TypeHandle, (byte)SpecialType.System_Char,

                // Microsoft_VisualBasic_Strings__AscWStringInt32
                (byte)(MemberFlags.Method | MemberFlags.Static),                                                            // Flags
                (byte)WellKnownType.Microsoft_VisualBasic_Strings,                                                          // DeclaringTypeId
                0,                                                                                                          // Arity
                    1,                                                                                                      // Method Signature
                    (byte)SignatureTypeCode.TypeHandle, (byte)SpecialType.System_Int32, // Return Type
                    (byte)SignatureTypeCode.TypeHandle, (byte)SpecialType.System_String,

                // Microsoft_VisualBasic_Strings__ChrInt32Char
                (byte)(MemberFlags.Method | MemberFlags.Static),                                                            // Flags
                (byte)WellKnownType.Microsoft_VisualBasic_Strings,                                                          // DeclaringTypeId
                0,                                                                                                          // Arity
                    1,                                                                                                      // Method Signature
                    (byte)SignatureTypeCode.TypeHandle, (byte)SpecialType.System_Char,
                    (byte)SignatureTypeCode.TypeHandle, (byte)SpecialType.System_Int32,

                // Microsoft_VisualBasic_Strings__ChrWInt32Char
                (byte)(MemberFlags.Method | MemberFlags.Static),                                                            // Flags
                (byte)WellKnownType.Microsoft_VisualBasic_Strings,                                                          // DeclaringTypeId
                0,                                                                                                          // Arity
                    1,                                                                                                      // Method Signature
                    (byte)SignatureTypeCode.TypeHandle, (byte)SpecialType.System_Char, // Return Type
                    (byte)SignatureTypeCode.TypeHandle, (byte)SpecialType.System_Int32,

                // System_Xml_Linq_XElement__ctor
                (byte)MemberFlags.Constructor,                                                                              // Flags
                (byte)WellKnownType.System_Xml_Linq_XElement,                                                               // DeclaringTypeId
                0,                                                                                                          // Arity
                    2,                                                                                                      // Method Signature
                    (byte)SignatureTypeCode.TypeHandle, (byte)SpecialType.System_Void, // Return Type
                    (byte)SignatureTypeCode.TypeHandle, (byte)WellKnownType.System_Xml_Linq_XName,
                    (byte)SignatureTypeCode.TypeHandle, (byte)SpecialType.System_Object,

                // System_Xml_Linq_XElement__ctor2
                (byte)MemberFlags.Constructor,                                                                              // Flags
                (byte)WellKnownType.System_Xml_Linq_XElement,                                                               // DeclaringTypeId
                0,                                                                                                          // Arity
                    2,                                                                                                      // Method Signature
                    (byte)SignatureTypeCode.TypeHandle, (byte)SpecialType.System_Void, // Return Type
                    (byte)SignatureTypeCode.TypeHandle, (byte)WellKnownType.System_Xml_Linq_XName,
                    (byte)SignatureTypeCode.SZArray, (byte)SignatureTypeCode.TypeHandle, (byte)SpecialType.System_Object,

                // System_Xml_Linq_XNamespace__Get
                (byte)(MemberFlags.Method | MemberFlags.Static),                                                            // Flags
                (byte)WellKnownType.System_Xml_Linq_XNamespace,                                                             // DeclaringTypeId
                0,                                                                                                          // Arity
                    1,                                                                                                      // Method Signature
                    (byte)SignatureTypeCode.TypeHandle, (byte)WellKnownType.System_Xml_Linq_XNamespace, // Return Type
                    (byte)SignatureTypeCode.TypeHandle, (byte)SpecialType.System_String,

                // System_Windows_Forms_Application__RunForm
                (byte)(MemberFlags.Method | MemberFlags.Static),                                                            // Flags
                (byte)WellKnownType.System_Windows_Forms_Application,                                                       // DeclaringTypeId
                0,                                                                                                          // Arity
                    1,                                                                                                      // Method Signature
                    (byte)SignatureTypeCode.TypeHandle, (byte)SpecialType.System_Void, // Return Type
                    (byte)SignatureTypeCode.TypeHandle, (byte)WellKnownType.System_Windows_Forms_Form,

                // System_Environment__CurrentManagedThreadId
                (byte)(MemberFlags.Property | MemberFlags.Static),                                                          // Flags
                (byte)WellKnownType.System_Environment,                                                                     // DeclaringTypeId
                0,                                                                                                          // Arity
                    0,                                                                                                      // Method Signature
                    (byte)SignatureTypeCode.TypeHandle, (byte)SpecialType.System_Int32, // Return Type

                // System_ComponentModel_EditorBrowsableAttribute__ctor
                (byte)MemberFlags.Constructor,                                                                              // Flags
                (byte)WellKnownType.System_ComponentModel_EditorBrowsableAttribute,                                         // DeclaringTypeId
                0,                                                                                                          // Arity
                    1,                                                                                                      // Method Signature
                    (byte)SignatureTypeCode.TypeHandle, (byte)SpecialType.System_Void, // Return Type
                    (byte)SignatureTypeCode.TypeHandle, (byte)WellKnownType.System_ComponentModel_EditorBrowsableState,

                // System_Runtime_GCLatencyMode__SustainedLowLatency
                (byte)(MemberFlags.Field | MemberFlags.Static),                                                             // Flags
                (byte)WellKnownType.System_Runtime_GCLatencyMode,                                                           // DeclaringTypeId
                0,                                                                                                          // Arity
                    (byte)SignatureTypeCode.TypeHandle, (byte)WellKnownType.System_Runtime_GCLatencyMode,                   // Field Signature

                // System_ValueTuple_T1__Item1
                (byte)MemberFlags.Field,                                                                                    // Flags
                (byte)WellKnownType.System_ValueTuple_T1,                                                                   // DeclaringTypeId
                0,                                                                                                          // Arity
                    (byte)SignatureTypeCode.GenericTypeParameter, 0,                                                        // Field Signature

                // System_ValueTuple_T2__Item1
                (byte)MemberFlags.Field,                                                                                    // Flags
                (byte)WellKnownType.System_ValueTuple_T2,                                                                   // DeclaringTypeId
                0,                                                                                                          // Arity
                    (byte)SignatureTypeCode.GenericTypeParameter, 0,                                                        // Field Signature

                // System_ValueTuple_T2__Item2
                (byte)MemberFlags.Field,                                                                                    // Flags
                (byte)WellKnownType.System_ValueTuple_T2,                                                                   // DeclaringTypeId
                0,                                                                                                          // Arity
                    (byte)SignatureTypeCode.GenericTypeParameter, 1,                                                        // Field Signature

                // System_ValueTuple_T3__Item1
                (byte)MemberFlags.Field,                                                                                    // Flags
                (byte)WellKnownType.System_ValueTuple_T3,                                                                   // DeclaringTypeId
                0,                                                                                                          // Arity
                    (byte)SignatureTypeCode.GenericTypeParameter, 0,                                                        // Field Signature

                // System_ValueTuple_T3__Item2
                (byte)MemberFlags.Field,                                                                                    // Flags
                (byte)WellKnownType.System_ValueTuple_T3,                                                                   // DeclaringTypeId
                0,                                                                                                          // Arity
                    (byte)SignatureTypeCode.GenericTypeParameter, 1,                                                        // Field Signature

                // System_ValueTuple_T3__Item3
                (byte)MemberFlags.Field,                                                                                    // Flags
                (byte)WellKnownType.System_ValueTuple_T3,                                                                   // DeclaringTypeId
                0,                                                                                                          // Arity
                    (byte)SignatureTypeCode.GenericTypeParameter, 2,                                                        // Field Signature

                // System_ValueTuple_T4__Item1
                (byte)MemberFlags.Field,                                                                                    // Flags
                (byte)WellKnownType.System_ValueTuple_T4,                                                                   // DeclaringTypeId
                0,                                                                                                          // Arity
                    (byte)SignatureTypeCode.GenericTypeParameter, 0,                                                        // Field Signature

                // System_ValueTuple_T4__Item2
                (byte)MemberFlags.Field,                                                                                    // Flags
                (byte)WellKnownType.System_ValueTuple_T4,                                                                   // DeclaringTypeId
                0,                                                                                                          // Arity
                    (byte)SignatureTypeCode.GenericTypeParameter, 1,                                                        // Field Signature

                // System_ValueTuple_T4__Item3
                (byte)MemberFlags.Field,                                                                                    // Flags
                (byte)WellKnownType.System_ValueTuple_T4,                                                                   // DeclaringTypeId
                0,                                                                                                          // Arity
                    (byte)SignatureTypeCode.GenericTypeParameter, 2,                                                        // Field Signature

                // System_ValueTuple_T4__Item4
                (byte)MemberFlags.Field,                                                                                    // Flags
                (byte)WellKnownType.System_ValueTuple_T4,                                                                   // DeclaringTypeId
                0,                                                                                                          // Arity
                    (byte)SignatureTypeCode.GenericTypeParameter, 3,                                                        // Field Signature

                // System_ValueTuple_T5__Item1
                (byte)MemberFlags.Field,                                                                                    // Flags
                (byte)WellKnownType.System_ValueTuple_T5,                                                                   // DeclaringTypeId
                0,                                                                                                          // Arity
                    (byte)SignatureTypeCode.GenericTypeParameter, 0,                                                        // Field Signature

                // System_ValueTuple_T5__Item2
                (byte)MemberFlags.Field,                                                                                    // Flags
                (byte)WellKnownType.System_ValueTuple_T5,                                                                   // DeclaringTypeId
                0,                                                                                                          // Arity
                    (byte)SignatureTypeCode.GenericTypeParameter, 1,                                                        // Field Signature

                // System_ValueTuple_T5__Item3
                (byte)MemberFlags.Field,                                                                                    // Flags
                (byte)WellKnownType.System_ValueTuple_T5,                                                                   // DeclaringTypeId
                0,                                                                                                          // Arity
                    (byte)SignatureTypeCode.GenericTypeParameter, 2,                                                        // Field Signature

                // System_ValueTuple_T5__Item4
                (byte)MemberFlags.Field,                                                                                    // Flags
                (byte)WellKnownType.System_ValueTuple_T5,                                                                   // DeclaringTypeId
                0,                                                                                                          // Arity
                    (byte)SignatureTypeCode.GenericTypeParameter, 3,                                                        // Field Signature

                // System_ValueTuple_T5__Item5
                (byte)MemberFlags.Field,                                                                                    // Flags
                (byte)WellKnownType.System_ValueTuple_T5,                                                                   // DeclaringTypeId
                0,                                                                                                          // Arity
                    (byte)SignatureTypeCode.GenericTypeParameter, 4,                                                        // Field Signature

                // System_ValueTuple_T6__Item1
                (byte)MemberFlags.Field,                                                                                    // Flags
                (byte)WellKnownType.System_ValueTuple_T6,                                                                   // DeclaringTypeId
                0,                                                                                                          // Arity
                    (byte)SignatureTypeCode.GenericTypeParameter, 0,                                                        // Field Signature

                // System_ValueTuple_T6__Item2
                (byte)MemberFlags.Field,                                                                                    // Flags
                (byte)WellKnownType.System_ValueTuple_T6,                                                                   // DeclaringTypeId
                0,                                                                                                          // Arity
                    (byte)SignatureTypeCode.GenericTypeParameter, 1,                                                        // Field Signature

                // System_ValueTuple_T6__Item3
                (byte)MemberFlags.Field,                                                                                    // Flags
                (byte)WellKnownType.System_ValueTuple_T6,                                                                   // DeclaringTypeId
                0,                                                                                                          // Arity
                    (byte)SignatureTypeCode.GenericTypeParameter, 2,                                                        // Field Signature

                // System_ValueTuple_T6__Item4
                (byte)MemberFlags.Field,                                                                                    // Flags
                (byte)WellKnownType.System_ValueTuple_T6,                                                                   // DeclaringTypeId
                0,                                                                                                          // Arity
                    (byte)SignatureTypeCode.GenericTypeParameter, 3,                                                        // Field Signature

                // System_ValueTuple_T6__Item5
                (byte)MemberFlags.Field,                                                                                    // Flags
                (byte)WellKnownType.System_ValueTuple_T6,                                                                   // DeclaringTypeId
                0,                                                                                                          // Arity
                    (byte)SignatureTypeCode.GenericTypeParameter, 4,                                                        // Field Signature

                // System_ValueTuple_T6__Item6
                (byte)MemberFlags.Field,                                                                                    // Flags
                (byte)WellKnownType.System_ValueTuple_T6,                                                                   // DeclaringTypeId
                0,                                                                                                          // Arity
                    (byte)SignatureTypeCode.GenericTypeParameter, 5,                                                        // Field Signature

                // System_ValueTuple_T7__Item1
                (byte)MemberFlags.Field,                                                                                    // Flags
                (byte)WellKnownType.ExtSentinel, (byte)(WellKnownType.System_ValueTuple_T7 - WellKnownType.ExtSentinel),    // DeclaringTypeId
                0,                                                                                                          // Arity
                    (byte)SignatureTypeCode.GenericTypeParameter, 0,                                                        // Field Signature

                // System_ValueTuple_T7__Item2
                (byte)MemberFlags.Field,                                                                                    // Flags
                (byte)WellKnownType.ExtSentinel, (byte)(WellKnownType.System_ValueTuple_T7 - WellKnownType.ExtSentinel),    // DeclaringTypeId
                0,                                                                                                          // Arity
                    (byte)SignatureTypeCode.GenericTypeParameter, 1,                                                        // Field Signature

                // System_ValueTuple_T7__Item3
                (byte)MemberFlags.Field,                                                                                    // Flags
                (byte)WellKnownType.ExtSentinel, (byte)(WellKnownType.System_ValueTuple_T7 - WellKnownType.ExtSentinel),    // DeclaringTypeId
                0,                                                                                                          // Arity
                    (byte)SignatureTypeCode.GenericTypeParameter, 2,                                                        // Field Signature

                // System_ValueTuple_T7__Item4
                (byte)MemberFlags.Field,                                                                                    // Flags
                (byte)WellKnownType.ExtSentinel, (byte)(WellKnownType.System_ValueTuple_T7 - WellKnownType.ExtSentinel),    // DeclaringTypeId
                0,                                                                                                          // Arity
                    (byte)SignatureTypeCode.GenericTypeParameter, 3,                                                        // Field Signature

                // System_ValueTuple_T7__Item5
                (byte)MemberFlags.Field,                                                                                    // Flags
                (byte)WellKnownType.ExtSentinel, (byte)(WellKnownType.System_ValueTuple_T7 - WellKnownType.ExtSentinel),    // DeclaringTypeId
                0,                                                                                                          // Arity
                    (byte)SignatureTypeCode.GenericTypeParameter, 4,                                                        // Field Signature

                // System_ValueTuple_T7__Item6
                (byte)MemberFlags.Field,                                                                                    // Flags
                (byte)WellKnownType.ExtSentinel, (byte)(WellKnownType.System_ValueTuple_T7 - WellKnownType.ExtSentinel),    // DeclaringTypeId
                0,                                                                                                          // Arity
                    (byte)SignatureTypeCode.GenericTypeParameter, 5,                                                        // Field Signature

                // System_ValueTuple_T7__Item7
                (byte)MemberFlags.Field,                                                                                    // Flags
                (byte)WellKnownType.ExtSentinel, (byte)(WellKnownType.System_ValueTuple_T7 - WellKnownType.ExtSentinel),    // DeclaringTypeId
                0,                                                                                                          // Arity
                    (byte)SignatureTypeCode.GenericTypeParameter, 6,                                                        // Field Signature

                // System_ValueTuple_TRest__Item1
                (byte)MemberFlags.Field,                                                                                    // Flags
                (byte)WellKnownType.ExtSentinel, (byte)(WellKnownType.System_ValueTuple_TRest - WellKnownType.ExtSentinel), // DeclaringTypeId
                0,                                                                                                          // Arity
                    (byte)SignatureTypeCode.GenericTypeParameter, 0,                                                        // Field Signature

                // System_ValueTuple_TRest__Item2
                (byte)MemberFlags.Field,                                                                                    // Flags
                (byte)WellKnownType.ExtSentinel, (byte)(WellKnownType.System_ValueTuple_TRest - WellKnownType.ExtSentinel), // DeclaringTypeId
                0,                                                                                                          // Arity
                    (byte)SignatureTypeCode.GenericTypeParameter, 1,                                                        // Field Signature

                // System_ValueTuple_TRest__Item3
                (byte)MemberFlags.Field,                                                                                    // Flags
                (byte)WellKnownType.ExtSentinel, (byte)(WellKnownType.System_ValueTuple_TRest - WellKnownType.ExtSentinel), // DeclaringTypeId
                0,                                                                                                          // Arity
                    (byte)SignatureTypeCode.GenericTypeParameter, 2,                                                        // Field Signature

                // System_ValueTuple_TRest__Item4
                (byte)MemberFlags.Field,                                                                                    // Flags
                (byte)WellKnownType.ExtSentinel, (byte)(WellKnownType.System_ValueTuple_TRest - WellKnownType.ExtSentinel), // DeclaringTypeId
                0,                                                                                                          // Arity
                    (byte)SignatureTypeCode.GenericTypeParameter, 3,                                                        // Field Signature

                // System_ValueTuple_TRest__Item5
                (byte)MemberFlags.Field,                                                                                    // Flags
                (byte)WellKnownType.ExtSentinel, (byte)(WellKnownType.System_ValueTuple_TRest - WellKnownType.ExtSentinel), // DeclaringTypeId
                0,                                                                                                          // Arity
                    (byte)SignatureTypeCode.GenericTypeParameter, 4,                                                        // Field Signature

                // System_ValueTuple_TRest__Item6
                (byte)MemberFlags.Field,                                                                                    // Flags
                (byte)WellKnownType.ExtSentinel, (byte)(WellKnownType.System_ValueTuple_TRest - WellKnownType.ExtSentinel), // DeclaringTypeId
                0,                                                                                                          // Arity
                    (byte)SignatureTypeCode.GenericTypeParameter, 5,                                                        // Field Signature

                // System_ValueTuple_TRest__Item7
                (byte)MemberFlags.Field,                                                                                    // Flags
                (byte)WellKnownType.ExtSentinel, (byte)(WellKnownType.System_ValueTuple_TRest - WellKnownType.ExtSentinel), // DeclaringTypeId
                0,                                                                                                          // Arity
                    (byte)SignatureTypeCode.GenericTypeParameter, 6,                                                        // Field Signature

                // System_ValueTuple_TRest__Rest
                (byte)MemberFlags.Field,                                                                                    // Flags
                (byte)WellKnownType.ExtSentinel, (byte)(WellKnownType.System_ValueTuple_TRest - WellKnownType.ExtSentinel), // DeclaringTypeId
                0,                                                                                                          // Arity
                    (byte)SignatureTypeCode.GenericTypeParameter, 7,                                                        // Field Signature

                // System_ValueTuple_T1__ctor
                (byte)MemberFlags.Constructor,                                                                              // Flags
                (byte)WellKnownType.System_ValueTuple_T1,                                                                   // DeclaringTypeId
                0,                                                                                                          // Arity
                    1,                                                                                                      // Method Signature
                    (byte)SignatureTypeCode.TypeHandle, (byte)SpecialType.System_Void, // Return Type
                    (byte)SignatureTypeCode.GenericTypeParameter, 0,

                // System_ValueTuple_T2__ctor
                (byte)MemberFlags.Constructor,                                                                              // Flags
                (byte)WellKnownType.System_ValueTuple_T2,                                                                   // DeclaringTypeId
                0,                                                                                                          // Arity
                    2,                                                                                                      // Method Signature
                    (byte)SignatureTypeCode.TypeHandle, (byte)SpecialType.System_Void, // Return Type
                    (byte)SignatureTypeCode.GenericTypeParameter, 0,
                    (byte)SignatureTypeCode.GenericTypeParameter, 1,

                // System_ValueTuple_T3__ctor
                (byte)MemberFlags.Constructor,                                                                              // Flags
                (byte)WellKnownType.System_ValueTuple_T3,                                                                   // DeclaringTypeId
                0,                                                                                                          // Arity
                    3,                                                                                                      // Method Signature
                    (byte)SignatureTypeCode.TypeHandle, (byte)SpecialType.System_Void, // Return Type
                    (byte)SignatureTypeCode.GenericTypeParameter, 0,
                    (byte)SignatureTypeCode.GenericTypeParameter, 1,
                    (byte)SignatureTypeCode.GenericTypeParameter, 2,

                 // System_ValueTuple_T4__ctor
                (byte)MemberFlags.Constructor,                                                                              // Flags
                (byte)WellKnownType.System_ValueTuple_T4,                                                                   // DeclaringTypeId
                0,                                                                                                          // Arity
                    4,                                                                                                      // Method Signature
                    (byte)SignatureTypeCode.TypeHandle, (byte)SpecialType.System_Void, // Return Type
                    (byte)SignatureTypeCode.GenericTypeParameter, 0,
                    (byte)SignatureTypeCode.GenericTypeParameter, 1,
                    (byte)SignatureTypeCode.GenericTypeParameter, 2,
                    (byte)SignatureTypeCode.GenericTypeParameter, 3,

                // System_ValueTuple_T_T2_T3_T4_T5__ctor
                (byte)MemberFlags.Constructor,                                                                              // Flags
                (byte)WellKnownType.System_ValueTuple_T5,                                                                   // DeclaringTypeId
                0,                                                                                                          // Arity
                    5,                                                                                                      // Method Signature
                    (byte)SignatureTypeCode.TypeHandle, (byte)SpecialType.System_Void, // Return Type
                    (byte)SignatureTypeCode.GenericTypeParameter, 0,
                    (byte)SignatureTypeCode.GenericTypeParameter, 1,
                    (byte)SignatureTypeCode.GenericTypeParameter, 2,
                    (byte)SignatureTypeCode.GenericTypeParameter, 3,
                    (byte)SignatureTypeCode.GenericTypeParameter, 4,

                // System_ValueTuple_T6__ctor
                (byte)MemberFlags.Constructor,                                                                              // Flags
                (byte)WellKnownType.System_ValueTuple_T6,                                                                   // DeclaringTypeId
                0,                                                                                                          // Arity
                    6,                                                                                                      // Method Signature
                    (byte)SignatureTypeCode.TypeHandle, (byte)SpecialType.System_Void, // Return Type
                    (byte)SignatureTypeCode.GenericTypeParameter, 0,
                    (byte)SignatureTypeCode.GenericTypeParameter, 1,
                    (byte)SignatureTypeCode.GenericTypeParameter, 2,
                    (byte)SignatureTypeCode.GenericTypeParameter, 3,
                    (byte)SignatureTypeCode.GenericTypeParameter, 4,
                    (byte)SignatureTypeCode.GenericTypeParameter, 5,

                // System_ValueTuple_T7__ctor
                (byte)MemberFlags.Constructor,                                                                              // Flags
                (byte)WellKnownType.ExtSentinel, (byte)(WellKnownType.System_ValueTuple_T7 - WellKnownType.ExtSentinel),    // DeclaringTypeId
                0,                                                                                                          // Arity
                    7,                                                                                                      // Method Signature
                    (byte)SignatureTypeCode.TypeHandle, (byte)SpecialType.System_Void, // Return Type
                    (byte)SignatureTypeCode.GenericTypeParameter, 0,
                    (byte)SignatureTypeCode.GenericTypeParameter, 1,
                    (byte)SignatureTypeCode.GenericTypeParameter, 2,
                    (byte)SignatureTypeCode.GenericTypeParameter, 3,
                    (byte)SignatureTypeCode.GenericTypeParameter, 4,
                    (byte)SignatureTypeCode.GenericTypeParameter, 5,
                    (byte)SignatureTypeCode.GenericTypeParameter, 6,

                // System_ValueTuple_TRest__ctor
                (byte)MemberFlags.Constructor,                                                                              // Flags
                (byte)WellKnownType.ExtSentinel, (byte)(WellKnownType.System_ValueTuple_TRest - WellKnownType.ExtSentinel),  // DeclaringTypeId
                0,                                                                                                          // Arity
                    8,                                                                                                      // Method Signature
                    (byte)SignatureTypeCode.TypeHandle, (byte)SpecialType.System_Void, // Return Type
                    (byte)SignatureTypeCode.GenericTypeParameter, 0,
                    (byte)SignatureTypeCode.GenericTypeParameter, 1,
                    (byte)SignatureTypeCode.GenericTypeParameter, 2,
                    (byte)SignatureTypeCode.GenericTypeParameter, 3,
                    (byte)SignatureTypeCode.GenericTypeParameter, 4,
                    (byte)SignatureTypeCode.GenericTypeParameter, 5,
                    (byte)SignatureTypeCode.GenericTypeParameter, 6,
                    (byte)SignatureTypeCode.GenericTypeParameter, 7,

                // System_Runtime_CompilerServices_TupleElementNamesAttribute__ctorTransformNames
                (byte)MemberFlags.Constructor,                                                                                   // Flags
                (byte)WellKnownType.ExtSentinel, (byte)(WellKnownType.System_Runtime_CompilerServices_TupleElementNamesAttribute // DeclaringTypeId
                                                        - WellKnownType.ExtSentinel),
                0,                                                                                                               // Arity
                    1,                                                                                                           // Method Signature
                    (byte)SignatureTypeCode.TypeHandle, (byte)SpecialType.System_Void, // Return Type
                    (byte)SignatureTypeCode.SZArray, (byte)SignatureTypeCode.TypeHandle, (byte)SpecialType.System_String,

                // System_String__Format_IFormatProvider
                (byte)(MemberFlags.Method | MemberFlags.Static),                                                            // Flags
                (byte)SpecialType.System_String,                                                                            // DeclaringTypeId
                0,                                                                                                          // Arity
                    3,                                                                                                      // Method Signature
                    (byte)SignatureTypeCode.TypeHandle, (byte)SpecialType.System_String, // Return Type
                    (byte)SignatureTypeCode.TypeHandle, (byte)WellKnownType.System_IFormatProvider,
                    (byte)SignatureTypeCode.TypeHandle, (byte)SpecialType.System_String,
                    (byte)SignatureTypeCode.SZArray, (byte)SignatureTypeCode.TypeHandle, (byte)SpecialType.System_Object,

                // Microsoft_CodeAnalysis_Runtime_Instrumentation__CreatePayloadForMethodsSpanningSingleFile
                (byte)(MemberFlags.Method | MemberFlags.Static),                                                                                    // Flags
                (byte)WellKnownType.ExtSentinel, (byte)(WellKnownType.Microsoft_CodeAnalysis_Runtime_Instrumentation - WellKnownType.ExtSentinel),  // DeclaringTypeId
                0,                                                                                                                                  // Arity
                    5,                                                                                                                              // Method Signature
                    (byte)SignatureTypeCode.SZArray, (byte)SignatureTypeCode.TypeHandle, (byte)SpecialType.System_Boolean, // Return Type
                    (byte)SignatureTypeCode.TypeHandle, (byte)WellKnownType.System_Guid,
                    (byte)SignatureTypeCode.TypeHandle, (byte)SpecialType.System_Int32,
                    (byte)SignatureTypeCode.TypeHandle, (byte)SpecialType.System_Int32,
                    (byte)SignatureTypeCode.ByReference, (byte)SignatureTypeCode.SZArray, (byte)SignatureTypeCode.TypeHandle, (byte)SpecialType.System_Boolean,
                    (byte)SignatureTypeCode.TypeHandle, (byte)SpecialType.System_Int32,

                // Microsoft_CodeAnalysis_Runtime_Instrumentation__CreatePayloadForMethodsSpanningMultipleFiles
                (byte)(MemberFlags.Method | MemberFlags.Static),                                                                                    // Flags
                (byte)WellKnownType.ExtSentinel, (byte)(WellKnownType.Microsoft_CodeAnalysis_Runtime_Instrumentation - WellKnownType.ExtSentinel),  // DeclaringTypeId
                0,                                                                                                                                  // Arity
                    5,                                                                                                                              // Method Signature
                    (byte)SignatureTypeCode.SZArray, (byte)SignatureTypeCode.TypeHandle, (byte)SpecialType.System_Boolean, // Return Type
                    (byte)SignatureTypeCode.TypeHandle, (byte)WellKnownType.System_Guid,
                    (byte)SignatureTypeCode.TypeHandle, (byte)SpecialType.System_Int32,
                    (byte)SignatureTypeCode.SZArray, (byte)SignatureTypeCode.TypeHandle, (byte)SpecialType.System_Int32,
                    (byte)SignatureTypeCode.ByReference, (byte)SignatureTypeCode.SZArray, (byte)SignatureTypeCode.TypeHandle, (byte)SpecialType.System_Boolean,
                    (byte)SignatureTypeCode.TypeHandle, (byte)SpecialType.System_Int32,

                // System_Runtime_CompilerServices_NullableAttribute__ctor
                (byte)MemberFlags.Constructor,                                                                              // Flags
                (byte)WellKnownType.ExtSentinel, (byte)(WellKnownType.System_Runtime_CompilerServices_NullableAttribute - WellKnownType.ExtSentinel),                                       // DeclaringTypeId
                0,                                                                                                          // Arity
                    0,                                                                                                      // Method Signature
                    (byte)SignatureTypeCode.TypeHandle, (byte)SpecialType.System_Void,

                // System_Runtime_CompilerServices_NullableAttribute__ctorTransformFlags
                (byte)MemberFlags.Constructor,                                                                              // Flags
                (byte)WellKnownType.ExtSentinel, (byte)(WellKnownType.System_Runtime_CompilerServices_NullableAttribute - WellKnownType.ExtSentinel),                                       // DeclaringTypeId
                0,                                                                                                          // Arity
                    1,                                                                                                      // Method Signature
                    (byte)SignatureTypeCode.TypeHandle, (byte)SpecialType.System_Void,
                    (byte)SignatureTypeCode.SZArray, (byte)SignatureTypeCode.TypeHandle, (byte)SpecialType.System_Boolean,

                // System_Runtime_CompilerServices_ReferenceAssemblyAttribute__ctor
                (byte)MemberFlags.Constructor,                                                                                                                  // Flags
                (byte)WellKnownType.ExtSentinel, (byte)(WellKnownType.System_Runtime_CompilerServices_ReferenceAssemblyAttribute - WellKnownType.ExtSentinel),  // DeclaringTypeId
                0,                                                                                                                                              // Arity
                    0,                                                                                                                                          // Method Signature
                    (byte)SignatureTypeCode.TypeHandle, (byte)SpecialType.System_Void, // Return Type

                 // System_Runtime_CompilerServices_IsReadOnlyAttribute__ctor
                 (byte)(MemberFlags.Constructor),                                                                                                               // Flags
                 (byte)WellKnownType.ExtSentinel, (byte)(WellKnownType.System_Runtime_CompilerServices_IsReadOnlyAttribute - WellKnownType.ExtSentinel),        // DeclaringTypeId
                 0,                                                                                                                                             // Arity
                     0,                                                                                                                                         // Method Signature
                     (byte)SignatureTypeCode.TypeHandle, (byte)SpecialType.System_Void, // Return Type

                 // System_Runtime_CompilerServices_IsByRefLikeAttribute__ctor
                 (byte)(MemberFlags.Constructor),                                                                                                               // Flags
                 (byte)WellKnownType.ExtSentinel, (byte)(WellKnownType.System_Runtime_CompilerServices_IsByRefLikeAttribute - WellKnownType.ExtSentinel),       // DeclaringTypeId
                 0,                                                                                                                                             // Arity
                     0,                                                                                                                                         // Method Signature
                     (byte)SignatureTypeCode.TypeHandle, (byte)SpecialType.System_Void, // Return Type

                 // System_ObsoleteAttribute__ctor
                 (byte)(MemberFlags.Constructor),                                                                                                               // Flags
                 (byte)WellKnownType.ExtSentinel, (byte)(WellKnownType.System_ObsoleteAttribute - WellKnownType.ExtSentinel),                                   // DeclaringTypeId
                 0,                                                                                                                                             // Arity
                     2,                                                                                                                                         // Method Signature
                     (byte)SignatureTypeCode.TypeHandle, (byte)SpecialType.System_Void, // Return Type
                     (byte)SignatureTypeCode.TypeHandle, (byte)SpecialType.System_String,
                     (byte)SignatureTypeCode.TypeHandle, (byte)SpecialType.System_Boolean,
                     
                 // System_Span__ctor
                 (byte)(MemberFlags.Constructor),                                                                                                               // Flags
                 (byte)WellKnownType.ExtSentinel, (byte)(WellKnownType.System_Span_T - WellKnownType.ExtSentinel),                                              // DeclaringTypeId
                 0,                                                                                                                                             // Arity
                     2,                                                                                                                                         // Method Signature
                     (byte)SignatureTypeCode.TypeHandle, (byte)SpecialType.System_Void, // Return Type
                     (byte)SignatureTypeCode.Pointer, (byte)SignatureTypeCode.TypeHandle, (byte)SpecialType.System_Void,
                     (byte)SignatureTypeCode.TypeHandle, (byte)SpecialType.System_Int32,

                 // System_Span__get_Item
                 (byte)(MemberFlags.PropertyGet),                                                                                                               // Flags
                 (byte)WellKnownType.ExtSentinel, (byte)(WellKnownType.System_Span_T - WellKnownType.ExtSentinel),                                              // DeclaringTypeId
                 0,                                                                                                                                             // Arity
                    1,                                                                                                                                          // Method Signature
                    (byte)SignatureTypeCode.ByReference, (byte)SignatureTypeCode.GenericTypeParameter, 0, // Return Type
                    (byte)SignatureTypeCode.TypeHandle, (byte)SpecialType.System_Int32,

                 // System_Span__get_Length
                 (byte)(MemberFlags.PropertyGet),                                                                                                               // Flags
                 (byte)WellKnownType.ExtSentinel, (byte)(WellKnownType.System_Span_T - WellKnownType.ExtSentinel),                                              // DeclaringTypeId
                 0,                                                                                                                                             // Arity
                    0,                                                                                                                                          // Method Signature
                    (byte)SignatureTypeCode.TypeHandle, (byte)SpecialType.System_Int32, // Return Type

                 // System_ReadOnlySpan__ctor
                 (byte)(MemberFlags.Constructor),                                                                                                               // Flags
                 (byte)WellKnownType.ExtSentinel, (byte)(WellKnownType.System_ReadOnlySpan_T - WellKnownType.ExtSentinel),                                      // DeclaringTypeId
                 0,                                                                                                                                             // Arity
                     2,                                                                                                                                         // Method Signature
                     (byte)SignatureTypeCode.TypeHandle, (byte)SpecialType.System_Void, // Return Type
                     (byte)SignatureTypeCode.Pointer, (byte)SignatureTypeCode.TypeHandle, (byte)SpecialType.System_Void,
                     (byte)SignatureTypeCode.TypeHandle, (byte)SpecialType.System_Int32,

                 // System_ReadOnlySpan__get_Item
                 (byte)(MemberFlags.PropertyGet),                                                                                                               // Flags
                 (byte)WellKnownType.ExtSentinel, (byte)(WellKnownType.System_ReadOnlySpan_T - WellKnownType.ExtSentinel),                                      // DeclaringTypeId
                 0,                                                                                                                                             // Arity
                    1,                                                                                                                                          // Method Signature
                    (byte)SignatureTypeCode.ByReference, (byte)SignatureTypeCode.GenericTypeParameter, 0, // Return Type
                    (byte)SignatureTypeCode.TypeHandle, (byte)SpecialType.System_Int32,

                 // System_ReadOnlySpan__get_Length
                 (byte)(MemberFlags.PropertyGet),                                                                                                               // Flags
                 (byte)WellKnownType.ExtSentinel, (byte)(WellKnownType.System_ReadOnlySpan_T - WellKnownType.ExtSentinel),                                      // DeclaringTypeId
                 0,                                                                                                                                             // Arity
                    0,                                                                                                                                          // Method Signature
                    (byte)SignatureTypeCode.TypeHandle, (byte)SpecialType.System_Int32, // Return Type

                // System_Runtime_CompilerServices_IsUnmanagedAttribute__ctor
                 (byte)(MemberFlags.Constructor),                                                                                                               // Flags
                 (byte)WellKnownType.ExtSentinel, (byte)(WellKnownType.System_Runtime_CompilerServices_IsUnmanagedAttribute - WellKnownType.ExtSentinel),       // DeclaringTypeId
                 0,                                                                                                                                             // Arity
                     0,                                                                                                                                         // Method Signature
                     (byte)SignatureTypeCode.TypeHandle, (byte)SpecialType.System_Void, // Return Type

                 // Microsoft_VisualBasic_Conversion__FixSingle
                (byte)(MemberFlags.Method | MemberFlags.Static),                                                                                    // Flags
                (byte)WellKnownType.ExtSentinel, (byte)(WellKnownType.Microsoft_VisualBasic_Conversion - WellKnownType.ExtSentinel),                // DeclaringTypeId
                0,                                                                                                                                  // Arity
                    1,                                                                                                                              // Method Signature
                    (byte)SignatureTypeCode.TypeHandle, (byte)SpecialType.System_Single, // Return type
                    (byte)SignatureTypeCode.TypeHandle, (byte)SpecialType.System_Single, // Number As System.Single

                // Microsoft_VisualBasic_Conversion__FixDouble
                (byte)(MemberFlags.Method | MemberFlags.Static),                                                                                    // Flags
                (byte)WellKnownType.ExtSentinel, (byte)(WellKnownType.Microsoft_VisualBasic_Conversion - WellKnownType.ExtSentinel),                // DeclaringTypeId
                0,                                                                                                                                  // Arity
                    1,                                                                                                                              // Method Signature
                    (byte)SignatureTypeCode.TypeHandle, (byte)SpecialType.System_Double, // Return type
                    (byte)SignatureTypeCode.TypeHandle, (byte)SpecialType.System_Double, // Number As System.Double

                 // Microsoft_VisualBasic_Conversion__IntSingle
                (byte)(MemberFlags.Method | MemberFlags.Static),                                                                                    // Flags
                (byte)WellKnownType.ExtSentinel, (byte)(WellKnownType.Microsoft_VisualBasic_Conversion - WellKnownType.ExtSentinel),                // DeclaringTypeId
                0,                                                                                                                                  // Arity
                    1,                                                                                                                              // Method Signature
                    (byte)SignatureTypeCode.TypeHandle, (byte)SpecialType.System_Single, // Return type
                    (byte)SignatureTypeCode.TypeHandle, (byte)SpecialType.System_Single, // Number As System.Single

                // Microsoft_VisualBasic_Conversion__IntDouble
                (byte)(MemberFlags.Method | MemberFlags.Static),                                                                                    // Flags
                (byte)WellKnownType.ExtSentinel, (byte)(WellKnownType.Microsoft_VisualBasic_Conversion - WellKnownType.ExtSentinel),                // DeclaringTypeId
                0,                                                                                                                                  // Arity
                    1,                                                                                                                              // Method Signature
                    (byte)SignatureTypeCode.TypeHandle, (byte)SpecialType.System_Double, // Return type
                    (byte)SignatureTypeCode.TypeHandle, (byte)SpecialType.System_Double, // Number As System.Double

                // System_Math__CeilingDouble
                (byte)(MemberFlags.Method | MemberFlags.Static),                                                            // Flags
                (byte)WellKnownType.System_Math,                                                                            // DeclaringTypeId
                0,                                                                                                          // Arity
                    1,                                                                                                      // Method Signature
                    (byte)SignatureTypeCode.TypeHandle, (byte)SpecialType.System_Double, // Return Type
                    (byte)SignatureTypeCode.TypeHandle, (byte)SpecialType.System_Double,

                // System_Math__FloorDouble
                (byte)(MemberFlags.Method | MemberFlags.Static),                                                            // Flags
                (byte)WellKnownType.System_Math,                                                                            // DeclaringTypeId
                0,                                                                                                          // Arity
                    1,                                                                                                      // Method Signature
                    (byte)SignatureTypeCode.TypeHandle, (byte)SpecialType.System_Double, // Return Type
                    (byte)SignatureTypeCode.TypeHandle, (byte)SpecialType.System_Double,

                // System_Math__TruncateDouble
                (byte)(MemberFlags.Method | MemberFlags.Static),                                                            // Flags
                (byte)WellKnownType.System_Math,                                                                            // DeclaringTypeId
                0,                                                                                                          // Arity
                    1,                                                                                                      // Method Signature
                    (byte)SignatureTypeCode.TypeHandle, (byte)SpecialType.System_Double, // Return Type
                    (byte)SignatureTypeCode.TypeHandle, (byte)SpecialType.System_Double,

<<<<<<< HEAD
                // System_IAsyncDisposable__DisposeAsync
                (byte)(MemberFlags.Method | MemberFlags.Virtual),                                                                                              // Flags
                (byte)WellKnownType.ExtSentinel, (byte)(WellKnownType.System_IAsyncDisposable - WellKnownType.ExtSentinel),                                    // DeclaringTypeId
                0,                                                                                                                                             // Arity
                    0,                                                                                                                                         // Method Signature
                    (byte)SignatureTypeCode.TypeHandle, (byte)WellKnownType.ExtSentinel, (byte)(WellKnownType.System_Threading_Tasks_ValueTask - WellKnownType.ExtSentinel), // Return Type: ValueTask

                // System_Collections_Generic_IAsyncEnumerable_T__GetAsyncEnumerator
                (byte)(MemberFlags.Method | MemberFlags.Virtual),                                                                                               // Flags
                (byte)WellKnownType.ExtSentinel, (byte)(WellKnownType.System_Collections_Generic_IAsyncEnumerable_T - WellKnownType.ExtSentinel),               // DeclaringTypeId
                0,                                                                                                                                              // Arity
                    0,                                                                                                                                          // Method Signature
                    (byte)SignatureTypeCode.GenericTypeInstance, // Return Type: IAsyncEnumerator<T>
                    (byte)SignatureTypeCode.TypeHandle, (byte)WellKnownType.ExtSentinel, (byte)(WellKnownType.System_Collections_Generic_IAsyncEnumerator_T - WellKnownType.ExtSentinel),
                    1,
                    (byte)SignatureTypeCode.GenericTypeParameter, 0,

                // System_Collections_Generic_IAsyncEnumerator_T__MoveNextAsync
                (byte)(MemberFlags.Method | MemberFlags.Virtual),                                                                                               // Flags
                (byte)WellKnownType.ExtSentinel, (byte)(WellKnownType.System_Collections_Generic_IAsyncEnumerator_T - WellKnownType.ExtSentinel),               // DeclaringTypeId
                0,                                                                                                                                              // Arity
                    0,                                                                                                                                          // Method Signature
                    (byte)SignatureTypeCode.GenericTypeInstance, // Return Type: ValueTask<bool>
                    (byte)SignatureTypeCode.TypeHandle, (byte)WellKnownType.ExtSentinel, (byte)(WellKnownType.System_Threading_Tasks_ValueTask_T - WellKnownType.ExtSentinel),
                    1,
                    (byte)SignatureTypeCode.TypeHandle, (byte)SpecialType.System_Boolean,

                // System_Collections_Generic_IAsyncEnumerator_T__get_Current
                (byte)(MemberFlags.PropertyGet | MemberFlags.Virtual),                                                                                               // Flags
                (byte)WellKnownType.ExtSentinel, (byte)(WellKnownType.System_Collections_Generic_IAsyncEnumerator_T - WellKnownType.ExtSentinel),               // DeclaringTypeId
                0,                                                                                                                                              // Arity
                    0,                                                                                                                                          // Method Signature
                    (byte)SignatureTypeCode.GenericTypeParameter, 0, // Return Type: T

                // System_Threading_Tasks_ManualResetValueTaskSourceLogic_T__ctor,
                (byte)MemberFlags.Constructor,                                                                                                                  // Flags
                (byte)WellKnownType.ExtSentinel, (byte)(WellKnownType.System_Threading_Tasks_ManualResetValueTaskSourceLogic_T - WellKnownType.ExtSentinel),    // DeclaringTypeId
                0,                                                                                                                                              // Arity
                    1,                                                                                                                                          // Method Signature
                    (byte)SignatureTypeCode.TypeHandle, (byte)SpecialType.System_Void, // Return Type
                    (byte)SignatureTypeCode.GenericTypeInstance, // Argument: IStrongBox<ManualResetValueTaskSourceLogic<T>>
                    (byte)SignatureTypeCode.TypeHandle, (byte)WellKnownType.ExtSentinel, (byte)(WellKnownType.System_Runtime_CompilerServices_IStrongBox_T - WellKnownType.ExtSentinel),
                    1,
                        (byte)SignatureTypeCode.GenericTypeInstance,
                        (byte)SignatureTypeCode.TypeHandle, (byte)WellKnownType.ExtSentinel, (byte)(WellKnownType.System_Threading_Tasks_ManualResetValueTaskSourceLogic_T - WellKnownType.ExtSentinel),
                        1,
                        (byte)SignatureTypeCode.GenericTypeParameter, 0,

                // System_Threading_Tasks_ManualResetValueTaskSourceLogic_T__GetResult,
                (byte)MemberFlags.Method,                                                                                                                       // Flags
                (byte)WellKnownType.ExtSentinel, (byte)(WellKnownType.System_Threading_Tasks_ManualResetValueTaskSourceLogic_T - WellKnownType.ExtSentinel),    // DeclaringTypeId
                0,                                                                                                                                              // Arity
                    1,                                                                                                                                          // Method Signature
                    (byte)SignatureTypeCode.GenericTypeParameter, 0, // Return Type: T
                    (byte)SignatureTypeCode.TypeHandle, (byte)SpecialType.System_Int16, // Argument: short

                // System_Threading_Tasks_ManualResetValueTaskSourceLogic_T__GetStatus,
                (byte)MemberFlags.Method,                                                                                                                       // Flags
                (byte)WellKnownType.ExtSentinel, (byte)(WellKnownType.System_Threading_Tasks_ManualResetValueTaskSourceLogic_T - WellKnownType.ExtSentinel),    // DeclaringTypeId
                0,                                                                                                                                              // Arity
                    1,                                                                                                                                          // Method Signature
                    (byte)SignatureTypeCode.TypeHandle, (byte)WellKnownType.ExtSentinel, (byte)(WellKnownType.System_Threading_Tasks_Sources_ValueTaskSourceStatus - WellKnownType.ExtSentinel), // Return Type
                    (byte)SignatureTypeCode.TypeHandle, (byte)SpecialType.System_Int16, // Argument: short

                // System_Threading_Tasks_ManualResetValueTaskSourceLogic_T__OnCompleted,
                (byte)MemberFlags.Method,                                                                                                                       // Flags
                (byte)WellKnownType.ExtSentinel, (byte)(WellKnownType.System_Threading_Tasks_ManualResetValueTaskSourceLogic_T - WellKnownType.ExtSentinel),    // DeclaringTypeId
                0,                                                                                                                                              // Arity
                    4,                                                                                                                                          // Method Signature
                    (byte)SignatureTypeCode.TypeHandle, (byte)SpecialType.System_Void, // Return Type
                    (byte)SignatureTypeCode.GenericTypeInstance, // Argument: Action<object>
                    (byte)SignatureTypeCode.TypeHandle, (byte)WellKnownType.System_Action_T,
                    1,
                        (byte)SignatureTypeCode.TypeHandle, (byte)SpecialType.System_Object,
                    (byte)SignatureTypeCode.TypeHandle, (byte)SpecialType.System_Object, // Argument
                    (byte)SignatureTypeCode.TypeHandle, (byte)SpecialType.System_Int16, // Argument
                    (byte)SignatureTypeCode.TypeHandle, (byte)WellKnownType.ExtSentinel, (byte)(WellKnownType.System_Threading_Tasks_Sources_ValueTaskSourceOnCompletedFlags - WellKnownType.ExtSentinel), // Argument

                // System_Threading_Tasks_ManualResetValueTaskSourceLogic_T__Reset
                (byte)MemberFlags.Method,                                                                                                                       // Flags
                (byte)WellKnownType.ExtSentinel, (byte)(WellKnownType.System_Threading_Tasks_ManualResetValueTaskSourceLogic_T - WellKnownType.ExtSentinel),    // DeclaringTypeId
                0,                                                                                                                                              // Arity
                    0,                                                                                                                                          // Method Signature
                    (byte)SignatureTypeCode.TypeHandle, (byte)SpecialType.System_Void, // Return Type

                // System_Threading_Tasks_ManualResetValueTaskSourceLogic_T__SetException,
                (byte)MemberFlags.Method,                                                                                                                       // Flags
                (byte)WellKnownType.ExtSentinel, (byte)(WellKnownType.System_Threading_Tasks_ManualResetValueTaskSourceLogic_T - WellKnownType.ExtSentinel),    // DeclaringTypeId
                0,                                                                                                                                              // Arity
                    1,                                                                                                                                          // Method Signature
                    (byte)SignatureTypeCode.TypeHandle, (byte)SpecialType.System_Void, // Return Type
                    (byte)SignatureTypeCode.TypeHandle, (byte)WellKnownType.System_Exception, // Argument

                // System_Threading_Tasks_ManualResetValueTaskSourceLogic_T__SetResult,
                (byte)MemberFlags.Method,                                                                                                                       // Flags
                (byte)WellKnownType.ExtSentinel, (byte)(WellKnownType.System_Threading_Tasks_ManualResetValueTaskSourceLogic_T - WellKnownType.ExtSentinel),    // DeclaringTypeId
                0,                                                                                                                                              // Arity
                    1,                                                                                                                                          // Method Signature
                    (byte)SignatureTypeCode.TypeHandle, (byte)SpecialType.System_Void, // Return Type
                    (byte)SignatureTypeCode.GenericTypeParameter, 0, // Argument: T

                // System_Threading_Tasks_ManualResetValueTaskSourceLogic_T__get_Version,
                (byte)MemberFlags.PropertyGet,                                                                                                                  // Flags
                (byte)WellKnownType.ExtSentinel, (byte)(WellKnownType.System_Threading_Tasks_ManualResetValueTaskSourceLogic_T - WellKnownType.ExtSentinel),    // DeclaringTypeId
                0,                                                                                                                                              // Arity
                    0,                                                                                                                                          // Method Signature
                    (byte)SignatureTypeCode.TypeHandle, (byte)SpecialType.System_Int16,

                // System_Runtime_CompilerServices_IStrongBox_T__Value,
                (byte)(MemberFlags.Property | MemberFlags.Virtual),                                                                                             // Flags
                (byte)WellKnownType.ExtSentinel, (byte)(WellKnownType.System_Runtime_CompilerServices_IStrongBox_T - WellKnownType.ExtSentinel),                // DeclaringTypeId
                0,                                                                                                                                              // Arity
                    0,                                                                                                                                          // Method Signature
                    (byte)SignatureTypeCode.ByReference, (byte)SignatureTypeCode.GenericTypeParameter, 0, // Return Type: ref T

                // System_Runtime_CompilerServices_IStrongBox_T__get_Value,
                (byte)(MemberFlags.PropertyGet | MemberFlags.Virtual),                                                                                          // Flags
                (byte)WellKnownType.ExtSentinel, (byte)(WellKnownType.System_Runtime_CompilerServices_IStrongBox_T - WellKnownType.ExtSentinel),                // DeclaringTypeId
                0,                                                                                                                                              // Arity
                    0,                                                                                                                                          // Method Signature
                    (byte)SignatureTypeCode.ByReference, (byte)SignatureTypeCode.GenericTypeParameter, 0, // Return Type: ref T

                // System_Threading_Tasks_Sources_IValueTaskSource_T__GetResult,
                (byte)(MemberFlags.Method | MemberFlags.Virtual),                                                                                               // Flags
                (byte)WellKnownType.ExtSentinel, (byte)(WellKnownType.System_Threading_Tasks_Sources_IValueTaskSource_T - WellKnownType.ExtSentinel),           // DeclaringTypeId
                0,                                                                                                                                              // Arity
                    1,                                                                                                                                          // Method Signature
                    (byte)SignatureTypeCode.GenericTypeParameter, 0, // Return Type: T
                    (byte)SignatureTypeCode.TypeHandle, (byte)SpecialType.System_Int16, // Argument: short

                // System_Threading_Tasks_Sources_IValueTaskSource_T__GetStatus,
                (byte)(MemberFlags.Method | MemberFlags.Virtual),                                                                                               // Flags
                (byte)WellKnownType.ExtSentinel, (byte)(WellKnownType.System_Threading_Tasks_Sources_IValueTaskSource_T - WellKnownType.ExtSentinel),           // DeclaringTypeId
                0,                                                                                                                                              // Arity
                    1,                                                                                                                                          // Method Signature
                    (byte)SignatureTypeCode.TypeHandle, (byte)WellKnownType.ExtSentinel, (byte)(WellKnownType.System_Threading_Tasks_Sources_ValueTaskSourceStatus - WellKnownType.ExtSentinel), // Return Type
                    (byte)SignatureTypeCode.TypeHandle, (byte)SpecialType.System_Int16, // Argument: short

                // System_Threading_Tasks_Sources_IValueTaskSource_T__OnCompleted,
                (byte)(MemberFlags.Method | MemberFlags.Virtual),                                                                                               // Flags
                (byte)WellKnownType.ExtSentinel, (byte)(WellKnownType.System_Threading_Tasks_Sources_IValueTaskSource_T - WellKnownType.ExtSentinel),           // DeclaringTypeId
                0,                                                                                                                                              // Arity
                    4,                                                                                                                                          // Method Signature
                    (byte)SignatureTypeCode.TypeHandle, (byte)SpecialType.System_Void, // Return Type
                    (byte)SignatureTypeCode.GenericTypeInstance, // Argument: Action<object>
                    (byte)SignatureTypeCode.TypeHandle, (byte)WellKnownType.System_Action_T,
                    1,
                        (byte)SignatureTypeCode.TypeHandle, (byte)SpecialType.System_Object,
                    (byte)SignatureTypeCode.TypeHandle, (byte)SpecialType.System_Object, // Argument
                    (byte)SignatureTypeCode.TypeHandle, (byte)SpecialType.System_Int16, // Argument
                    (byte)SignatureTypeCode.TypeHandle, (byte)WellKnownType.ExtSentinel, (byte)(WellKnownType.System_Threading_Tasks_Sources_ValueTaskSourceOnCompletedFlags - WellKnownType.ExtSentinel), // Argument

                // System_Threading_Tasks_ValueTask_T__ctor,
                (byte)MemberFlags.Constructor,                                                                                                                  // Flags
                (byte)WellKnownType.ExtSentinel, (byte)(WellKnownType.System_Threading_Tasks_ValueTask_T - WellKnownType.ExtSentinel),                          // DeclaringTypeId
                0,                                                                                                                                              // Arity
                    2,                                                                                                                                          // Method Signature
                    (byte)SignatureTypeCode.TypeHandle, (byte)SpecialType.System_Void, // Return Type
                    (byte)SignatureTypeCode.GenericTypeInstance, // Argument: Action<object>
                    (byte)SignatureTypeCode.TypeHandle, (byte)WellKnownType.ExtSentinel, (byte)(WellKnownType.System_Threading_Tasks_Sources_IValueTaskSource_T - WellKnownType.ExtSentinel),
                    1,
                        (byte)SignatureTypeCode.GenericTypeParameter, 0,
                    (byte)SignatureTypeCode.TypeHandle, (byte)SpecialType.System_Int16, // Argument
=======
                // Microsoft_CodeAnalysis_EmbeddedAttribute__ctor
                (byte)(MemberFlags.Constructor),                                                                                                               // Flags
                (byte)WellKnownType.ExtSentinel, (byte)(WellKnownType.Microsoft_CodeAnalysis_EmbeddedAttribute - WellKnownType.ExtSentinel),                   // DeclaringTypeId
                0,                                                                                                                                             // Arity
                    0,                                                                                                                                         // Method Signature
                    (byte)SignatureTypeCode.TypeHandle, (byte)SpecialType.System_Void, // Return Type
>>>>>>> 906781b4
            };

            string[] allNames = new string[(int)WellKnownMember.Count]
            {
                "Round",                                    // System_Math__RoundDouble
                "Pow",                                      // System_Math__PowDoubleDouble
                "get_Length",                               // System_Array__get_Length
                "Empty",                                    // System_Array__Empty
                "ToBoolean",                                // System_Convert__ToBooleanDecimal
                "ToBoolean",                                // System_Convert__ToBooleanInt32
                "ToBoolean",                                // System_Convert__ToBooleanUInt32
                "ToBoolean",                                // System_Convert__ToBooleanInt64
                "ToBoolean",                                // System_Convert__ToBooleanUInt64
                "ToBoolean",                                // System_Convert__ToBooleanSingle
                "ToBoolean",                                // System_Convert__ToBooleanDouble
                "ToSByte",                                  // System_Convert__ToSByteDecimal
                "ToSByte",                                  // System_Convert__ToSByteDouble
                "ToSByte",                                  // System_Convert__ToSByteSingle
                "ToByte",                                   // System_Convert__ToByteDecimal
                "ToByte",                                   // System_Convert__ToByteDouble
                "ToByte",                                   // System_Convert__ToByteSingle
                "ToInt16",                                  // System_Convert__ToInt16Decimal
                "ToInt16",                                  // System_Convert__ToInt16Double
                "ToInt16",                                  // System_Convert__ToInt16Single
                "ToUInt16",                                 // System_Convert__ToUInt16Decimal
                "ToUInt16",                                 // System_Convert__ToUInt16Double
                "ToUInt16",                                 // System_Convert__ToUInt16Single
                "ToInt32",                                  // System_Convert__ToInt32Decimal
                "ToInt32",                                  // System_Convert__ToInt32Double
                "ToInt32",                                  // System_Convert__ToInt32Single
                "ToUInt32",                                 // System_Convert__ToUInt32Decimal
                "ToUInt32",                                 // System_Convert__ToUInt32Double
                "ToUInt32",                                 // System_Convert__ToUInt32Single
                "ToInt64",                                  // System_Convert__ToInt64Decimal
                "ToInt64",                                  // System_Convert__ToInt64Double
                "ToInt64",                                  // System_Convert__ToInt64Single
                "ToUInt64",                                 // System_Convert__ToUInt64Decimal
                "ToUInt64",                                 // System_Convert__ToUInt64Double
                "ToUInt64",                                 // System_Convert__ToUInt64Single
                "ToSingle",                                 // System_Convert__ToSingleDecimal
                "ToDouble",                                 // System_Convert__ToDoubleDecimal
                ".ctor",                                    // System_CLSCompliantAttribute__ctor
                ".ctor",                                    // System_FlagsAttribute__ctor
                ".ctor",                                    // System_Guid__ctor
                "GetTypeFromCLSID",                         // System_Type__GetTypeFromCLSID
                "GetTypeFromHandle",                        // System_Type__GetTypeFromHandle
                "Missing",                                  // System_Type__Missing
                ".ctor",                                    // System_Reflection_AssemblyKeyFileAttribute__ctor
                ".ctor",                                    // System_Reflection_AssemblyKeyNameAttribute__ctor
                "GetMethodFromHandle",                      // System_Reflection_MethodBase__GetMethodFromHandle
                "GetMethodFromHandle",                      // System_Reflection_MethodBase__GetMethodFromHandle2
                "CreateDelegate",                           // System_Reflection_MethodInfo__CreateDelegate
                "CreateDelegate",                           // System_Delegate__CreateDelegate
                "CreateDelegate",                           // System_Delegate__CreateDelegate4
                "GetFieldFromHandle",                       // System_Reflection_FieldInfo__GetFieldFromHandle
                "GetFieldFromHandle",                       // System_Reflection_FieldInfo__GetFieldFromHandle2
                "Value",                                    // System_Reflection_Missing__Value
                "Equals",                                   // System_IEquatable_T__Equals
                "Equals",                                   // System_Collections_Generic_EqualityComparer_T__Equals
                "GetHashCode",                              // System_Collections_Generic_EqualityComparer_T__GetHashCode
                "get_Default",                              // System_Collections_Generic_EqualityComparer_T__get_Default
                ".ctor",                                    // System_AttributeUsageAttribute__ctor
                "AllowMultiple",                            // System_AttributeUsageAttribute__AllowMultiple
                "Inherited",                                // System_AttributeUsageAttribute__Inherited
                ".ctor",                                    // System_ParamArrayAttribute__ctor
                ".ctor",                                    // System_STAThreadAttribute__ctor
                ".ctor",                                    // System_Reflection_DefaultMemberAttribute__ctor
                "Break",                                    // System_Diagnostics_Debugger__Break
                ".ctor",                                    // System_Diagnostics_DebuggerDisplayAttribute__ctor
                "Type",                                     // System_Diagnostics_DebuggerDisplayAttribute__Type
                ".ctor",                                    // System_Diagnostics_DebuggerNonUserCodeAttribute__ctor
                ".ctor",                                    // System_Diagnostics_DebuggerHiddenAttribute__ctor
                ".ctor",                                    // System_Diagnostics_DebuggerBrowsableAttribute__ctor
                ".ctor",                                    // System_Diagnostics_DebuggerStepThroughAttribute__ctor
                ".ctor",                                    // System_Diagnostics_DebuggableAttribute__ctorDebuggingModes
                "Default",                                  // System_Diagnostics_DebuggableAttribute_DebuggingModes__Default
                "DisableOptimizations",                     // System_Diagnostics_DebuggableAttribute_DebuggingModes__DisableOptimizations
                "EnableEditAndContinue",                    // System_Diagnostics_DebuggableAttribute_DebuggingModes__EnableEditAndContinue
                "IgnoreSymbolStoreSequencePoints",          // System_Diagnostics_DebuggableAttribute_DebuggingModes__IgnoreSymbolStoreSequencePoints
                ".ctor",                                    // System_Runtime_InteropServices_UnknownWrapper__ctor
                ".ctor",                                    // System_Runtime_InteropServices_DispatchWrapper__ctor
                ".ctor",                                    // System_Runtime_InteropServices_ClassInterfaceAttribute__ctorClassInterfaceType
                ".ctor",                                    // System_Runtime_InteropServices_CoClassAttribute__ctor
                ".ctor",                                    // System_Runtime_InteropServices_ComAwareEventInfo__ctor
                "AddEventHandler",                          // System_Runtime_InteropServices_ComAwareEventInfo__AddEventHandler
                "RemoveEventHandler",                       // System_Runtime_InteropServices_ComAwareEventInfo__RemoveEventHandler
                ".ctor",                                    // System_Runtime_InteropServices_ComEventInterfaceAttribute__ctor
                ".ctor",                                    // System_Runtime_InteropServices_ComSourceInterfacesAttribute__ctorString
                ".ctor",                                    // System_Runtime_InteropServices_ComVisibleAttribute__ctor
                ".ctor",                                    // System_Runtime_InteropServices_DispIdAttribute__ctor
                ".ctor",                                    // System_Runtime_InteropServices_GuidAttribute__ctor
                ".ctor",                                    // System_Runtime_InteropServices_InterfaceTypeAttribute__ctorComInterfaceType
                ".ctor",                                    // System_Runtime_InteropServices_InterfaceTypeAttribute__ctorInt16
                "GetTypeFromCLSID",                         // System_Runtime_InteropServices_Marshal__GetTypeFromCLSID
                ".ctor",                                    // System_Runtime_InteropServices_TypeIdentifierAttribute__ctor
                ".ctor",                                    // System_Runtime_InteropServices_TypeIdentifierAttribute__ctorStringString
                ".ctor",                                    // System_Runtime_InteropServices_BestFitMappingAttribute__ctor
                ".ctor",                                    // System_Runtime_InteropServices_DefaultParameterValueAttribute__ctor
                ".ctor",                                    // System_Runtime_InteropServices_LCIDConversionAttribute__ctor
                ".ctor",                                    // System_Runtime_InteropServices_UnmanagedFunctionPointerAttribute__ctor
                "AddEventHandler",                          // System_Runtime_InteropServices_WindowsRuntime_EventRegistrationTokenTable_T__AddEventHandler
                "GetOrCreateEventRegistrationTokenTable",   // System_Runtime_InteropServices_WindowsRuntime_EventRegistrationTokenTable_T__GetOrCreateEventRegistrationTokenTable
                "InvocationList",                           // System_Runtime_InteropServices_WindowsRuntime_EventRegistrationTokenTable_T__InvocationList
                "RemoveEventHandler",                       // System_Runtime_InteropServices_WindowsRuntime_EventRegistrationTokenTable_T__RemoveEventHandler
                "AddEventHandler",                          // System_Runtime_InteropServices_WindowsRuntime_WindowsRuntimeMarshal__AddEventHandler_T
                "RemoveAllEventHandlers",                   // System_Runtime_InteropServices_WindowsRuntime_WindowsRuntimeMarshal__RemoveAllEventHandlers
                "RemoveEventHandler",                       // System_Runtime_InteropServices_WindowsRuntime_WindowsRuntimeMarshal__RemoveEventHandler_T
                ".ctor",                                    // System_Runtime_CompilerServices_DateTimeConstantAttribute__ctor
                ".ctor",                                    // System_Runtime_CompilerServices_DecimalConstantAttribute__ctor
                ".ctor",                                    // System_Runtime_CompilerServices_DecimalConstantAttribute__ctorByteByteInt32Int32Int32
                ".ctor",                                    // System_Runtime_CompilerServices_ExtensionAttribute__ctor
                ".ctor",                                    // System_Runtime_CompilerServices_CompilerGeneratedAttribute__ctor
                ".ctor",                                    // System_Runtime_CompilerServices_AccessedThroughPropertyAttribute__ctor
                ".ctor",                                    // System_Runtime_CompilerServices_CompilationRelaxationsAttribute__ctorInt32
                ".ctor",                                    // System_Runtime_CompilerServices_RuntimeCompatibilityAttribute__ctor
                "WrapNonExceptionThrows",                   // System_Runtime_CompilerServices_RuntimeCompatibilityAttribute__WrapNonExceptionThrows
                ".ctor",                                    // System_Runtime_CompilerServices_UnsafeValueTypeAttribute__ctor
                ".ctor",                                    // System_Runtime_CompilerServices_FixedBufferAttribute__ctor
                ".ctor",                                    // System_Runtime_CompilerServices_DynamicAttribute__ctor
                ".ctor",                                    // System_Runtime_CompilerServices_DynamicAttribute__ctorTransformFlags
                "Create",                                   // System_Runtime_CompilerServices_CallSite_T__Create
                "Target",                                   // System_Runtime_CompilerServices_CallSite_T__Target
                "GetObjectValue",                           // System_Runtime_CompilerServices_RuntimeHelpers__GetObjectValueObject
                "InitializeArray",                          // System_Runtime_CompilerServices_RuntimeHelpers__InitializeArrayArrayRuntimeFieldHandle
                "get_OffsetToStringData",                   // System_Runtime_CompilerServices_RuntimeHelpers__get_OffsetToStringData
                "Capture",                                  // System_Runtime_ExceptionServices_ExceptionDispatchInfo__Capture
                "Throw",                                    // System_Runtime_ExceptionServices_ExceptionDispatchInfo__Throw
                ".ctor",                                    // System_Security_UnverifiableCodeAttribute__ctor
                "RequestMinimum",                           // System_Security_Permissions_SecurityAction__RequestMinimum
                ".ctor",                                    // System_Security_Permissions_SecurityPermissionAttribute__ctor
                "SkipVerification",                         // System_Security_Permissions_SecurityPermissionAttribute__SkipVerification
                "CreateInstance",                           // System_Activator__CreateInstance
                "CreateInstance",                           // System_Activator__CreateInstance_T
                "CompareExchange",                          // System_Threading_Interlocked__CompareExchange_T
                "Enter",                                    // System_Threading_Monitor__Enter
                "Enter",                                    // System_Threading_Monitor__Enter2
                "Exit",                                     // System_Threading_Monitor__Exit
                "CurrentThread",                            // System_Threading_Thread__CurrentThread
                "ManagedThreadId",                          // System_Threading_Thread__ManagedThreadId
                "BinaryOperation",                          // Microsoft_CSharp_RuntimeBinder_Binder__BinaryOperation
                "Convert",                                  // Microsoft_CSharp_RuntimeBinder_Binder__Convert
                "GetIndex",                                 // Microsoft_CSharp_RuntimeBinder_Binder__GetIndex
                "GetMember",                                // Microsoft_CSharp_RuntimeBinder_Binder__GetMember
                "Invoke",                                   // Microsoft_CSharp_RuntimeBinder_Binder__Invoke
                "InvokeConstructor",                        // Microsoft_CSharp_RuntimeBinder_Binder__InvokeConstructor
                "InvokeMember",                             // Microsoft_CSharp_RuntimeBinder_Binder__InvokeMember
                "IsEvent",                                  // Microsoft_CSharp_RuntimeBinder_Binder__IsEvent
                "SetIndex",                                 // Microsoft_CSharp_RuntimeBinder_Binder__SetIndex
                "SetMember",                                // Microsoft_CSharp_RuntimeBinder_Binder__SetMember
                "UnaryOperation",                           // Microsoft_CSharp_RuntimeBinder_Binder__UnaryOperation
                "Create",                                   // Microsoft_CSharp_RuntimeBinder_CSharpArgumentInfo__Create
                "ToDecimal",                                // Microsoft_VisualBasic_CompilerServices_Conversions__ToDecimalBoolean
                "ToBoolean",                                // Microsoft_VisualBasic_CompilerServices_Conversions__ToBooleanString
                "ToSByte",                                  // Microsoft_VisualBasic_CompilerServices_Conversions__ToSByteString
                "ToByte",                                   // Microsoft_VisualBasic_CompilerServices_Conversions__ToByteString
                "ToShort",                                  // Microsoft_VisualBasic_CompilerServices_Conversions__ToShortString
                "ToUShort",                                 // Microsoft_VisualBasic_CompilerServices_Conversions__ToUShortString
                "ToInteger",                                // Microsoft_VisualBasic_CompilerServices_Conversions__ToIntegerString
                "ToUInteger",                               // Microsoft_VisualBasic_CompilerServices_Conversions__ToUIntegerString
                "ToLong",                                   // Microsoft_VisualBasic_CompilerServices_Conversions__ToLongString
                "ToULong",                                  // Microsoft_VisualBasic_CompilerServices_Conversions__ToULongString
                "ToSingle",                                 // Microsoft_VisualBasic_CompilerServices_Conversions__ToSingleString
                "ToDouble",                                 // Microsoft_VisualBasic_CompilerServices_Conversions__ToDoubleString
                "ToDecimal",                                // Microsoft_VisualBasic_CompilerServices_Conversions__ToDecimalString
                "ToDate",                                   // Microsoft_VisualBasic_CompilerServices_Conversions__ToDateString
                "ToChar",                                   // Microsoft_VisualBasic_CompilerServices_Conversions__ToCharString
                "ToCharArrayRankOne",                       // Microsoft_VisualBasic_CompilerServices_Conversions__ToCharArrayRankOneString
                "ToString",                                 // Microsoft_VisualBasic_CompilerServices_Conversions__ToStringBoolean
                "ToString",                                 // Microsoft_VisualBasic_CompilerServices_Conversions__ToStringInt32
                "ToString",                                 // Microsoft_VisualBasic_CompilerServices_Conversions__ToStringByte
                "ToString",                                 // Microsoft_VisualBasic_CompilerServices_Conversions__ToStringUInt32
                "ToString",                                 // Microsoft_VisualBasic_CompilerServices_Conversions__ToStringInt64
                "ToString",                                 // Microsoft_VisualBasic_CompilerServices_Conversions__ToStringUInt64
                "ToString",                                 // Microsoft_VisualBasic_CompilerServices_Conversions__ToStringSingle
                "ToString",                                 // Microsoft_VisualBasic_CompilerServices_Conversions__ToStringDouble
                "ToString",                                 // Microsoft_VisualBasic_CompilerServices_Conversions__ToStringDecimal
                "ToString",                                 // Microsoft_VisualBasic_CompilerServices_Conversions__ToStringDateTime
                "ToString",                                 // Microsoft_VisualBasic_CompilerServices_Conversions__ToStringChar
                "ToString",                                 // Microsoft_VisualBasic_CompilerServices_Conversions__ToStringObject
                "ToBoolean",                                // Microsoft_VisualBasic_CompilerServices_Conversions__ToBooleanObject
                "ToSByte",                                  // Microsoft_VisualBasic_CompilerServices_Conversions__ToSByteObject
                "ToByte",                                   // Microsoft_VisualBasic_CompilerServices_Conversions__ToByteObject
                "ToShort",                                  // Microsoft_VisualBasic_CompilerServices_Conversions__ToShortObject
                "ToUShort",                                 // Microsoft_VisualBasic_CompilerServices_Conversions__ToUShortObject
                "ToInteger",                                // Microsoft_VisualBasic_CompilerServices_Conversions__ToIntegerObject
                "ToUInteger",                               // Microsoft_VisualBasic_CompilerServices_Conversions__ToUIntegerObject
                "ToLong",                                   // Microsoft_VisualBasic_CompilerServices_Conversions__ToLongObject
                "ToULong",                                  // Microsoft_VisualBasic_CompilerServices_Conversions__ToULongObject
                "ToSingle",                                 // Microsoft_VisualBasic_CompilerServices_Conversions__ToSingleObject
                "ToDouble",                                 // Microsoft_VisualBasic_CompilerServices_Conversions__ToDoubleObject
                "ToDecimal",                                // Microsoft_VisualBasic_CompilerServices_Conversions__ToDecimalObject
                "ToDate",                                   // Microsoft_VisualBasic_CompilerServices_Conversions__ToDateObject
                "ToChar",                                   // Microsoft_VisualBasic_CompilerServices_Conversions__ToCharObject
                "ToCharArrayRankOne",                       // Microsoft_VisualBasic_CompilerServices_Conversions__ToCharArrayRankOneObject
                "ToGenericParameter",                       // Microsoft_VisualBasic_CompilerServices_Conversions__ToGenericParameter_T_Object
                "ChangeType",                               // Microsoft_VisualBasic_CompilerServices_Conversions__ChangeType
                "PlusObject",                               // Microsoft_VisualBasic_CompilerServices_Operators__PlusObjectObject
                "NegateObject",                             // Microsoft_VisualBasic_CompilerServices_Operators__NegateObjectObject
                "NotObject",                                // Microsoft_VisualBasic_CompilerServices_Operators__NotObjectObject
                "AndObject",                                // Microsoft_VisualBasic_CompilerServices_Operators__AndObjectObjectObject
                "OrObject",                                 // Microsoft_VisualBasic_CompilerServices_Operators__OrObjectObjectObject
                "XorObject",                                // Microsoft_VisualBasic_CompilerServices_Operators__XorObjectObjectObject
                "AddObject",                                // Microsoft_VisualBasic_CompilerServices_Operators__AddObjectObjectObject
                "SubtractObject",                           // Microsoft_VisualBasic_CompilerServices_Operators__SubtractObjectObjectObject
                "MultiplyObject",                           // Microsoft_VisualBasic_CompilerServices_Operators__MultiplyObjectObjectObject
                "DivideObject",                             // Microsoft_VisualBasic_CompilerServices_Operators__DivideObjectObjectObject
                "ExponentObject",                           // Microsoft_VisualBasic_CompilerServices_Operators__ExponentObjectObjectObject
                "ModObject",                                // Microsoft_VisualBasic_CompilerServices_Operators__ModObjectObjectObject
                "IntDivideObject",                          // Microsoft_VisualBasic_CompilerServices_Operators__IntDivideObjectObjectObject
                "LeftShiftObject",                          // Microsoft_VisualBasic_CompilerServices_Operators__LeftShiftObjectObjectObject
                "RightShiftObject",                         // Microsoft_VisualBasic_CompilerServices_Operators__RightShiftObjectObjectObject
                "ConcatenateObject",                        // Microsoft_VisualBasic_CompilerServices_Operators__ConcatenateObjectObjectObject
                "CompareObjectEqual",                       // Microsoft_VisualBasic_CompilerServices_Operators__CompareObjectEqualObjectObjectBoolean
                "CompareObjectNotEqual",                    // Microsoft_VisualBasic_CompilerServices_Operators__CompareObjectNotEqualObjectObjectBoolean
                "CompareObjectLess",                        // Microsoft_VisualBasic_CompilerServices_Operators__CompareObjectLessObjectObjectBoolean
                "CompareObjectLessEqual",                   // Microsoft_VisualBasic_CompilerServices_Operators__CompareObjectLessEqualObjectObjectBoolean
                "CompareObjectGreaterEqual",                // Microsoft_VisualBasic_CompilerServices_Operators__CompareObjectGreaterEqualObjectObjectBoolean
                "CompareObjectGreater",                     // Microsoft_VisualBasic_CompilerServices_Operators__CompareObjectGreaterObjectObjectBoolean
                "ConditionalCompareObjectEqual",            // Microsoft_VisualBasic_CompilerServices_Operators__ConditionalCompareObjectEqualObjectObjectBoolean
                "ConditionalCompareObjectNotEqual",         // Microsoft_VisualBasic_CompilerServices_Operators__ConditionalCompareObjectNotEqualObjectObjectBoolean
                "ConditionalCompareObjectLess",             // Microsoft_VisualBasic_CompilerServices_Operators__ConditionalCompareObjectLessObjectObjectBoolean
                "ConditionalCompareObjectLessEqual",        // Microsoft_VisualBasic_CompilerServices_Operators__ConditionalCompareObjectLessEqualObjectObjectBoolean
                "ConditionalCompareObjectGreaterEqual",     // Microsoft_VisualBasic_CompilerServices_Operators__ConditionalCompareObjectGreaterEqualObjectObjectBoolean
                "ConditionalCompareObjectGreater",          // Microsoft_VisualBasic_CompilerServices_Operators__ConditionalCompareObjectGreaterObjectObjectBoolean
                "CompareString",                            // Microsoft_VisualBasic_CompilerServices_Operators__CompareStringStringStringBoolean
                "CompareString",                            // Microsoft_VisualBasic_CompilerServices_EmbeddedOperators__CompareStringStringStringBoolean
                "LateCall",                                 // Microsoft_VisualBasic_CompilerServices_NewLateBinding__LateCall
                "LateGet",                                  // Microsoft_VisualBasic_CompilerServices_NewLateBinding__LateGet
                "LateSet",                                  // Microsoft_VisualBasic_CompilerServices_NewLateBinding__LateSet
                "LateSetComplex",                           // Microsoft_VisualBasic_CompilerServices_NewLateBinding__LateSetComplex
                "LateIndexGet",                             // Microsoft_VisualBasic_CompilerServices_NewLateBinding__LateIndexGet
                "LateIndexSet",                             // Microsoft_VisualBasic_CompilerServices_NewLateBinding__LateIndexSet
                "LateIndexSetComplex",                      // Microsoft_VisualBasic_CompilerServices_NewLateBinding__LateIndexSetComplex
                ".ctor",                                    // Microsoft_VisualBasic_CompilerServices_StandardModuleAttribute__ctor
                ".ctor",                                    // Microsoft_VisualBasic_CompilerServices_StaticLocalInitFlag__ctor
                "State",                                    // Microsoft_VisualBasic_CompilerServices_StaticLocalInitFlag__State
                "MidStmtStr",                               // Microsoft_VisualBasic_CompilerServices_StringType__MidStmtStr
                ".ctor",                                    // Microsoft_VisualBasic_CompilerServices_IncompleteInitialization__ctor
                ".ctor",                                    // Microsoft_VisualBasic_Embedded__ctor
                "CopyArray",                                // Microsoft_VisualBasic_CompilerServices_Utils__CopyArray
                "LikeString",                               // Microsoft_VisualBasic_CompilerServices_LikeOperator__LikeStringStringStringCompareMethod
                "LikeObject",                               // Microsoft_VisualBasic_CompilerServices_LikeOperator__LikeObjectObjectObjectCompareMethod
                "CreateProjectError",                       // Microsoft_VisualBasic_CompilerServices_ProjectData__CreateProjectError
                "SetProjectError",                          // Microsoft_VisualBasic_CompilerServices_ProjectData__SetProjectError
                "SetProjectError",                          // Microsoft_VisualBasic_CompilerServices_ProjectData__SetProjectError_Int32
                "ClearProjectError",                        // Microsoft_VisualBasic_CompilerServices_ProjectData__ClearProjectError
                "EndApp",                                   // Microsoft_VisualBasic_CompilerServices_ProjectData__EndApp
                "ForLoopInitObj",                           // Microsoft_VisualBasic_CompilerServices_ObjectFlowControl_ForLoopControl__ForLoopInitObj
                "ForNextCheckObj",                          // Microsoft_VisualBasic_CompilerServices_ObjectFlowControl_ForLoopControl__ForNextCheckObj
                "CheckForSyncLockOnValueType",              // Microsoft_VisualBasic_CompilerServices_ObjectFlowControl__CheckForSyncLockOnValueType
                "CallByName",                               // Microsoft_VisualBasic_CompilerServices_Versioned__CallByName
                "IsNumeric",                                // Microsoft_VisualBasic_CompilerServices_Versioned__IsNumeric
                "SystemTypeName",                           // Microsoft_VisualBasic_CompilerServices_Versioned__SystemTypeName
                "TypeName",                                 // Microsoft_VisualBasic_CompilerServices_Versioned__TypeName
                "VbTypeName",                               // Microsoft_VisualBasic_CompilerServices_Versioned__VbTypeName
                "IsNumeric",                                // Microsoft_VisualBasic_Information__IsNumeric
                "SystemTypeName",                           // Microsoft_VisualBasic_Information__SystemTypeName
                "TypeName",                                 // Microsoft_VisualBasic_Information__TypeName
                "VbTypeName",                               // Microsoft_VisualBasic_Information__VbTypeName
                "CallByName",                               // Microsoft_VisualBasic_Interaction__CallByName
                "MoveNext",                                 // System_Runtime_CompilerServices_IAsyncStateMachine_MoveNext
                "SetStateMachine",                          // System_Runtime_CompilerServices_IAsyncStateMachine_SetStateMachine
                "Create",                                   // System_Runtime_CompilerServices_AsyncVoidMethodBuilder__Create
                "SetException",                             // System_Runtime_CompilerServices_AsyncVoidMethodBuilder__SetException
                "SetResult",                                // System_Runtime_CompilerServices_AsyncVoidMethodBuilder__SetResult
                "AwaitOnCompleted",                         // System_Runtime_CompilerServices_AsyncVoidMethodBuilder__AwaitOnCompleted
                "AwaitUnsafeOnCompleted",                   // System_Runtime_CompilerServices_AsyncVoidMethodBuilder__AwaitUnsafeOnCompleted
                "Start",                                    // System_Runtime_CompilerServices_AsyncVoidMethodBuilder__Start_T
                "SetStateMachine",                          // System_Runtime_CompilerServices_AsyncVoidMethodBuilder__SetStateMachine
                "Create",                                   // System_Runtime_CompilerServices_AsyncTaskMethodBuilder__Create
                "SetException",                             // System_Runtime_CompilerServices_AsyncTaskMethodBuilder__SetException
                "SetResult",                                // System_Runtime_CompilerServices_AsyncTaskMethodBuilder__SetResult
                "AwaitOnCompleted",                         // System_Runtime_CompilerServices_AsyncTaskMethodBuilder__AwaitOnCompleted
                "AwaitUnsafeOnCompleted",                   // System_Runtime_CompilerServices_AsyncTaskMethodBuilder__AwaitUnsafeOnCompleted
                "Start",                                    // System_Runtime_CompilerServices_AsyncTaskMethodBuilder__Start_T
                "SetStateMachine",                          // System_Runtime_CompilerServices_AsyncTaskMethodBuilder__SetStateMachine
                "Task",                                     // System_Runtime_CompilerServices_AsyncTaskMethodBuilder__Task
                "Create",                                   // System_Runtime_CompilerServices_AsyncTaskMethodBuilder_T__Create
                "SetException",                             // System_Runtime_CompilerServices_AsyncTaskMethodBuilder_T__SetException
                "SetResult",                                // System_Runtime_CompilerServices_AsyncTaskMethodBuilder_T__SetResult
                "AwaitOnCompleted",                         // System_Runtime_CompilerServices_AsyncTaskMethodBuilder_T__AwaitOnCompleted
                "AwaitUnsafeOnCompleted",                   // System_Runtime_CompilerServices_AsyncTaskMethodBuilder_T__AwaitUnsafeOnCompleted
                "Start",                                    // System_Runtime_CompilerServices_AsyncTaskMethodBuilder_T__Start_T
                "SetStateMachine",                          // System_Runtime_CompilerServices_AsyncTaskMethodBuilder_T__SetStateMachine
                "Task",                                     // System_Runtime_CompilerServices_AsyncTaskMethodBuilder_T__Task
                ".ctor",                                    // System_Runtime_CompilerServices_AsyncStateMachineAttribute__ctor
                ".ctor",                                    // System_Runtime_CompilerServices_IteratorStateMachineAttribute__ctor
                "Asc",                                      // Microsoft_VisualBasic_Strings__AscCharInt32
                "Asc",                                      // Microsoft_VisualBasic_Strings__AscStringInt32
                "AscW",                                     // Microsoft_VisualBasic_Strings__AscWCharInt32
                "AscW",                                     // Microsoft_VisualBasic_Strings__AscWStringInt32
                "Chr",                                      // Microsoft_VisualBasic_Strings__ChrInt32Char
                "ChrW",                                     // Microsoft_VisualBasic_Strings__ChrWInt32Char
                ".ctor",                                    // System_Xml_Linq_XElement__ctor
                ".ctor",                                    // System_Xml_Linq_XElement__ctor2
                "Get",                                      // System_Xml_Linq_XNamespace__Get
                "Run",                                      // System_Windows_Forms_Application__RunForm
                "CurrentManagedThreadId",                   // System_Environment__CurrentManagedThreadId
                ".ctor",                                    // System_ComponentModel_EditorBrowsableAttribute__ctor
                "SustainedLowLatency",                      // System_Runtime_GCLatencyMode__SustainedLowLatency

                "Item1",                                    // System_ValueTuple_T1__Item1

                "Item1",                                    // System_ValueTuple_T2__Item1
                "Item2",                                    // System_ValueTuple_T2__Item2

                "Item1",                                    // System_ValueTuple_T3__Item1
                "Item2",                                    // System_ValueTuple_T3__Item2
                "Item3",                                    // System_ValueTuple_T3__Item3

                "Item1",                                    // System_ValueTuple_T4__Item1
                "Item2",                                    // System_ValueTuple_T4__Item2
                "Item3",                                    // System_ValueTuple_T4__Item3
                "Item4",                                    // System_ValueTuple_T4__Item4

                "Item1",                                    // System_ValueTuple_T5__Item1
                "Item2",                                    // System_ValueTuple_T5__Item2
                "Item3",                                    // System_ValueTuple_T5__Item3
                "Item4",                                    // System_ValueTuple_T5__Item4
                "Item5",                                    // System_ValueTuple_T5__Item5

                "Item1",                                    // System_ValueTuple_T6__Item1
                "Item2",                                    // System_ValueTuple_T6__Item2
                "Item3",                                    // System_ValueTuple_T6__Item3
                "Item4",                                    // System_ValueTuple_T6__Item4
                "Item5",                                    // System_ValueTuple_T6__Item5
                "Item6",                                    // System_ValueTuple_T6__Item6

                "Item1",                                    // System_ValueTuple_T7__Item1
                "Item2",                                    // System_ValueTuple_T7__Item2
                "Item3",                                    // System_ValueTuple_T7__Item3
                "Item4",                                    // System_ValueTuple_T7__Item4
                "Item5",                                    // System_ValueTuple_T7__Item5
                "Item6",                                    // System_ValueTuple_T7__Item6
                "Item7",                                    // System_ValueTuple_T7__Item7

                "Item1",                                    // System_ValueTuple_TRest__Item1
                "Item2",                                    // System_ValueTuple_TRest__Item2
                "Item3",                                    // System_ValueTuple_TRest__Item3
                "Item4",                                    // System_ValueTuple_TRest__Item4
                "Item5",                                    // System_ValueTuple_TRest__Item5
                "Item6",                                    // System_ValueTuple_TRest__Item6
                "Item7",                                    // System_ValueTuple_TRest__Item7
                "Rest",                                     // System_ValueTuple_TRest__Rest

                ".ctor",                                    // System_ValueTuple_T1__ctor
                ".ctor",                                    // System_ValueTuple_T2__ctor
                ".ctor",                                    // System_ValueTuple_T3__ctor
                ".ctor",                                    // System_ValueTuple_T4__ctor
                ".ctor",                                    // System_ValueTuple_T5__ctor
                ".ctor",                                    // System_ValueTuple_T6__ctor
                ".ctor",                                    // System_ValueTuple_T7__ctor
                ".ctor",                                    // System_ValueTuple_TRest__ctor

                ".ctor",                                    // System_Runtime_CompilerServices_TupleElementNamesAttribute__ctorTransformNames

                "Format",                                   // System_String__Format_IFormatProvider
                "CreatePayload",                            // Microsoft_CodeAnalysis_Runtime_Instrumentation__CreatePayloadForMethodsSpanningSingleFile
                "CreatePayload",                            // Microsoft_CodeAnalysis_Runtime_Instrumentation__CreatePayloadForMethodsSpanningMultipleFiles

                ".ctor",                                    // System_Runtime_CompilerServices_NullableAttribute__ctor
                ".ctor",                                    // System_Runtime_CompilerServices_NullableAttribute__ctorTransformFlags
                ".ctor",                                    // System_Runtime_CompilerServices_ReferenceAssemblyAttribute__ctor
                ".ctor",                                    // System_Runtime_CompilerServices_IsReadOnlyAttribute__ctor
                ".ctor",                                    // System_Runtime_CompilerServices_IsByRefLikeAttribute__ctor
                ".ctor",                                    // System_Runtime_CompilerServices_ObsoleteAttribute__ctor
                ".ctor",                                    // System_Span__ctor
                "get_Item",                                 // System_Span__get_Item
                "get_Length",                               // System_Span__get_Length
                ".ctor",                                    // System_ReadOnlySpan__ctor
                "get_Item",                                 // System_ReadOnlySpan__get_Item
                "get_Length",                               // System_ReadOnlySpan__get_Length
                ".ctor",                                    // System_Runtime_CompilerServices_IsUnmanagedAttribute__ctor

                "Fix",                                      // Microsoft_VisualBasic_Conversion__FixSingle
                "Fix",                                      // Microsoft_VisualBasic_Conversion__FixDouble
                "Int",                                      // Microsoft_VisualBasic_Conversion__IntSingle
                "Int",                                      // Microsoft_VisualBasic_Conversion__IntDouble
                "Ceiling",                                  // System_Math__CeilingDouble
                "Floor",                                    // System_Math__FloorDouble
                "Truncate",                                 // System_Math__TruncateDouble
<<<<<<< HEAD

                "DisposeAsync",                             // System_IAsyncDisposable__DisposeAsync
                "GetAsyncEnumerator",                       // System_Collections_Generic_IAsyncEnumerable_T__GetAsyncEnumerator
                "MoveNextAsync",                            // System_Collections_Generic_IAsyncEnumerator_T__MoveNextAsync
                "get_Current",                              // System_Collections_Generic_IAsyncEnumerator_T__get_Current

                ".ctor",                                    // System_Threading_Tasks_ManualResetValueTaskSourceLogic_T__ctor
                "GetResult",                                // System_Threading_Tasks_ManualResetValueTaskSourceLogic_T__GetResult
                "GetStatus",                                // System_Threading_Tasks_ManualResetValueTaskSourceLogic_T__GetStatus
                "OnCompleted",                              // System_Threading_Tasks_ManualResetValueTaskSourceLogic_T__OnCompleted
                "Reset",                                    // System_Threading_Tasks_ManualResetValueTaskSourceLogic_T__Reset
                "SetException",                             // System_Threading_Tasks_ManualResetValueTaskSourceLogic_T__SetException
                "SetResult",                                // System_Threading_Tasks_ManualResetValueTaskSourceLogic_T__SetResult
                "get_Version",                              // System_Threading_Tasks_ManualResetValueTaskSourceLogic_T__get_Version
                "Value",                                    // System_Runtime_CompilerServices_IStrongBox_T__Value
                "get_Value",                                // System_Runtime_CompilerServices_IStrongBox_T__get_Value
                "GetResult",                                // System_Threading_Tasks_Sources_IValueTaskSource_T__GetResult
                "GetStatus",                                // System_Threading_Tasks_Sources_IValueTaskSource_T__GetStatus
                "OnCompleted",                              // System_Threading_Tasks_Sources_IValueTaskSource_T__OnCompleted
                ".ctor",                                    // System_Threading_Tasks_ValueTask_T__ctor
=======
                ".ctor",                                    // Microsoft_CodeAnalysis_EmbeddedAttribute__ctor
>>>>>>> 906781b4
            };

            s_descriptors = MemberDescriptor.InitializeFromStream(new System.IO.MemoryStream(initializationBytes, writable: false), allNames);
        }

        public static MemberDescriptor GetDescriptor(WellKnownMember member)
        {
            return s_descriptors[(int)member];
        }

        /// <summary>
        /// This function defines whether an attribute is optional or not.
        /// </summary>
        /// <param name="attributeMember">The attribute member.</param>
        internal static bool IsSynthesizedAttributeOptional(WellKnownMember attributeMember)
        {
            switch (attributeMember)
            {
                case WellKnownMember.System_Runtime_CompilerServices_CompilerGeneratedAttribute__ctor:
                case WellKnownMember.System_Diagnostics_DebuggableAttribute__ctorDebuggingModes:
                case WellKnownMember.System_Diagnostics_DebuggerBrowsableAttribute__ctor:
                case WellKnownMember.System_Diagnostics_DebuggerHiddenAttribute__ctor:
                case WellKnownMember.System_Diagnostics_DebuggerDisplayAttribute__ctor:
                case WellKnownMember.System_Diagnostics_DebuggerStepThroughAttribute__ctor:
                case WellKnownMember.System_Diagnostics_DebuggerNonUserCodeAttribute__ctor:
                case WellKnownMember.System_STAThreadAttribute__ctor:
                case WellKnownMember.System_Runtime_CompilerServices_AsyncStateMachineAttribute__ctor:
                case WellKnownMember.System_Runtime_CompilerServices_IteratorStateMachineAttribute__ctor:
                    return true;

                default:
                    return false;
            }
        }
    }
}<|MERGE_RESOLUTION|>--- conflicted
+++ resolved
@@ -3046,7 +3046,13 @@
                     (byte)SignatureTypeCode.TypeHandle, (byte)SpecialType.System_Double, // Return Type
                     (byte)SignatureTypeCode.TypeHandle, (byte)SpecialType.System_Double,
 
-<<<<<<< HEAD
+                // Microsoft_CodeAnalysis_EmbeddedAttribute__ctor
+                (byte)(MemberFlags.Constructor),                                                                                                               // Flags
+                (byte)WellKnownType.ExtSentinel, (byte)(WellKnownType.Microsoft_CodeAnalysis_EmbeddedAttribute - WellKnownType.ExtSentinel),                   // DeclaringTypeId
+                0,                                                                                                                                             // Arity
+                    0,                                                                                                                                         // Method Signature
+                    (byte)SignatureTypeCode.TypeHandle, (byte)SpecialType.System_Void, // Return Type
+
                 // System_IAsyncDisposable__DisposeAsync
                 (byte)(MemberFlags.Method | MemberFlags.Virtual),                                                                                              // Flags
                 (byte)WellKnownType.ExtSentinel, (byte)(WellKnownType.System_IAsyncDisposable - WellKnownType.ExtSentinel),                                    // DeclaringTypeId
@@ -3210,14 +3216,6 @@
                     1,
                         (byte)SignatureTypeCode.GenericTypeParameter, 0,
                     (byte)SignatureTypeCode.TypeHandle, (byte)SpecialType.System_Int16, // Argument
-=======
-                // Microsoft_CodeAnalysis_EmbeddedAttribute__ctor
-                (byte)(MemberFlags.Constructor),                                                                                                               // Flags
-                (byte)WellKnownType.ExtSentinel, (byte)(WellKnownType.Microsoft_CodeAnalysis_EmbeddedAttribute - WellKnownType.ExtSentinel),                   // DeclaringTypeId
-                0,                                                                                                                                             // Arity
-                    0,                                                                                                                                         // Method Signature
-                    (byte)SignatureTypeCode.TypeHandle, (byte)SpecialType.System_Void, // Return Type
->>>>>>> 906781b4
             };
 
             string[] allNames = new string[(int)WellKnownMember.Count]
@@ -3599,7 +3597,7 @@
                 "Ceiling",                                  // System_Math__CeilingDouble
                 "Floor",                                    // System_Math__FloorDouble
                 "Truncate",                                 // System_Math__TruncateDouble
-<<<<<<< HEAD
+                ".ctor",                                    // Microsoft_CodeAnalysis_EmbeddedAttribute__ctor
 
                 "DisposeAsync",                             // System_IAsyncDisposable__DisposeAsync
                 "GetAsyncEnumerator",                       // System_Collections_Generic_IAsyncEnumerable_T__GetAsyncEnumerator
@@ -3620,9 +3618,6 @@
                 "GetStatus",                                // System_Threading_Tasks_Sources_IValueTaskSource_T__GetStatus
                 "OnCompleted",                              // System_Threading_Tasks_Sources_IValueTaskSource_T__OnCompleted
                 ".ctor",                                    // System_Threading_Tasks_ValueTask_T__ctor
-=======
-                ".ctor",                                    // Microsoft_CodeAnalysis_EmbeddedAttribute__ctor
->>>>>>> 906781b4
             };
 
             s_descriptors = MemberDescriptor.InitializeFromStream(new System.IO.MemoryStream(initializationBytes, writable: false), allNames);
