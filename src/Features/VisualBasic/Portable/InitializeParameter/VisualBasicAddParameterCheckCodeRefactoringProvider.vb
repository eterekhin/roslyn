--- conflicted
+++ resolved
@@ -63,12 +63,9 @@
                 elseIfBlocks:=Nothing,
                 elseBlock:=Nothing)
         End Function
-<<<<<<< HEAD
-=======
 
         Protected Overrides Function TryAddNullCheckToParameterDeclaration(document As Document, parameterSyntax As ParameterSyntax, cancellationToken As CancellationToken) As Document
             Return Nothing
         End Function
->>>>>>> 67d940c4
     End Class
 End Namespace