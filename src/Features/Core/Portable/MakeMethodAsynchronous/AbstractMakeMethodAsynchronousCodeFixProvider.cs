﻿// Copyright (c) Microsoft.  All Rights Reserved.  Licensed under the Apache License, Version 2.0.  See License.txt in the project root for license information.

using System;
using System.Linq;
using System.Threading;
using System.Threading.Tasks;
using Microsoft.CodeAnalysis.CodeActions;
using Microsoft.CodeAnalysis.CodeFixes;
using Microsoft.CodeAnalysis.Formatting;
using Microsoft.CodeAnalysis.Rename;
using Microsoft.CodeAnalysis.Shared.Extensions;
using Roslyn.Utilities;

namespace Microsoft.CodeAnalysis.MakeMethodAsynchronous
{
    internal abstract class AbstractMakeMethodAsynchronousCodeFixProvider : CodeFixProvider
    {
        protected abstract bool IsMethodOrAnonymousFunction(SyntaxNode node);
        protected abstract SyntaxNode AddAsyncTokenAndFixReturnType(
            bool keepVoid, IMethodSymbol methodSymbolOpt, SyntaxNode node,
            INamedTypeSymbol taskType, INamedTypeSymbol taskOfTType, INamedTypeSymbol valueTaskOfTType);

        public override FixAllProvider GetFixAllProvider() => WellKnownFixAllProviders.BatchFixer;

        public override async Task RegisterCodeFixesAsync(CodeFixContext context)
        {
            var diagnostic = context.Diagnostics.First();
            var cancellationToken = context.CancellationToken;

            var node = GetContainingFunction(diagnostic, cancellationToken);
            if (node == null)
            {
                return;
            }

            var semanticModel = await context.Document.GetSemanticModelAsync(cancellationToken).ConfigureAwait(false);
            var compilation = semanticModel.Compilation;

            // Find the symbols for Task, Task<T> and ValueTask<T>.  Note that the first
            // two are mandatory (since we need them to generate the return types for our
            // method if we convert it.  The last is optional.  It is only needed to know
            // if our member is already Task-Like, and that functionality recognizes
            // ValueTask if it is available, but does not care if it is not.
            var (taskType, taskOfTType, valueTaskOfTTypeOpt) = GetTaskTypes(compilation);
            if (taskType == null || taskOfTType == null)
            {
                return;
            }

            var symbol = semanticModel.GetDeclaredSymbol(node, cancellationToken) as IMethodSymbol;

            // If it's a void returning method, offer to keep the void return type, or convert to 
            // a Task return type.
            if (symbol?.MethodKind == MethodKind.Ordinary &&
                symbol.ReturnsVoid)
            {
                context.RegisterCodeFix(
                    new MyCodeAction(GetMakeAsyncTaskFunctionResource(), c => FixNodeAsync(
                        context.Document, diagnostic, keepVoid: false, cancellationToken: c)),
                    context.Diagnostics);

                context.RegisterCodeFix(
                    new MyCodeAction(GetMakeAsyncVoidFunctionResource(), c => FixNodeAsync(
                        context.Document, diagnostic, keepVoid: true, cancellationToken: c)),
                    context.Diagnostics);
            }
            else
            {
                context.RegisterCodeFix(
                    new MyCodeAction(GetMakeAsyncTaskFunctionResource(), c => FixNodeAsync(
                        context.Document, diagnostic, keepVoid: false, cancellationToken: c)),
                    context.Diagnostics);
            }
        }

        private (INamedTypeSymbol taskType, INamedTypeSymbol taskOfTType, INamedTypeSymbol valueTaskOfTTypeOpt) GetTaskTypes(Compilation compilation)
        {
            var taskType = compilation.GetTypeByMetadataName("System.Threading.Tasks.Task");
            var taskOfTType = compilation.GetTypeByMetadataName("System.Threading.Tasks.Task`1");
            var valueTaskOfTType = compilation.GetTypeByMetadataName("System.Threading.Tasks.ValueTask`1");

            return (taskType, taskOfTType, valueTaskOfTType);
        }

        protected abstract string GetMakeAsyncTaskFunctionResource();

        protected abstract string GetMakeAsyncVoidFunctionResource();

        private const string AsyncSuffix = "Async";

        private async Task<Solution> FixNodeAsync(
            Document document, Diagnostic diagnostic,
            bool keepVoid, CancellationToken cancellationToken)
        {
            var node = GetContainingFunction(diagnostic, cancellationToken);

            // See if we're on an actual method declaration (otherwise we're on a lambda declaration).
            // If we're on a method declaration, we'll get an IMethodSymbol back.  In that case, check
            // if it has the 'Async' suffix, and remove that suffix if so.
            var semanticModel = await document.GetSemanticModelAsync(cancellationToken).ConfigureAwait(false);
            var methodSymbolOpt = semanticModel.GetDeclaredSymbol(node) as IMethodSymbol;

            if (methodSymbolOpt?.MethodKind == MethodKind.Ordinary &&
                !methodSymbolOpt.Name.EndsWith(AsyncSuffix))
            {
                return await RenameThenAddAsyncTokenAsync(
                    keepVoid, document, node, methodSymbolOpt, cancellationToken).ConfigureAwait(false);
            }
            else
            {
                return await AddAsyncTokenAsync(
                    keepVoid, document, methodSymbolOpt, node, cancellationToken).ConfigureAwait(false);
            }
        }

        private SyntaxNode GetContainingFunction(Diagnostic diagnostic, CancellationToken cancellationToken)
        {
            var token = diagnostic.Location.FindToken(cancellationToken);
            var node = token.GetAncestor(IsMethodOrAnonymousFunction);
            return node;
        }

        private async Task<Solution> RenameThenAddAsyncTokenAsync(
            bool keepVoid, Document document, SyntaxNode node,
            IMethodSymbol methodSymbol, CancellationToken cancellationToken)
        {
            var name = methodSymbol.Name;
            var newName = name + AsyncSuffix;
            var solution = document.Project.Solution;

            // Store the path to this node.  That way we can find it post rename.
            var syntaxPath = new SyntaxPath(node);

            // Rename the method to add the 'Async' suffix, then add the 'async' keyword.
            var newSolution = await Renamer.RenameSymbolAsync(solution, methodSymbol, newName, solution.Options, cancellationToken).ConfigureAwait(false);
            var newDocument = newSolution.GetDocument(document.Id);
            var newRoot = await newDocument.GetSyntaxRootAsync(cancellationToken).ConfigureAwait(false);
            if (syntaxPath.TryResolve(newRoot, out SyntaxNode newNode))
            {
                var semanticModel = await newDocument.GetSemanticModelAsync(cancellationToken).ConfigureAwait(false);
                var newMethod = (IMethodSymbol)semanticModel.GetDeclaredSymbol(newNode, cancellationToken);
                return await AddAsyncTokenAsync(keepVoid, newDocument, newMethod, newNode, cancellationToken).ConfigureAwait(false);
            }

            return newSolution;
        }

        private async Task<Solution> AddAsyncTokenAsync(
            bool keepVoid, Document document, IMethodSymbol methodSymbolOpt,
            SyntaxNode node, CancellationToken cancellationToken)
        {
            var compilation = await document.Project.GetCompilationAsync(cancellationToken).ConfigureAwait(false);
<<<<<<< HEAD
            var taskType = compilation.TaskType();
            var taskOfTType = compilation.TaskOfTType();
            var valueTaskOfTType = compilation.ValueTaskOfTType();
=======
            var (taskType, taskOfTType, valueTaskOfTType) = GetTaskTypes(compilation);
>>>>>>> ac408e99

            var newNode = AddAsyncTokenAndFixReturnType(keepVoid, methodSymbolOpt, node, taskType, taskOfTType, valueTaskOfTType)
                .WithAdditionalAnnotations(Formatter.Annotation);

            var root = await document.GetSyntaxRootAsync(cancellationToken).ConfigureAwait(false);
            var newRoot = root.ReplaceNode(node, newNode);

            var newDocument = document.WithSyntaxRoot(newRoot);
            return newDocument.Project.Solution;
        }

        protected static bool IsTaskLike(
            ITypeSymbol returnType, INamedTypeSymbol taskType,
            INamedTypeSymbol taskOfTType, INamedTypeSymbol valueTaskOfTType)
        {
            if (returnType.Equals(taskType))
            {
                return true;
            }

            if (returnType.OriginalDefinition.Equals(taskOfTType))
            {
                return true;
            }

            if (returnType.OriginalDefinition.Equals(valueTaskOfTType))
            {
                return true;
            }

            if (returnType.IsErrorType())
            {
                return returnType.Name.Equals("Task") ||
                       returnType.Name.Equals("ValueTask");
            }

            return false;
        }

        private class MyCodeAction : CodeAction.SolutionChangeAction
        {
            public MyCodeAction(string title, Func<CancellationToken, Task<Solution>> createChangedSolution)
                : base(title, createChangedSolution, equivalenceKey: title)
            {
            }
        }
    }
}<|MERGE_RESOLUTION|>--- conflicted
+++ resolved
@@ -75,9 +75,9 @@
 
         private (INamedTypeSymbol taskType, INamedTypeSymbol taskOfTType, INamedTypeSymbol valueTaskOfTTypeOpt) GetTaskTypes(Compilation compilation)
         {
-            var taskType = compilation.GetTypeByMetadataName("System.Threading.Tasks.Task");
-            var taskOfTType = compilation.GetTypeByMetadataName("System.Threading.Tasks.Task`1");
-            var valueTaskOfTType = compilation.GetTypeByMetadataName("System.Threading.Tasks.ValueTask`1");
+            var taskType = compilation.TaskType();
+            var taskOfTType = compilation.TaskOfTType();
+            var valueTaskOfTType = compilation.ValueTaskOfTType();
 
             return (taskType, taskOfTType, valueTaskOfTType);
         }
@@ -150,13 +150,7 @@
             SyntaxNode node, CancellationToken cancellationToken)
         {
             var compilation = await document.Project.GetCompilationAsync(cancellationToken).ConfigureAwait(false);
-<<<<<<< HEAD
-            var taskType = compilation.TaskType();
-            var taskOfTType = compilation.TaskOfTType();
-            var valueTaskOfTType = compilation.ValueTaskOfTType();
-=======
             var (taskType, taskOfTType, valueTaskOfTType) = GetTaskTypes(compilation);
->>>>>>> ac408e99
 
             var newNode = AddAsyncTokenAndFixReturnType(keepVoid, methodSymbolOpt, node, taskType, taskOfTType, valueTaskOfTType)
                 .WithAdditionalAnnotations(Formatter.Annotation);
