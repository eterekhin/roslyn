--- conflicted
+++ resolved
@@ -288,11 +288,7 @@
         private bool TryGetLocalOrParameterSymbol(
             IOperation operation, out ISymbol localOrParameter)
         {
-<<<<<<< HEAD
-            if (operation is IConversionExpression conversion && conversion.IsImplicit)
-=======
-            if (operation is IConversionOperation conversion && !conversion.IsExplicitInCode)
->>>>>>> 9c82aed5
+            if (operation is IConversionOperation conversion && conversion.IsImplicit)
             {
                 return TryGetLocalOrParameterSymbol(conversion.Operand, out localOrParameter);
             }
