--- conflicted
+++ resolved
@@ -235,25 +235,7 @@
         // If they both seemed just as good, but they differ on preselection, then
         // item1 is better if it is preselected, otherwise it is worse.
         private int ComparePreselection(CompletionItem item1, CompletionItem item2)
-<<<<<<< HEAD
             => (item1.Rules.MatchPriority != MatchPriority.Preselect).CompareTo(item2.Rules.MatchPriority != MatchPriority.Preselect);
-=======
-        {
-            // If they both seemed just as good, but they differ on preselection, then
-            // item1 is better if it is preselected, otherwise it is worse.
-            if (item1.Rules.MatchPriority == MatchPriority.Preselect &&
-                item2.Rules.MatchPriority != MatchPriority.Preselect)
-            {
-                return -1;
-            }
-            else if (item1.Rules.MatchPriority != MatchPriority.Preselect &&
-                     item2.Rules.MatchPriority == MatchPriority.Preselect)
-            {
-                return 1;
-            }
-
-            return 0;
-        }
 
         private int CompareExpandedItem(CompletionItem item1, CompletionItem item2)
         {
@@ -268,6 +250,5 @@
             // Non-expanded item is better than expanded item
             return isItem1Expanded ? 1 : -1;
         }
->>>>>>> 5ac3e873
     }
 }