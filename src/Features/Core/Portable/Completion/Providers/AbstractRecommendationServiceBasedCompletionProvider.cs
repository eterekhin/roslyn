﻿// Licensed to the .NET Foundation under one or more agreements.
// The .NET Foundation licenses this file to you under the MIT license.
// See the LICENSE file in the project root for more information.

using System;
using System.Collections.Generic;
using System.Collections.Immutable;
using System.Linq;
using System.Threading;
using System.Threading.Tasks;
using Microsoft.CodeAnalysis.LanguageServices;
using Microsoft.CodeAnalysis.Options;
using Microsoft.CodeAnalysis.Recommendations;
using Microsoft.CodeAnalysis.Shared.Extensions;
using Microsoft.CodeAnalysis.Shared.Extensions.ContextQuery;
using Microsoft.CodeAnalysis.Shared.Utilities;
using Roslyn.Utilities;

namespace Microsoft.CodeAnalysis.Completion.Providers
{
    internal abstract class AbstractRecommendationServiceBasedCompletionProvider : AbstractSymbolCompletionProvider
    {
        protected override bool ShouldCollectTelemetryForTargetTypeCompletion => true;

        protected override Task<ImmutableArray<ISymbol>> GetSymbolsAsync(SyntaxContext context, int position, OptionSet options, CancellationToken cancellationToken)
        {
            var recommender = context.GetLanguageService<IRecommendationService>();
            return recommender.GetRecommendedSymbolsAtPositionAsync(context.Workspace, context.SemanticModel, position, options, cancellationToken);
        }

        protected override async Task<ImmutableArray<ISymbol>> GetPreselectedSymbolsAsync(SyntaxContext context, int position, OptionSet options, CancellationToken cancellationToken)
        {
            var recommender = context.GetLanguageService<IRecommendationService>();
            var typeInferrer = context.GetLanguageService<ITypeInferenceService>();

            var inferredTypes = typeInferrer.InferTypes(context.SemanticModel, position, cancellationToken)
                .Where(t => t.SpecialType != SpecialType.System_Void)
                .ToSet();
            if (inferredTypes.Count == 0)
            {
                return ImmutableArray<ISymbol>.Empty;
            }

            var symbols = await recommender.GetRecommendedSymbolsAtPositionAsync(
                context.Workspace,
                context.SemanticModel,
                context.Position,
                options,
                cancellationToken).ConfigureAwait(false);

            // Don't preselect intrinsic type symbols so we can preselect their keywords instead. We will also ignore nullability for purposes of preselection
            // -- if a method is returning a string? but we've inferred we're assigning to a string or vice versa we'll still count those as the same.
            return symbols.WhereAsArray(s => inferredTypes.Contains(GetSymbolType(s), SymbolEqualityComparer.Default) && !IsInstrinsic(s));
        }

        private ITypeSymbol GetSymbolType(ISymbol symbol)
        {
            if (symbol is IMethodSymbol method)
            {
                return method.ReturnType;
            }

            return symbol.GetSymbolType();
        }

        protected override CompletionItem CreateItem(CompletionContext completionContext,
            string displayText, string displayTextSuffix, string insertionText,
            List<ISymbol> symbols, SyntaxContext context, bool preselect, SupportedPlatformData supportedPlatformData)
        {
            var rules = GetCompletionItemRules(symbols, context, preselect);
            var matchPriority = preselect ? ComputeSymbolMatchPriority(symbols[0]) : MatchPriority.Default;
            rules = rules.WithMatchPriority(matchPriority);

            if (ShouldSoftSelectInArgumentList(completionContext, context, preselect))
            {
                rules = rules.WithSelectionBehavior(CompletionItemSelectionBehavior.SoftSelection);
            }
            else if (context.IsRightSideOfNumericType)
            {
                rules = rules.WithSelectionBehavior(CompletionItemSelectionBehavior.SoftSelection);
            }
            else if (preselect)
            {
                rules = rules.WithSelectionBehavior(PreselectedItemSelectionBehavior);
            }

            return SymbolCompletionItem.CreateWithNameAndKind(
                displayText: displayText,
                displayTextSuffix: displayTextSuffix,
                symbols: symbols,
                rules: rules,
                contextPosition: context.Position,
                insertionText: insertionText,
                filterText: GetFilterText(symbols[0], displayText, context),
                supportedPlatforms: supportedPlatformData);
        }

        private static bool ShouldSoftSelectInArgumentList(CompletionContext completionContext, SyntaxContext context, bool preselect)
        {
            return !preselect &&
                completionContext.Trigger.Kind == CompletionTriggerKind.Insertion &&
                context.IsOnArgumentListBracketOrComma &&
                IsArgumentListTriggerCharacter(completionContext.Trigger.Character);
        }

        private static bool IsArgumentListTriggerCharacter(char character)
<<<<<<< HEAD
        {
            return character == ' ' || character == '(' || character == '[';
        }
=======
            => character == ' ' || character == '(' || character == '[';
>>>>>>> d73229b4

        protected abstract CompletionItemRules GetCompletionItemRules(List<ISymbol> symbols, SyntaxContext context, bool preselect);

        protected abstract CompletionItemSelectionBehavior PreselectedItemSelectionBehavior { get; }

        protected abstract bool IsInstrinsic(ISymbol symbol);

        private static int ComputeSymbolMatchPriority(ISymbol symbol)
        {
            if (symbol.MatchesKind(SymbolKind.Local, SymbolKind.Parameter, SymbolKind.RangeVariable))
            {
                return SymbolMatchPriority.PreferLocalOrParameterOrRangeVariable;
            }

            if (symbol.MatchesKind(SymbolKind.Field, SymbolKind.Property))
            {
                return SymbolMatchPriority.PreferFieldOrProperty;
            }

            if (symbol.MatchesKind(SymbolKind.Event, SymbolKind.Method))
            {
                return SymbolMatchPriority.PreferEventOrMethod;
            }

            return SymbolMatchPriority.PreferType;
        }

        protected override async Task<CompletionDescription> GetDescriptionWorkerAsync(
            Document document, CompletionItem item, CancellationToken cancellationToken)
        {
            var position = SymbolCompletionItem.GetContextPosition(item);
            var name = SymbolCompletionItem.GetSymbolName(item);
            var kind = SymbolCompletionItem.GetKind(item);
            var isGeneric = SymbolCompletionItem.GetSymbolIsGeneric(item);
            var relatedDocumentIds = document.Project.Solution.GetRelatedDocumentIds(document.Id).Concat(document.Id);
            var options = document.Project.Solution.Workspace.Options;
            var totalSymbols = await base.GetPerContextSymbolsAsync(document, position, options, relatedDocumentIds, preselect: false, cancellationToken: cancellationToken).ConfigureAwait(false);
            foreach (var (documentId, syntaxContext, symbols) in totalSymbols)
            {
                var bestSymbols = symbols.WhereAsArray(
                    s => kind != null && s.Kind == kind && s.Name == name && isGeneric == (s.GetArity() > 0));

                if (bestSymbols.Any())
                {
                    return await SymbolCompletionItem.GetDescriptionAsync(item, bestSymbols, document, syntaxContext.SemanticModel, cancellationToken).ConfigureAwait(false);
                }
            }

            return CompletionDescription.Empty;
        }
    }
}<|MERGE_RESOLUTION|>--- conflicted
+++ resolved
@@ -104,13 +104,7 @@
         }
 
         private static bool IsArgumentListTriggerCharacter(char character)
-<<<<<<< HEAD
-        {
-            return character == ' ' || character == '(' || character == '[';
-        }
-=======
             => character == ' ' || character == '(' || character == '[';
->>>>>>> d73229b4
 
         protected abstract CompletionItemRules GetCompletionItemRules(List<ISymbol> symbols, SyntaxContext context, bool preselect);
 
