﻿// Licensed to the .NET Foundation under one or more agreements.
// The .NET Foundation licenses this file to you under the MIT license.
// See the LICENSE file in the project root for more information.

using System;
using System.Collections.Generic;
using System.Collections.Immutable;
using System.Diagnostics;
using System.Globalization;
using System.Linq;
using System.Threading;
using System.Threading.Tasks;
using Microsoft.CodeAnalysis.Collections;
using Microsoft.CodeAnalysis.Completion.Providers;
using Microsoft.CodeAnalysis.Host;
using Microsoft.CodeAnalysis.LanguageService;
using Microsoft.CodeAnalysis.Options;
using Microsoft.CodeAnalysis.PooledObjects;
using Microsoft.CodeAnalysis.Shared.Extensions;
using Microsoft.CodeAnalysis.Text;
using Roslyn.Utilities;

namespace Microsoft.CodeAnalysis.Completion
{
    /// <summary>
    /// A per language service for constructing context dependent list of completions that 
    /// can be presented to a user during typing in an editor. It aggregates completions from
    /// one or more <see cref="CompletionProvider"/>s.
    /// </summary>
    public abstract partial class CompletionService : ILanguageService
    {
        private readonly SolutionServices _services;
        private readonly ProviderManager _providerManager;

        /// <summary>
        /// Test-only switch.
        /// </summary>
        private bool _suppressPartialSemantics;

        // Prevent inheritance outside of Roslyn.
        internal CompletionService(SolutionServices services)
        {
            _services = services;
            _providerManager = new(this);
        }

        /// <summary>
        /// Gets the service corresponding to the specified document.
        /// </summary>
        public static CompletionService? GetService(Document? document)
            => document?.GetLanguageService<CompletionService>();

        /// <summary>
        /// Returns the providers always available to the service.
        /// This does not included providers imported via MEF composition.
        /// </summary>
        [Obsolete("Built-in providers will be ignored in a future release, please make them MEF exports instead.")]
        protected virtual ImmutableArray<CompletionProvider> GetBuiltInProviders()
            => ImmutableArray<CompletionProvider>.Empty;

        /// <summary>
        /// The language from <see cref="LanguageNames"/> this service corresponds to.
        /// </summary>
        public abstract string Language { get; }

        /// <summary>
        /// Gets the current presentation and behavior rules.
        /// </summary>
        /// <remarks>
        /// Backward compatibility only.
        /// </remarks>
        public CompletionRules GetRules()
        {
            Debug.Fail("For backwards API compat only, should not be called");

            // Publicly available options do not affect this API.
            return GetRules(CompletionOptions.Default);
        }

        internal abstract CompletionRules GetRules(CompletionOptions options);

        /// <summary>
        /// Returns true if the character recently inserted or deleted in the text should trigger completion.
        /// </summary>
        /// <param name="text">The document text to trigger completion within </param>
        /// <param name="caretPosition">The position of the caret after the triggering action.</param>
        /// <param name="trigger">The potential triggering action.</param>
        /// <param name="roles">Optional set of roles associated with the editor state.</param>
        /// <param name="options">Optional options that override the default options.</param>
        /// <remarks>
        /// This API uses SourceText instead of Document so implementations can only be based on text, not syntax or semantics.
        /// </remarks>
        public bool ShouldTriggerCompletion(
            SourceText text,
            int caretPosition,
            CompletionTrigger trigger,
            ImmutableHashSet<string>? roles = null,
            OptionSet? options = null)
        {
            var document = text.GetOpenDocumentInCurrentContextWithChanges();
            var languageServices = document?.Project.Services ?? _services.GetLanguageServices(Language);

            // Publicly available options do not affect this API.
            var completionOptions = CompletionOptions.Default;
            var passThroughOptions = options ?? document?.Project.Solution.Options ?? OptionValueSet.Empty;

            return ShouldTriggerCompletion(document?.Project, languageServices, text, caretPosition, trigger, completionOptions, passThroughOptions, roles);
        }

        internal virtual bool SupportsTriggerOnDeletion(CompletionOptions options)
            => options.TriggerOnDeletion == true;

        /// <summary>
        /// Returns true if the character recently inserted or deleted in the text should trigger completion.
        /// </summary>
        /// <param name="project">The project containing the document and text</param>
        /// <param name="languageServices">Language services</param>
        /// <param name="text">The document text to trigger completion within </param>
        /// <param name="caretPosition">The position of the caret after the triggering action.</param>
        /// <param name="trigger">The potential triggering action.</param>
        /// <param name="options">Options.</param>
        /// <param name="passThroughOptions">Options originating either from external caller of the <see cref="CompletionService"/> or set externally to <see cref="Solution.Options"/>.</param>
        /// <param name="roles">Optional set of roles associated with the editor state.</param>
        /// <remarks>
        /// We pass the project here to retrieve information about the <see cref="Project.AnalyzerReferences"/>,
        /// <see cref="WorkspaceKind"/> and <see cref="Project.Language"/> which are fast operations.
        /// It should not be used for syntactic or semantic operations.
        /// </remarks>
        internal virtual bool ShouldTriggerCompletion(
            Project? project,
            LanguageServices languageServices,
            SourceText text,
            int caretPosition,
            CompletionTrigger trigger,
            CompletionOptions options,
            OptionSet passThroughOptions,
            ImmutableHashSet<string>? roles = null)
        {
            if (!options.TriggerOnTyping)
            {
                return false;
            }

            if (trigger.Kind == CompletionTriggerKind.Deletion && SupportsTriggerOnDeletion(options))
            {
                return char.IsLetterOrDigit(trigger.Character) || trigger.Character == '.';
            }

            var providers = _providerManager.GetFilteredProviders(project, roles, trigger, options);
            return providers.Any(p => p.ShouldTriggerCompletion(languageServices, text, caretPosition, trigger, options, passThroughOptions));
        }

        /// <summary>
        /// Gets the span of the syntax element at the caret position.
        /// This is the most common value used for <see cref="CompletionItem.Span"/>.
        /// </summary>
        /// <param name="text">The document text that completion is occurring within.</param>
        /// <param name="caretPosition">The position of the caret within the text.</param>
        [Obsolete("Not used anymore. CompletionService.GetDefaultCompletionListSpan is used instead.", error: true)]
        public virtual TextSpan GetDefaultItemSpan(SourceText text, int caretPosition)
            => GetDefaultCompletionListSpan(text, caretPosition);

        public virtual TextSpan GetDefaultCompletionListSpan(SourceText text, int caretPosition)
        {
            return CommonCompletionUtilities.GetWordSpan(
                text, caretPosition, char.IsLetter, char.IsLetterOrDigit);
        }

        /// <summary>
        /// Gets the description of the item.
        /// </summary>
        /// <param name="document">This will be the  original document that
        /// <paramref name="item"/> was created against.</param>
        /// <param name="item">The item to get the description for.</param>
        /// <param name="cancellationToken"></param>
        public Task<CompletionDescription?> GetDescriptionAsync(
            Document document,
            CompletionItem item,
            CancellationToken cancellationToken = default)
        {
            // Publicly available options do not affect this API.
            return GetDescriptionAsync(document, item, CompletionOptions.Default, SymbolDescriptionOptions.Default, cancellationToken);
        }

        /// <summary>
        /// Gets the description of the item.
        /// </summary>
        /// <param name="document">This will be the  original document that
        /// <paramref name="item"/> was created against.</param>
        /// <param name="item">The item to get the description for.</param>
        /// <param name="options">Completion options</param>
        /// <param name="displayOptions">Display options</param>
        /// <param name="cancellationToken"></param>
        internal virtual async Task<CompletionDescription?> GetDescriptionAsync(Document document, CompletionItem item, CompletionOptions options, SymbolDescriptionOptions displayOptions, CancellationToken cancellationToken = default)
        {
            var provider = GetProvider(item, document.Project);
            if (provider is null)
                return CompletionDescription.Empty;

            // We don't need SemanticModel here, just want to make sure it won't get GC'd before CompletionProviders are able to get it.
            (document, var semanticModel) = await GetDocumentWithFrozenPartialSemanticsAsync(document, cancellationToken).ConfigureAwait(false);
            var description = await provider.GetDescriptionAsync(document, item, options, displayOptions, cancellationToken).ConfigureAwait(false);
            GC.KeepAlive(semanticModel);
            return description;
        }

        /// <summary>
        /// Gets the change to be applied when the item is committed.
        /// </summary>
        /// <param name="document">The document that completion is occurring within.</param>
        /// <param name="item">The item to get the change for.</param>
        /// <param name="commitCharacter">The typed character that caused the item to be committed. 
        /// This character may be used as part of the change. 
        /// This value is null when the commit was caused by the [TAB] or [ENTER] keys.</param>
        /// <param name="cancellationToken"></param>
        public virtual async Task<CompletionChange> GetChangeAsync(
            Document document,
            CompletionItem item,
            char? commitCharacter = null,
            CancellationToken cancellationToken = default)
        {
            var provider = GetProvider(item, document.Project);
            if (provider != null)
            {
                // We don't need SemanticModel here, just want to make sure it won't get GC'd before CompletionProviders are able to get it.
                (document, var semanticModel) = await GetDocumentWithFrozenPartialSemanticsAsync(document, cancellationToken).ConfigureAwait(false);
                var change = await provider.GetChangeAsync(document, item, commitCharacter, cancellationToken).ConfigureAwait(false);
                GC.KeepAlive(semanticModel);
                return change;
            }
            else
            {
                return CompletionChange.Create(new TextChange(item.Span, item.DisplayText));
            }
        }

        // The FilterItems method might need to handle a large list of items when import completion is enabled and filter text is
        // very short, i.e. <= 1. Therefore, use pooled list to avoid repeated (potentially LOH) allocations.
        private static readonly ObjectPool<List<MatchResult>> s_listOfMatchResultPool = new(factory: () => new());

        /// <summary>
        /// Given a list of completion items that match the current code typed by the user,
        /// returns the item that is considered the best match, and whether or not that
        /// item should be selected or not.
        /// 
        /// itemToFilterText provides the values that each individual completion item should
        /// be filtered against.
        /// </summary>
        public virtual ImmutableArray<CompletionItem> FilterItems(
            Document document,
            ImmutableArray<CompletionItem> items,
            string filterText)
        {
            var helper = CompletionHelper.GetHelper(document);
            var filterDataList = new SegmentedList<MatchResult>(items.Select(
                item => helper.GetMatchResult(item, filterText, includeMatchSpans: false, CultureInfo.CurrentCulture)));

            var builder = s_listOfMatchResultPool.Allocate();
            try
            {
                FilterItems(helper, filterDataList, filterText, builder);
                return builder.SelectAsArray(result => result.CompletionItem);
            }
            finally
            {
                // Don't call ClearAndFree, which resets the capacity to a default value.
                builder.Clear();
                s_listOfMatchResultPool.Free(builder);
            }
        }

        internal virtual void FilterItems(
           Document document,
           IReadOnlyList<MatchResult> matchResults,
           string filterText,
           IList<MatchResult> builder)
        {
#pragma warning disable RS0030 // Do not used banned APIs
            // Default implementation just drops the pattern matches and builder, and calls the public overload of FilterItems instead for compatibility.
            var filteredItems = FilterItems(document, matchResults.SelectAsArray(item => item.CompletionItem), filterText);
#pragma warning restore RS0030 // Do not used banned APIs

            var helper = CompletionHelper.GetHelper(document);
            builder.AddRange(filteredItems.Select(item => helper.GetMatchResult(item, filterText, includeMatchSpans: false, CultureInfo.CurrentCulture)));
        }

        /// <summary>
        /// Determine among the provided items the best match w.r.t. the given filter text, 
        /// those returned would be considered equally good candidates for selection by controller.
        /// </summary>
        internal static void FilterItems(
            CompletionHelper completionHelper,
            IReadOnlyList<MatchResult> matchResults,
            string filterText,
            IList<MatchResult> builder)
        {
            // It's very common for people to type expecting completion to fix up their casing,
            // so if no uppercase characters were typed so far, we'd loosen our standard on comparing items
            // in terms of case-sensitivity and take into consideration the MatchPriority in certain scenarios.
            // i.e. when everything else is equal, if item1 is a better case-sensitive match but has
            // MatchPriority.Deprioritize, and item2 is not MatchPriority.Deprioritize, then we consider
            // item2 a better match.
            var filterTextHasNoUpperCase = !filterText.Any(char.IsUpper);

            foreach (var matchResult in matchResults)
            {
                if (builder.Count == 0)
                {
<<<<<<< HEAD
                    // We've found no good items yet.  So this is the best item currently.
                    builder.Add(matchResult);
                    continue;
=======
                    if (bestItems.Count == 0)
                    {
                        // We've found no good items yet.  So this is the best item currently.
                        bestItems.Add(pair);
                        continue;
                    }

                    var (bestItem, bestItemMatch) = bestItems[0];
                    var comparison = completionHelper.CompareItems(pair.item, pair.match, bestItem, bestItemMatch, filterTextHasNoUpperCase);

                    if (comparison == 0)
                    {
                        // This item is as good as the items we've been collecting.  We'll return it and let the controller
                        // decide what to do.  (For example, it will pick the one that has the best MRU index).
                        bestItems.Add(pair);
                    }
                    else if (comparison < 0)
                    {
                        // This item is strictly better than the best items we've found so far.
                        bestItems.Clear();
                        bestItems.Add(pair);
                    }
>>>>>>> 330c03ec
                }

                var comparison = completionHelper.CompareMatchResults(matchResult, builder[0], filterTextIsLowerCaseOnly);

                if (comparison == 0)
                {
                    // This item is as good as the items we've been collecting.  We'll return it and let the controller
                    // decide what to do.  (For example, it will pick the one that has the best MRU index).
                    builder.Add(matchResult);
                }
                else if (comparison < 0)
                {
                    // This item is strictly better than the best items we've found so far.
                    builder.Clear();
                    builder.Add(matchResult);
                }
            }
        }

        /// <summary>
        /// Don't call. Used for pre-populating MEF providers only.
        /// </summary>
        internal IReadOnlyList<Lazy<CompletionProvider, CompletionProviderMetadata>> GetLazyImportedProviders()
            => _providerManager.GetLazyImportedProviders();

        /// <summary>
        /// Don't call. Used for pre-populating NuGet providers only.
        /// </summary>
        internal static ImmutableArray<CompletionProvider> GetProjectCompletionProviders(Project project)
            => ProviderManager.GetProjectCompletionProviders(project);

        internal CompletionProvider? GetProvider(CompletionItem item, Project? project)
            => _providerManager.GetProvider(item, project);

        internal TestAccessor GetTestAccessor()
            => new(this);

        internal readonly struct TestAccessor
        {
            private readonly CompletionService _completionServiceWithProviders;

            public TestAccessor(CompletionService completionServiceWithProviders)
                => _completionServiceWithProviders = completionServiceWithProviders;

            internal ImmutableArray<CompletionProvider> GetAllProviders(ImmutableHashSet<string> roles, Project? project = null)
                => _completionServiceWithProviders._providerManager.GetTestAccessor().GetProviders(roles, project);

            internal async Task<CompletionContext> GetContextAsync(
                CompletionProvider provider,
                Document document,
                int position,
                CompletionTrigger triggerInfo,
                CompletionOptions options,
                CancellationToken cancellationToken)
            {
                var text = await document.GetTextAsync(cancellationToken).ConfigureAwait(false);
                var defaultItemSpan = _completionServiceWithProviders.GetDefaultCompletionListSpan(text, position);

                return await CompletionService.GetContextAsync(
                    provider,
                    document,
                    position,
                    triggerInfo,
                    options,
                    defaultItemSpan,
                    sharedContext: null,
                    cancellationToken).ConfigureAwait(false);
            }

            public void SuppressPartialSemantics()
                => _completionServiceWithProviders._suppressPartialSemantics = true;
        }
    }
}<|MERGE_RESOLUTION|>--- conflicted
+++ resolved
@@ -306,34 +306,9 @@
             {
                 if (builder.Count == 0)
                 {
-<<<<<<< HEAD
                     // We've found no good items yet.  So this is the best item currently.
                     builder.Add(matchResult);
                     continue;
-=======
-                    if (bestItems.Count == 0)
-                    {
-                        // We've found no good items yet.  So this is the best item currently.
-                        bestItems.Add(pair);
-                        continue;
-                    }
-
-                    var (bestItem, bestItemMatch) = bestItems[0];
-                    var comparison = completionHelper.CompareItems(pair.item, pair.match, bestItem, bestItemMatch, filterTextHasNoUpperCase);
-
-                    if (comparison == 0)
-                    {
-                        // This item is as good as the items we've been collecting.  We'll return it and let the controller
-                        // decide what to do.  (For example, it will pick the one that has the best MRU index).
-                        bestItems.Add(pair);
-                    }
-                    else if (comparison < 0)
-                    {
-                        // This item is strictly better than the best items we've found so far.
-                        bestItems.Clear();
-                        bestItems.Add(pair);
-                    }
->>>>>>> 330c03ec
                 }
 
                 var comparison = completionHelper.CompareMatchResults(matchResult, builder[0], filterTextIsLowerCaseOnly);
