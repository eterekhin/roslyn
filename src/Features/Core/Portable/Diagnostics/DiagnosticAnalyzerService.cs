﻿// Copyright (c) Microsoft.  All Rights Reserved.  Licensed under the Apache License, Version 2.0.  See License.txt in the project root for license information.

#nullable enable

using System;
using System.Collections.Generic;
using System.Collections.Immutable;
using System.Composition;
using System.Linq;
using System.Threading;
using System.Threading.Tasks;
using Microsoft.CodeAnalysis.Diagnostics.Log;
using Microsoft.CodeAnalysis.Shared.TestHooks;
using Microsoft.CodeAnalysis.SolutionCrawler;
using Microsoft.CodeAnalysis.Text;
using Roslyn.Utilities;

namespace Microsoft.CodeAnalysis.Diagnostics
{
    [Export(typeof(IDiagnosticAnalyzerService))]
    [Shared]
    internal partial class DiagnosticAnalyzerService : IDiagnosticAnalyzerService
    {
        private readonly DiagnosticAnalyzerInfoCache _analyzerInfoCache;
        private readonly AbstractHostDiagnosticUpdateSource? _hostDiagnosticUpdateSource;

        public IAsynchronousOperationListener Listener { get; }

        [ImportingConstructor]
        public DiagnosticAnalyzerService(
            IDiagnosticUpdateSourceRegistrationService registrationService,
            IAsynchronousOperationListenerProvider listenerProvider,
            PrimaryWorkspace primaryWorkspace,
            [Import(AllowDefault = true)]IHostDiagnosticAnalyzerPackageProvider? diagnosticAnalyzerProviderService = null,
            [Import(AllowDefault = true)]AbstractHostDiagnosticUpdateSource? hostDiagnosticUpdateSource = null)
            : this(new Lazy<ImmutableArray<HostDiagnosticAnalyzerPackage>>(() => GetHostDiagnosticAnalyzerPackage(diagnosticAnalyzerProviderService), isThreadSafe: true),
                   diagnosticAnalyzerProviderService?.GetAnalyzerAssemblyLoader(),
                   hostDiagnosticUpdateSource,
                   primaryWorkspace,
                   registrationService, listenerProvider.GetListener(FeatureAttribute.DiagnosticService))
        {
            // diagnosticAnalyzerProviderService and hostDiagnosticUpdateSource can only be null in test harness. Otherwise, it should never be null.
        }

        // protected for testing purposes.
        protected DiagnosticAnalyzerService(
            Lazy<ImmutableArray<HostDiagnosticAnalyzerPackage>> workspaceAnalyzerPackages,
            IAnalyzerAssemblyLoader? hostAnalyzerAssemblyLoader,
            AbstractHostDiagnosticUpdateSource? hostDiagnosticUpdateSource,
            PrimaryWorkspace primaryWorkspace,
            IDiagnosticUpdateSourceRegistrationService registrationService,
            IAsynchronousOperationListener? listener = null)
            : this(new DiagnosticAnalyzerInfoCache(workspaceAnalyzerPackages, hostAnalyzerAssemblyLoader, hostDiagnosticUpdateSource, primaryWorkspace),
                   hostDiagnosticUpdateSource,
                   registrationService,
                   listener)
        {
        }

        // protected for testing purposes.
        protected DiagnosticAnalyzerService(
            DiagnosticAnalyzerInfoCache analyzerInfoCache,
            AbstractHostDiagnosticUpdateSource? hostDiagnosticUpdateSource,
            IDiagnosticUpdateSourceRegistrationService registrationService,
            IAsynchronousOperationListener? listener = null)
            : this(registrationService)
        {
            _analyzerInfoCache = analyzerInfoCache;
            _hostDiagnosticUpdateSource = hostDiagnosticUpdateSource;
            Listener = listener ?? AsynchronousOperationListenerProvider.NullListener;
        }

        private static ImmutableArray<HostDiagnosticAnalyzerPackage> GetHostDiagnosticAnalyzerPackage(IHostDiagnosticAnalyzerPackageProvider? diagnosticAnalyzerProviderService)
            => diagnosticAnalyzerProviderService?.GetHostDiagnosticAnalyzerPackages() ?? ImmutableArray<HostDiagnosticAnalyzerPackage>.Empty;

        public ImmutableArray<DiagnosticAnalyzer> GetDiagnosticAnalyzers(Project project)
        {
            var map = _analyzerInfoCache.CreateDiagnosticAnalyzersPerReference(project);
            return map.Values.SelectMany(v => v).ToImmutableArray();
        }

        public ImmutableDictionary<string, ImmutableArray<DiagnosticDescriptor>> CreateDiagnosticDescriptorsPerReference(Project projectOpt)
        {
            if (projectOpt == null)
            {
                return ConvertReferenceIdentityToName(_analyzerInfoCache.GetHostDiagnosticDescriptorsPerReference());
            }

            return ConvertReferenceIdentityToName(_analyzerInfoCache.CreateDiagnosticDescriptorsPerReference(projectOpt), projectOpt);
        }

        private ImmutableDictionary<string, ImmutableArray<DiagnosticDescriptor>> ConvertReferenceIdentityToName(
            ImmutableDictionary<object, ImmutableArray<DiagnosticDescriptor>> descriptorsPerReference, Project? project = null)
        {
            var map = _analyzerInfoCache.CreateAnalyzerReferencesMap(project);

            var builder = ImmutableDictionary.CreateBuilder<string, ImmutableArray<DiagnosticDescriptor>>();

            foreach (var (id, descriptors) in descriptorsPerReference)
            {
                if (!map.TryGetValue(id, out var reference) || reference == null)
                {
                    continue;
                }

                var displayName = GetDisplayName(reference);
                // if there are duplicates, merge descriptors
                if (builder.TryGetValue(displayName, out var existing))
                {
                    builder[displayName] = existing.AddRange(descriptors);
                    continue;
                }

                builder.Add(displayName, descriptors);
            }

            return builder.ToImmutable();
        }

        private static string GetDisplayName(AnalyzerReference reference)
        {
            return reference.Display ?? FeaturesResources.Unknown;
        }

        public ImmutableArray<DiagnosticDescriptor> GetDiagnosticDescriptors(DiagnosticAnalyzer analyzer)
        {
            return _analyzerInfoCache.GetDiagnosticDescriptors(analyzer);
        }

        public bool IsAnalyzerSuppressed(DiagnosticAnalyzer analyzer, Project project)
        {
            return _analyzerInfoCache.IsAnalyzerSuppressed(analyzer, project);
        }

        public void Reanalyze(Workspace workspace, IEnumerable<ProjectId>? projectIds = null, IEnumerable<DocumentId>? documentIds = null, bool highPriority = false)
        {
            var service = workspace.Services.GetService<ISolutionCrawlerService>();
            if (service != null && _map.TryGetValue(workspace, out var analyzer))
            {
                service.Reanalyze(workspace, analyzer, projectIds, documentIds, highPriority);
            }
        }

        public Task<bool> TryAppendDiagnosticsForSpanAsync(Document document, TextSpan range, List<DiagnosticData> diagnostics, bool includeSuppressedDiagnostics = false, CancellationToken cancellationToken = default)
        {
            if (_map.TryGetValue(document.Project.Solution.Workspace, out var analyzer))
            {
                // always make sure that analyzer is called on background thread.
                return Task.Run(() => analyzer.TryAppendDiagnosticsForSpanAsync(document, range, diagnostics, diagnosticId: null, includeSuppressedDiagnostics, blockForData: false, cancellationToken), cancellationToken);
            }

            return SpecializedTasks.False;
        }

<<<<<<< HEAD
        public Task<IEnumerable<DiagnosticData>> GetDiagnosticsForSpanAsync(Document document, TextSpan range, string diagnosticIdOpt = null, bool includeSuppressedDiagnostics = false, Func<string, IDisposable> addOperationScopeOpt = null, CancellationToken cancellationToken = default)
=======
        public Task<IEnumerable<DiagnosticData>> GetDiagnosticsForSpanAsync(Document document, TextSpan range, string? diagnosticId = null, bool includeSuppressedDiagnostics = false, CancellationToken cancellationToken = default)
>>>>>>> 535d7790
        {
            if (_map.TryGetValue(document.Project.Solution.Workspace, out var analyzer))
            {
                // always make sure that analyzer is called on background thread.
<<<<<<< HEAD
                return Task.Run(() => analyzer.GetDiagnosticsForSpanAsync(document, range, includeSuppressedDiagnostics, diagnosticIdOpt, addOperationScopeOpt, cancellationToken), cancellationToken);
=======
                return Task.Run(() => analyzer.GetDiagnosticsForSpanAsync(document, range, diagnosticId, includeSuppressedDiagnostics, blockForData: true, cancellationToken), cancellationToken);
>>>>>>> 535d7790
            }

            return SpecializedTasks.EmptyEnumerable<DiagnosticData>();
        }

        public Task<ImmutableArray<DiagnosticData>> GetCachedDiagnosticsAsync(Workspace workspace, ProjectId? projectId = null, DocumentId? documentId = null, bool includeSuppressedDiagnostics = false, CancellationToken cancellationToken = default)
        {
            if (_map.TryGetValue(workspace, out var analyzer))
            {
                return analyzer.GetCachedDiagnosticsAsync(workspace.CurrentSolution, projectId, documentId, includeSuppressedDiagnostics, cancellationToken);
            }

            return SpecializedTasks.EmptyImmutableArray<DiagnosticData>();
        }

        public Task<ImmutableArray<DiagnosticData>> GetSpecificCachedDiagnosticsAsync(Workspace workspace, object id, bool includeSuppressedDiagnostics = false, CancellationToken cancellationToken = default)
        {
            if (_map.TryGetValue(workspace, out var analyzer))
            {
                return analyzer.GetSpecificCachedDiagnosticsAsync(workspace.CurrentSolution, id, includeSuppressedDiagnostics, cancellationToken);
            }

            return SpecializedTasks.EmptyImmutableArray<DiagnosticData>();
        }

        public Task<ImmutableArray<DiagnosticData>> GetDiagnosticsAsync(Solution solution, ProjectId? projectId = null, DocumentId? documentId = null, bool includeSuppressedDiagnostics = false, CancellationToken cancellationToken = default)
        {
            if (_map.TryGetValue(solution.Workspace, out var analyzer))
            {
                return analyzer.GetDiagnosticsAsync(solution, projectId, documentId, includeSuppressedDiagnostics, cancellationToken);
            }

            return SpecializedTasks.EmptyImmutableArray<DiagnosticData>();
        }

        public async Task ForceAnalyzeAsync(Solution solution, ProjectId? projectId = null, CancellationToken cancellationToken = default)
        {
            if (_map.TryGetValue(solution.Workspace, out var analyzer))
            {
                if (projectId != null)
                {
                    var project = solution.GetProject(projectId);
                    if (project != null)
                    {
                        await analyzer.ForceAnalyzeProjectAsync(project, cancellationToken).ConfigureAwait(false);
                    }
                }
                else
                {
                    var tasks = new Task[solution.ProjectIds.Count];
                    var index = 0;
                    foreach (var project in solution.Projects)
                    {
                        var localProject = project;
                        tasks[index++] = Task.Run(
                            () => analyzer.ForceAnalyzeProjectAsync(project, cancellationToken));
                    }

                    await Task.WhenAll(tasks).ConfigureAwait(false);
                }
            }
        }

        public Task<ImmutableArray<DiagnosticData>> GetDiagnosticsForIdsAsync(
            Solution solution, ProjectId? projectId = null, DocumentId? documentId = null, ImmutableHashSet<string>? diagnosticIds = null, bool includeSuppressedDiagnostics = false, CancellationToken cancellationToken = default)
        {
            if (_map.TryGetValue(solution.Workspace, out var analyzer))
            {
                return analyzer.GetDiagnosticsForIdsAsync(solution, projectId, documentId, diagnosticIds, includeSuppressedDiagnostics, cancellationToken);
            }

            return SpecializedTasks.EmptyImmutableArray<DiagnosticData>();
        }

        public Task<ImmutableArray<DiagnosticData>> GetProjectDiagnosticsForIdsAsync(
            Solution solution, ProjectId? projectId = null, ImmutableHashSet<string>? diagnosticIds = null, bool includeSuppressedDiagnostics = false, CancellationToken cancellationToken = default)
        {
            if (_map.TryGetValue(solution.Workspace, out var analyzer))
            {
                return analyzer.GetProjectDiagnosticsForIdsAsync(solution, projectId, diagnosticIds, includeSuppressedDiagnostics, cancellationToken);
            }

            return SpecializedTasks.EmptyImmutableArray<DiagnosticData>();
        }

        public bool IsCompilerDiagnostic(string language, DiagnosticData diagnostic)
        {
            return _analyzerInfoCache.IsCompilerDiagnostic(language, diagnostic);
        }

        public DiagnosticAnalyzer? GetCompilerDiagnosticAnalyzer(string language)
        {
            return _analyzerInfoCache.GetCompilerDiagnosticAnalyzer(language);
        }

        public bool IsCompilerDiagnosticAnalyzer(string language, DiagnosticAnalyzer analyzer)
        {
            return _analyzerInfoCache.IsCompilerDiagnosticAnalyzer(language, analyzer);
        }

        public bool IsCompilationEndAnalyzer(DiagnosticAnalyzer diagnosticAnalyzer, Project project, Compilation compilation)
        {
            if (_map.TryGetValue(project.Solution.Workspace, out var analyzer))
            {
                return analyzer.IsCompilationEndAnalyzer(diagnosticAnalyzer, project, compilation);
            }

            return false;
        }

        public IEnumerable<AnalyzerReference> GetHostAnalyzerReferences()
        {
            // CreateAnalyzerReferencesMap will return only host analyzer reference map if project is not specified.
            return _analyzerInfoCache.CreateAnalyzerReferencesMap(project: null).Values;
        }

        public bool ContainsDiagnostics(Workspace workspace, ProjectId projectId)
        {
            if (_map.TryGetValue(workspace, out var analyzer))
            {
                return analyzer.ContainsDiagnostics(projectId);
            }

            return false;
        }

        // virtual for testing purposes.
        internal virtual Action<Exception, DiagnosticAnalyzer, Diagnostic> GetOnAnalyzerException(ProjectId projectId, DiagnosticLogAggregator? logAggregator)
        {
            return (ex, analyzer, diagnostic) =>
            {
                // Log telemetry, if analyzer supports telemetry.
                DiagnosticAnalyzerLogger.LogAnalyzerCrashCount(analyzer, ex, logAggregator);

                AnalyzerHelper.OnAnalyzerException_NoTelemetryLogging(analyzer, diagnostic, _hostDiagnosticUpdateSource, projectId);
            };
        }
    }
}<|MERGE_RESOLUTION|>--- conflicted
+++ resolved
@@ -79,14 +79,14 @@
             return map.Values.SelectMany(v => v).ToImmutableArray();
         }
 
-        public ImmutableDictionary<string, ImmutableArray<DiagnosticDescriptor>> CreateDiagnosticDescriptorsPerReference(Project projectOpt)
-        {
-            if (projectOpt == null)
+        public ImmutableDictionary<string, ImmutableArray<DiagnosticDescriptor>> CreateDiagnosticDescriptorsPerReference(Project? project)
+        {
+            if (project == null)
             {
                 return ConvertReferenceIdentityToName(_analyzerInfoCache.GetHostDiagnosticDescriptorsPerReference());
             }
 
-            return ConvertReferenceIdentityToName(_analyzerInfoCache.CreateDiagnosticDescriptorsPerReference(projectOpt), projectOpt);
+            return ConvertReferenceIdentityToName(_analyzerInfoCache.CreateDiagnosticDescriptorsPerReference(project), project);
         }
 
         private ImmutableDictionary<string, ImmutableArray<DiagnosticDescriptor>> ConvertReferenceIdentityToName(
@@ -146,26 +146,18 @@
             if (_map.TryGetValue(document.Project.Solution.Workspace, out var analyzer))
             {
                 // always make sure that analyzer is called on background thread.
-                return Task.Run(() => analyzer.TryAppendDiagnosticsForSpanAsync(document, range, diagnostics, diagnosticId: null, includeSuppressedDiagnostics, blockForData: false, cancellationToken), cancellationToken);
+                return Task.Run(() => analyzer.TryAppendDiagnosticsForSpanAsync(document, range, diagnostics, diagnosticId: null, includeSuppressedDiagnostics, blockForData: false, addOperationScope: null, cancellationToken), cancellationToken);
             }
 
             return SpecializedTasks.False;
         }
 
-<<<<<<< HEAD
-        public Task<IEnumerable<DiagnosticData>> GetDiagnosticsForSpanAsync(Document document, TextSpan range, string diagnosticIdOpt = null, bool includeSuppressedDiagnostics = false, Func<string, IDisposable> addOperationScopeOpt = null, CancellationToken cancellationToken = default)
-=======
-        public Task<IEnumerable<DiagnosticData>> GetDiagnosticsForSpanAsync(Document document, TextSpan range, string? diagnosticId = null, bool includeSuppressedDiagnostics = false, CancellationToken cancellationToken = default)
->>>>>>> 535d7790
+        public Task<IEnumerable<DiagnosticData>> GetDiagnosticsForSpanAsync(Document document, TextSpan range, string? diagnosticId = null, bool includeSuppressedDiagnostics = false, Func<string, IDisposable?>? addOperationScope = null, CancellationToken cancellationToken = default)
         {
             if (_map.TryGetValue(document.Project.Solution.Workspace, out var analyzer))
             {
                 // always make sure that analyzer is called on background thread.
-<<<<<<< HEAD
-                return Task.Run(() => analyzer.GetDiagnosticsForSpanAsync(document, range, includeSuppressedDiagnostics, diagnosticIdOpt, addOperationScopeOpt, cancellationToken), cancellationToken);
-=======
-                return Task.Run(() => analyzer.GetDiagnosticsForSpanAsync(document, range, diagnosticId, includeSuppressedDiagnostics, blockForData: true, cancellationToken), cancellationToken);
->>>>>>> 535d7790
+                return Task.Run(() => analyzer.GetDiagnosticsForSpanAsync(document, range, diagnosticId, includeSuppressedDiagnostics, blockForData: true, addOperationScope, cancellationToken), cancellationToken);
             }
 
             return SpecializedTasks.EmptyEnumerable<DiagnosticData>();
