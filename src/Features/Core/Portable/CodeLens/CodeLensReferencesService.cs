--- conflicted
+++ resolved
@@ -255,26 +255,13 @@
         public async Task<string> GetFullyQualifiedName(Solution solution, DocumentId documentId, SyntaxNode syntaxNode,
             CancellationToken cancellationToken)
         {
-<<<<<<< HEAD
-            var commonLocation = syntaxNode.GetLocation();
-            var document = solution.GetDocument(commonLocation.SourceTree);
-
-            if (document == null)
-            {
-                return null;
-            }
+            var document = solution.GetDocument(syntaxNode.GetLocation().SourceTree);
 
             using (solution.Services.CacheService?.EnableCaching(document.Project.Id))
             {
                 var semanticModel = await document.GetSemanticModelAsync(cancellationToken).ConfigureAwait(false);
-                return GetEnclosingMethod(semanticModel, commonLocation, cancellationToken)?.ToDisplayString(MethodDisplayFormat);
-            }
-=======
-            var document = solution.GetDocument(syntaxNode.GetLocation().SourceTree);
-            var semanticModel = await document.GetSemanticModelAsync(cancellationToken).ConfigureAwait(false);
-
-            return semanticModel.GetDeclaredSymbol(syntaxNode, cancellationToken)?.ToDisplayString(MethodDisplayFormat);
->>>>>>> 15ea51ca
+                return semanticModel.GetDeclaredSymbol(syntaxNode, cancellationToken)?.ToDisplayString(MethodDisplayFormat);
+            }
         }
     }
 }