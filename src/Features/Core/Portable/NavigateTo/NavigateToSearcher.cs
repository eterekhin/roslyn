﻿// Licensed to the .NET Foundation under one or more agreements.
// The .NET Foundation licenses this file to you under the MIT license.
// See the LICENSE file in the project root for more information.

using System;
using System.Collections.Generic;
using System.Collections.Immutable;
using System.Linq;
using System.Threading;
using System.Threading.Tasks;
using Microsoft.CodeAnalysis;
using Microsoft.CodeAnalysis.Host;
using Microsoft.CodeAnalysis.Internal.Log;
using Microsoft.CodeAnalysis.Shared.Extensions;
using Microsoft.CodeAnalysis.Shared.TestHooks;
using Microsoft.CodeAnalysis.Shared.Utilities;
using Roslyn.Utilities;

namespace Microsoft.CodeAnalysis.NavigateTo
{
    internal partial class NavigateToSearcher
    {
        private readonly Solution _solution;
        private readonly IAsynchronousOperationListener _asyncListener;
        private readonly INavigateToSearchCallback _callback;
        private readonly string _searchPattern;
        private readonly bool _searchCurrentDocument;
        private readonly IImmutableSet<string> _kinds;
        private readonly Document? _currentDocument;
        private readonly IStreamingProgressTracker _progress;
        private readonly CancellationToken _cancellationToken;

        public NavigateToSearcher(
            Solution solution,
            IAsynchronousOperationListener asyncListener,
            INavigateToSearchCallback callback,
            string searchPattern,
            bool searchCurrentDocument,
            IImmutableSet<string> kinds,
            CancellationToken cancellationToken)
        {
            _solution = solution;
            _asyncListener = asyncListener;
            _callback = callback;
            _searchPattern = searchPattern;
            _searchCurrentDocument = searchCurrentDocument;
            _kinds = kinds;
            _cancellationToken = cancellationToken;
            _progress = new StreamingProgressTracker((current, maximum) =>
            {
                callback.ReportProgress(current, maximum);
                return new ValueTask();
            });

            if (_searchCurrentDocument)
            {
                var documentService = _solution.Workspace.Services.GetRequiredService<IDocumentTrackingService>();
                var activeId = documentService.TryGetActiveDocument();
                _currentDocument = activeId != null ? _solution.GetDocument(activeId) : null;
            }
        }

        internal async Task SearchAsync()
        {
            var isFullyLoaded = true;

            try
            {
                var service = _solution.Workspace.Services.GetRequiredService<IWorkspaceStatusService>();
                isFullyLoaded = await service.IsFullyLoadedAsync(_cancellationToken).ConfigureAwait(false);

                using var navigateToSearch = Logger.LogBlock(FunctionId.NavigateTo_Search, KeyValueLogMessage.Create(LogType.UserAction), _cancellationToken);
                using var asyncToken = _asyncListener.BeginAsyncOperation(GetType() + ".Search");
                await _progress.AddItemsAsync(_solution.Projects.Count()).ConfigureAwait(false);
                await SearchAllProjectsAsync(isFullyLoaded).ConfigureAwait(false);
            }
            catch (OperationCanceledException)
            {
            }
            finally
            {
                // providing this extra information will make UI to show indication to users
                // that result might not contain full data
                _callback.Done(isFullyLoaded);
            }
        }

        private async Task SearchAllProjectsAsync(bool isFullyLoaded)
        {
            var seenItems = new HashSet<INavigateToSearchResult>(NavigateToSearchResultComparer.Instance);
            var processedProjects = new HashSet<Project>();

            // If the workspace is tracking documents, use that to prioritize our search
            // order.  That way we provide results for the documents the user is working
            // on faster than the rest of the solution.
            var docTrackingService = _solution.Workspace.Services.GetService<IDocumentTrackingService>() ?? NoOpDocumentTrackingService.Instance;

            var activeDocument = docTrackingService.GetActiveDocument(_solution);
            var visibleDocs = docTrackingService.GetVisibleDocuments(_solution)
                                                .WhereAsArray(d => d != activeDocument);

            // First, if there's an active document, search that project first, prioritizing
            // that active document and all visible documents from it.
            if (activeDocument != null)
            {
                var activeProject = activeDocument.Project;
                processedProjects.Add(activeProject);

                var visibleDocsFromProject = visibleDocs.Where(d => d.Project == activeProject);
                var priorityDocs = ImmutableArray.Create(activeDocument).AddRange(visibleDocsFromProject);

                // Search the active project first.  That way we can deliver results that are
                // closer in scope to the user quicker without forcing them to do something like
                // NavToInCurrentDoc
                await Task.Run(() => SearchAsync(activeProject, priorityDocs, seenItems, isFullyLoaded), _cancellationToken).ConfigureAwait(false);
            }

            // Now, process all visible docs that were not from the active project.
            var tasks = new List<Task>();
            foreach (var (currentProject, priorityDocs) in visibleDocs.GroupBy(d => d.Project))
            {
                // make sure we only process this project if we didn't already process it above.
                if (processedProjects.Add(currentProject))
                    tasks.Add(Task.Run(() => SearchAsync(currentProject, priorityDocs.ToImmutableArray(), seenItems, isFullyLoaded), _cancellationToken));
            }

            await Task.WhenAll(tasks).ConfigureAwait(false);

            // Now, process the remainder of projects
            tasks.Clear();
            foreach (var currentProject in _solution.Projects)
            {
                // make sure we only process this project if we didn't already process it above.
                if (processedProjects.Add(currentProject))
                    tasks.Add(Task.Run(() => SearchAsync(currentProject, ImmutableArray<Document>.Empty, seenItems, isFullyLoaded), _cancellationToken));
            }

            await Task.WhenAll(tasks).ConfigureAwait(false);
        }

        private async Task SearchAsync(
            Project project,
            ImmutableArray<Document> priorityDocuments,
            HashSet<INavigateToSearchResult> seenItems,
            bool isFullyLoaded)
        {
            try
            {
                await SearchCoreAsync(project, priorityDocuments, seenItems, isFullyLoaded).ConfigureAwait(false);
            }
            finally
            {
                await _progress.ItemCompletedAsync().ConfigureAwait(false);
            }
        }

        private async Task SearchCoreAsync(
            Project project,
            ImmutableArray<Document> priorityDocuments,
            HashSet<INavigateToSearchResult> seenItems,
            bool isFullyLoaded)
        {
            if (_searchCurrentDocument && _currentDocument?.Project != project)
                return;

            var service = project.GetLanguageService<INavigateToSearchService>();
            if (service == null)
                return;

            var task = _currentDocument != null
                ? service.SearchDocumentAsync(_currentDocument, _searchPattern, _kinds, OnResultFound, _cancellationToken)
                : service.SearchProjectAsync(project, priorityDocuments, _searchPattern, _kinds, OnResultFound, _cancellationToken);

            await task.ConfigureAwait(false);
            return;

            async Task OnResultFound(INavigateToSearchResult result)
            {
                // If we're seeing a dupe in another project, then filter it out here.  The results from
                // the individual projects will already contain the information about all the projects
                // leading to a better condensed view that doesn't look like it contains duplicate info.
                lock (seenItems)
                {
<<<<<<< HEAD
                    if (!seenItems.Add(result))
                        return;
=======
                    var service = project.GetLanguageService<INavigateToSearchService>();
                    if (service != null)
                    {
                        var task = _currentDocument != null
                            ? service.SearchDocumentAsync(_currentDocument, _searchPattern, _kinds, OnResultFound, isFullyLoaded, _cancellationToken)
                            : service.SearchProjectAsync(project, priorityDocuments, _searchPattern, _kinds, OnResultFound, isFullyLoaded, _cancellationToken);

                        await task.ConfigureAwait(false);
                    }
>>>>>>> 2232e907
                }

                await _callback.AddItemAsync(project, result, _cancellationToken).ConfigureAwait(false);
            }

            return;

            async Task OnResultFound(INavigateToSearchResult result)
            {
                // If we're seeing a dupe in another project, then filter it out here.  The results from
                // the individual projects will already contain the information about all the projects
                // leading to a better condensed view that doesn't look like it contains duplicate info.
                lock (seenItems)
                {
                    if (!seenItems.Add(result))
                        return;
                }

                await _callback.AddItemAsync(project, result, _cancellationToken).ConfigureAwait(false);
            }
        }
    }
}<|MERGE_RESOLUTION|>--- conflicted
+++ resolved
@@ -168,38 +168,10 @@
                 return;
 
             var task = _currentDocument != null
-                ? service.SearchDocumentAsync(_currentDocument, _searchPattern, _kinds, OnResultFound, _cancellationToken)
-                : service.SearchProjectAsync(project, priorityDocuments, _searchPattern, _kinds, OnResultFound, _cancellationToken);
+                ? service.SearchDocumentAsync(_currentDocument, _searchPattern, _kinds, OnResultFound, isFullyLoaded, _cancellationToken)
+                : service.SearchProjectAsync(project, priorityDocuments, _searchPattern, _kinds, OnResultFound, isFullyLoaded, _cancellationToken);
 
             await task.ConfigureAwait(false);
-            return;
-
-            async Task OnResultFound(INavigateToSearchResult result)
-            {
-                // If we're seeing a dupe in another project, then filter it out here.  The results from
-                // the individual projects will already contain the information about all the projects
-                // leading to a better condensed view that doesn't look like it contains duplicate info.
-                lock (seenItems)
-                {
-<<<<<<< HEAD
-                    if (!seenItems.Add(result))
-                        return;
-=======
-                    var service = project.GetLanguageService<INavigateToSearchService>();
-                    if (service != null)
-                    {
-                        var task = _currentDocument != null
-                            ? service.SearchDocumentAsync(_currentDocument, _searchPattern, _kinds, OnResultFound, isFullyLoaded, _cancellationToken)
-                            : service.SearchProjectAsync(project, priorityDocuments, _searchPattern, _kinds, OnResultFound, isFullyLoaded, _cancellationToken);
-
-                        await task.ConfigureAwait(false);
-                    }
->>>>>>> 2232e907
-                }
-
-                await _callback.AddItemAsync(project, result, _cancellationToken).ConfigureAwait(false);
-            }
-
             return;
 
             async Task OnResultFound(INavigateToSearchResult result)
