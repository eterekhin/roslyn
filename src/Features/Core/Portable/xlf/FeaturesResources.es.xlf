﻿<?xml version="1.0" encoding="utf-8"?>
<xliff xmlns="urn:oasis:names:tc:xliff:document:1.2" xmlns:xsi="http://www.w3.org/2001/XMLSchema-instance" version="1.2" xsi:schemaLocation="urn:oasis:names:tc:xliff:document:1.2 xliff-core-1.2-transitional.xsd">
  <file datatype="xml" source-language="en" target-language="es" original="../FeaturesResources.resx">
    <body>
      <trans-unit id="0_directive">
        <source>#{0} directive</source>
        <target state="translated">directiva #{0}</target>
        <note />
      </trans-unit>
      <trans-unit id="AM_PM_abbreviated">
        <source>AM/PM (abbreviated)</source>
        <target state="translated">a.m./p.m. (abreviado)</target>
        <note />
      </trans-unit>
      <trans-unit id="AM_PM_abbreviated_description">
        <source>The "t" custom format specifier represents the first character of the AM/PM designator. The appropriate localized designator is retrieved from the DateTimeFormatInfo.AMDesignator or DateTimeFormatInfo.PMDesignator property of the current or specific culture. The AM designator is used for all times from 0:00:00 (midnight) to 11:59:59.999. The PM designator is used for all times from 12:00:00 (noon) to 23:59:59.999.

If the "t" format specifier is used without other custom format specifiers, it's interpreted as the "t" standard date and time format specifier.</source>
        <target state="translated">El especificador de formato personalizado "t" representa el primer carácter del designador AM/PM. Se recupera el designador adaptado apropiado de la propiedad DateTimeFormatInfo.AMDesignator o DateTimeFormatInfo.PMDesignator de la referencia cultural actual o específica. El designador AM se usa para todas las horas de 0:00:00 (medianoche) a 11:59:59.999. El designador PM se usa para todas las horas de 12:00:00 (mediodía) a 23:59:59.999.

Si el especificador de formato "t" se usa sin otros especificadores de formato personalizado, se interpreta como el especificador de formato de fecha y hora estándar "t".</target>
        <note />
      </trans-unit>
      <trans-unit id="AM_PM_full">
        <source>AM/PM (full)</source>
        <target state="translated">a.m./p.m. (completo)</target>
        <note />
      </trans-unit>
      <trans-unit id="AM_PM_full_description">
        <source>The "tt" custom format specifier (plus any number of additional "t" specifiers) represents the entire AM/PM designator. The appropriate localized designator is retrieved from the DateTimeFormatInfo.AMDesignator or DateTimeFormatInfo.PMDesignator property of the current or specific culture. The AM designator is used for all times from 0:00:00 (midnight) to 11:59:59.999. The PM designator is used for all times from 12:00:00 (noon) to 23:59:59.999.

Make sure to use the "tt" specifier for languages for which it's necessary to maintain the distinction between AM and PM. An example is Japanese, for which the AM and PM designators differ in the second character instead of the first character.</source>
        <target state="translated">El especificador de formato personalizado "tt" (más cualquier número de especificadores "t" adicionales) representa el designador AM/PM completo. Se recupera el designador adaptado apropiado de la propiedad DateTimeFormatInfo.AMDesignator o DateTimeFormatInfo.PMDesignator de la referencia cultural actual o específica. El designador AM se usa para todas las horas de 0:00:00 (medianoche) a 11:59:59.999. El designador PM se usa para todas las horas de 12:00:00 (mediodía) a 23:59:59.999.

Asegúrese de usar el especificador "tt" para los idiomas para los que es necesario mantener la distinción entre AM y PM. Un ejemplo es el japonés, para el que los designadores AM y PM difieren en el segundo carácter en lugar de en el primer carácter.</target>
        <note />
      </trans-unit>
      <trans-unit id="A_subtraction_must_be_the_last_element_in_a_character_class">
        <source>A subtraction must be the last element in a character class</source>
        <target state="translated">Una sustracción debe ser el último elemento de una clase de caracteres</target>
        <note>This is an error message shown to the user when they write an invalid Regular Expression. Example: [a-[b]-c]</note>
      </trans-unit>
      <trans-unit id="Accessing_captured_variable_0_that_hasn_t_been_accessed_before_in_1_requires_restarting_the_application">
        <source>Accessing captured variable '{0}' that hasn't been accessed before in {1} requires restarting the application.</source>
        <target state="translated">Para acceder a la variable capturada "{0}" a la que no se ha accedido antes en {1} se requiere reiniciar la aplicación.</target>
        <note />
      </trans-unit>
      <trans-unit id="Add_DebuggerDisplay_attribute">
        <source>Add 'DebuggerDisplay' attribute</source>
        <target state="translated">Agregar atributo de "DebuggerDisplay"</target>
        <note>{Locked="DebuggerDisplay"} "DebuggerDisplay" is a BCL class and should not be localized.</note>
      </trans-unit>
      <trans-unit id="Add_explicit_cast">
        <source>Add explicit cast</source>
        <target state="translated">Agregar conversión explícita</target>
        <note />
      </trans-unit>
      <trans-unit id="Add_member_name">
        <source>Add member name</source>
        <target state="translated">Agregar nombre de miembro</target>
        <note />
      </trans-unit>
      <trans-unit id="Add_null_checks_for_all_parameters">
        <source>Add null checks for all parameters</source>
        <target state="translated">Agregar comprobaciones de valores NULL para todos los parámetros</target>
        <note />
      </trans-unit>
      <trans-unit id="Add_optional_parameter_to_constructor">
        <source>Add optional parameter to constructor</source>
        <target state="translated">Agregar parámetro opcional al constructor</target>
        <note />
      </trans-unit>
      <trans-unit id="Add_parameter_to_0_and_overrides_implementations">
        <source>Add parameter to '{0}' (and overrides/implementations)</source>
        <target state="translated">Agregar un parámetro a “{0}” (y reemplazos/implementaciones)</target>
        <note />
      </trans-unit>
      <trans-unit id="Add_parameter_to_constructor">
        <source>Add parameter to constructor</source>
        <target state="translated">Agregar parámetro al constructor</target>
        <note />
      </trans-unit>
      <trans-unit id="Add_project_reference_to_0">
        <source>Add project reference to '{0}'.</source>
        <target state="translated">Agregue referencia de proyecto a '{0}'.</target>
        <note />
      </trans-unit>
      <trans-unit id="Add_reference_to_0">
        <source>Add reference to '{0}'.</source>
        <target state="translated">Agregue referencia a '{0}'.</target>
        <note />
      </trans-unit>
      <trans-unit id="Actions_can_not_be_empty">
        <source>Actions can not be empty.</source>
        <target state="translated">Las acciones no pueden estar vacías.</target>
        <note />
      </trans-unit>
      <trans-unit id="Add_tuple_element_name_0">
        <source>Add tuple element name '{0}'</source>
        <target state="translated">Agregar el nombre del elemento de tupla "{0}"</target>
        <note />
      </trans-unit>
      <trans-unit id="Adding_0_around_an_active_statement_requires_restarting_the_application">
        <source>Adding {0} around an active statement requires restarting the application.</source>
        <target state="translated">Para agregar {0} alrededor de una instrucción de acción es necesario reiniciar la aplicación.</target>
        <note />
      </trans-unit>
      <trans-unit id="Adding_0_into_a_1_requires_restarting_the_application">
        <source>Adding {0} into a {1} requires restarting the application.</source>
        <target state="translated">Para agregar {0} a un {1} es necesario reiniciar la aplicación.</target>
        <note />
      </trans-unit>
      <trans-unit id="Adding_0_into_a_class_with_explicit_or_sequential_layout_requires_restarting_the_application">
        <source>Adding {0} into a class with explicit or sequential layout requires restarting the application.</source>
        <target state="translated">Para agregar {0} en una clase con un diseño secuencial o explícito es necesario reiniciar la aplicación.</target>
        <note />
      </trans-unit>
      <trans-unit id="Adding_0_into_a_generic_type_requires_restarting_the_application">
        <source>Adding {0} into a generic type requires restarting the application.</source>
        <target state="translated">Para agregar {0} a un tipo genérico, es necesario reiniciar la aplicación.</target>
        <note />
      </trans-unit>
      <trans-unit id="Adding_0_into_an_interface_method_requires_restarting_the_application">
        <source>Adding {0} into an interface method requires restarting the application.</source>
        <target state="translated">Para agregar {0} en un método de interfaz es necesario reiniciar la aplicación.</target>
        <note />
      </trans-unit>
      <trans-unit id="Adding_0_into_an_interface_requires_restarting_the_application">
        <source>Adding {0} into an interface requires restarting the application.</source>
        <target state="translated">Para agregar {0} en una interfaz se requiere reiniciar la aplicación.</target>
        <note />
      </trans-unit>
      <trans-unit id="Adding_0_requires_restarting_the_application">
        <source>Adding {0} requires restarting the application.</source>
        <target state="translated">Para agregar {0} se requiere reiniciar la aplicación.</target>
        <note />
      </trans-unit>
      <trans-unit id="Adding_0_that_accesses_captured_variables_1_and_2_declared_in_different_scopes_requires_restarting_the_application">
        <source>Adding {0} that accesses captured variables '{1}' and '{2}' declared in different scopes requires restarting the application.</source>
        <target state="translated">Para agregar {0} que tiene acceso a las variables capturadas "{1}" y "{2}" declaradas en distintos ámbitos es necesario reiniciar la aplicación.</target>
        <note />
      </trans-unit>
      <trans-unit id="Adding_0_with_the_Handles_clause_requires_restarting_the_application">
        <source>Adding {0} with the Handles clause requires restarting the application.</source>
        <target state="translated">Para agregar {0} con la cláusula Handles es necesario reiniciar la aplicación.</target>
        <note>{Locked="Handles"} "Handles" is VB keywords and should not be localized.</note>
      </trans-unit>
      <trans-unit id="Adding_a_MustOverride_0_or_overriding_an_inherited_0_requires_restarting_the_application">
        <source>Adding a MustOverride {0} or overriding an inherited {0} requires restarting the application.</source>
        <target state="translated">Para agregar un {0} MustOverride o invalidar un {0} heredado es necesario reiniciar la aplicación.</target>
        <note>{Locked="MustOverride"} "MustOverride" is VB keyword and should not be localized.</note>
      </trans-unit>
      <trans-unit id="Adding_a_constructor_to_a_type_with_a_field_or_property_initializer_that_contains_an_anonymous_function_requires_restarting_the_application">
        <source>Adding a constructor to a type with a field or property initializer that contains an anonymous function requires restarting the application.</source>
        <target state="translated">Para agregar un constructor a un tipo con un inicializador de campo o propiedad que contiene una función anónima, es necesario reiniciar la aplicación.</target>
        <note />
      </trans-unit>
      <trans-unit id="Adding_a_generic_0_requires_restarting_the_application">
        <source>Adding a generic {0} requires restarting the application.</source>
        <target state="translated">Para agregar un {0} genérico, es necesario reiniciar la aplicación.</target>
        <note />
      </trans-unit>
      <trans-unit id="Adding_a_method_with_an_explicit_interface_specifier_requires_restarting_the_application">
        <source>Adding a method with an explicit interface specifier requires restarting the application.</source>
        <target state="translated">Para agregar un método con un especificador de interfaz explícito, es necesario reiniciar la aplicación.</target>
        <note />
      </trans-unit>
      <trans-unit id="Adding_a_new_file_requires_restarting_the_application">
        <source>Adding a new file requires restarting the application.</source>
        <target state="translated">Para agregar un nuevo archivo es necesario reiniciar la aplicación.</target>
        <note />
      </trans-unit>
      <trans-unit id="Adding_a_user_defined_0_requires_restarting_the_application">
        <source>Adding a user defined {0} requires restarting the application.</source>
        <target state="translated">Para agregar un {0} definido por el usuario es necesario reiniciar la aplicación.</target>
        <note />
      </trans-unit>
      <trans-unit id="Adding_an_abstract_0_or_overriding_an_inherited_0_requires_restarting_the_application">
        <source>Adding an abstract {0} or overriding an inherited {0} requires restarting the application.</source>
        <target state="translated">Para agregar un {0} abstracto o invalidar un {0} heredado, es necesario reiniciar la aplicación.</target>
        <note />
      </trans-unit>
      <trans-unit id="Adding_an_extern_0_requires_restarting_the_application">
        <source>Adding an extern {0} requires restarting the application.</source>
        <target state="translated">Para agregar un {0} externo, es necesario reiniciar la aplicación.</target>
        <note>{Locked="extern"} "extern" is C# keyword and should not be localized.</note>
      </trans-unit>
      <trans-unit id="Adding_an_imported_method_requires_restarting_the_application">
        <source>Adding an imported method requires restarting the application.</source>
        <target state="translated">Para agregar un método importado es necesario reiniciar la aplicación.</target>
        <note />
      </trans-unit>
      <trans-unit id="Align_wrapped_arguments">
        <source>Align wrapped arguments</source>
        <target state="translated">Alinear argumentos ajustados</target>
        <note />
      </trans-unit>
      <trans-unit id="Align_wrapped_parameters">
        <source>Align wrapped parameters</source>
        <target state="translated">Alinear parámetros ajustados</target>
        <note />
      </trans-unit>
      <trans-unit id="Alternation_conditions_cannot_be_comments">
        <source>Alternation conditions cannot be comments</source>
        <target state="translated">Las condiciones de alternancia no pueden ser comentarios</target>
        <note>This is an error message shown to the user when they write an invalid Regular Expression. Example: a|(?#b)</note>
      </trans-unit>
      <trans-unit id="Alternation_conditions_do_not_capture_and_cannot_be_named">
        <source>Alternation conditions do not capture and cannot be named</source>
        <target state="translated">Las condiciones de alternancia no se captan y se les puede poner un nombre</target>
        <note>This is an error message shown to the user when they write an invalid Regular Expression. Example: (?(?'x'))</note>
      </trans-unit>
      <trans-unit id="An_update_that_causes_the_return_type_of_implicit_main_to_change_requires_restarting_the_application">
        <source>An update that causes the return type of the implicit Main method to change requires restarting the application.</source>
        <target state="translated">Una actualización que hace que el tipo de valor devuelto del método Main implícito cambie requiere reiniciar la aplicación.</target>
        <note>{Locked="Main"} is C# keywords and should not be localized.</note>
      </trans-unit>
      <trans-unit id="Apply_file_header_preferences">
        <source>Apply file header preferences</source>
        <target state="translated">Aplicar preferencias de encabezado de archivo</target>
        <note />
      </trans-unit>
      <trans-unit id="Apply_object_collection_initialization_preferences">
        <source>Apply object/collection initialization preferences</source>
        <target state="translated">Aplicar preferencias de inicialización de objetos o colecciones</target>
        <note />
      </trans-unit>
      <trans-unit id="Applying_source_changes_while_the_application_is_running_is_not_supported_by_the_runtime">
        <source>Applying source changes while the application is running is not supported by the runtime.</source>
        <target state="translated">El tiempo de ejecución no admite la aplicación de cambios de origen mientras se ejecuta la aplicación.</target>
        <note />
      </trans-unit>
      <trans-unit id="Attribute_0_is_missing_Updating_an_async_method_or_an_iterator_requires_restarting_the_application">
        <source>Attribute '{0}' is missing. Updating an async method or an iterator requires restarting the application.</source>
        <target state="translated">Falta el atributo "{0}". Para actualizar un método asincrónico o un iterador se requiere reiniciar la aplicación.</target>
        <note />
      </trans-unit>
      <trans-unit id="Asynchronously_waits_for_the_task_to_finish">
        <source>Asynchronously waits for the task to finish.</source>
        <target state="translated">Espera de forma asincrónica a que termine la tarea.</target>
        <note />
      </trans-unit>
      <trans-unit id="Await_the_preceding_expression">
        <source>Await the preceding expression</source>
        <target state="translated">Espere la expresión anterior</target>
        <note />
      </trans-unit>
      <trans-unit id="Await_the_preceding_expression_and_add_ConfigureAwait_0">
        <source>Await the preceding expression and add ConfigureAwait({0}).</source>
        <target state="translated">Espere la expresión anterior y agregue ConfigureAwait({0}).</target>
        <note>{Locked="ConfigureAwait"} "ConfigureAwait" is an api name and should not be localized. {0} is a placeholder for the language specific keyword 'false'.</note>
      </trans-unit>
      <trans-unit id="Awaited_task_returns_0">
        <source>Awaited task returns '{0}'</source>
        <target state="translated">La tarea esperada devuelve "{0}".</target>
        <note />
      </trans-unit>
      <trans-unit id="Awaited_task_returns_no_value">
        <source>Awaited task returns no value</source>
        <target state="translated">La tarea esperada no devuelve ningún valor.</target>
        <note />
      </trans-unit>
      <trans-unit id="Base_classes_contain_inaccessible_unimplemented_members">
        <source>Base classes contain inaccessible unimplemented members</source>
        <target state="translated">Las clases base contienen miembros no implementados que son inaccesibles.</target>
        <note />
      </trans-unit>
      <trans-unit id="CannotApplyChangesUnexpectedError">
        <source>Cannot apply changes -- unexpected error: '{0}'</source>
        <target state="translated">No se pueden aplicar los cambios. Error inesperado: "{0}"</target>
        <note />
      </trans-unit>
      <trans-unit id="Cannot_include_class_0_in_character_range">
        <source>Cannot include class \{0} in character range</source>
        <target state="translated">No se incluye la clase \{0} en el intervalo de caracteres</target>
        <note>This is an error message shown to the user when they write an invalid Regular Expression. Example: [a-\w]. {0} is the invalid class (\w here)</note>
      </trans-unit>
      <trans-unit id="Capture_group_numbers_must_be_less_than_or_equal_to_Int32_MaxValue">
        <source>Capture group numbers must be less than or equal to Int32.MaxValue</source>
        <target state="translated">La captura de números de grupo deben ser menor o igual a Int32.MaxValue</target>
        <note>This is an error message shown to the user when they write an invalid Regular Expression. Example: a{2147483648}</note>
      </trans-unit>
      <trans-unit id="Capture_number_cannot_be_zero">
        <source>Capture number cannot be zero</source>
        <target state="translated">La captura de número no puede ser cero</target>
        <note>This is an error message shown to the user when they write an invalid Regular Expression. Example: (?&lt;0&gt;a)</note>
      </trans-unit>
      <trans-unit id="Capturing_variable_0_that_hasn_t_been_captured_before_requires_restarting_the_application">
        <source>Capturing variable '{0}' that hasn't been captured before requires restarting the application.</source>
        <target state="translated">Para capturar la variable "{0}" que no ha sido capturada antes, se requiere reiniciar la aplicación.</target>
        <note />
      </trans-unit>
      <trans-unit id="Ceasing_to_access_captured_variable_0_in_1_requires_restarting_the_application">
        <source>Ceasing to access captured variable '{0}' in {1} requires restarting the application.</source>
        <target state="translated">Para dejar de acceder a la variable capturada "{0}" en {1} es necesario reiniciar la aplicación.</target>
        <note />
      </trans-unit>
      <trans-unit id="Ceasing_to_capture_variable_0_requires_restarting_the_application">
        <source>Ceasing to capture variable '{0}' requires restarting the application.</source>
        <target state="translated">Para dejar de capturar la variable "{0}" es necesario reiniciar la aplicación.</target>
        <note />
      </trans-unit>
      <trans-unit id="ChangeSignature_NewParameterInferValue">
        <source>&lt;infer&gt;</source>
        <target state="translated">&lt;inferir&gt;</target>
        <note />
      </trans-unit>
      <trans-unit id="ChangeSignature_NewParameterIntroduceTODOVariable">
        <source>TODO</source>
        <target state="new">TODO</target>
        <note>"TODO" is an indication that there is work still to be done.</note>
      </trans-unit>
      <trans-unit id="ChangeSignature_NewParameterOmitValue">
        <source>&lt;omit&gt;</source>
        <target state="translated">&lt;omitir&gt;</target>
        <note />
      </trans-unit>
      <trans-unit id="Change_namespace_to_0">
        <source>Change namespace to '{0}'</source>
        <target state="translated">Cambiar el espacio de nombres "{0}"</target>
        <note />
      </trans-unit>
      <trans-unit id="Change_to_global_namespace">
        <source>Change to global namespace</source>
        <target state="translated">Cambiar al espacio de nombres global</target>
        <note />
      </trans-unit>
      <trans-unit id="ChangesDisallowedWhileStoppedAtException">
        <source>Changes are not allowed while stopped at exception</source>
        <target state="translated">No se permiten cambios durante una parada por una excepción</target>
        <note />
      </trans-unit>
      <trans-unit id="ChangesNotAppliedWhileRunning">
        <source>Changes made in project '{0}' will not be applied while the application is running</source>
        <target state="translated">Los cambios realizados en el proyecto "{0}" no se aplicarán mientras se esté ejecutando la aplicación</target>
        <note />
      </trans-unit>
      <trans-unit id="ChangesRequiredSynthesizedType">
        <source>One or more changes result in a new type being created by the compiler, which requires restarting the application because it is not supported by the runtime</source>
        <target state="translated">Uno o varios cambios provocan que el compilador cree un nuevo tipo, lo que requiere reiniciar la aplicación porque no es compatible con el tiempo de ejecución.</target>
        <note />
      </trans-unit>
      <trans-unit id="Changing_0_from_asynchronous_to_synchronous_requires_restarting_the_application">
        <source>Changing {0} from asynchronous to synchronous requires restarting the application.</source>
        <target state="translated">Para cambiar {0} de asíncrona a sincrónica, es necesario reiniciar la aplicación.</target>
        <note />
      </trans-unit>
      <trans-unit id="Changing_0_to_1_requires_restarting_the_application_because_it_changes_the_shape_of_the_state_machine">
        <source>Changing '{0}' to '{1}' requires restarting the application because it changes the shape of the state machine.</source>
        <target state="translated">Para cambiar "{0}" a "{1}" se requiere reiniciar la aplicación porque cambia la forma de la máquina de estados.</target>
        <note />
      </trans-unit>
      <trans-unit id="Changing_a_field_to_an_event_or_vice_versa_requires_restarting_the_application">
        <source>Changing a field to an event or vice versa requires restarting the application.</source>
        <target state="translated">Para cambiar un campo a un evento o viceversa se requiere reiniciar la aplicación.</target>
        <note />
      </trans-unit>
      <trans-unit id="Changing_constraints_of_0_requires_restarting_the_application">
        <source>Changing constraints of {0} requires restarting the application.</source>
        <target state="translated">Para cambiar las restricciones de {0} es necesario reiniciar la aplicación.</target>
        <note />
      </trans-unit>
      <trans-unit id="Changing_parameter_types_of_0_requires_restarting_the_application">
        <source>Changing parameter types of {0} requires restarting the application.</source>
        <target state="translated">Para cambiar los tipos de parámetros de {0}se requiere reiniciar la aplicación.</target>
        <note />
      </trans-unit>
      <trans-unit id="Changing_pseudo_custom_attribute_0_of_1_requires_restarting_th_application">
        <source>Changing pseudo-custom attribute '{0}' of {1} requires restarting the application</source>
        <target state="translated">Para cambiar el atributo pseudo-personalizado "{0}" de {1} se requiere reiniciar la aplicación</target>
        <note />
      </trans-unit>
      <trans-unit id="Changing_the_declaration_scope_of_a_captured_variable_0_requires_restarting_the_application">
        <source>Changing the declaration scope of a captured variable '{0}' requires restarting the application.</source>
        <target state="translated">Para cambiar el ámbito de declaración de una variable capturada "{0}" es necesario reiniciar la aplicación.</target>
        <note />
      </trans-unit>
      <trans-unit id="Changing_the_parameters_of_0_requires_restarting_the_application">
        <source>Changing the parameters of {0} requires restarting the application.</source>
        <target state="translated">Para cambiar los parámetros de {0} se requiere reiniciar la aplicación.</target>
        <note />
      </trans-unit>
      <trans-unit id="Changing_the_return_type_of_0_requires_restarting_the_application">
        <source>Changing the return type of {0} requires restarting the application.</source>
        <target state="translated">Para cambiar el tipo de valor devuelto de {0} es necesario reiniciar la aplicación.</target>
        <note />
      </trans-unit>
      <trans-unit id="Changing_the_type_of_0_requires_restarting_the_application">
        <source>Changing the type of {0} requires restarting the application.</source>
        <target state="translated">Al cambiar el tipo de {0} es necesario reiniciar la aplicación.</target>
        <note />
      </trans-unit>
      <trans-unit id="Changing_the_type_of_a_captured_variable_0_previously_of_type_1_requires_restarting_the_application">
        <source>Changing the type of a captured variable '{0}' previously of type '{1}' requires restarting the application.</source>
        <target state="translated">Para cambiar el tipo de una variable capturada "{0}" anteriormente de tipo "{1}" es necesario reiniciar la aplicación.</target>
        <note />
      </trans-unit>
      <trans-unit id="Changing_type_parameters_of_0_requires_restarting_the_application">
        <source>Changing type parameters of {0} requires restarting the application.</source>
        <target state="translated">Para cambiar los parámetros de tipo de {0} es necesario reiniciar la aplicación.</target>
        <note />
      </trans-unit>
      <trans-unit id="Changing_visibility_of_0_requires_restarting_the_application">
        <source>Changing visibility of {0} requires restarting the application.</source>
        <target state="translated">Para cambiar la visibilidad de {0} es necesario reiniciar la aplicación.</target>
        <note />
      </trans-unit>
      <trans-unit id="Comments_not_allowed">
        <source>Comments not allowed</source>
        <target state="new">Comments not allowed</target>
        <note />
      </trans-unit>
      <trans-unit id="Configure_0_code_style">
        <source>Configure {0} code style</source>
        <target state="translated">Configurar el estilo de código de {0}</target>
        <note />
      </trans-unit>
      <trans-unit id="Configure_0_severity">
        <source>Configure {0} severity</source>
        <target state="translated">Configurar la gravedad de {0}</target>
        <note />
      </trans-unit>
      <trans-unit id="Configure_severity_for_all_0_analyzers">
        <source>Configure severity for all '{0}' analyzers</source>
        <target state="translated">Configurar la gravedad de todos los analizadores ("{0}")</target>
        <note />
      </trans-unit>
      <trans-unit id="Configure_severity_for_all_analyzers">
        <source>Configure severity for all analyzers</source>
        <target state="translated">Configurar la gravedad de todos los analizadores</target>
        <note />
      </trans-unit>
      <trans-unit id="Constructors_not_allowed">
        <source>Constructors not allowed</source>
        <target state="new">Constructors not allowed</target>
        <note />
      </trans-unit>
      <trans-unit id="Convert_to_linq">
        <source>Convert to LINQ</source>
        <target state="translated">Convertir a LINQ</target>
        <note />
      </trans-unit>
      <trans-unit id="Add_to_0">
        <source>Add to '{0}'</source>
        <target state="translated">Agregar a “{0}”</target>
        <note />
      </trans-unit>
      <trans-unit id="Convert_to_class">
        <source>Convert to class</source>
        <target state="translated">Convertir a la clase</target>
        <note />
      </trans-unit>
      <trans-unit id="Convert_to_linq_call_form">
        <source>Convert to LINQ (call form)</source>
        <target state="translated">Convertir a LINQ (formulario de llamada)</target>
        <note />
      </trans-unit>
      <trans-unit id="Convert_to_record">
        <source>Convert to record</source>
        <target state="translated">Convertir en registro</target>
        <note />
      </trans-unit>
      <trans-unit id="Convert_to_record_struct">
        <source>Convert to record struct</source>
        <target state="translated">Convertir en registro de estructuras</target>
        <note />
      </trans-unit>
      <trans-unit id="Convert_to_struct">
        <source>Convert to struct</source>
        <target state="translated">Convertir a struct</target>
        <note />
      </trans-unit>
      <trans-unit id="Convert_to_tuple">
        <source>Convert to tuple</source>
        <target state="translated">Convertir a tupla</target>
        <note />
      </trans-unit>
      <trans-unit id="Convert_type_to_0">
        <source>Convert type to '{0}'</source>
        <target state="translated">Convertir tipo en "{0}"</target>
        <note />
      </trans-unit>
      <trans-unit id="Could_not_find_PDB_on_disk_or_embedded">
        <source>Could not find portable PDB on disk or embedded.</source>
        <target state="translated">No se pudo encontrar el archivo PDB portátil en el disco o incrustado.</target>
        <note />
      </trans-unit>
      <trans-unit id="Could_not_find_PDB_on_disk_or_embedded_or_server">
        <source>Could not find PDB on disk, or embedded, or on a symbol server.</source>
        <target state="translated">No se encontró el archivo PDB en el disco, incrustado o en un servidor de símbolos.</target>
        <note />
      </trans-unit>
      <trans-unit id="Create_and_assign_field_0">
        <source>Create and assign field '{0}'</source>
        <target state="translated">Crear y asignar campo "{0}"</target>
        <note />
      </trans-unit>
      <trans-unit id="Create_and_assign_property_0">
        <source>Create and assign property '{0}'</source>
        <target state="translated">Crear y asignar propiedad "{0}"</target>
        <note />
      </trans-unit>
      <trans-unit id="Create_and_assign_remaining_as_fields">
        <source>Create and assign remaining as fields</source>
        <target state="translated">Crear y asignar el resto como campos</target>
        <note />
      </trans-unit>
      <trans-unit id="Create_and_assign_remaining_as_properties">
        <source>Create and assign remaining as properties</source>
        <target state="translated">Crear y asignar el resto como propiedades</target>
        <note />
      </trans-unit>
      <trans-unit id="Deleting_0_around_an_active_statement_requires_restarting_the_application">
        <source>Deleting {0} around an active statement requires restarting the application.</source>
        <target state="translated">Para eliminar {0} alrededor de una instrucción de acción se requiere reiniciar la aplicación.</target>
        <note />
      </trans-unit>
      <trans-unit id="Deleting_0_requires_restarting_the_application">
        <source>Deleting {0} requires restarting the application.</source>
        <target state="translated">Para eliminar {0} es necesario reiniciar la aplicación.</target>
        <note />
      </trans-unit>
      <trans-unit id="Deleting_captured_variable_0_requires_restarting_the_application">
        <source>Deleting captured variable '{0}' requires restarting the application.</source>
        <target state="translated">Para eliminar la variable capturada "{0}" se requiere reiniciar la aplicación.</target>
        <note />
      </trans-unit>
      <trans-unit id="Do_not_change_this_code_Put_cleanup_code_in_0_method">
        <source>Do not change this code. Put cleanup code in '{0}' method</source>
        <target state="translated">No cambie este código. Coloque el código de limpieza en el método "{0}".</target>
        <note />
      </trans-unit>
      <trans-unit id="DocumentIsOutOfSyncWithDebuggee">
        <source>The current content of source file '{0}' does not match the built source. Any changes made to this file while debugging won't be applied until its content matches the built source.</source>
        <target state="translated">El contenido actual del archivo de código fuente "{0}" no coincide con el del código fuente compilado, así que los cambios realizados en este archivo durante la depuración no se aplicarán hasta que coincida.</target>
        <note />
      </trans-unit>
      <trans-unit id="Document_must_be_contained_in_the_workspace_that_created_this_service">
        <source>Document must be contained in the workspace that created this service</source>
        <target state="translated">El documento debe estar contenido en el área de trabajo que creó este servicio</target>
        <note />
      </trans-unit>
      <trans-unit id="EditAndContinue">
        <source>Edit and Continue</source>
        <target state="translated">Editar y continuar</target>
        <note />
      </trans-unit>
      <trans-unit id="EditAndContinueDisallowedByModule">
        <source>Edit and Continue disallowed by module</source>
        <target state="translated">El módulo no permite editar y continuar</target>
        <note />
      </trans-unit>
      <trans-unit id="EditAndContinueDisallowedByProject">
        <source>Changes made in project '{0}' require restarting the application: {1}</source>
        <target state="translated">Los cambios realizados en el proyecto "{0}" requieren reiniciar la aplicación: {1}</target>
        <note />
      </trans-unit>
      <trans-unit id="Enable_JSON_editor_features">
        <source>Enable JSON editor features</source>
        <target state="new">Enable JSON editor features</target>
        <note />
      </trans-unit>
      <trans-unit id="ErrorReadingFile">
        <source>Error while reading file '{0}': {1}</source>
        <target state="translated">Error al leer el archivo "{0}": {1}</target>
        <note />
      </trans-unit>
      <trans-unit id="Error_creating_instance_of_CodeFixProvider">
        <source>Error creating instance of CodeFixProvider</source>
        <target state="translated">Error al crear la instancia de CodeFixProvider</target>
        <note />
      </trans-unit>
      <trans-unit id="Error_creating_instance_of_CodeFixProvider_0">
        <source>Error creating instance of CodeFixProvider '{0}'</source>
        <target state="translated">Error al crear la instancia de CodeFixProvider "{0}"</target>
        <note />
      </trans-unit>
      <trans-unit id="Error_parsing_comment">
        <source>Error parsing comment</source>
        <target state="new">Error parsing comment</target>
        <note />
      </trans-unit>
      <trans-unit id="Error_reading_PDB_0">
        <source>Error reading PDB: '{0}'</source>
        <target state="translated">Error al leer PDB: '{0}'</target>
        <note />
      </trans-unit>
      <trans-unit id="Example">
        <source>Example:</source>
        <target state="translated">Ejemplo:</target>
        <note>Singular form when we want to show an example, but only have one to show.</note>
      </trans-unit>
      <trans-unit id="Examples">
        <source>Examples:</source>
        <target state="translated">Ejemplos:</target>
        <note>Plural form when we have multiple examples to show.</note>
      </trans-unit>
      <trans-unit id="Explicitly_implemented_methods_of_records_must_have_parameter_names_that_match_the_compiler_generated_equivalent_0">
        <source>Explicitly implemented methods of records must have parameter names that match the compiler generated equivalent '{0}'</source>
        <target state="translated">Los métodos de registros implementados explícitamente deben tener nombres de parámetro que coincidan con el equivalente generado por el programa "{0}"</target>
        <note />
      </trans-unit>
      <trans-unit id="Explicitly_inherit_documentation">
        <source>Explicitly inherit documentation</source>
        <target state="translated">Heredar explícitamente la documentación</target>
        <note />
      </trans-unit>
      <trans-unit id="Extract_base_class">
        <source>Extract base class...</source>
        <target state="translated">Extraer clase base...</target>
        <note />
      </trans-unit>
      <trans-unit id="Extract_interface">
        <source>Extract interface...</source>
        <target state="translated">Extraer interfaz...</target>
        <note />
      </trans-unit>
      <trans-unit id="Extract_local_function">
        <source>Extract local function</source>
        <target state="translated">Extraer función local</target>
        <note />
      </trans-unit>
      <trans-unit id="Extract_method">
        <source>Extract method</source>
        <target state="translated">Extraer método</target>
        <note />
      </trans-unit>
      <trans-unit id="Failed_to_analyze_data_flow_for_0">
        <source>Failed to analyze data-flow for: {0}</source>
        <target state="translated">No se pudo analizar el flujo de datos para: {0}.</target>
        <note />
      </trans-unit>
      <trans-unit id="Fix_formatting">
        <source>Fix formatting</source>
        <target state="translated">Fijar formato</target>
        <note />
      </trans-unit>
      <trans-unit id="Fix_typo_0">
        <source>Fix typo '{0}'</source>
        <target state="translated">Corregir error de escritura "{0}"</target>
        <note />
      </trans-unit>
      <trans-unit id="Format_document">
        <source>Format document</source>
        <target state="translated">Dar formato al documento</target>
        <note />
      </trans-unit>
      <trans-unit id="Formatting_document">
        <source>Formatting document</source>
        <target state="translated">Aplicando formato al documento</target>
        <note />
      </trans-unit>
      <trans-unit id="Found_PDB_file_at_0">
        <source>Found PDB file at '{0}'</source>
        <target state="translated">Se encontró el archivo PDB en '{0}'</target>
        <note />
      </trans-unit>
      <trans-unit id="Found_PDB_on_symbol_server">
        <source>Found PDB on symbol server.</source>
        <target state="translated">Se encontró PDB en el servidor de símbolos.</target>
        <note />
      </trans-unit>
      <trans-unit id="Found_PDB_on_symbol_server_but_could_not_read_file">
        <source>Found PDB on symbol server but could not read file.</source>
        <target state="translated">Se encontró PDB en el servidor de símbolos, pero no se pudo leer el archivo.</target>
        <note />
      </trans-unit>
      <trans-unit id="Found_embedded_PDB_file">
        <source>Found embedded PDB file.</source>
        <target state="translated">Se encontró un archivo PDB incrustado.</target>
        <note />
      </trans-unit>
      <trans-unit id="Generate_abstract_method_0">
        <source>Generate abstract method '{0}'</source>
        <target state="translated">Generar método abstracto "{0}"</target>
        <note />
      </trans-unit>
      <trans-unit id="Generate_abstract_property_0">
        <source>Generate abstract property '{0}'</source>
        <target state="translated">Generar propiedad abstracta "{0}"</target>
        <note />
      </trans-unit>
      <trans-unit id="Generate_comparison_operators">
        <source>Generate comparison operators</source>
        <target state="translated">Generar operadores de comparación</target>
        <note />
      </trans-unit>
      <trans-unit id="Generate_constant_0">
        <source>Generate constant '{0}'</source>
        <target state="translated">Generar constante "{0}"</target>
        <note />
      </trans-unit>
      <trans-unit id="Generate_constructor_in_0_with_fields">
        <source>Generate constructor in '{0}' (with fields)</source>
        <target state="translated">Generar un constructor en "{0}" (con campos)</target>
        <note />
      </trans-unit>
      <trans-unit id="Generate_constructor_in_0_with_properties">
        <source>Generate constructor in '{0}' (with properties)</source>
        <target state="translated">Generar un constructor en "{0}" (con propiedades)</target>
        <note />
      </trans-unit>
      <trans-unit id="Generate_enum_member_0">
        <source>Generate enum member '{0}'</source>
        <target state="translated">Generar miembro de enumeración "{0}"</target>
        <note />
      </trans-unit>
      <trans-unit id="Generate_field_0">
        <source>Generate field '{0}'</source>
        <target state="translated">Generar campo "{0}"</target>
        <note />
      </trans-unit>
      <trans-unit id="Generate_for_0">
        <source>Generate for '{0}'</source>
        <target state="translated">Generar para "{0}"</target>
        <note />
      </trans-unit>
      <trans-unit id="Generate_method_0">
        <source>Generate method '{0}'</source>
        <target state="translated">Generar método "{0}"</target>
        <note />
      </trans-unit>
      <trans-unit id="Generate_parameter_0">
        <source>Generate parameter '{0}'</source>
        <target state="translated">Generar el parámetro "{0}"</target>
        <note />
      </trans-unit>
      <trans-unit id="Generate_parameter_0_and_overrides_implementations">
        <source>Generate parameter '{0}' (and overrides/implementations)</source>
        <target state="translated">Generar el parámetro "{0}" (y reemplazos/implementaciones)</target>
        <note />
      </trans-unit>
      <trans-unit id="Generate_property_0">
        <source>Generate property '{0}'</source>
        <target state="translated">Generar propiedad "{0}"</target>
        <note />
      </trans-unit>
      <trans-unit id="Generate_read_only_field_0">
        <source>Generate read-only field '{0}'</source>
        <target state="translated">Generar un campo de sólo lectura "{0}"</target>
        <note />
      </trans-unit>
      <trans-unit id="Generate_read_only_property_0">
        <source>Generate read-only property '{0}'</source>
        <target state="translated">Generar propiedad de solo lectura "{0}"</target>
        <note />
      </trans-unit>
      <trans-unit id="Illegal_backslash_at_end_of_pattern">
        <source>Illegal \ at end of pattern</source>
        <target state="translated">\ no válido al final del modelo</target>
        <note>This is an error message shown to the user when they write an invalid Regular Expression. Example: \</note>
      </trans-unit>
      <trans-unit id="Illegal_string_character">
        <source>Illegal string character</source>
        <target state="new">Illegal string character</target>
        <note />
      </trans-unit>
      <trans-unit id="Illegal_whitespace_character">
        <source>Illegal whitespace character</source>
        <target state="new">Illegal whitespace character</target>
        <note />
      </trans-unit>
      <trans-unit id="Illegal_x_y_with_x_less_than_y">
        <source>Illegal {x,y} with x &gt; y</source>
        <target state="translated">Ilegales {x, y} con x &gt; y</target>
        <note>This is an error message shown to the user when they write an invalid Regular Expression. Example: a{1,0}</note>
      </trans-unit>
      <trans-unit id="Implement_0_explicitly">
        <source>Implement '{0}' explicitly</source>
        <target state="translated">Implementar "{0}" de forma explícita</target>
        <note />
      </trans-unit>
      <trans-unit id="Implement_0_implicitly">
        <source>Implement '{0}' implicitly</source>
        <target state="translated">Implementar "{0}" de forma implícita</target>
        <note />
      </trans-unit>
      <trans-unit id="Implement_abstract_class">
        <source>Implement abstract class</source>
        <target state="translated">Implementar clase abstracta</target>
        <note />
      </trans-unit>
      <trans-unit id="Implement_all_interfaces_explicitly">
        <source>Implement all interfaces explicitly</source>
        <target state="translated">Implementar todas las interfaces de forma explícita</target>
        <note />
      </trans-unit>
      <trans-unit id="Implement_all_interfaces_implicitly">
        <source>Implement all interfaces implicitly</source>
        <target state="translated">Implementar todas las interfaces de forma implícita</target>
        <note />
      </trans-unit>
      <trans-unit id="Implement_all_members_explicitly">
        <source>Implement all members explicitly</source>
        <target state="translated">Implementar todos los miembros de forma explícita</target>
        <note />
      </trans-unit>
      <trans-unit id="Implement_explicitly">
        <source>Implement explicitly</source>
        <target state="translated">Implementar de forma explícita</target>
        <note />
      </trans-unit>
      <trans-unit id="Implement_implicitly">
        <source>Implement implicitly</source>
        <target state="translated">Implementar de forma implícita</target>
        <note />
      </trans-unit>
      <trans-unit id="Implement_remaining_members_explicitly">
        <source>Implement remaining members explicitly</source>
        <target state="translated">Implementar los miembros restantes de forma explícita</target>
        <note />
      </trans-unit>
      <trans-unit id="Implement_through_0">
        <source>Implement through '{0}'</source>
        <target state="translated">Implementar a través de "{0}"</target>
        <note />
      </trans-unit>
      <trans-unit id="Implementing_a_record_positional_parameter_0_as_read_only_requires_restarting_the_application">
        <source>Implementing a record positional parameter '{0}' as read only requires restarting the application,</source>
        <target state="translated">Para implementar un parámetro posicional de registro "{0}" como solo lectura se requiere reiniciar la aplicación.</target>
        <note />
      </trans-unit>
      <trans-unit id="Implementing_a_record_positional_parameter_0_with_a_set_accessor_requires_restarting_the_application">
        <source>Implementing a record positional parameter '{0}' with a set accessor requires restarting the application.</source>
        <target state="translated">Para implementar un parámetro posicional de registro "{0}" con un descriptor de acceso set se requiere reiniciar la aplicación.</target>
        <note />
      </trans-unit>
      <trans-unit id="Incomplete_character_escape">
        <source>Incomplete \p{X} character escape</source>
        <target state="translated">Escape de carácter incompleto \p{X}</target>
        <note>This is an error message shown to the user when they write an invalid Regular Expression. Example: \p{ Cc }</note>
      </trans-unit>
      <trans-unit id="Indent_all_arguments">
        <source>Indent all arguments</source>
        <target state="translated">Aplicar sangría a todos los argumentos</target>
        <note />
      </trans-unit>
      <trans-unit id="Indent_all_elements">
        <source>Indent all elements</source>
        <target state="new">Indent all elements</target>
        <note />
      </trans-unit>
      <trans-unit id="Indent_all_parameters">
        <source>Indent all parameters</source>
        <target state="translated">Aplicar sangría a todos los parámetros</target>
        <note />
      </trans-unit>
      <trans-unit id="Indent_wrapped_arguments">
        <source>Indent wrapped arguments</source>
        <target state="translated">Argumentos con la sangría ajustada</target>
        <note />
      </trans-unit>
      <trans-unit id="Indent_wrapped_parameters">
        <source>Indent wrapped parameters</source>
        <target state="translated">Parámetros con la sangría ajustada</target>
        <note />
      </trans-unit>
      <trans-unit id="Inline_0">
        <source>Inline '{0}'</source>
        <target state="translated">En línea "{0}"</target>
        <note />
      </trans-unit>
      <trans-unit id="Inline_and_keep_0">
        <source>Inline and keep '{0}'</source>
        <target state="translated">Alinear y mantener "{0}"</target>
        <note />
      </trans-unit>
      <trans-unit id="Insufficient_hexadecimal_digits">
        <source>Insufficient hexadecimal digits</source>
        <target state="translated">Insuficientes dígitos hexadecimales</target>
        <note>This is an error message shown to the user when they write an invalid Regular Expression. Example: \x</note>
      </trans-unit>
      <trans-unit id="Introduce_constant">
        <source>Introduce constant</source>
        <target state="translated">Introducir la sangría</target>
        <note />
      </trans-unit>
      <trans-unit id="Introduce_field">
        <source>Introduce field</source>
        <target state="translated">Introducir campo</target>
        <note />
      </trans-unit>
      <trans-unit id="Introduce_local">
        <source>Introduce local</source>
        <target state="translated">Introducir local</target>
        <note />
      </trans-unit>
      <trans-unit id="Introduce_parameter">
        <source>Introduce parameter</source>
        <target state="translated">Introducir parámetro</target>
        <note />
      </trans-unit>
      <trans-unit id="Introduce_parameter_for_0">
        <source>Introduce parameter for '{0}'</source>
        <target state="translated">Parámetro Introduce para '{0}'</target>
        <note />
      </trans-unit>
      <trans-unit id="Introduce_parameter_for_all_occurrences_of_0">
        <source>Introduce parameter for all occurrences of '{0}'</source>
        <target state="translated">Parámetro Introduce para todas las repeticiones de '{0}'</target>
        <note />
      </trans-unit>
      <trans-unit id="Introduce_query_variable">
        <source>Introduce query variable</source>
        <target state="translated">Introducir la variable de consulta</target>
        <note />
      </trans-unit>
      <trans-unit id="Invalid_JSON_pattern">
        <source>Invalid JSON pattern</source>
        <target state="new">Invalid JSON pattern</target>
        <note />
      </trans-unit>
      <trans-unit id="Invalid_constructor_name">
        <source>Invalid constructor name</source>
        <target state="new">Invalid constructor name</target>
        <note />
      </trans-unit>
      <trans-unit id="Invalid_escape_sequence">
        <source>Invalid escape sequence</source>
        <target state="new">Invalid escape sequence</target>
        <note />
      </trans-unit>
      <trans-unit id="Invalid_group_name_Group_names_must_begin_with_a_word_character">
        <source>Invalid group name: Group names must begin with a word character</source>
        <target state="translated">Nombre de grupo no válido: nombres de grupo deben comenzar con un carácter de palabra</target>
        <note>This is an error message shown to the user when they write an invalid Regular Expression. Example: (?&lt;a &gt;a)</note>
      </trans-unit>
      <trans-unit id="Invalid_number">
        <source>Invalid number</source>
        <target state="new">Invalid number</target>
        <note />
      </trans-unit>
      <trans-unit id="Invalid_property_name">
        <source>Invalid property name</source>
        <target state="new">Invalid property name</target>
        <note />
      </trans-unit>
      <trans-unit id="Invalid_regex_pattern">
        <source>Invalid regex pattern</source>
        <target state="new">Invalid regex pattern</target>
        <note />
      </trans-unit>
      <trans-unit id="Invalid_selection">
        <source>Invalid selection.</source>
        <target state="translated">Selección no válida.</target>
        <note />
      </trans-unit>
      <trans-unit id="JSON_issue_0">
        <source>JSON issue: {0}</source>
        <target state="new">JSON issue: {0}</target>
        <note />
      </trans-unit>
      <trans-unit id="Make_class_abstract">
        <source>Make class 'abstract'</source>
        <target state="translated">Convertir la clase en "abstract"</target>
        <note />
      </trans-unit>
      <trans-unit id="Make_member_static">
        <source>Make static</source>
        <target state="translated">Hacer estático</target>
        <note />
      </trans-unit>
      <trans-unit id="Invert_conditional">
        <source>Invert conditional</source>
        <target state="translated">Invertir condicional</target>
        <note />
      </trans-unit>
      <trans-unit id="Making_a_method_an_iterator_requires_restarting_the_application">
        <source>Making a method an iterator requires restarting the application.</source>
        <target state="translated">Para convertir un método en iterador es necesario reiniciar la aplicación.</target>
        <note />
      </trans-unit>
      <trans-unit id="Making_a_method_asynchronous_requires_restarting_the_application">
        <source>Making a method asynchronous requires restarting the application.</source>
        <target state="translated">Para que un método sea asincrónico es necesario reiniciar la aplicación.</target>
        <note />
      </trans-unit>
      <trans-unit id="Malformed">
        <source>malformed</source>
        <target state="translated">con formato incorrecto</target>
        <note>This is an error message shown to the user when they write an invalid Regular Expression. Example: (?(0</note>
      </trans-unit>
      <trans-unit id="Malformed_character_escape">
        <source>Malformed \p{X} character escape</source>
        <target state="translated">Escape de carácter incorrecto \p{X}</target>
        <note>This is an error message shown to the user when they write an invalid Regular Expression. Example: \p {Cc}</note>
      </trans-unit>
      <trans-unit id="Malformed_named_back_reference">
        <source>Malformed \k&lt;...&gt; named back reference</source>
        <target state="translated">Referencia atrás con nombre \k&lt;...&gt; mal formado</target>
        <note>This is an error message shown to the user when they write an invalid Regular Expression. Example: \k'</note>
      </trans-unit>
      <trans-unit id="Merge_with_nested_0_statement">
        <source>Merge with nested '{0}' statement</source>
        <target state="translated">Combinar con la instrucción "{0}" anidada</target>
        <note />
      </trans-unit>
      <trans-unit id="Merge_with_next_0_statement">
        <source>Merge with next '{0}' statement</source>
        <target state="translated">Combinar con la instrucción "{0}" siguiente</target>
        <note />
      </trans-unit>
      <trans-unit id="Merge_with_outer_0_statement">
        <source>Merge with outer '{0}' statement</source>
        <target state="translated">Combinar con la instrucción "{0}" externa</target>
        <note />
      </trans-unit>
      <trans-unit id="Merge_with_previous_0_statement">
        <source>Merge with previous '{0}' statement</source>
        <target state="translated">Combinar con la instrucción "{0}" anterior</target>
        <note />
      </trans-unit>
      <trans-unit id="MethodMustReturnStreamThatSupportsReadAndSeek">
        <source>{0} must return a stream that supports read and seek operations.</source>
        <target state="translated">{0} debe devolver una secuencia que admita operaciones de lectura y búsqueda.</target>
        <note />
      </trans-unit>
      <trans-unit id="Miscellaneous_Files">
        <source>Miscellaneous Files</source>
        <target state="translated">Archivos varios</target>
        <note />
      </trans-unit>
      <trans-unit id="Missing_control_character">
        <source>Missing control character</source>
        <target state="translated">Falta de carácter de control</target>
        <note>This is an error message shown to the user when they write an invalid Regular Expression. Example: \c</note>
      </trans-unit>
      <trans-unit id="Missing_property_value">
        <source>Missing property value</source>
        <target state="new">Missing property value</target>
        <note />
      </trans-unit>
      <trans-unit id="Modifying_0_which_contains_a_static_variable_requires_restarting_the_application">
        <source>Modifying {0} which contains a static variable requires restarting the application.</source>
        <target state="translated">Para modificar {0}que contiene una variable estática, es necesario reiniciar la aplicación.</target>
        <note />
      </trans-unit>
      <trans-unit id="Modifying_0_which_contains_an_Aggregate_Group_By_or_Join_query_clauses_requires_restarting_the_application">
        <source>Modifying {0} which contains an Aggregate, Group By, or Join query clauses requires restarting the application.</source>
        <target state="translated">Para modificar {0} que contiene las cláusulas de consulta Aggregate, Group By o Join, es necesario reiniciar la aplicación.</target>
        <note>{Locked="Aggregate"}{Locked="Group By"}{Locked="Join"} are VB keywords and should not be localized.</note>
      </trans-unit>
      <trans-unit id="Modifying_0_which_contains_the_stackalloc_operator_requires_restarting_the_application">
        <source>Modifying {0} which contains the stackalloc operator requires restarting the application.</source>
        <target state="translated">Para modificar {0}que contiene el operador stackalloc, es necesario reiniciar la aplicación.</target>
        <note>{Locked="stackalloc"} "stackalloc" is C# keyword and should not be localized.</note>
      </trans-unit>
      <trans-unit id="Modifying_a_catch_finally_handler_with_an_active_statement_in_the_try_block_requires_restarting_the_application">
        <source>Modifying a catch/finally handler with an active statement in the try block requires restarting the application.</source>
        <target state="translated">Para modificar un controlador catch/finally con una instrucción de acción en el bloque try se requiere reiniciar la aplicación.</target>
        <note />
      </trans-unit>
      <trans-unit id="Modifying_a_catch_handler_around_an_active_statement_requires_restarting_the_application">
        <source>Modifying a catch handler around an active statement requires restarting the application.</source>
        <target state="translated">Para modificar un controlador de tipo catch alrededor de una instrucción activa, es necesario reiniciar la aplicación.</target>
        <note />
      </trans-unit>
      <trans-unit id="Modifying_a_generic_method_requires_restarting_the_application">
        <source>Modifying a generic method requires restarting the application.</source>
        <target state="translated">Para modificar un método genérico se requiere reiniciar la aplicación.</target>
        <note />
      </trans-unit>
      <trans-unit id="Modifying_a_method_inside_the_context_of_a_generic_type_requires_restarting_the_application">
        <source>Modifying a method inside the context of a generic type requires restarting the application.</source>
        <target state="translated">Para modificar un método dentro del contexto de un tipo genérico se requiere reiniciar la aplicación.</target>
        <note />
      </trans-unit>
      <trans-unit id="Modifying_a_try_catch_finally_statement_when_the_finally_block_is_active_requires_restarting_the_application">
        <source>Modifying a try/catch/finally statement when the finally block is active requires restarting the application.</source>
        <target state="translated">Para modificar una instrucción try/catch/finally cuando el bloque finally está activo se requiere reiniciar la aplicación.</target>
        <note />
      </trans-unit>
      <trans-unit id="Modifying_an_active_0_which_contains_On_Error_or_Resume_statements_requires_restarting_the_application">
        <source>Modifying an active {0} which contains On Error or Resume statements requires restarting the application.</source>
        <target state="translated">Para modificar una {0} de acción que contiene instrucciones On Error o Resume se requiere reiniciar la aplicación.</target>
        <note>{Locked="On Error"}{Locked="Resume"} is VB keyword and should not be localized.</note>
      </trans-unit>
      <trans-unit id="Modifying_body_of_0_requires_restarting_the_application_because_the_body_has_too_many_statements">
        <source>Modifying the body of {0} requires restarting the application because the body has too many statements.</source>
        <target state="translated">Para modificar el cuerpo de {0}se requiere reiniciar la aplicación porque el cuerpo tiene demasiadas instrucciones.</target>
        <note />
      </trans-unit>
      <trans-unit id="Modifying_body_of_0_requires_restarting_the_application_due_to_internal_error_1">
        <source>Modifying the body of {0} requires restarting the application due to internal error: {1}</source>
        <target state="translated">Para modificar el cuerpo de {0} es necesario reiniciar la aplicación debido a un error interno: {1}</target>
        <note>{1} is a multi-line exception message including a stacktrace. Place it at the end of the message and don't add any punctation after or around {1}</note>
      </trans-unit>
      <trans-unit id="Modifying_source_file_0_requires_restarting_the_application_because_the_file_is_too_big">
        <source>Modifying source file '{0}' requires restarting the application because the file is too big.</source>
        <target state="translated">Para modificar el archivo de origen "{0}" se requiere reiniciar la aplicación porque el archivo es demasiado grande.</target>
        <note />
      </trans-unit>
      <trans-unit id="Modifying_source_file_0_requires_restarting_the_application_due_to_internal_error_1">
        <source>Modifying source file '{0}' requires restarting the application due to internal error: {1}</source>
        <target state="translated">Para modificar el archivo de origen "{0}" se requiere reiniciar la aplicación debido a un error interno: {1}</target>
        <note>{2} is a multi-line exception message including a stacktrace. Place it at the end of the message and don't add any punctation after or around {1}</note>
      </trans-unit>
      <trans-unit id="Modifying_source_with_experimental_language_features_enabled_requires_restarting_the_application">
        <source>Modifying source with experimental language features enabled requires restarting the application.</source>
        <target state="translated">Para modificar el origen con las características de lenguaje experimental habilitadas se requiere reiniciar la aplicación.</target>
        <note />
      </trans-unit>
      <trans-unit id="Modifying_the_initializer_of_0_in_a_generic_type_requires_restarting_the_application">
        <source>Modifying the initializer of {0} in a generic type requires restarting the application.</source>
        <target state="translated">Para modificar el inicializador de {0} en un tipo genérico se requiere reiniciar la aplicación.</target>
        <note />
      </trans-unit>
      <trans-unit id="Modifying_whitespace_or_comments_in_0_inside_the_context_of_a_generic_type_requires_restarting_the_application">
        <source>Modifying whitespace or comments in {0} inside the context of a generic type requires restarting the application.</source>
        <target state="translated">Para modificar espacios en blanco o comentarios en {0} dentro del contexto de un tipo genérico se requiere reiniciar la aplicación.</target>
        <note />
      </trans-unit>
      <trans-unit id="Modifying_whitespace_or_comments_in_a_generic_0_requires_restarting_the_application">
        <source>Modifying whitespace or comments in a generic {0} requires restarting the application.</source>
        <target state="translated">Para modificar espacios en blanco o comentarios en un {0}genérico es necesario reiniciar la aplicación.</target>
        <note />
      </trans-unit>
      <trans-unit id="Move_contents_to_namespace">
        <source>Move contents to namespace...</source>
        <target state="translated">Mover contenido al espacio de nombres...</target>
        <note />
      </trans-unit>
      <trans-unit id="Move_file_to_0">
        <source>Move file to '{0}'</source>
        <target state="translated">Mover el archivo a "{0}"</target>
        <note />
      </trans-unit>
      <trans-unit id="Move_file_to_project_root_folder">
        <source>Move file to project root folder</source>
        <target state="translated">Mover el archivo a la carpeta raíz del proyecto</target>
        <note />
      </trans-unit>
      <trans-unit id="Move_static_members_to_another_type">
        <source>Move static members to another type...</source>
        <target state="translated">Mover miembros estáticos a otro tipo...</target>
        <note />
      </trans-unit>
      <trans-unit id="Move_to_namespace">
        <source>Move to namespace...</source>
        <target state="translated">Mover a espacio de nombres...</target>
        <note />
      </trans-unit>
      <trans-unit id="Moving_0_requires_restarting_the_application">
        <source>Moving {0} requires restarting the application.</source>
        <target state="translated">Para mover {0} es necesario reiniciar la aplicación.</target>
        <note />
      </trans-unit>
      <trans-unit id="Name_expected">
        <source>Name expected</source>
        <target state="new">Name expected</target>
        <note />
      </trans-unit>
      <trans-unit id="Navigating_to_symbol_0_from_1">
        <source>Navigating to symbol '{0}' from '{1}'.</source>
        <target state="translated">Navegando al símbolo '{0}' desde '{1}'.</target>
        <note />
      </trans-unit>
      <trans-unit id="Nested_properties_not_allowed">
        <source>Nested properties not allowed</source>
        <target state="new">Nested properties not allowed</target>
        <note />
      </trans-unit>
      <trans-unit id="Nested_quantifier_0">
        <source>Nested quantifier {0}</source>
        <target state="translated">Cuantificador anidado {0}</target>
        <note>This is an error message shown to the user when they write an invalid Regular Expression. Example: a**. In this case {0} will be '*', the extra unnecessary quantifier.</note>
      </trans-unit>
      <trans-unit id="No_common_root_node_for_extraction">
        <source>No common root node for extraction.</source>
        <target state="translated">No hay nodo raíz común para la extracción.</target>
        <note />
      </trans-unit>
      <trans-unit id="No_source_document_info_found_in_PDB">
        <source>No source document info found in PDB.</source>
        <target state="translated">No se encontró información del documento de origen en PDB.</target>
        <note />
      </trans-unit>
      <trans-unit id="No_valid_location_to_insert_method_call">
        <source>No valid location to insert method call.</source>
        <target state="translated">No hay ninguna ubicación válida para insertar una llamada de método.</target>
        <note />
      </trans-unit>
      <trans-unit id="No_valid_selection_to_perform_extraction">
        <source>No valid selection to perform extraction.</source>
        <target state="translated">Selección no válida para efectuar extracción.</target>
        <note />
      </trans-unit>
      <trans-unit id="Not_enough_close_parens">
        <source>Not enough )'s</source>
        <target state="translated">No hay suficientes )</target>
        <note>This is an error message shown to the user when they write an invalid Regular Expression. Example: (a</note>
      </trans-unit>
      <trans-unit id="Only_properties_allowed_in_an_object">
        <source>Only properties allowed in an object</source>
        <target state="new">Only properties allowed in an object</target>
        <note />
      </trans-unit>
      <trans-unit id="Operators">
        <source>Operators</source>
        <target state="translated">Operadores</target>
        <note />
      </trans-unit>
      <trans-unit id="Probable_JSON_string_detected">
        <source>Probable JSON string detected</source>
        <target state="new">Probable JSON string detected</target>
        <note />
      </trans-unit>
      <trans-unit id="Properties_not_allowed_in_an_array">
        <source>Properties not allowed in an array</source>
        <target state="new">Properties not allowed in an array</target>
        <note />
      </trans-unit>
      <trans-unit id="Property_name_must_be_a_string">
        <source>Property name must be a string</source>
        <target state="new">Property name must be a string</target>
        <note />
      </trans-unit>
      <trans-unit id="Property_reference_cannot_be_updated">
        <source>Property reference cannot be updated</source>
        <target state="translated">No se puede actualizar la referencia de propiedad</target>
        <note />
      </trans-unit>
      <trans-unit id="Pull_0_up">
        <source>Pull '{0}' up</source>
        <target state="translated">Extraer "{0}"</target>
        <note />
      </trans-unit>
      <trans-unit id="Pull_0_up_to_1">
        <source>Pull '{0}' up to '{1}'</source>
        <target state="translated">Extraer "{0}" hasta "{1}"</target>
        <note />
      </trans-unit>
      <trans-unit id="Pull_members_up_to_base_type">
        <source>Pull members up to base type...</source>
        <target state="translated">Extraer miembros hasta el tipo de base...</target>
        <note />
      </trans-unit>
<<<<<<< HEAD
      <trans-unit id="Unwrap_all_elements">
        <source>Unwrap all elements</source>
        <target state="new">Unwrap all elements</target>
        <note />
      </trans-unit>
      <trans-unit id="Unwrap_all_parameters">
        <source>Unwrap all parameters</source>
        <target state="translated">Desajustar todos los parámetros</target>
=======
      <trans-unit id="Pull_members_up_to_new_base_class">
        <source>Pull member(s) up to new base class...</source>
        <target state="translated">Extraer miembros a una nueva clase base...</target>
>>>>>>> e6f450ff
        <note />
      </trans-unit>
      <trans-unit id="Quantifier_x_y_following_nothing">
        <source>Quantifier {x,y} following nothing</source>
        <target state="translated">Cuantificador {x, y} después de nada</target>
        <note>This is an error message shown to the user when they write an invalid Regular Expression. Example: *</note>
      </trans-unit>
      <trans-unit id="Reference_to_undefined_group">
        <source>reference to undefined group</source>
        <target state="translated">referencia al grupo no definido</target>
        <note>This is an error message shown to the user when they write an invalid Regular Expression. Example: (?(1))</note>
      </trans-unit>
      <trans-unit id="Reference_to_undefined_group_name_0">
        <source>Reference to undefined group name {0}</source>
        <target state="translated">Referencia a nombre de grupo no definido {0}</target>
        <note>This is an error message shown to the user when they write an invalid Regular Expression. Example: \k&lt;a&gt;. Here, {0} will be the name of the undefined group ('a')</note>
      </trans-unit>
      <trans-unit id="Reference_to_undefined_group_number_0">
        <source>Reference to undefined group number {0}</source>
        <target state="translated">Referencia al número de grupo indefinido {0}</target>
        <note>This is an error message shown to the user when they write an invalid Regular Expression. Example: (?&lt;-1&gt;). Here, {0} will be the number of the undefined group ('1')</note>
      </trans-unit>
      <trans-unit id="Regex_all_control_characters_long">
        <source>All control characters. This includes the Cc, Cf, Cs, Co, and Cn categories.</source>
        <target state="translated">Todos los caracteres de control. Esto incluye las categorías Cc, Cf, Cs, Co y Cn.</target>
        <note />
      </trans-unit>
      <trans-unit id="Regex_all_control_characters_short">
        <source>all control characters</source>
        <target state="translated">todos los caracteres de control</target>
        <note />
      </trans-unit>
      <trans-unit id="Regex_all_diacritic_marks_long">
        <source>All diacritic marks. This includes the Mn, Mc, and Me categories.</source>
        <target state="translated">Todas las marcas diacríticas. Esto incluye las categorías Mn, Mc y Me.</target>
        <note />
      </trans-unit>
      <trans-unit id="Regex_all_diacritic_marks_short">
        <source>all diacritic marks</source>
        <target state="translated">todas las marcas diacríticas</target>
        <note />
      </trans-unit>
      <trans-unit id="Regex_all_letter_characters_long">
        <source>All letter characters. This includes the Lu, Ll, Lt, Lm, and Lo characters.</source>
        <target state="translated">Todos los caracteres de letra. Esto incluye los caracteres Lu, Ll, Lt, Lm y Lo.</target>
        <note />
      </trans-unit>
<<<<<<< HEAD
      <trans-unit id="Unwrap_initializer">
        <source>Unwrap initializer</source>
        <target state="new">Unwrap initializer</target>
        <note />
      </trans-unit>
      <trans-unit id="Unwrap_parameter_list">
        <source>Unwrap parameter list</source>
        <target state="translated">Desajustar la lista de parámetros</target>
=======
      <trans-unit id="Regex_all_letter_characters_short">
        <source>all letter characters</source>
        <target state="translated">todos los caracteres de letra</target>
>>>>>>> e6f450ff
        <note />
      </trans-unit>
      <trans-unit id="Regex_all_numbers_long">
        <source>All numbers. This includes the Nd, Nl, and No categories.</source>
        <target state="translated">Todos los números. Esto incluye las categorías Nd, Nl y No.</target>
        <note />
      </trans-unit>
      <trans-unit id="Regex_all_numbers_short">
        <source>all numbers</source>
        <target state="translated">todos los números</target>
        <note />
      </trans-unit>
      <trans-unit id="Regex_all_punctuation_characters_long">
        <source>All punctuation characters. This includes the Pc, Pd, Ps, Pe, Pi, Pf, and Po categories.</source>
        <target state="translated">Todos los caracteres de puntuación. Esto incluye las categorías Pc, Pd, Ps, Pe, Pi, Pf y Po.</target>
        <note />
      </trans-unit>
      <trans-unit id="Regex_all_punctuation_characters_short">
        <source>all punctuation characters</source>
        <target state="translated">todos los caracteres de puntuación</target>
        <note />
      </trans-unit>
      <trans-unit id="Regex_all_separator_characters_long">
        <source>All separator characters. This includes the Zs, Zl, and Zp categories.</source>
        <target state="translated">Todos los caracteres separadores. Esto incluye las categorías Zs, Zl y Zp.</target>
        <note />
      </trans-unit>
      <trans-unit id="Regex_all_separator_characters_short">
        <source>all separator characters</source>
        <target state="translated">todos los caracteres separadores</target>
        <note />
      </trans-unit>
      <trans-unit id="Regex_all_symbols_long">
        <source>All symbols. This includes the Sm, Sc, Sk, and So categories.</source>
        <target state="translated">Todos los símbolos. Esto incluye las categorías Sm, Sc, Sk y So.</target>
        <note />
      </trans-unit>
      <trans-unit id="Regex_all_symbols_short">
        <source>all symbols</source>
        <target state="translated">todos los símbolos</target>
        <note />
      </trans-unit>
      <trans-unit id="Regex_alternation_long">
        <source>You can use the vertical bar (|) character to match any one of a series of patterns, where the | character separates each pattern.</source>
        <target state="translated">Puede usar el carácter de barra vertical (|) para hacerlo coincidir con algún patrón de una serie, donde el carácter | el carácter separa cada patrón.</target>
        <note />
      </trans-unit>
      <trans-unit id="Regex_alternation_short">
        <source>alternation</source>
        <target state="translated">alternación</target>
        <note />
      </trans-unit>
      <trans-unit id="Regex_any_character_group_long">
        <source>The period character (.) matches any character except \n (the newline character, \u000A).  If a regular expression pattern is modified by the RegexOptions.Singleline option, or if the portion of the pattern that contains the . character class is modified by the 's' option, . matches any character.</source>
        <target state="translated">El carácter de punto (.) coincide con cualquier carácter excepto \n (el carácter de nueva línea, \u000A).  Si la opción RegexOptions.SingleLine modifica un patrón de expresión regular o si la parte del patrón que contiene el carácter . se modifica mediante la opción "s", . coincide con cualquier carácter.</target>
        <note />
      </trans-unit>
      <trans-unit id="Regex_any_character_group_short">
        <source>any character</source>
        <target state="translated">cualquier carácter</target>
        <note />
      </trans-unit>
      <trans-unit id="Regex_atomic_group_long">
        <source>Atomic groups (known in some other regular expression engines as a nonbacktracking subexpression, an atomic subexpression, or a once-only subexpression) disable backtracking. The regular expression engine will match as many characters in the input string as it can. When no further match is possible, it will not backtrack to attempt alternate pattern matches. (That is, the subexpression matches only strings that would be matched by the subexpression alone; it does not attempt to match a string based on the subexpression and any subexpressions that follow it.)

This option is recommended if you know that backtracking will not succeed. Preventing the regular expression engine from performing unnecessary searching improves performance.</source>
        <target state="translated">Los grupos atómicos (conocidos en algunos otros motores de expresiones regulares como subexpresión sin vuelta atrás, subexpresión atómica o subexpresión de una sola vez) deshabilitan la vuelta atrás. El motor de expresiones regulares coincidirá con tantos caracteres de la cadena de entrada como pueda. Cuando no sean posibles más coincidencias, no volverá atrás para intentar coincidencias de patrones alternativas. (Es decir, la subexpresión coincide únicamente con las cadenas que coincidan solo con la subexpresión; no intenta buscar coincidencias con una cadena en función de la subexpresión y de todas las subexpresiones que la sigan).

Se recomienda esta opción si sabe que la vuelta atrás no será correcta. Evitar que el motor de expresiones regulares realice búsquedas innecesarias mejora el rendimiento.</target>
        <note />
      </trans-unit>
      <trans-unit id="Regex_atomic_group_short">
        <source>atomic group</source>
        <target state="translated">grupo atómico</target>
        <note />
      </trans-unit>
      <trans-unit id="Regex_backspace_character_long">
        <source>Matches a backspace character, \u0008</source>
        <target state="translated">Coincide con un carácter de retroceso, \u0008</target>
        <note />
      </trans-unit>
      <trans-unit id="Regex_backspace_character_short">
        <source>backspace character</source>
        <target state="translated">carácter de retroceso</target>
        <note />
      </trans-unit>
      <trans-unit id="Regex_balancing_group_long">
        <source>A balancing group definition deletes the definition of a previously defined group and stores, in the current group, the interval between the previously defined group and the current group.

'name1' is the current group (optional), 'name2' is a previously defined group, and 'subexpression' is any valid regular expression pattern. The balancing group definition deletes the definition of name2 and stores the interval between name2 and name1 in name1. If no name2 group is defined, the match backtracks. Because deleting the last definition of name2 reveals the previous definition of name2, this construct lets you use the stack of captures for group name2 as a counter for keeping track of nested constructs such as parentheses or opening and closing brackets.

The balancing group definition uses 'name2' as a stack. The beginning character of each nested construct is placed in the group and in its Group.Captures collection. When the closing character is matched, its corresponding opening character is removed from the group, and the Captures collection is decreased by one. After the opening and closing characters of all nested constructs have been matched, 'name1' is empty.</source>
        <target state="translated">Una definición de grupo de equilibrio elimina la definición de un grupo definido anteriormente y almacena, en el grupo actual, el intervalo entre el grupo definido anteriormente y el grupo actual.

"name1" es el grupo actual (opcional), "name2" es un grupo definido anteriormente y "subexpression" es cualquier patrón de expresión regular válido. La definición del grupo de equilibrio elimina la definición de name2 y almacena el intervalo entre name2 y name1 en name1. Si no se define un grupo de name2, la coincidencia se busca con retroceso. Como la eliminación de la última definición de name2 revela la definición anterior de name2, esta construcción permite usar la pila de capturas para el grupo name2 como contador para realizar el seguimiento de las construcciones anidadas, como los paréntesis o los corchetes de apertura y cierre.

La definición del grupo de equilibrio usa "name2" como una pila. El carácter inicial de cada construcción anidada se coloca en el grupo y en su colección Group.Captures. Cuando coincide el carácter de cierre, se quita el carácter de apertura correspondiente del grupo y se quita uno de la colección Captures. Una vez que se han encontrado coincidencias de los caracteres de apertura y cierre de todas las construcciones anidadas, "name1" se queda vacío.</target>
        <note />
      </trans-unit>
      <trans-unit id="Regex_balancing_group_short">
        <source>balancing group</source>
        <target state="translated">grupo de equilibrio</target>
        <note />
      </trans-unit>
      <trans-unit id="Regex_base_group">
        <source>base-group</source>
        <target state="translated">grupo base</target>
        <note />
      </trans-unit>
      <trans-unit id="Regex_bell_character_long">
        <source>Matches a bell (alarm) character, \u0007</source>
        <target state="translated">Coincide con un carácter de campana (alarma), \u0007</target>
        <note />
      </trans-unit>
      <trans-unit id="Regex_bell_character_short">
        <source>bell character</source>
        <target state="translated">carácter de campana</target>
        <note />
      </trans-unit>
      <trans-unit id="Regex_carriage_return_character_long">
        <source>Matches a carriage-return character, \u000D.  Note that \r is not equivalent to the newline character, \n.</source>
        <target state="translated">Coincide con un carácter de retorno de carro, \u000D.  Tenga en cuenta que \r no equivale al carácter de nueva línea, \n.</target>
        <note />
      </trans-unit>
      <trans-unit id="Regex_carriage_return_character_short">
        <source>carriage-return character</source>
        <target state="translated">carácter de retorno de carro</target>
        <note />
      </trans-unit>
      <trans-unit id="Regex_character_class_subtraction_long">
        <source>Character class subtraction yields a set of characters that is the result of excluding the characters in one character class from another character class.

'base_group' is a positive or negative character group or range. The 'excluded_group' component is another positive or negative character group, or another character class subtraction expression (that is, you can nest character class subtraction expressions).</source>
        <target state="translated">La sustracción de la clase de caracteres produce un conjunto de caracteres que es el resultado de excluir los caracteres en una clase de caracteres de otra clase de caracteres.

"base_group" es un grupo o intervalo de caracteres positivos o negativos. El componente "excluded_group" es otro grupo de caracteres positivos o negativos, u otra expresión de sustracción de clases de caracteres (es decir, puede anidar expresiones de sustracción de clases de caracteres).</target>
        <note />
      </trans-unit>
      <trans-unit id="Regex_character_class_subtraction_short">
        <source>character class subtraction</source>
        <target state="translated">sustracción de clase de caracteres</target>
        <note />
      </trans-unit>
<<<<<<< HEAD
      <trans-unit id="Wrap_initializer">
        <source>Wrap initializer</source>
        <target state="new">Wrap initializer</target>
        <note />
      </trans-unit>
      <trans-unit id="Wrap_long_argument_list">
        <source>Wrap long argument list</source>
        <target state="translated">Desajustar la lista larga de argumentos</target>
=======
      <trans-unit id="Regex_character_group">
        <source>character-group</source>
        <target state="translated">grupo de caracteres</target>
>>>>>>> e6f450ff
        <note />
      </trans-unit>
      <trans-unit id="Regex_comment">
        <source>comment</source>
        <target state="translated">comentario</target>
        <note />
      </trans-unit>
<<<<<<< HEAD
      <trans-unit id="Wrap_long_initializer">
        <source>Wrap long initializer</source>
        <target state="new">Wrap long initializer</target>
        <note />
      </trans-unit>
      <trans-unit id="Wrap_long_parameter_list">
        <source>Wrap long parameter list</source>
        <target state="translated">Ajustar la lista larga de parámetros</target>
=======
      <trans-unit id="Regex_conditional_expression_match_long">
        <source>This language element attempts to match one of two patterns depending on whether it can match an initial pattern.

'expression' is the initial pattern to match, 'yes' is the pattern to match if expression is matched, and 'no' is the optional pattern to match if expression is not matched.</source>
        <target state="translated">Este elemento del lenguaje intenta coincidir con uno de dos patrones en función de si puede coincidir con un patrón inicial.

"expression" es el patrón inicial que debe coincidir, "yes" es el patrón que debe coincidir si la expresión coincide y "no" es el patrón opcional que debe coincidir si la expresión no coincide.</target>
>>>>>>> e6f450ff
        <note />
      </trans-unit>
      <trans-unit id="Regex_conditional_expression_match_short">
        <source>conditional expression match</source>
        <target state="translated">coincidencia de expresión condicional</target>
        <note />
      </trans-unit>
      <trans-unit id="Regex_conditional_group_match_long">
        <source>This language element attempts to match one of two patterns depending on whether it has matched a specified capturing group.

'name' is the name (or number) of a capturing group, 'yes' is the expression to match if 'name' (or 'number') has a match, and 'no' is the optional expression to match if it does not.</source>
        <target state="translated">Este elemento del lenguaje intenta coincidir con uno de dos patrones en función de si coincide con un grupo de captura especificado.

"name" es el nombre (o número) de un grupo de capturas, "yes" es la expresión que debe coincidir si "name" (o "number") tiene una coincidencia y "no" es la expresión opcional para la coincidencia si no la tiene.</target>
        <note />
      </trans-unit>
      <trans-unit id="Regex_conditional_group_match_short">
        <source>conditional group match</source>
        <target state="translated">coincidencia de grupo condicional</target>
        <note />
      </trans-unit>
      <trans-unit id="Regex_contiguous_matches_long">
        <source>The \G anchor specifies that a match must occur at the point where the previous match ended. When you use this anchor with the Regex.Matches or Match.NextMatch method, it ensures that all matches are contiguous.</source>
        <target state="translated">El delimitador \G especifica que se debe producir una coincidencia en el punto en el que finalizó la coincidencia anterior. Cuando se usa este delimitador con el método Regex.Matches o Match.NextMatch, se garantiza que todas las coincidencias sean contiguas.</target>
        <note />
      </trans-unit>
      <trans-unit id="Regex_contiguous_matches_short">
        <source>contiguous matches</source>
        <target state="translated">coincidencias contiguas</target>
        <note />
      </trans-unit>
      <trans-unit id="Regex_control_character_long">
        <source>Matches an ASCII control character, where X is the letter of the control character. For example, \cC is CTRL-C.</source>
        <target state="translated">Coincide con un carácter de control ASCII, donde X es la letra del carácter de control. Por ejemplo, \cC es CTRL-C.</target>
        <note />
      </trans-unit>
      <trans-unit id="Regex_control_character_short">
        <source>control character</source>
        <target state="translated">carácter de control</target>
        <note />
      </trans-unit>
      <trans-unit id="Regex_decimal_digit_character_long">
        <source>\d matches any decimal digit. It is equivalent to the \p{Nd} regular expression pattern, which includes the standard decimal digits 0-9 as well as the decimal digits of a number of other character sets.

If ECMAScript-compliant behavior is specified, \d is equivalent to [0-9]</source>
        <target state="translated">\d corresponde a cualquier dígito decimal. Equivale al patrón de expresión regular \P{Nd}, que incluye los dígitos decimales estándar 0-9, así como los dígitos decimales de otros conjuntos de caracteres.

Si se especifica un comportamiento compatible con ECMAScript, \d equivale a [0-9]</target>
        <note />
      </trans-unit>
      <trans-unit id="Regex_decimal_digit_character_short">
        <source>decimal-digit character</source>
        <target state="translated">carácter de dígito decimal</target>
        <note />
      </trans-unit>
      <trans-unit id="Regex_end_of_line_comment_long">
        <source>A number sign (#) marks an x-mode comment, which starts at the unescaped # character at the end of the regular expression pattern and continues until the end of the line. To use this construct, you must either enable the x option (through inline options) or supply the RegexOptions.IgnorePatternWhitespace value to the option parameter when instantiating the Regex object or calling a static Regex method.</source>
        <target state="translated">Un signo de número (#) marca un comentario en modo x, que comienza en el carácter # sin escape al final del patrón de expresión regular y continúa hasta el final de la línea. Para usar esta construcción, debe habilitar la opción x (mediante opciones en línea) o proporcionar el valor RegexOptions.IgnorePatternWhitespace al parámetro option al crear una instancia del objeto Regex o llamar a un método estático Regex.</target>
        <note />
      </trans-unit>
      <trans-unit id="Regex_end_of_line_comment_short">
        <source>end-of-line comment</source>
        <target state="translated">comentario de fin de línea</target>
        <note />
      </trans-unit>
      <trans-unit id="Regex_end_of_string_only_long">
        <source>The \z anchor specifies that a match must occur at the end of the input string. Like the $ language element, \z ignores the RegexOptions.Multiline option. Unlike the \Z language element, \z does not match a \n character at the end of a string. Therefore, it can only match the last line of the input string.</source>
        <target state="translated">El delimitador \Z especifica que debe producirse una coincidencia al final de la cadena de entrada. Al igual que el elemento de lenguaje $, \z omite la opción RegexOptions.Multiline. A diferencia del elemento de lenguaje \Z, \z no coincide con un carácter \n al final de una cadena. Por lo tanto, solo puede coincidir con la última línea de la cadena de entrada.</target>
        <note />
      </trans-unit>
      <trans-unit id="Regex_end_of_string_only_short">
        <source>end of string only</source>
        <target state="translated">solo el fin de la cadena</target>
        <note />
      </trans-unit>
      <trans-unit id="Regex_end_of_string_or_before_ending_newline_long">
        <source>The \Z anchor specifies that a match must occur at the end of the input string, or before \n at the end of the input string. It is identical to the $ anchor, except that \Z ignores the RegexOptions.Multiline option. Therefore, in a multiline string, it can only match the end of the last line, or the last line before \n.

The \Z anchor matches \n but does not match \r\n (the CR/LF character combination). To match CR/LF, include \r?\Z in the regular expression pattern.</source>
        <target state="translated">El delimitador \Z especifica que debe producirse una coincidencia al final de la cadena de entrada o antes de \n al final de la cadena de entrada. Es idéntico al delimitador $, excepto que \Z omite la opción RegexOptions.Multiline. Por lo tanto, en una cadena de varias líneas, solo puede coincidir con el final de la última línea o con la última línea antes de \n.

El delimitador \Z coincide con \n, pero no con \r\n (la combinación de caracteres CR/LF). Para hacerlo coincidir con CR/LF, incluya \r?\Z en el patrón de expresión regular.</target>
        <note />
      </trans-unit>
      <trans-unit id="Regex_end_of_string_or_before_ending_newline_short">
        <source>end of string or before ending newline</source>
        <target state="translated">fin de cadena o antes de terminar la línea nueva</target>
        <note />
      </trans-unit>
      <trans-unit id="Regex_end_of_string_or_line_long">
        <source>The $ anchor specifies that the preceding pattern must occur at the end of the input string, or before \n at the end of the input string. If you use $ with the RegexOptions.Multiline option, the match can also occur at the end of a line.

The $ anchor matches \n but does not match \r\n (the combination of carriage return and newline characters, or CR/LF). To match the CR/LF character combination, include \r?$ in the regular expression pattern.</source>
        <target state="translated">El delimitador $ especifica que el patrón anterior debe aparecer al final de la cadena de entrada, o antes de \n al final de la cadena de entrada. Si usa $ con la opción RegexOptions.Multiline, la coincidencia también puede producirse al final de una línea.

El limitador $ coincide con \n pero no coincide con \r\n (la combinación de retorno de carro y caracteres de nueva línea, o CR/LF). Para hacer coincidir la combinación de caracteres CR/LF, incluya \r?$ en el patrón de expresión regular.</target>
        <note />
      </trans-unit>
      <trans-unit id="Regex_end_of_string_or_line_short">
        <source>end of string or line</source>
        <target state="translated">fin de cadena o línea</target>
        <note />
      </trans-unit>
      <trans-unit id="Regex_escape_character_long">
        <source>Matches an escape character, \u001B</source>
        <target state="translated">Coincide con un carácter de escape, \u001B</target>
        <note />
      </trans-unit>
      <trans-unit id="Regex_escape_character_short">
        <source>escape character</source>
        <target state="translated">carácter de escape</target>
        <note />
      </trans-unit>
      <trans-unit id="Regex_excluded_group">
        <source>excluded-group</source>
        <target state="translated">grupo excluido</target>
        <note />
      </trans-unit>
      <trans-unit id="Regex_expression">
        <source>expression</source>
        <target state="translated">expresión</target>
        <note />
      </trans-unit>
      <trans-unit id="Regex_form_feed_character_long">
        <source>Matches a form-feed character, \u000C</source>
        <target state="translated">Coincide con un carácter de avance de página, \u000C</target>
        <note />
      </trans-unit>
      <trans-unit id="Regex_form_feed_character_short">
        <source>form-feed character</source>
        <target state="translated">carácter de avance de página</target>
        <note />
      </trans-unit>
      <trans-unit id="Regex_group_options_long">
        <source>This grouping construct applies or disables the specified options within a subexpression. The options to enable are specified after the question mark, and the options to disable after the minus sign. The allowed options are:

    i	Use case-insensitive matching.
    m	Use multiline mode, where ^ and $ match the beginning and end of each line
	(instead of the beginning and end of the input string).
    s	Use single-line mode, where the period (.) matches every character
	(instead of every character except \n).
    n	Do not capture unnamed groups. The only valid captures are explicitly
	named or numbered groups of the form (?&lt;name&gt; subexpression).
    x	Exclude unescaped white space from the pattern, and enable comments
	after a number sign (#).</source>
        <target state="translated">Esta construcción de agrupación aplica o deshabilita las opciones especificadas dentro de una subexpresión. Las opciones de habilitación se especifican después del signo de interrogación y las opciones de deshabilitación después del signo menos. Las opciones permitidas son:\:

    i	Usar la coincidencia sin distinción de mayúsculas y minúsculas.
    m	Usar el modo de varias líneas, donde ^ y $ coinciden con el principio y el final de cada línea
	(en lugar del principio y del final de la cadena de entrada).
    s	Usar el modo de una sola línea, donde el punto (.) coincide con todos los caracteres
	(en lugar de todos los caracteres excepto \n).
    n	No capturar grupos sin nombre. Las únicas capturas válidas son explícitamente
	grupos con nombre o numerados con el formato (? &lt;name&gt; subexpresión).
    x	Excluir el espacio en blanco sin escape del patrón y habilitar los comentarios
	después de un signo de número (#).</target>
        <note />
      </trans-unit>
      <trans-unit id="Regex_group_options_short">
        <source>group options</source>
        <target state="translated">opciones de grupo</target>
        <note />
      </trans-unit>
      <trans-unit id="Regex_hexadecimal_escape_long">
        <source>Matches an ASCII character, where ## is a two-digit hexadecimal character code.</source>
        <target state="translated">Coincide con un carácter ASCII, donde ## es un código de carácter hexadecimal de dos dígitos.</target>
        <note />
      </trans-unit>
      <trans-unit id="Regex_hexadecimal_escape_short">
        <source>hexadecimal escape</source>
        <target state="translated">escape hexadecimal</target>
        <note />
      </trans-unit>
      <trans-unit id="Regex_inline_comment_long">
        <source>The (?# comment) construct lets you include an inline comment in a regular expression. The regular expression engine does not use any part of the comment in pattern matching, although the comment is included in the string that is returned by the Regex.ToString method. The comment ends at the first closing parenthesis.</source>
        <target state="translated">La construcción (comentario ?#) permite incluir un comentario alineado en una expresión regular. El motor de expresiones regulares no usa ninguna parte del comentario en la coincidencia de patrones, aunque el comentario está incluido en la cadena devuelta por el método Regex.ToString. El comentario termina en el primer paréntesis de cierre.</target>
        <note />
      </trans-unit>
      <trans-unit id="Regex_inline_comment_short">
        <source>inline comment</source>
        <target state="translated">comentario insertado</target>
        <note />
      </trans-unit>
      <trans-unit id="Regex_inline_options_long">
        <source>Enables or disables specific pattern matching options for the remainder of a regular expression. The options to enable are specified after the question mark, and the options to disable after the minus sign. The allowed options are:

    i	Use case-insensitive matching.
    m	Use multiline mode, where ^ and $ match the beginning and end of each line
	(instead of the beginning and end of the input string).
    s	Use single-line mode, where the period (.) matches every character
	(instead of every character except \n).
    n	Do not capture unnamed groups. The only valid captures are explicitly named
	or numbered groups of the form (?&lt;name&gt; subexpression).
    x	Exclude unescaped white space from the pattern, and enable comments
	after a number sign (#).</source>
        <target state="translated">Habilita o deshabilita las opciones de coincidencia de patrones específicas para el resto de una expresión regular. Las opciones de habilitación se especifican después del signo de interrogación y las opciones de deshabilitación después del signo menos. Las opciones permitidas son:

    i	Usar la coincidencia sin distinción de mayúsculas y minúsculas.
    m	Usar el modo de varias líneas, donde ^ y $ coinciden con el principio y el final de cada línea
	(en lugar del principio y del final de la cadena de entrada).
    s	Usar el modo de una sola línea, donde el punto (.) coincide con todos los caracteres
	(en lugar de todos los caracteres excepto \n).
    n	No capturar grupos sin nombre. Las únicas capturas válidas son explícitamente
	o grupos con nombre o número con el formato (? &lt;name&gt; subexpresión).
    x	Excluir el espacio en blanco sin escape del patrón y habilitar los comentarios
	después de un signo de número (#).</target>
        <note />
      </trans-unit>
      <trans-unit id="Regex_inline_options_short">
        <source>inline options</source>
        <target state="translated">opciones insertadas</target>
        <note />
      </trans-unit>
      <trans-unit id="Regex_issue_0">
        <source>Regex issue: {0}</source>
        <target state="translated">Problema de Regex: {0}</target>
        <note>This is an error message shown to the user when they write an invalid Regular Expression. {0} will be the actual text of one of the above Regular Expression errors.</note>
      </trans-unit>
      <trans-unit id="Regex_letter_lowercase">
        <source>letter, lowercase</source>
        <target state="translated">letra, minúscula</target>
        <note />
      </trans-unit>
      <trans-unit id="Regex_letter_modifier">
        <source>letter, modifier</source>
        <target state="translated">letra, modificador</target>
        <note />
      </trans-unit>
      <trans-unit id="Regex_letter_other">
        <source>letter, other</source>
        <target state="translated">letra, otro</target>
        <note />
      </trans-unit>
      <trans-unit id="Regex_letter_titlecase">
        <source>letter, titlecase</source>
        <target state="translated">letra, tipo título</target>
        <note />
      </trans-unit>
      <trans-unit id="Regex_letter_uppercase">
        <source>letter, uppercase</source>
        <target state="translated">letra, mayúscula</target>
        <note />
      </trans-unit>
      <trans-unit id="Regex_mark_enclosing">
        <source>mark, enclosing</source>
        <target state="translated">marca, de cierre</target>
        <note />
      </trans-unit>
      <trans-unit id="Regex_mark_nonspacing">
        <source>mark, nonspacing</source>
        <target state="translated">marca, sin espaciado</target>
        <note />
      </trans-unit>
      <trans-unit id="Regex_mark_spacing_combining">
        <source>mark, spacing combining</source>
        <target state="translated">marca, espaciado combinable</target>
        <note />
      </trans-unit>
      <trans-unit id="Regex_match_at_least_n_times_lazy_long">
        <source>The {n,}? quantifier matches the preceding element at least n times, where n is any integer, but as few times as possible. It is the lazy counterpart of the greedy quantifier {n,}</source>
        <target state="translated">El cuantificador {n,}? coincide con el elemento anterior al menos n veces, donde n es cualquier entero, pero el menor número de veces que sea posible. Es el homólogo diferido del cuantificador expansivo {n,}</target>
        <note />
      </trans-unit>
      <trans-unit id="Regex_match_at_least_n_times_lazy_short">
        <source>match at least 'n' times (lazy)</source>
        <target state="translated">coincidir al menos "n" veces (diferido)</target>
        <note />
      </trans-unit>
      <trans-unit id="Regex_match_at_least_n_times_long">
        <source>The {n,} quantifier matches the preceding element at least n times, where n is any integer. {n,} is a greedy quantifier whose lazy equivalent is {n,}?</source>
        <target state="translated">El cuantificador {n,} coincide con el elemento anterior al menos n veces, donde n es un entero. {n,} es un cuantificador expansivo cuyo equivalente diferido es {n,}?</target>
        <note />
      </trans-unit>
      <trans-unit id="Regex_match_at_least_n_times_short">
        <source>match at least 'n' times</source>
        <target state="translated">coincidir al menos "n" veces</target>
        <note />
      </trans-unit>
      <trans-unit id="Regex_match_between_m_and_n_times_lazy_long">
        <source>The {n,m}? quantifier matches the preceding element between n and m times, where n and m are integers, but as few times as possible. It is the lazy counterpart of the greedy quantifier {n,m}</source>
        <target state="translated">El cuantificador {n,m}? coincide con el elemento anterior entre n y m veces, donde n y m son enteros, pero el menor número de veces que sea posible. Es el homólogo diferido del cuantificador expansivo {n,m}</target>
        <note />
      </trans-unit>
      <trans-unit id="Regex_match_between_m_and_n_times_lazy_short">
        <source>match at least 'n' times (lazy)</source>
        <target state="translated">coincidir al menos "n" veces (diferido)</target>
        <note />
      </trans-unit>
      <trans-unit id="Regex_match_between_m_and_n_times_long">
        <source>The {n,m} quantifier matches the preceding element at least n times, but no more than m times, where n and m are integers. {n,m} is a greedy quantifier whose lazy equivalent is {n,m}?</source>
        <target state="translated">El cuantificador {n, m} coincide con el elemento anterior n veces como mínimo, pero no más de m veces, donde n y m son enteros. {n,m} es un cuantificador expansivo cuyo equivalente diferido es {n,m}?</target>
        <note />
      </trans-unit>
      <trans-unit id="Regex_match_between_m_and_n_times_short">
        <source>match between 'm' and 'n' times</source>
        <target state="translated">coincidir entre "m" y "n" veces</target>
        <note />
      </trans-unit>
      <trans-unit id="Regex_match_exactly_n_times_lazy_long">
        <source>The {n}? quantifier matches the preceding element exactly n times, where n is any integer. It is the lazy counterpart of the greedy quantifier {n}+</source>
        <target state="translated">El cuantificador {n}? coincide exactamente n veces con el elemento anterior, donde n es un entero. Es el equivalente diferido del cuantificador expansivo {n}+</target>
        <note />
      </trans-unit>
      <trans-unit id="Regex_match_exactly_n_times_lazy_short">
        <source>match exactly 'n' times (lazy)</source>
        <target state="translated">coincidir exactamente "n" veces (diferido)</target>
        <note />
      </trans-unit>
      <trans-unit id="Regex_match_exactly_n_times_long">
        <source>The {n} quantifier matches the preceding element exactly n times, where n is any integer. {n} is a greedy quantifier whose lazy equivalent is {n}?</source>
        <target state="translated">El cuantificador {n} coincide exactamente n veces con el elemento anterior, donde n es un entero. {n} es un cuantificador expansivo cuyo equivalente diferido es {n}?</target>
        <note />
      </trans-unit>
      <trans-unit id="Regex_match_exactly_n_times_short">
        <source>match exactly 'n' times</source>
        <target state="translated">coincidir exactamente "n" veces</target>
        <note />
      </trans-unit>
      <trans-unit id="Regex_match_one_or_more_times_lazy_long">
        <source>The +? quantifier matches the preceding element one or more times, but as few times as possible. It is the lazy counterpart of the greedy quantifier +</source>
        <target state="translated">El cuantificador +? coincide con el elemento anterior cero o más veces, pero el menor número de veces que sea posible. Es el homólogo diferido del cuantificador expansivo +</target>
        <note />
      </trans-unit>
      <trans-unit id="Regex_match_one_or_more_times_lazy_short">
        <source>match one or more times (lazy)</source>
        <target state="translated">coincidir una o varias veces (diferido)</target>
        <note />
      </trans-unit>
      <trans-unit id="Regex_match_one_or_more_times_long">
        <source>The + quantifier matches the preceding element one or more times. It is equivalent to the {1,} quantifier. + is a greedy quantifier whose lazy equivalent is +?.</source>
        <target state="translated">El cuantificador + coincide con el elemento anterior una o más veces. Es equivalente al cuantificador {1,}. + es un cuantificador expansivo cuyo equivalente diferido es +?.</target>
        <note />
      </trans-unit>
      <trans-unit id="Regex_match_one_or_more_times_short">
        <source>match one or more times</source>
        <target state="translated">coincidir una o varias veces</target>
        <note />
      </trans-unit>
      <trans-unit id="Regex_match_zero_or_more_times_lazy_long">
        <source>The *? quantifier matches the preceding element zero or more times, but as few times as possible. It is the lazy counterpart of the greedy quantifier *</source>
        <target state="translated">El cuantificador *? coincide con el elemento anterior cero o más veces, pero el menor número de veces que sea posible. Es el homólogo diferido del cuantificador expansivo *</target>
        <note />
      </trans-unit>
      <trans-unit id="Regex_match_zero_or_more_times_lazy_short">
        <source>match zero or more times (lazy)</source>
        <target state="translated">coincidir cero o más veces (diferido)</target>
        <note />
      </trans-unit>
      <trans-unit id="Regex_match_zero_or_more_times_long">
        <source>The * quantifier matches the preceding element zero or more times. It is equivalent to the {0,} quantifier. * is a greedy quantifier whose lazy equivalent is *?.</source>
        <target state="translated">El cuantificador * coincide con el elemento anterior cero o más veces. Es equivalente al cuantificador {0,}. * es un cuantificador expansivo cuyo equivalente diferido es *?.</target>
        <note />
      </trans-unit>
      <trans-unit id="Regex_match_zero_or_more_times_short">
        <source>match zero or more times</source>
        <target state="translated">coincidir cero o más veces</target>
        <note />
      </trans-unit>
      <trans-unit id="Regex_match_zero_or_one_time_lazy_long">
        <source>The ?? quantifier matches the preceding element zero or one time, but as few times as possible. It is the lazy counterpart of the greedy quantifier ?</source>
        <target state="translated">El cuantificador ?? coincide con el elemento anterior cero veces o una, pero el menor número de veces que sea posible. Es el homólogo diferido del cuantificador expansivo ?</target>
        <note />
      </trans-unit>
      <trans-unit id="Regex_match_zero_or_one_time_lazy_short">
        <source>match zero or one time (lazy)</source>
        <target state="translated">coincidir cero veces o una vez (diferido)</target>
        <note />
      </trans-unit>
      <trans-unit id="Regex_match_zero_or_one_time_long">
        <source>The ? quantifier matches the preceding element zero or one time. It is equivalent to the {0,1} quantifier. ? is a greedy quantifier whose lazy equivalent is ??.</source>
        <target state="translated">El cuantificador ? coincide con el elemento anterior cero veces o una. Es equivalente al cuantificador {0,1}. ? es un cuantificador expansivo cuyo equivalente diferido es ??.</target>
        <note />
      </trans-unit>
      <trans-unit id="Regex_match_zero_or_one_time_short">
        <source>match zero or one time</source>
        <target state="translated">coincidir cero veces o una vez</target>
        <note />
      </trans-unit>
      <trans-unit id="Regex_matched_subexpression_long">
        <source>This grouping construct captures a matched 'subexpression', where 'subexpression' is any valid regular expression pattern. Captures that use parentheses are numbered automatically from left to right based on the order of the opening parentheses in the regular expression, starting from one. The capture that is numbered zero is the text matched by the entire regular expression pattern.</source>
        <target state="translated">Esta construcción de agrupación captura una "subexpresión" coincidente, donde "subexpresión" es cualquier patrón de expresión regular válido. Las capturas que usan paréntesis se numeran automáticamente de izquierda a derecha según el orden de los paréntesis de apertura en la expresión regular, a partir de uno. La captura con número cero es el texto coincidente con el patrón de expresión regular completo.</target>
        <note />
      </trans-unit>
      <trans-unit id="Regex_matched_subexpression_short">
        <source>matched subexpression</source>
        <target state="translated">subexpresión coincidente</target>
        <note />
      </trans-unit>
      <trans-unit id="Regex_name">
        <source>name</source>
        <target state="translated">nombre</target>
        <note />
      </trans-unit>
      <trans-unit id="Regex_name1">
        <source>name1</source>
        <target state="translated">name1</target>
        <note />
      </trans-unit>
      <trans-unit id="Regex_name2">
        <source>name2</source>
        <target state="translated">name2</target>
        <note />
      </trans-unit>
      <trans-unit id="Regex_name_or_number">
        <source>name-or-number</source>
        <target state="translated">nombre o número</target>
        <note />
      </trans-unit>
      <trans-unit id="Regex_named_backreference_long">
        <source>A named or numbered backreference.

'name' is the name of a capturing group defined in the regular expression pattern.</source>
        <target state="translated">Una referencia inversa con nombre o numerada.

"name" es el nombre de un grupo de captura definido en el patrón de expresión regular.</target>
        <note />
      </trans-unit>
      <trans-unit id="Regex_named_backreference_short">
        <source>named backreference</source>
        <target state="translated">referencia inversa con nombre</target>
        <note />
      </trans-unit>
      <trans-unit id="Regex_named_matched_subexpression_long">
        <source>Captures a matched subexpression and lets you access it by name or by number.

'name' is a valid group name, and 'subexpression' is any valid regular expression pattern. 'name' must not contain any punctuation characters and cannot begin with a number.

If the RegexOptions parameter of a regular expression pattern matching method includes the RegexOptions.ExplicitCapture flag, or if the n option is applied to this subexpression, the only way to capture a subexpression is to explicitly name capturing groups.</source>
        <target state="translated">Captura una subexpresión coincidente y le permite acceder a ella por el nombre o el número.

"name" es un nombre de grupo válido y "subexpression" es cualquier patrón de expresión regular válido. "name" no debe contener ningún carácter de puntuación y no puede comenzar con un número.

Si el parámetro RegexOptions de un método de coincidencia de patrones de expresión regular incluye la marca RegexOptions.ExplicitCapture, o si la opción n se aplica a esta subexpresión, la única forma de capturar una subexpresión consiste en asignar un nombre explícito a los grupos de captura.</target>
        <note />
      </trans-unit>
      <trans-unit id="Regex_named_matched_subexpression_short">
        <source>named matched subexpression</source>
        <target state="translated">subexpresión coincidente con nombre</target>
        <note />
      </trans-unit>
      <trans-unit id="Regex_negative_character_group_long">
        <source>A negative character group specifies a list of characters that must not appear in an input string for a match to occur. The list of characters are specified individually.

Two or more character ranges can be concatenated. For example, to specify the range of decimal digits from "0" through "9", the range of lowercase letters from "a" through "f", and the range of uppercase letters from "A" through "F", use [0-9a-fA-F].</source>
        <target state="translated">Un grupo de caracteres negativos especifica una lista de caracteres que no deben aparecer en una cadena de entrada para que se produzca una correspondencia. La lista de caracteres se especifica individualmente.

Se pueden concatenar dos o más intervalos de caracteres. Por ejemplo, para especificar el intervalo de dígitos decimales de "0" a "9", el intervalo de letras minúsculas de "a" a "f" y el intervalo de letras mayúsculas de "A" a "F", utilice [0-9a-fA-F].</target>
        <note />
      </trans-unit>
      <trans-unit id="Regex_negative_character_group_short">
        <source>negative character group</source>
        <target state="translated">grupo de caracteres negativos</target>
        <note />
      </trans-unit>
      <trans-unit id="Regex_negative_character_range_long">
        <source>A negative character range specifies a list of characters that must not appear in an input string for a match to occur. 'firstCharacter' is the character that begins the range, and 'lastCharacter' is the character that ends the range.

Two or more character ranges can be concatenated. For example, to specify the range of decimal digits from "0" through "9", the range of lowercase letters from "a" through "f", and the range of uppercase letters from "A" through "F", use [0-9a-fA-F].</source>
        <target state="translated">Un intervalo de caracteres negativos especifica una lista de caracteres que no deben aparecer en una cadena de entrada para que se produzca una correspondencia. "firstCharacter" es el carácter con el que comienza el intervalo y "lastCharacter" es el carácter con el que finaliza el intervalo.

Se pueden concatenar dos o más intervalos de caracteres. Por ejemplo, para especificar el intervalo de dígitos decimales de "0" a "9", el intervalo de letras minúsculas de "a" a "f" y el intervalo de letras mayúsculas de "A" a "F", utilice [0-9a-fA-F].</target>
        <note />
      </trans-unit>
      <trans-unit id="Regex_negative_character_range_short">
        <source>negative character range</source>
        <target state="translated">intervalo de caracteres negativos</target>
        <note />
      </trans-unit>
      <trans-unit id="Regex_negative_unicode_category_long">
        <source>The regular expression construct \P{ name } matches any character that does not belong to a Unicode general category or named block, where name is the category abbreviation or named block name.</source>
        <target state="translated">La construcción de expresión regular \P{ name } coincide con cualquier carácter que no pertenezca a una categoría general o bloque con nombre de Unicode, donde el nombre es la abreviatura de la categoría o el nombre del bloque con nombre.</target>
        <note />
      </trans-unit>
      <trans-unit id="Regex_negative_unicode_category_short">
        <source>negative unicode category</source>
        <target state="translated">categoría de Unicode negativa</target>
        <note />
      </trans-unit>
      <trans-unit id="Regex_new_line_character_long">
        <source>Matches a new-line character, \u000A</source>
        <target state="translated">Coincide con un carácter de nueva línea, \u000A</target>
        <note />
      </trans-unit>
      <trans-unit id="Regex_new_line_character_short">
        <source>new-line character</source>
        <target state="translated">carácter de nueva línea</target>
        <note />
      </trans-unit>
      <trans-unit id="Regex_no">
        <source>no</source>
        <target state="translated">no</target>
        <note />
      </trans-unit>
      <trans-unit id="Regex_non_digit_character_long">
        <source>\D matches any non-digit character. It is equivalent to the \P{Nd} regular expression pattern.

If ECMAScript-compliant behavior is specified, \D is equivalent to [^0-9]</source>
        <target state="translated">\D coincide con cualquier carácter que no sea un dígito. Equivalente al patrón de expresión regular \P{Nd}.

Si se especifica un comportamiento compatible con ECMAScript, \D equivale a [^0-9]</target>
        <note />
      </trans-unit>
      <trans-unit id="Regex_non_digit_character_short">
        <source>non-digit character</source>
        <target state="translated">carácter que no es un dígito</target>
        <note />
      </trans-unit>
      <trans-unit id="Regex_non_white_space_character_long">
        <source>\S matches any non-white-space character. It is equivalent to the [^\f\n\r\t\v\x85\p{Z}] regular expression pattern, or the opposite of the regular expression pattern that is equivalent to \s, which matches white-space characters.

If ECMAScript-compliant behavior is specified, \S is equivalent to [^ \f\n\r\t\v]</source>
        <target state="translated">\S coincide con cualquier carácter que no sea un espacio en blanco. Equivalente al patrón de expresión regular [^\f\n\r\t\v\x85\p{Z}], o el contrario del modelo de expresión regular equivalente a \s, que corresponde a los caracteres de espacio en blanco.

Si se especifica un comportamiento compatible con ECMAScript, \S equivale a [^ \f\n\r\t\v]</target>
        <note />
      </trans-unit>
      <trans-unit id="Regex_non_white_space_character_short">
        <source>non-white-space character</source>
        <target state="translated">carácter que no es un espacio en blanco</target>
        <note />
      </trans-unit>
      <trans-unit id="Regex_non_word_boundary_long">
        <source>The \B anchor specifies that the match must not occur on a word boundary. It is the opposite of the \b anchor.</source>
        <target state="translated">El delimitador \B especifica que la coincidencia no se debe producir en un límite de palabras. Es el opuesto del delimitador \b.</target>
        <note />
      </trans-unit>
      <trans-unit id="Regex_non_word_boundary_short">
        <source>non-word boundary</source>
        <target state="translated">límite que no es una palabra</target>
        <note />
      </trans-unit>
      <trans-unit id="Regex_non_word_character_long">
        <source>\W matches any non-word character. It matches any character except for those in the following Unicode categories:

    Ll	Letter, Lowercase
    Lu	Letter, Uppercase
    Lt	Letter, Titlecase
    Lo	Letter, Other
    Lm	Letter, Modifier
    Mn	Mark, Nonspacing
    Nd	Number, Decimal Digit
    Pc	Punctuation, Connector

If ECMAScript-compliant behavior is specified, \W is equivalent to [^a-zA-Z_0-9]</source>
        <target state="translated">\W coincide con cualquier carácter que no sea una palabra. Coincide con cualquier carácter excepto los de las siguientes categorías Unicode:

    Ll	Letra, minúscula
    Lu	Letra, mayúscula
    Lt	Letra, tipo título
    Lo	Letra, otros
    Lm	Letra, modificador
    Mn	Marca, no espaciado
    Nd	Número, dígito decimal
    Pc	Puntuación, conector

Si se especifica un comportamiento compatible con ECMAScript, \W equivale a [^a-zA-Z_0-9]</target>
        <note>Note: Ll, Lu, Lt, Lo, Lm, Mn, Nd, and Pc are all things that should not be localized. </note>
      </trans-unit>
      <trans-unit id="Regex_non_word_character_short">
        <source>non-word character</source>
        <target state="translated">carácter que no es una palabra</target>
        <note />
      </trans-unit>
      <trans-unit id="Regex_noncapturing_group_long">
        <source>This construct does not capture the substring that is matched by a subexpression:

The noncapturing group construct is typically used when a quantifier is applied to a group, but the substrings captured by the group are of no interest.

If a regular expression includes nested grouping constructs, an outer noncapturing group construct does not apply to the inner nested group constructs.</source>
        <target state="translated">Esta construcción no captura la subcadena que coincide con una subexpresión:

La construcción de grupo que no captura se usa normalmente cuando un cuantificador se aplica a un grupo, pero las subcadenas capturadas por el grupo no tienen ningún interés.

Si una expresión regular incluye construcciones de agrupación anidadas, una construcción de grupo que no captura externa no se aplica a las construcciones de grupo anidadas internas.</target>
        <note />
      </trans-unit>
      <trans-unit id="Regex_noncapturing_group_short">
        <source>noncapturing group</source>
        <target state="translated">Grupo que no captura</target>
        <note />
      </trans-unit>
      <trans-unit id="Regex_number_decimal_digit">
        <source>number, decimal digit</source>
        <target state="translated">número, dígito decimal</target>
        <note />
      </trans-unit>
      <trans-unit id="Regex_number_letter">
        <source>number, letter</source>
        <target state="translated">número, letra</target>
        <note />
      </trans-unit>
      <trans-unit id="Regex_number_other">
        <source>number, other</source>
        <target state="translated">número, otro</target>
        <note />
      </trans-unit>
      <trans-unit id="Regex_numbered_backreference_long">
        <source>A numbered backreference, where 'number' is the ordinal position of the capturing group in the regular expression. For example, \4 matches the contents of the fourth capturing group.

There is an ambiguity between octal escape codes (such as \16) and \number backreferences that use the same notation. If the ambiguity is a problem, you can use the \k&lt;name&gt; notation, which is unambiguous and cannot be confused with octal character codes. Similarly, hexadecimal codes such as \xdd are unambiguous and cannot be confused with backreferences.</source>
        <target state="translated">Una referencia inversa numerada, donde "number" es la posición ordinal del grupo de captura en la expresión regular. Por ejemplo, \4 coincide con el contenido del cuarto grupo de captura.

Existe una ambigüedad entre los códigos de escape octales (como \16) y las referencias inversas de \number que usan la misma notación. Si la ambigüedad es un problema, puede utilizar la notación \k&lt;name&gt;, que no es ambigua y no se puede confundir con códigos de caracteres octales. Del mismo modo, los códigos hexadecimales como \xdd son inequívocos y no se pueden confundir con referencias inversas.</target>
        <note />
      </trans-unit>
      <trans-unit id="Regex_numbered_backreference_short">
        <source>numbered backreference</source>
        <target state="translated">referencia inversa numerada</target>
        <note />
      </trans-unit>
      <trans-unit id="Regex_other_control">
        <source>other, control</source>
        <target state="translated">otro, control</target>
        <note />
      </trans-unit>
      <trans-unit id="Regex_other_format">
        <source>other, format</source>
        <target state="translated">otro, formato</target>
        <note />
      </trans-unit>
      <trans-unit id="Regex_other_not_assigned">
        <source>other, not assigned</source>
        <target state="translated">otro, no asignado</target>
        <note />
      </trans-unit>
      <trans-unit id="Regex_other_private_use">
        <source>other, private use</source>
        <target state="translated">otro, uso privado</target>
        <note />
      </trans-unit>
      <trans-unit id="Regex_other_surrogate">
        <source>other, surrogate</source>
        <target state="translated">otro, suplente</target>
        <note />
      </trans-unit>
      <trans-unit id="Regex_positive_character_group_long">
        <source>A positive character group specifies a list of characters, any one of which may appear in an input string for a match to occur.</source>
        <target state="translated">Un grupo de caracteres positivos especifica una lista de caracteres, cualquiera de los cuales puede aparecer en una cadena de entrada para que se produzca una coincidencia.</target>
        <note />
      </trans-unit>
      <trans-unit id="Regex_positive_character_group_short">
        <source>positive character group</source>
        <target state="translated">grupo de caracteres positivos</target>
        <note />
      </trans-unit>
      <trans-unit id="Regex_positive_character_range_long">
        <source>A positive character range specifies a range of characters, any one of which may appear in an input string for a match to occur.  'firstCharacter' is the character that begins the range and 'lastCharacter' is the character that ends the range. </source>
        <target state="translated">Un intervalo de caracteres positivo especifica un intervalo de caracteres, cualquiera de los cuales puede aparecer en una cadena de entrada para que se produzca una coincidencia.  "firstCharacter" es el carácter con el que comienza el intervalo y "lastCharacter" es el carácter cpm el que finaliza el intervalo. </target>
        <note />
      </trans-unit>
      <trans-unit id="Regex_positive_character_range_short">
        <source>positive character range</source>
        <target state="translated">intervalo de caracteres positivos</target>
        <note />
      </trans-unit>
      <trans-unit id="Regex_punctuation_close">
        <source>punctuation, close</source>
        <target state="translated">puntuación, cerrar</target>
        <note />
      </trans-unit>
      <trans-unit id="Regex_punctuation_connector">
        <source>punctuation, connector</source>
        <target state="translated">puntuación, conector</target>
        <note />
      </trans-unit>
      <trans-unit id="Regex_punctuation_dash">
        <source>punctuation, dash</source>
        <target state="translated">puntuación, guion</target>
        <note />
      </trans-unit>
      <trans-unit id="Regex_punctuation_final_quote">
        <source>punctuation, final quote</source>
        <target state="translated">puntuación, comilla final</target>
        <note />
      </trans-unit>
      <trans-unit id="Regex_punctuation_initial_quote">
        <source>punctuation, initial quote</source>
        <target state="translated">puntuación, comilla inicial</target>
        <note />
      </trans-unit>
      <trans-unit id="Regex_punctuation_open">
        <source>punctuation, open</source>
        <target state="translated">puntuación, abrir</target>
        <note />
      </trans-unit>
      <trans-unit id="Regex_punctuation_other">
        <source>punctuation, other</source>
        <target state="translated">puntuación, otro</target>
        <note />
      </trans-unit>
      <trans-unit id="Regex_separator_line">
        <source>separator, line</source>
        <target state="translated">separador, línea</target>
        <note />
      </trans-unit>
      <trans-unit id="Regex_separator_paragraph">
        <source>separator, paragraph</source>
        <target state="translated">separador, párrafo</target>
        <note />
      </trans-unit>
      <trans-unit id="Regex_separator_space">
        <source>separator, space</source>
        <target state="translated">separador, espacio</target>
        <note />
      </trans-unit>
      <trans-unit id="Regex_start_of_string_only_long">
        <source>The \A anchor specifies that a match must occur at the beginning of the input string. It is identical to the ^ anchor, except that \A ignores the RegexOptions.Multiline option. Therefore, it can only match the start of the first line in a multiline input string.</source>
        <target state="translated">El delimitador \A especifica que debe producirse una coincidencia al principio de la cadena de entrada. Es idéntico al delimitador ^, excepto que \A omite la opción RegexOptions.Multiline. Por lo tanto, solo puede coincidir con el inicio de la primera línea en una cadena de entrada de varias líneas.</target>
        <note />
      </trans-unit>
      <trans-unit id="Regex_start_of_string_only_short">
        <source>start of string only</source>
        <target state="translated">solo el inicio de la cadena</target>
        <note />
      </trans-unit>
      <trans-unit id="Regex_start_of_string_or_line_long">
        <source>The ^ anchor specifies that the following pattern must begin at the first character position of the string. If you use ^ with the RegexOptions.Multiline option, the match must occur at the beginning of each line.</source>
        <target state="translated">El delimitador ^ especifica que el siguiente patrón debe comenzar en la primera posición de carácter de la cadena. Si usa ^ con la opción RegexOptions.Multiline, la coincidencia debe producirse al principio de cada línea.</target>
        <note />
      </trans-unit>
      <trans-unit id="Regex_start_of_string_or_line_short">
        <source>start of string or line</source>
        <target state="translated">Inicio de cadena o línea</target>
        <note />
      </trans-unit>
      <trans-unit id="Regex_subexpression">
        <source>subexpression</source>
        <target state="translated">subexpresión</target>
        <note />
      </trans-unit>
      <trans-unit id="Regex_symbol_currency">
        <source>symbol, currency</source>
        <target state="translated">símbolo, moneda</target>
        <note />
      </trans-unit>
      <trans-unit id="Regex_symbol_math">
        <source>symbol, math</source>
        <target state="translated">símbolo, matemático</target>
        <note />
      </trans-unit>
      <trans-unit id="Regex_symbol_modifier">
        <source>symbol, modifier</source>
        <target state="translated">símbolo, modificador</target>
        <note />
      </trans-unit>
      <trans-unit id="Regex_symbol_other">
        <source>symbol, other</source>
        <target state="translated">símbolo, otro</target>
        <note />
      </trans-unit>
      <trans-unit id="Regex_tab_character_long">
        <source>Matches a tab character, \u0009</source>
        <target state="translated">Coincide con un carácter de tabulación, \u0009</target>
        <note />
      </trans-unit>
      <trans-unit id="Regex_tab_character_short">
        <source>tab character</source>
        <target state="translated">carácter de tabulación</target>
        <note />
      </trans-unit>
      <trans-unit id="Regex_unicode_category_long">
        <source>The regular expression construct \p{ name } matches any character that belongs to a Unicode general category or named block, where name is the category abbreviation or named block name.</source>
        <target state="translated">El constructor de expresión regular \p{ name } coincide con cualquier carácter que pertenezca a una categoría general o bloque con nombre de Unicode, donde el nombre es la abreviatura de la categoría o el nombre del bloque con nombre.</target>
        <note />
      </trans-unit>
      <trans-unit id="Regex_unicode_category_short">
        <source>unicode category</source>
        <target state="translated">categoría unicode</target>
        <note />
      </trans-unit>
      <trans-unit id="Regex_unicode_escape_long">
        <source>Matches a UTF-16 code unit whose value is #### hexadecimal.</source>
        <target state="translated">Coincide con una unidad de código UTF-16 cuyo valor es #### hexadecimal.</target>
        <note />
      </trans-unit>
      <trans-unit id="Regex_unicode_escape_short">
        <source>unicode escape</source>
        <target state="translated">escape unicode</target>
        <note />
      </trans-unit>
      <trans-unit id="Regex_unicode_general_category_0">
        <source>Unicode General Category: {0}</source>
        <target state="translated">Categoría General de Unicode: {0}</target>
        <note />
      </trans-unit>
      <trans-unit id="Regex_vertical_tab_character_long">
        <source>Matches a vertical-tab character, \u000B</source>
        <target state="translated">Coincide con un carácter de tabulación vertical, \u000B</target>
        <note />
      </trans-unit>
      <trans-unit id="Regex_vertical_tab_character_short">
        <source>vertical-tab character</source>
        <target state="translated">carácter de tabulación vertical</target>
        <note />
      </trans-unit>
      <trans-unit id="Regex_white_space_character_long">
        <source>\s matches any white-space character. It is equivalent to the following escape sequences and Unicode categories:

    \f	The form feed character, \u000C
    \n	The newline character, \u000A
    \r	The carriage return character, \u000D
    \t	The tab character, \u0009
    \v	The vertical tab character, \u000B
    \x85	The ellipsis or NEXT LINE (NEL) character (…), \u0085
    \p{Z}	Matches any separator character

If ECMAScript-compliant behavior is specified, \s is equivalent to [ \f\n\r\t\v]</source>
        <target state="translated">\s coincide con cualquier carácter de espacio en blanco. Equivale a las siguientes secuencias de escape y categorías Unicode:

    \f	El carácter de avance de página, \u000C
    \n	El carácter de nueva línea, \u000A
    \r	El carácter de retorno de carro, \u000D
    \t	El carácter de tabulación, \u0009
    \v	El carácter de tabulación vertical, \u000B
    \x85	El carácter de puntos suspensivos o NEXT LINE (NEL) (...), \u0085
    \p{Z}	Corresponde a cualquier carácter separador

Si se especifica un comportamiento compatible con ECMAScript, \s equivale a [ \f\n\r\t\v]</target>
        <note />
      </trans-unit>
      <trans-unit id="Regex_white_space_character_short">
        <source>white-space character</source>
        <target state="translated">carácter de espacio en blanco</target>
        <note />
      </trans-unit>
      <trans-unit id="Regex_word_boundary_long">
        <source>The \b anchor specifies that the match must occur on a boundary between a word character (the \w language element) and a non-word character (the \W language element). Word characters consist of alphanumeric characters and underscores; a non-word character is any character that is not alphanumeric or an underscore. The match may also occur on a word boundary at the beginning or end of the string.

The \b anchor is frequently used to ensure that a subexpression matches an entire word instead of just the beginning or end of a word.</source>
        <target state="translated">El delimitador \b especifica que la coincidencia debe producirse en un límite entre un carácter de palabra (el elemento de lenguaje \w) y un carácter que no sea de palabra (el elemento del lenguaje \W). Los caracteres de palabra se componen de caracteres alfanuméricos y de subrayado; un carácter que no es de palabra es cualquier carácter que no sea alfanumérico o de subrayado. La coincidencia también puede producirse en un límite de palabra al principio o al final de la cadena.

El delimitador \b se usa con frecuencia para garantizar que una subexpresión coincide con una palabra completa en lugar de solo con el principio o el final de una palabra.</target>
        <note />
      </trans-unit>
      <trans-unit id="Regex_word_boundary_short">
        <source>word boundary</source>
        <target state="translated">límite de palabra</target>
        <note />
      </trans-unit>
      <trans-unit id="Regex_word_character_long">
        <source>\w matches any word character. A word character is a member of any of the following Unicode categories:

    Ll	Letter, Lowercase
    Lu	Letter, Uppercase
    Lt	Letter, Titlecase
    Lo	Letter, Other
    Lm	Letter, Modifier
    Mn	Mark, Nonspacing
    Nd	Number, Decimal Digit
    Pc	Punctuation, Connector

If ECMAScript-compliant behavior is specified, \w is equivalent to [a-zA-Z_0-9]</source>
        <target state="translated">\w coincide con cualquier carácter de palabra. Un carácter de palabra forma parte de cualquiera de las siguientes categorías Unicode:

    Ll	Letra, minúscula
    Lu	Letra, mayúscula
    Lt	Letra, tipo título
    Lo	Letra, otros
    Lm	Letra, modificador
    Mn	Marca, no espaciado
    Nd	Número, dígito decimal
    Pc	Puntuación, conector

Si se especifica un comportamiento compatible con ECMAScript, \w equivale a [a-zA-Z_0-9]</target>
        <note>Note: Ll, Lu, Lt, Lo, Lm, Mn, Nd, and Pc are all things that should not be localized.</note>
      </trans-unit>
      <trans-unit id="Regex_word_character_short">
        <source>word character</source>
        <target state="translated">carácter de palabra</target>
        <note />
      </trans-unit>
      <trans-unit id="Regex_yes">
        <source>yes</source>
        <target state="translated">sí</target>
        <note />
      </trans-unit>
      <trans-unit id="Regex_zero_width_negative_lookahead_assertion_long">
        <source>A zero-width negative lookahead assertion, where for the match to be successful, the input string must not match the regular expression pattern in subexpression. The matched string is not included in the match result.

A zero-width negative lookahead assertion is typically used either at the beginning or at the end of a regular expression. At the beginning of a regular expression, it can define a specific pattern that should not be matched when the beginning of the regular expression defines a similar but more general pattern to be matched. In this case, it is often used to limit backtracking. At the end of a regular expression, it can define a subexpression that cannot occur at the end of a match.</source>
        <target state="translated">Una aserción de búsqueda anticipada (lookahead) negativa de ancho cero, donde para que la coincidencia sea correcta, la cadena de entrada no debe coincidir con el patrón de expresión regular en la subexpresión. La cadena coincidente no se incluye en el resultado de la coincidencia.

Una aserción de búsqueda anticipada (lookahead) negativa de ancho cero se utiliza normalmente al principio o al final de una expresión regular. Al comienzo de una expresión regular, puede definir un patrón específico que no debe coincidir cuando el comienzo de la expresión regular define un patrón similar pero más general para la coincidencia. En este caso, se suele usar para limitar el seguimiento con retroceso. Al final de una expresión regular, puede definir una subexpresión que no se puede producir al final de una coincidencia.</target>
        <note />
      </trans-unit>
      <trans-unit id="Regex_zero_width_negative_lookahead_assertion_short">
        <source>zero-width negative lookahead assertion</source>
        <target state="translated">aserción de búsqueda anticipada (lookahead) negativa de ancho cero</target>
        <note />
      </trans-unit>
      <trans-unit id="Regex_zero_width_negative_lookbehind_assertion_long">
        <source>A zero-width negative lookbehind assertion, where for a match to be successful, 'subexpression' must not occur at the input string to the left of the current position. Any substring that does not match 'subexpression' is not included in the match result.

Zero-width negative lookbehind assertions are typically used at the beginning of regular expressions. The pattern that they define precludes a match in the string that follows. They are also used to limit backtracking when the last character or characters in a captured group must not be one or more of the characters that match that group's regular expression pattern.</source>
        <target state="translated">Una aserción de búsqueda retrasada (lookbehind) negativa de ancho cero, donde para que una coincidencia sea correcta, "subexpresión" no se debe producir en la cadena de entrada a la izquierda de la posición actual. Cualquier subcadena que no coincida con "subexpresión" no se incluye en el resultado de la coincidencia.

Las aserciones de búsqueda retrasada (lookbehind) negativas de ancho cero se usan normalmente al principio de las expresiones regulares. El patrón que definen excluye una coincidencia en la cadena que aparece a continuación. También se usan para limitar el seguimiento con retroceso cuando el último o los últimos caracteres de un grupo capturado no deban ser uno o varios de los caracteres que coinciden con el patrón de expresión regular de ese grupo.</target>
        <note />
      </trans-unit>
      <trans-unit id="Regex_zero_width_negative_lookbehind_assertion_short">
        <source>zero-width negative lookbehind assertion</source>
        <target state="translated">aserción de búsqueda retrasada (lookbehind) negativa de ancho cero</target>
        <note />
      </trans-unit>
      <trans-unit id="Regex_zero_width_positive_lookahead_assertion_long">
        <source>A zero-width positive lookahead assertion, where for a match to be successful, the input string must match the regular expression pattern in 'subexpression'. The matched substring is not included in the match result. A zero-width positive lookahead assertion does not backtrack.

Typically, a zero-width positive lookahead assertion is found at the end of a regular expression pattern. It defines a substring that must be found at the end of a string for a match to occur but that should not be included in the match. It is also useful for preventing excessive backtracking. You can use a zero-width positive lookahead assertion to ensure that a particular captured group begins with text that matches a subset of the pattern defined for that captured group.</source>
        <target state="translated">Una aserción de búsqueda anticipada (lookahead) positiva de ancho cero, donde para que una coincidencia sea correcta, la cadena de entrada debe coincidir con el modelo de expresión regular en "subexpresión". La subcadena coincidente no está incluida en el resultado de la coincidencia. Una aserción de búsqueda anticipada (lookahead) positiva de ancho cero no tiene seguimiento con retroceso.

Normalmente, una aserción de búsqueda anticipada (lookahead) positiva de ancho cero se encuentra al final de un patrón de expresión regular. Define una subcadena que debe encontrarse al final de una cadena para que se produzca una coincidencia, pero que no debe incluirse en la coincidencia. También resulta útil para evitar un seguimiento con retroceso excesivo. Puede usar una aserción de búsqueda anticipada (lookahead) positiva de ancho cero para asegurarse de que un grupo capturado en particular empiece con texto que coincida con un subconjunto del patrón definido para ese grupo capturado.</target>
        <note />
      </trans-unit>
      <trans-unit id="Regex_zero_width_positive_lookahead_assertion_short">
        <source>zero-width positive lookahead assertion</source>
        <target state="translated">aserción de búsqueda anticipada (lookahead) positiva de ancho cero</target>
        <note />
      </trans-unit>
      <trans-unit id="Regex_zero_width_positive_lookbehind_assertion_long">
        <source>A zero-width positive lookbehind assertion, where for a match to be successful, 'subexpression' must occur at the input string to the left of the current position. 'subexpression' is not included in the match result. A zero-width positive lookbehind assertion does not backtrack.

Zero-width positive lookbehind assertions are typically used at the beginning of regular expressions. The pattern that they define is a precondition for a match, although it is not a part of the match result.</source>
        <target state="translated">Una aserción de búsqueda retrasada (lookbehind) positiva de ancho cero, donde para que una coincidencia sea correcta, "subexpresión" debe aparecer en la cadena de entrada a la izquierda de la posición actual. "subexpresión" no se incluye en el resultado de la coincidencia. Una aserción de búsqueda retrasada (lookbehind) positiva de ancho cero no tiene seguimiento con retroceso.

Las aserciones de búsqueda retrasada (lookbehind) positivas de ancho cero se usan normalmente al principio de las expresiones regulares. El patrón que definen es una condición previa para una coincidencia, aunque no forma parte del resultado de la coincidencia.</target>
        <note />
      </trans-unit>
      <trans-unit id="Regex_zero_width_positive_lookbehind_assertion_short">
        <source>zero-width positive lookbehind assertion</source>
        <target state="translated">aserción de búsqueda retrasada (lookbehind) positiva de ancho cero</target>
        <note />
      </trans-unit>
      <trans-unit id="Related_method_signatures_found_in_metadata_will_not_be_updated">
        <source>Related method signatures found in metadata will not be updated.</source>
        <target state="translated">Las signaturas de método relacionadas encontradas en los metadatos no se actualizarán.</target>
        <note />
      </trans-unit>
      <trans-unit id="Removal_of_document_not_supported">
        <source>Removal of document not supported</source>
        <target state="translated">No se admite la eliminación del documento</target>
        <note />
      </trans-unit>
      <trans-unit id="Remove_async_modifier">
        <source>Remove 'async' modifier</source>
        <target state="translated">Quitar el modificador "async"</target>
        <note />
      </trans-unit>
      <trans-unit id="Remove_unnecessary_casts">
        <source>Remove unnecessary casts</source>
        <target state="translated">Quitar conversiones innecesarias</target>
        <note />
      </trans-unit>
      <trans-unit id="Remove_unused_variables">
        <source>Remove unused variables</source>
        <target state="translated">Quitar variables no utilizadas</target>
        <note />
      </trans-unit>
      <trans-unit id="Removing_0_that_accessed_captured_variables_1_and_2_declared_in_different_scopes_requires_restarting_the_application">
        <source>Removing {0} that accessed captured variables '{1}' and '{2}' declared in different scopes requires restarting the application.</source>
        <target state="translated">Para quitar {0} que accedió a las variables capturadas "{1}" y "{2}" declaradas en distintos ámbitos, se requiere reiniciar la aplicación.</target>
        <note />
      </trans-unit>
      <trans-unit id="Removing_0_that_contains_an_active_statement_requires_restarting_the_application">
        <source>Removing {0} that contains an active statement requires restarting the application.</source>
        <target state="translated">Para quitar {0} que contiene una instrucción de acción es necesario reiniciar la aplicación.</target>
        <note />
      </trans-unit>
      <trans-unit id="Renaming_0_requires_restarting_the_application">
        <source>Renaming {0} requires restarting the application.</source>
        <target state="translated">Para cambiar el nombre de {0} es necesario reiniciar la aplicación.</target>
        <note />
      </trans-unit>
      <trans-unit id="Renaming_0_requires_restarting_the_application_because_it_is_not_supported_by_the_runtime">
        <source>Renaming {0} requires restarting the application because it is not supported by the runtime.</source>
        <target state="translated">Para cambiar el nombre {0} se requiere reiniciar la aplicación porque no es compatible con el tiempo de ejecución.</target>
        <note />
      </trans-unit>
      <trans-unit id="Renaming_a_captured_variable_from_0_to_1_requires_restarting_the_application">
        <source>Renaming a captured variable, from '{0}' to '{1}' requires restarting the application.</source>
        <target state="translated">Para cambiar el nombre de una variable capturada, de "{0}" a "{1}" es necesario reiniciar la aplicación.</target>
        <note />
      </trans-unit>
      <trans-unit id="Replace_0_with_1">
        <source>Replace '{0}' with '{1}' </source>
        <target state="translated">Reemplazar "{0}" por "{1}"</target>
        <note />
      </trans-unit>
      <trans-unit id="Resolve_conflict_markers">
        <source>Resolve conflict markers</source>
        <target state="translated">Resolver los marcadores de conflicto</target>
        <note />
      </trans-unit>
      <trans-unit id="RudeEdit">
        <source>Rude edit</source>
        <target state="translated">Edición superficial</target>
        <note />
      </trans-unit>
      <trans-unit id="Selection_does_not_contain_a_valid_token">
        <source>Selection does not contain a valid token.</source>
        <target state="translated">La selección no contiene un token válido</target>
        <note />
      </trans-unit>
      <trans-unit id="Selection_not_contained_inside_a_type">
        <source>Selection not contained inside a type.</source>
        <target state="translated">La selección no está contenida dentro de un tipo.</target>
        <note />
      </trans-unit>
      <trans-unit id="Silent">
        <source>Silent</source>
        <target state="translated">Silencioso</target>
        <note />
      </trans-unit>
      <trans-unit id="Sort_accessibility_modifiers">
        <source>Sort accessibility modifiers</source>
        <target state="translated">Ordenar modificadores de accesibilidad</target>
        <note />
      </trans-unit>
      <trans-unit id="Source_code_language_information_was_not_found_in_PDB">
        <source>Source code language information was not found in PDB.</source>
        <target state="translated">No se encontró la información del lenguaje de código fuente en PDB.</target>
        <note />
      </trans-unit>
      <trans-unit id="Source_is_a_reference_assembly">
        <source>Source is a reference assembly, not enough information to find PDB.</source>
        <target state="translated">El origen es un ensamblado de referencia, no hay suficiente información para encontrar el archivo PDB.</target>
        <note />
      </trans-unit>
      <trans-unit id="Split_into_consecutive_0_statements">
        <source>Split into consecutive '{0}' statements</source>
        <target state="translated">Dividir en instrucciones "{0}" consecutivas</target>
        <note />
      </trans-unit>
      <trans-unit id="Split_into_nested_0_statements">
        <source>Split into nested '{0}' statements</source>
        <target state="translated">Dividir en instrucciones "{0}" anidadas</target>
        <note />
      </trans-unit>
      <trans-unit id="StreamMustSupportReadAndSeek">
        <source>Stream must support read and seek operations.</source>
        <target state="translated">La secuencia debe admitir las operaciones de lectura y búsqueda.</target>
        <note />
      </trans-unit>
      <trans-unit id="Strings_must_start_with_double_quote_not_single_quote">
        <source>Strings must start with " not '</source>
        <target state="new">Strings must start with " not '</target>
        <note />
      </trans-unit>
      <trans-unit id="Suppress_0">
        <source>Suppress {0}</source>
        <target state="translated">Suprimir {0}</target>
        <note />
      </trans-unit>
      <trans-unit id="Switching_between_lambda_and_local_function_requires_restarting_the_application">
        <source>Switching between a lambda and a local function requires restarting the application.</source>
        <target state="translated">Para cambiar entre una expresión lambda y una función local, es necesario reiniciar la aplicación.</target>
        <note />
      </trans-unit>
      <trans-unit id="Symbol_found_in_assembly_path_0">
        <source>Symbol found in assembly path '{0}'</source>
        <target state="translated">Símbolo encontrado en la ruta de acceso del ensamblado '{0}'</target>
        <note />
      </trans-unit>
      <trans-unit id="Syntax_error">
        <source>Syntax error</source>
        <target state="new">Syntax error</target>
        <note />
      </trans-unit>
      <trans-unit id="TODO_colon_free_unmanaged_resources_unmanaged_objects_and_override_finalizer">
        <source>TODO: free unmanaged resources (unmanaged objects) and override finalizer</source>
        <target state="translated">TODO: liberar los recursos no administrados (objetos no administrados) y reemplazar el finalizador</target>
        <note />
      </trans-unit>
      <trans-unit id="TODO_colon_override_finalizer_only_if_0_has_code_to_free_unmanaged_resources">
        <source>TODO: override finalizer only if '{0}' has code to free unmanaged resources</source>
        <target state="translated">TODO: reemplazar el finalizador solo si "{0}" tiene código para liberar los recursos no administrados</target>
        <note />
      </trans-unit>
      <trans-unit id="Target_type_matches">
        <source>Target type matches</source>
        <target state="translated">El tipo de destino coincide con</target>
        <note />
      </trans-unit>
      <trans-unit id="The_assembly_0_containing_type_1_references_NET_Framework">
        <source>The assembly '{0}' containing type '{1}' references .NET Framework, which is not supported.</source>
        <target state="translated">El ensamblado "{0}" que contiene el tipo "{1}" hace referencia a .NET Framework, lo cual no se admite.</target>
        <note />
      </trans-unit>
      <trans-unit id="The_selection_contains_a_local_function_call_without_its_declaration">
        <source>The selection contains a local function call without its declaration.</source>
        <target state="translated">La selección contiene una llamada a una función local sin la declaración correspondiente.</target>
        <note />
      </trans-unit>
      <trans-unit id="Timeout_SourceLink">
        <source>Timed out trying to download source code from SourceLink. Subsequent requests may succeed.</source>
        <target state="translated">Se agotó el tiempo de espera al intentar descargar el código fuente de SourceLink. Es posible que las solicitudes siguientes se realicen correctamente.</target>
        <note />
      </trans-unit>
      <trans-unit id="Timeout_symbol_server">
        <source>Timed out trying to download PDB from symbol server. Subsequent requests may succeed.</source>
        <target state="translated">Se agotó el tiempo de espera al intentar descargar el archivo PDB del servidor de símbolos. Es posible que las solicitudes siguientes se realicen correctamente.</target>
        <note />
      </trans-unit>
      <trans-unit id="Too_many_bars_in_conditional_grouping">
        <source>Too many | in (?()|)</source>
        <target state="translated">Demasiados | en (?()|)</target>
        <note>This is an error message shown to the user when they write an invalid Regular Expression. Example: (?(0)a|b|)</note>
      </trans-unit>
      <trans-unit id="Too_many_close_parens">
        <source>Too many )'s</source>
        <target state="translated">Demasiados )</target>
        <note>This is an error message shown to the user when they write an invalid Regular Expression. Example: )</note>
      </trans-unit>
      <trans-unit id="Trailing_comma_not_allowed">
        <source>Trailing comma not allowed</source>
        <target state="new">Trailing comma not allowed</target>
        <note />
      </trans-unit>
      <trans-unit id="Types_colon">
        <source>Types:</source>
        <target state="translated">Tipos:</target>
        <note />
      </trans-unit>
      <trans-unit id="UnableToReadSourceFileOrPdb">
        <source>Unable to read source file '{0}' or the PDB built for the containing project. Any changes made to this file while debugging won't be applied until its content matches the built source.</source>
        <target state="translated">No se puede leer el archivo de código fuente "{0}" o el PDB compilado para el proyecto que lo contiene. Los cambios realizados en este archivo durante la depuración no se aplicarán hasta que su contenido coincida con el del código fuente compilado.</target>
        <note />
      </trans-unit>
      <trans-unit id="Unknown_property">
        <source>Unknown property</source>
        <target state="translated">Propiedad desconocida</target>
        <note>This is an error message shown to the user when they write an invalid Regular Expression. Example: \p{}</note>
      </trans-unit>
      <trans-unit id="Unknown_property_0">
        <source>Unknown property '{0}'</source>
        <target state="translated">Propiedad desconocida '{0}'</target>
        <note>This is an error message shown to the user when they write an invalid Regular Expression. Example: \p{xxx}. Here, {0} will be the name of the unknown property ('xxx')</note>
      </trans-unit>
      <trans-unit id="Unrecognized_control_character">
        <source>Unrecognized control character</source>
        <target state="translated">Carácter de control desconocido</target>
        <note>This is an error message shown to the user when they write an invalid Regular Expression. Example: [\c]</note>
      </trans-unit>
      <trans-unit id="Unrecognized_escape_sequence_0">
        <source>Unrecognized escape sequence \{0}</source>
        <target state="translated">Secuencia de escape no reconocida \{0}</target>
        <note>This is an error message shown to the user when they write an invalid Regular Expression. Example: \m. Here, {0} will be the unrecognized character ('m')</note>
      </trans-unit>
      <trans-unit id="Unrecognized_grouping_construct">
        <source>Unrecognized grouping construct</source>
        <target state="translated">Construcción de agrupación no reconocida</target>
        <note>This is an error message shown to the user when they write an invalid Regular Expression. Example: (?&lt;</note>
      </trans-unit>
      <trans-unit id="Unterminated_character_class_set">
        <source>Unterminated [] set</source>
        <target state="translated">Conjunto [] sin terminar</target>
        <note>This is an error message shown to the user when they write an invalid Regular Expression. Example: [</note>
      </trans-unit>
      <trans-unit id="Unterminated_comment">
        <source>Unterminated comment</source>
        <target state="new">Unterminated comment</target>
        <note />
      </trans-unit>
      <trans-unit id="Unterminated_regex_comment">
        <source>Unterminated (?#...) comment</source>
        <target state="translated">Comentario (?#...) sin terminar</target>
        <note>This is an error message shown to the user when they write an invalid Regular Expression. Example: (?#</note>
      </trans-unit>
      <trans-unit id="Unterminated_string">
        <source>Unterminated string</source>
        <target state="new">Unterminated string</target>
        <note />
      </trans-unit>
      <trans-unit id="Unwrap_all_arguments">
        <source>Unwrap all arguments</source>
        <target state="translated">Desajustar todos los argumentos</target>
        <note />
      </trans-unit>
      <trans-unit id="Unwrap_all_parameters">
        <source>Unwrap all parameters</source>
        <target state="translated">Desajustar todos los parámetros</target>
        <note />
      </trans-unit>
      <trans-unit id="Unwrap_and_indent_all_arguments">
        <source>Unwrap and indent all arguments</source>
        <target state="translated">Desajustar todos los argumentos y aplicarles sangría</target>
        <note />
      </trans-unit>
      <trans-unit id="Unwrap_and_indent_all_parameters">
        <source>Unwrap and indent all parameters</source>
        <target state="translated">Desajustar todos los parámetros y aplicarles sangría</target>
        <note />
      </trans-unit>
      <trans-unit id="Unwrap_argument_list">
        <source>Unwrap argument list</source>
        <target state="translated">Desajustar la lista de argumentos</target>
        <note />
      </trans-unit>
      <trans-unit id="Unwrap_call_chain">
        <source>Unwrap call chain</source>
        <target state="translated">Desencapsular la cadena de llamadas</target>
        <note />
      </trans-unit>
      <trans-unit id="Unwrap_expression">
        <source>Unwrap expression</source>
        <target state="translated">Desajustar la expresión</target>
        <note />
      </trans-unit>
      <trans-unit id="Unwrap_parameter_list">
        <source>Unwrap parameter list</source>
        <target state="translated">Desajustar la lista de parámetros</target>
        <note />
      </trans-unit>
      <trans-unit id="Updating_0_requires_restarting_the_application">
        <source>Updating '{0}' requires restarting the application.</source>
        <target state="translated">Para actualizar "{0}" es necesario reiniciar la aplicación.</target>
        <note />
      </trans-unit>
      <trans-unit id="Updating_a_0_around_an_active_statement_requires_restarting_the_application">
        <source>Updating a {0} around an active statement requires restarting the application.</source>
        <target state="translated">Para actualizar un {0} alrededor de una instrucción de acción, es necesario reiniciar la aplicación.</target>
        <note />
      </trans-unit>
      <trans-unit id="Updating_a_complex_statement_containing_an_await_expression_requires_restarting_the_application">
        <source>Updating a complex statement containing an await expression requires restarting the application.</source>
        <target state="translated">Para actualizar una instrucción compleja que contiene una expresión await, es necesario reiniciar la aplicación.</target>
        <note />
      </trans-unit>
      <trans-unit id="Updating_an_active_statement_requires_restarting_the_application">
        <source>Updating an active statement requires restarting the application.</source>
        <target state="translated">Para actualizar una instrucción de acción se requiere reiniciar la aplicación.</target>
        <note />
      </trans-unit>
      <trans-unit id="Updating_async_or_iterator_modifier_around_an_active_statement_requires_restarting_the_application">
        <source>Updating async or iterator modifier around an active statement requires restarting the application.</source>
        <target state="translated">La actualización del modificador asincrónico async o iterador iterator alrededor de una instrucción de acción requiere reiniciar la aplicación.</target>
        <note>{Locked="async"}{Locked="iterator"} "async" and "iterator" are C#/VB keywords and should not be localized.</note>
      </trans-unit>
      <trans-unit id="Updating_reloadable_type_marked_by_0_attribute_or_its_member_requires_restarting_the_application_because_it_is_not_supported_by_the_runtime">
        <source>Updating a reloadable type (marked by {0}) or its member requires restarting the application because is not supported by the runtime.</source>
        <target state="translated">Para actualizar un tipo recargable (marcado por {0}) o su miembro, se requiere reiniciar la aplicación porque no es compatible con el runtime.</target>
        <note />
      </trans-unit>
      <trans-unit id="Updating_the_Handles_clause_of_0_requires_restarting_the_application">
        <source>Updating the Handles clause of {0} requires restarting the application.</source>
        <target state="translated">Para actualizar la cláusula Handles de {0} es necesario reiniciar la aplicación.</target>
        <note>{Locked="Handles"} "Handles" is VB keywords and should not be localized.</note>
      </trans-unit>
      <trans-unit id="Updating_the_Implements_clause_of_a_0_requires_restarting_the_application">
        <source>Updating the Implements clause of a {0} requires restarting the application.</source>
        <target state="translated">Para actualizar la cláusula Implements de un {0} es necesario reiniciar la aplicación.</target>
        <note>{Locked="Implements"} "Implements" is VB keywords and should not be localized.</note>
      </trans-unit>
      <trans-unit id="Updating_the_alias_of_Declare_statement_requires_restarting_the_application">
        <source>Updating the alias of Declare statement requires restarting the application.</source>
        <target state="translated">Para actualizar el alias de la instrucción Declare es necesario reiniciar la aplicación.</target>
        <note>{Locked="Declare"} "Declare" is VB keyword and should not be localized.</note>
      </trans-unit>
      <trans-unit id="Updating_the_attributes_of_0_requires_restarting_the_application_because_it_is_not_supported_by_the_runtime">
        <source>Updating the attributes of {0} requires restarting the application because it is not supported by the runtime.</source>
        <target state="translated">Para actualizar los atributos de {0} se requiere reiniciar la aplicación porque no es compatible con el runtime.</target>
        <note />
      </trans-unit>
      <trans-unit id="Updating_the_base_class_and_or_base_interface_s_of_0_requires_restarting_the_application">
        <source>Updating the base class and/or base interface(s) of {0} requires restarting the application.</source>
        <target state="translated">Para actualizar la clase base o las interfaces base de {0}se requiere reiniciar la aplicación.</target>
        <note />
      </trans-unit>
      <trans-unit id="Updating_the_initializer_of_0_requires_restarting_the_application">
        <source>Updating the initializer of {0} requires restarting the application.</source>
        <target state="translated">Para actualizar el inicializador de {0} es necesario reiniciar la aplicación.</target>
        <note />
      </trans-unit>
      <trans-unit id="Updating_the_kind_of_a_property_event_accessor_requires_restarting_the_application">
        <source>Updating the kind of a property/event accessor requires restarting the application.</source>
        <target state="translated">Para actualizar el tipo de descriptor de acceso property/event es necesario reiniciar la aplicación.</target>
        <note />
      </trans-unit>
      <trans-unit id="Updating_the_kind_of_a_type_requires_restarting_the_application">
        <source>Updating the kind of a type requires restarting the application.</source>
        <target state="translated">Para actualizar la variante de un tipo, es necesario reiniciar la aplicación.</target>
        <note />
      </trans-unit>
      <trans-unit id="Updating_the_library_name_of_Declare_statement_requires_restarting_the_application">
        <source>Updating the library name of Declare statement requires restarting the application.</source>
        <target state="translated">Para actualizar el nombre de la biblioteca de la instrucción Declare, es necesario reiniciar la aplicación.</target>
        <note>{Locked="Declare"} "Declare" is VB keyword and should not be localized.</note>
      </trans-unit>
      <trans-unit id="Updating_the_modifiers_of_0_requires_restarting_the_application">
        <source>Updating the modifiers of {0} requires restarting the application.</source>
        <target state="translated">Para actualizar los modificadores de {0} es necesario reiniciar la aplicación.</target>
        <note />
      </trans-unit>
      <trans-unit id="Updating_the_size_of_a_0_requires_restarting_the_application">
        <source>Updating the size of a {0} requires restarting the application.</source>
        <target state="translated">Para actualizar el tamaño de un {0} es necesario reiniciar la aplicación.</target>
        <note />
      </trans-unit>
      <trans-unit id="Updating_the_type_of_0_requires_restarting_the_application">
        <source>Updating the type of {0} requires restarting the application.</source>
        <target state="translated">Para actualizar el tipo de {0} es necesario reiniciar la aplicación.</target>
        <note />
      </trans-unit>
      <trans-unit id="Updating_the_underlying_type_of_0_requires_restarting_the_application">
        <source>Updating the underlying type of {0} requires restarting the application.</source>
        <target state="translated">Para actualizar el tipo subyacente de {0} se requiere reiniciar la aplicación.</target>
        <note />
      </trans-unit>
      <trans-unit id="Updating_the_variance_of_0_requires_restarting_the_application">
        <source>Updating the variance of {0} requires restarting the application.</source>
        <target state="translated">Al actualizar la varianza de {0} se requiere reiniciar la aplicación.</target>
        <note />
      </trans-unit>
      <trans-unit id="Use_block_body_for_lambda_expressions">
        <source>Use block body for lambda expressions</source>
        <target state="translated">Usar cuerpo del bloque para las expresiones lambda</target>
        <note />
      </trans-unit>
      <trans-unit id="Use_expression_body_for_lambda_expressions">
        <source>Use expression body for lambda expressions</source>
        <target state="translated">Usar órgano de expresión para expresiones lambda</target>
        <note />
      </trans-unit>
      <trans-unit id="Use_interpolated_verbatim_string">
        <source>Use interpolated verbatim string</source>
        <target state="translated">Utilizar cadenas verbatim interpoladas</target>
        <note />
      </trans-unit>
      <trans-unit id="Value_colon">
        <source>Value:</source>
        <target state="translated">Valor:</target>
        <note />
      </trans-unit>
      <trans-unit id="Value_required">
        <source>Value required</source>
        <target state="new">Value required</target>
        <note />
      </trans-unit>
      <trans-unit id="Warning_colon_changing_namespace_may_produce_invalid_code_and_change_code_meaning">
        <source>Warning: Changing namespace may produce invalid code and change code meaning.</source>
        <target state="translated">Advertencia: si cambia Cambiar el espacio de nombres puede producir código inválido y cambiar el significado del código.</target>
        <note />
      </trans-unit>
      <trans-unit id="Warning_colon_semantics_may_change_when_converting_statement">
        <source>Warning: Semantics may change when converting statement.</source>
        <target state="translated">Advertencia: La semántica puede cambiar al convertir la instrucción.</target>
        <note />
      </trans-unit>
      <trans-unit id="Wrap_and_align_call_chain">
        <source>Wrap and align call chain</source>
        <target state="translated">Encapsular y alinear la cadena de llamadas</target>
        <note />
      </trans-unit>
      <trans-unit id="Wrap_and_align_expression">
        <source>Wrap and align expression</source>
        <target state="translated">Expresión de encapsulado y alineación</target>
        <note />
      </trans-unit>
      <trans-unit id="Wrap_and_align_long_call_chain">
        <source>Wrap and align long call chain</source>
        <target state="translated">Encapsular y alinear la cadena de llamadas larga</target>
        <note />
      </trans-unit>
      <trans-unit id="Wrap_call_chain">
        <source>Wrap call chain</source>
        <target state="translated">Encapsular la cadena de llamadas</target>
        <note />
      </trans-unit>
      <trans-unit id="Wrap_every_argument">
        <source>Wrap every argument</source>
        <target state="translated">Ajustar todos los argumentos</target>
        <note />
      </trans-unit>
      <trans-unit id="Wrap_every_parameter">
        <source>Wrap every parameter</source>
        <target state="translated">Ajustar todos los parámetros</target>
        <note />
      </trans-unit>
      <trans-unit id="Wrap_expression">
        <source>Wrap expression</source>
        <target state="translated">Ajustar la expresión</target>
        <note />
      </trans-unit>
      <trans-unit id="Wrap_long_argument_list">
        <source>Wrap long argument list</source>
        <target state="translated">Desajustar la lista larga de argumentos</target>
        <note />
      </trans-unit>
      <trans-unit id="Wrap_long_call_chain">
        <source>Wrap long call chain</source>
        <target state="translated">Encapsular la cadena de llamadas larga</target>
        <note />
      </trans-unit>
      <trans-unit id="Wrap_long_parameter_list">
        <source>Wrap long parameter list</source>
        <target state="translated">Ajustar la lista larga de parámetros</target>
        <note />
      </trans-unit>
      <trans-unit id="Wrapping">
        <source>Wrapping</source>
        <target state="translated">Ajuste</target>
        <note />
      </trans-unit>
      <trans-unit id="You_can_use_the_navigation_bar_to_switch_contexts">
        <source>You can use the navigation bar to switch contexts.</source>
        <target state="translated">Puede usar la barra de navegación para cambiar contextos.</target>
        <note />
      </trans-unit>
      <trans-unit id="_0_cannot_be_null_or_empty">
        <source>'{0}' cannot be null or empty.</source>
        <target state="translated">'{0}' no puede ser nulo ni estar vacío.</target>
        <note />
      </trans-unit>
      <trans-unit id="_0_cannot_be_null_or_whitespace">
        <source>'{0}' cannot be null or whitespace.</source>
        <target state="translated">"{0}" no puede ser NULL ni un espacio en blanco.</target>
        <note />
      </trans-unit>
      <trans-unit id="_0_dash_1">
        <source>{0} - {1}</source>
        <target state="translated">{0} - {1}</target>
        <note />
      </trans-unit>
      <trans-unit id="_0_expected">
        <source>'{0}' expected</source>
        <target state="new">'{0}' expected</target>
        <note />
      </trans-unit>
      <trans-unit id="_0_found_in_embedded_PDB">
        <source>'{0}' found in embedded PDB.</source>
        <target state="translated">'{0}' encontrados en PDB incrustado.</target>
        <note />
      </trans-unit>
      <trans-unit id="_0_found_in_embedded_PDB_but_checksum_failed">
        <source>'{0}' found in embedded PDB but checksum was wrong, or couldn't read temp file.</source>
        <target state="translated">'{0}' encontró en el archivo PDB incrustado, pero la suma de comprobación era incorrecta o no pudo leer el archivo temporal.</target>
        <note />
      </trans-unit>
      <trans-unit id="_0_found_in_embedded_PDB_but_could_not_write_file_1">
        <source>'{0}' found in embedded PDB but could not write to temp file: '{1}'</source>
        <target state="translated">'{0}' encontró en el archivo PDB incrustado pero no pudo escribir en el archivo temporal: '{1}'</target>
        <note />
      </trans-unit>
      <trans-unit id="_0_found_in_embedded_PDB_cached_source_file">
        <source>'{0}' found in embedded PDB and found cached source file.</source>
        <target state="translated">'{0}' se encontró en el archivo PDB incrustado y se encontró el archivo de origen almacenado en caché.</target>
        <note />
      </trans-unit>
      <trans-unit id="_0_found_in_original_location">
        <source>'{0}' found in original location.</source>
        <target state="translated">'{0}' encontrados en la ubicación original.</target>
        <note />
      </trans-unit>
      <trans-unit id="_0_found_in_original_location_but_checksum_failed">
        <source>'{0}' found in original location but checksum was wrong, or couldn't read temp file.</source>
        <target state="translated">'{0}' encontró en la ubicación original, pero la suma de comprobación era incorrecta o no pudo leer el archivo temporal.</target>
        <note />
      </trans-unit>
      <trans-unit id="_0_found_via_SourceLink">
        <source>'{0}' found via SourceLink.</source>
        <target state="translated">'{0}' encontró a través de SourceLink.</target>
        <note />
      </trans-unit>
      <trans-unit id="_0_found_via_SourceLink_but_couldnt_read_file">
        <source>'{0}' found via SourceLink but couldn't read temp file.</source>
        <target state="translated">'{0}' encontró a través de SourceLink pero no pudo leer el archivo temporal.</target>
        <note />
      </trans-unit>
      <trans-unit id="_0_is_not_null_here">
        <source>'{0}' is not null here.</source>
        <target state="translated">"{0}" no es NULL aquí.</target>
        <note />
      </trans-unit>
      <trans-unit id="_0_literal_not_allowed">
        <source>'{0}' literal not allowed</source>
        <target state="new">'{0}' literal not allowed</target>
        <note />
      </trans-unit>
      <trans-unit id="_0_may_be_null_here">
        <source>'{0}' may be null here.</source>
        <target state="translated">"{0}" puede ser NULL aquí.</target>
        <note />
      </trans-unit>
      <trans-unit id="_0_unexpected">
        <source>'{0}' unexpected</source>
        <target state="new">'{0}' unexpected</target>
        <note />
      </trans-unit>
      <trans-unit id="_10000000ths_of_a_second">
        <source>10,000,000ths of a second</source>
        <target state="translated">La diezmillonésima parte de un segundo</target>
        <note />
      </trans-unit>
      <trans-unit id="_10000000ths_of_a_second_description">
        <source>The "fffffff" custom format specifier represents the seven most significant digits of the seconds fraction; that is, it represents the ten millionths of a second in a date and time value.

Although it's possible to display the ten millionths of a second component of a time value, that value may not be meaningful. The precision of date and time values depends on the resolution of the system clock. On the Windows NT 3.5 (and later) and Windows Vista operating systems, the clock's resolution is approximately 10-15 milliseconds.</source>
        <target state="translated">El especificador de formato personalizado "fffffff" representa los siete dígitos más significativos de la fracción de segundos, es decir, las diez millonésimas de segundo de un valor de fecha y hora.

Aunque es posible mostrar las diez millonésimas de un componente de segundos de un valor de hora, puede que ese valor no sea significativo. La precisión de los valores de fecha y hora depende de la resolución del reloj del sistema. En los sistemas operativos Windows NT 3.5 (y posterior) y Windows Vista, la resolución del reloj es aproximadamente de 10-15 milisegundos.</target>
        <note />
      </trans-unit>
      <trans-unit id="_10000000ths_of_a_second_non_zero">
        <source>10,000,000ths of a second (non-zero)</source>
        <target state="translated">La diezmillonésima parte de un segundo (no cero)</target>
        <note />
      </trans-unit>
      <trans-unit id="_10000000ths_of_a_second_non_zero_description">
        <source>The "FFFFFFF" custom format specifier represents the seven most significant digits of the seconds fraction; that is, it represents the ten millionths of a second in a date and time value. However, trailing zeros or seven zero digits aren't displayed.

Although it's possible to display the ten millionths of a second component of a time value, that value may not be meaningful. The precision of date and time values depends on the resolution of the system clock. On the Windows NT 3.5 (and later) and Windows Vista operating systems, the clock's resolution is approximately 10-15 milliseconds.</source>
        <target state="translated">El especificador de formato personalizado "FFFFFFF" representa los siete dígitos más significativos de la fracción de segundos, es decir, las diez millonésimas de segundo de un valor de fecha y hora. Sin embargo, no se muestran los ceros finales ni los dígitos de siete ceros.

Aunque es posible mostrar las diez millonésimas de un componente de segundos de un valor de hora, puede que ese valor no sea significativo. La precisión de los valores de fecha y hora depende de la resolución del reloj del sistema. En los sistemas operativos Windows NT 3.5 (y posterior) y Windows Vista, la resolución del reloj es aproximadamente de 10-15 milisegundos.</target>
        <note />
      </trans-unit>
      <trans-unit id="_1000000ths_of_a_second">
        <source>1,000,000ths of a second</source>
        <target state="translated">1 millonésima parte de un segundo</target>
        <note />
      </trans-unit>
      <trans-unit id="_1000000ths_of_a_second_description">
        <source>The "ffffff" custom format specifier represents the six most significant digits of the seconds fraction; that is, it represents the millionths of a second in a date and time value.

Although it's possible to display the millionths of a second component of a time value, that value may not be meaningful. The precision of date and time values depends on the resolution of the system clock. On the Windows NT 3.5 (and later) and Windows Vista operating systems, the clock's resolution is approximately 10-15 milliseconds.</source>
        <target state="translated">El especificador de formato personalizado "ffffff" representa los seis dígitos más significativos de la fracción de segundos, es decir, las millonésimas de segundo de un valor de fecha y hora.

Aunque es posible mostrar las millonésimas de un componente de segundos de un valor de hora, puede que ese valor no sea significativo. La precisión de los valores de fecha y hora depende de la resolución del reloj del sistema. En los sistemas operativos Windows NT 3.5 (y posterior) y Windows Vista, la resolución del reloj es aproximadamente de 10-15 milisegundos.</target>
        <note />
      </trans-unit>
      <trans-unit id="_1000000ths_of_a_second_non_zero">
        <source>1,000,000ths of a second (non-zero)</source>
        <target state="translated">1 millonésima parte de un segundo (no cero)</target>
        <note />
      </trans-unit>
      <trans-unit id="_1000000ths_of_a_second_non_zero_description">
        <source>The "FFFFFF" custom format specifier represents the six most significant digits of the seconds fraction; that is, it represents the millionths of a second in a date and time value. However, trailing zeros or six zero digits aren't displayed.

Although it's possible to display the millionths of a second component of a time value, that value may not be meaningful. The precision of date and time values depends on the resolution of the system clock. On the Windows NT 3.5 (and later) and Windows Vista operating systems, the clock's resolution is approximately 10-15 milliseconds.</source>
        <target state="translated">El especificador de formato personalizado "FFFFFF" representa los seis dígitos más significativos de la fracción de segundos, es decir, las millonésimas de segundo de un valor de fecha y hora. Sin embargo, no se muestran los ceros finales ni los dígitos de seis ceros.

Aunque es posible mostrar las millonésimas de un componente de segundos de un valor de hora, puede que ese valor no sea significativo. La precisión de los valores de fecha y hora depende de la resolución del reloj del sistema. En los sistemas operativos Windows NT 3.5 (y posterior) y Windows Vista, la resolución del reloj es aproximadamente de 10-15 milisegundos.</target>
        <note />
      </trans-unit>
      <trans-unit id="_100000ths_of_a_second">
        <source>100,000ths of a second</source>
        <target state="translated">1 cienmilésima parte de un segundo</target>
        <note />
      </trans-unit>
      <trans-unit id="_100000ths_of_a_second_description">
        <source>The "fffff" custom format specifier represents the five most significant digits of the seconds fraction; that is, it represents the hundred thousandths of a second in a date and time value.

Although it's possible to display the hundred thousandths of a second component of a time value, that value may not be meaningful. The precision of date and time values depends on the resolution of the system clock. On the Windows NT 3.5 (and later) and Windows Vista operating systems, the clock's resolution is approximately 10-15 milliseconds.</source>
        <target state="translated">El especificador de formato personalizado "fffff" representa los cinco dígitos más significativos de la fracción de segundos, es decir, las cienmilésimas de segundo de un valor de fecha y hora.

Aunque se pueden mostrar las cienmilésimas de un componente de segundos de un valor de hora, es posible que ese valor no sea significativo. La precisión de los valores de fecha y hora depende de la resolución del reloj del sistema. En los sistemas operativos Windows NT 3.5 (y posterior) y Windows Vista, la resolución del reloj es aproximadamente de 10-15 milisegundos.</target>
        <note />
      </trans-unit>
      <trans-unit id="_100000ths_of_a_second_non_zero">
        <source>100,000ths of a second (non-zero)</source>
        <target state="translated">1 cienmilésima parte de un segundo (no cero)</target>
        <note />
      </trans-unit>
      <trans-unit id="_100000ths_of_a_second_non_zero_description">
        <source>The "FFFFF" custom format specifier represents the five most significant digits of the seconds fraction; that is, it represents the hundred thousandths of a second in a date and time value. However, trailing zeros or five zero digits aren't displayed.

Although it's possible to display the hundred thousandths of a second component of a time value, that value may not be meaningful. The precision of date and time values depends on the resolution of the system clock. On the Windows NT 3.5 (and later) and Windows Vista operating systems, the clock's resolution is approximately 10-15 milliseconds.</source>
        <target state="translated">El especificador de formato personalizado "FFFFF" representa los cinco dígitos más significativos de la fracción de segundos, es decir, las cienmilésimas de segundo de un valor de fecha y hora. Sin embargo, no se muestran los ceros finales ni los dígitos de cinco ceros.

Aunque se pueden mostrar las cienmilésimas de un componente de segundos de un valor de hora, es posible que ese valor no sea significativo. La precisión de los valores de fecha y hora depende de la resolución del reloj del sistema. En los sistemas operativos Windows NT 3.5 (y posterior) y Windows Vista, la resolución del reloj es aproximadamente de 10-15 milisegundos.</target>
        <note />
      </trans-unit>
      <trans-unit id="_10000ths_of_a_second">
        <source>10,000ths of a second</source>
        <target state="translated">1 diezmilésima parte de un segundo</target>
        <note />
      </trans-unit>
      <trans-unit id="_10000ths_of_a_second_description">
        <source>The "ffff" custom format specifier represents the four most significant digits of the seconds fraction; that is, it represents the ten thousandths of a second in a date and time value.

Although it's possible to display the ten thousandths of a second component of a time value, that value may not be meaningful. The precision of date and time values depends on the resolution of the system clock. On the Windows NT version 3.5 (and later) and Windows Vista operating systems, the clock's resolution is approximately 10-15 milliseconds.</source>
        <target state="translated">El especificador de formato personalizado "ffff" representa los cuatro dígitos más significativos de la fracción de segundos, es decir, las diezmilésimas de segundo de un valor de fecha y hora.

Aunque es posible mostrar las diezmilésimas de un componente de segundo de un valor de hora, puede que ese valor no sea significativo. La precisión de los valores de fecha y hora depende de la resolución del reloj del sistema. En los sistemas operativos Windows NT versión 3.5 (y posterior) y Windows Vista, la resolución del reloj es aproximadamente de 10-15 milisegundos.</target>
        <note />
      </trans-unit>
      <trans-unit id="_10000ths_of_a_second_non_zero">
        <source>10,000ths of a second (non-zero)</source>
        <target state="translated">1 diezmilésima parte de un segundo (no cero)</target>
        <note />
      </trans-unit>
      <trans-unit id="_10000ths_of_a_second_non_zero_description">
        <source>The "FFFF" custom format specifier represents the four most significant digits of the seconds fraction; that is, it represents the ten thousandths of a second in a date and time value. However, trailing zeros or four zero digits aren't displayed.

Although it's possible to display the ten thousandths of a second component of a time value, that value may not be meaningful. The precision of date and time values depends on the resolution of the system clock. On the Windows NT 3.5 (and later) and Windows Vista operating systems, the clock's resolution is approximately 10-15 milliseconds.</source>
        <target state="translated">El especificador de formato personalizado "FFFF" representa los cuatro dígitos más significativos de la fracción de segundos, es decir, las diezmilésimas de segundo de un valor de fecha y hora. Sin embargo, no se muestran los ceros finales ni los dígitos de cuatro ceros.

Aunque es posible mostrar la diezmilésima parte de un segundo de un valor de hora, puede que ese valor no sea significativo. La precisión de los valores de fecha y hora depende de la resolución del reloj del sistema. En los sistemas operativos Windows NT 3.5 (y posterior) y Windows Vista, la resolución del reloj es aproximadamente de 10-15 milisegundos.</target>
        <note />
      </trans-unit>
      <trans-unit id="_1000ths_of_a_second">
        <source>1,000ths of a second</source>
        <target state="translated">1 milésima parte de un segundo</target>
        <note />
      </trans-unit>
      <trans-unit id="_1000ths_of_a_second_description">
        <source>The "fff" custom format specifier represents the three most significant digits of the seconds fraction; that is, it represents the milliseconds in a date and time value.</source>
        <target state="translated">El especificador de formato personalizado "fff" representa los tres dígitos más significativos de la fracción de segundos, es decir, los milisegundos de un valor de fecha y hora.</target>
        <note />
      </trans-unit>
      <trans-unit id="_1000ths_of_a_second_non_zero">
        <source>1,000ths of a second (non-zero)</source>
        <target state="translated">1 milésima parte de un segundo (no cero)</target>
        <note />
      </trans-unit>
      <trans-unit id="_1000ths_of_a_second_non_zero_description">
        <source>The "FFF" custom format specifier represents the three most significant digits of the seconds fraction; that is, it represents the milliseconds in a date and time value. However, trailing zeros or three zero digits aren't displayed.</source>
        <target state="translated">El especificador de formato personalizado "FFF" representa los tres dígitos más significativos de la fracción de segundos, es decir, los milisegundos de un valor de fecha y hora. Sin embargo, no se muestran los ceros finales ni los dígitos de tres ceros.</target>
        <note />
      </trans-unit>
      <trans-unit id="_100ths_of_a_second">
        <source>100ths of a second</source>
        <target state="translated">1 cienmilésima parte de un segundo</target>
        <note />
      </trans-unit>
      <trans-unit id="_100ths_of_a_second_description">
        <source>The "ff" custom format specifier represents the two most significant digits of the seconds fraction; that is, it represents the hundredths of a second in a date and time value.</source>
        <target state="translated">El especificador de formato personalizado "ff" representa los dos dígitos más significativos de la fracción de segundos, es decir, la centésima parte de segundo de un valor de fecha y hora.</target>
        <note />
      </trans-unit>
      <trans-unit id="_100ths_of_a_second_non_zero">
        <source>100ths of a second (non-zero)</source>
        <target state="translated">1 cienmilésima parte de un segundo (no cero)</target>
        <note />
      </trans-unit>
      <trans-unit id="_100ths_of_a_second_non_zero_description">
        <source>The "FF" custom format specifier represents the two most significant digits of the seconds fraction; that is, it represents the hundredths of a second in a date and time value. However, trailing zeros or two zero digits aren't displayed.</source>
        <target state="translated">El especificador de formato personalizado "FF" representa los dos dígitos más significativos de la fracción de segundos, es decir, la centésima parte de un segundo de un valor de fecha y hora. Sin embargo, no se muestran los ceros finales ni los dígitos de dos ceros.</target>
        <note />
      </trans-unit>
      <trans-unit id="_10ths_of_a_second">
        <source>10ths of a second</source>
        <target state="translated">1 diezmilésima parte de un segundo</target>
        <note />
      </trans-unit>
      <trans-unit id="_10ths_of_a_second_description">
        <source>The "f" custom format specifier represents the most significant digit of the seconds fraction; that is, it represents the tenths of a second in a date and time value.

If the "f" format specifier is used without other format specifiers, it's interpreted as the "f" standard date and time format specifier.

When you use "f" format specifiers as part of a format string supplied to the ParseExact or TryParseExact method, the number of "f" format specifiers indicates the number of most significant digits of the seconds fraction that must be present to successfully parse the string.</source>
        <target state="translated">El especificador de formato personalizado "f" representa el dígito más significativo de la fracción de segundos, es decir, las décimas de segundo de un valor de fecha y hora.

Si el especificador de formato "f" se usa sin otros especificadores de formato, se interpreta como el especificador de formato de fecha y hora estándar "f".

Cuando se usan especificadores de formato "f" como parte de una cadena de formato proporcionada al método ParseExact o TryParseExact, el número de especificadores de formato "f" indica el número de dígitos más significativos de la fracción de segundos que deben estar presentes para analizar correctamente la cadena.</target>
        <note>{Locked="ParseExact"}{Locked="TryParseExact"}{Locked=""f""}</note>
      </trans-unit>
      <trans-unit id="_10ths_of_a_second_non_zero">
        <source>10ths of a second (non-zero)</source>
        <target state="translated">1 diezmilésima parte de un segundo (no cero)</target>
        <note />
      </trans-unit>
      <trans-unit id="_10ths_of_a_second_non_zero_description">
        <source>The "F" custom format specifier represents the most significant digit of the seconds fraction; that is, it represents the tenths of a second in a date and time value. Nothing is displayed if the digit is zero.

If the "F" format specifier is used without other format specifiers, it's interpreted as the "F" standard date and time format specifier.

The number of "F" format specifiers used with the ParseExact, TryParseExact, ParseExact, or TryParseExact method indicates the maximum number of most significant digits of the seconds fraction that can be present to successfully parse the string.</source>
        <target state="translated">El especificador de formato personalizado "F" representa el dígito más significativo de la fracción de segundos, es decir, representa las décimas de segundo en un valor de fecha y hora. Si el dígito es cero, no se muestra nada.

Si el especificador de formato "F" se usa sin otros especificadores de formato, se interpreta como el especificador de formato de fecha y hora estándar "F".

El número de especificadores de formato "F" que se usan con los métodos ParseExact, TryParseExact, ParseExact o TryParseExact indica el número máximo de dígitos más significativos de la fracción de segundos que puede haber para analizar correctamente la cadena.</target>
        <note />
      </trans-unit>
      <trans-unit id="_12_hour_clock_1_2_digits">
        <source>12 hour clock (1-2 digits)</source>
        <target state="translated">Reloj de 12 horas (1-2 dígitos)</target>
        <note />
      </trans-unit>
      <trans-unit id="_12_hour_clock_1_2_digits_description">
        <source>The "h" custom format specifier represents the hour as a number from 1 through 12; that is, the hour is represented by a 12-hour clock that counts the whole hours since midnight or noon. A particular hour after midnight is indistinguishable from the same hour after noon. The hour is not rounded, and a single-digit hour is formatted without a leading zero. For example, given a time of 5:43 in the morning or afternoon, this custom format specifier displays "5".

If the "h" format specifier is used without other custom format specifiers, it's interpreted as a standard date and time format specifier and throws a FormatException.</source>
        <target state="translated">El especificador de formato personalizado "h" representa la hora como un número del 1 al 12, es decir, mediante un reloj de 12 horas que cuenta las horas enteras desde la medianoche o el mediodía. Una hora determinada después de la medianoche no se distingue de la misma hora después del mediodía. La hora no se redondea y el formato de una hora de un solo dígito es sin un cero inicial. Por ejemplo, a las 5:43 de la mañana o de la tarde, este especificador de formato personalizado muestra "5".

Si el especificador de formato "h" se usa sin otros especificadores de formato personalizado, se interpreta como un especificador de formato de fecha y hora estándar y produce una excepción FormatException.</target>
        <note />
      </trans-unit>
      <trans-unit id="_12_hour_clock_2_digits">
        <source>12 hour clock (2 digits)</source>
        <target state="translated">Reloj de 12 horas (2 dígitos)</target>
        <note />
      </trans-unit>
      <trans-unit id="_12_hour_clock_2_digits_description">
        <source>The "hh" custom format specifier (plus any number of additional "h" specifiers) represents the hour as a number from 01 through 12; that is, the hour is represented by a 12-hour clock that counts the whole hours since midnight or noon. A particular hour after midnight is indistinguishable from the same hour after noon. The hour is not rounded, and a single-digit hour is formatted with a leading zero. For example, given a time of 5:43 in the morning or afternoon, this format specifier displays "05".</source>
        <target state="translated">El especificador de formato personalizado "hh" (más cualquier número de especificadores "h" adicionales) representa la hora como un número de 01 al 12, es decir, mediante un reloj de 12 horas que cuenta las horas enteras desde la medianoche o el mediodía. Una hora determinada después de la medianoche no se distingue de la misma hora después del mediodía. La hora no se redondea y el formato de una hora de un solo dígito es con un cero inicial. Por ejemplo, a las 5:43 de la mañana o de la tarde, este especificador de formato muestra "05".</target>
        <note />
      </trans-unit>
      <trans-unit id="_24_hour_clock_1_2_digits">
        <source>24 hour clock (1-2 digits)</source>
        <target state="translated">Reloj de 24 horas (1-2 dígitos)</target>
        <note />
      </trans-unit>
      <trans-unit id="_24_hour_clock_1_2_digits_description">
        <source>The "H" custom format specifier represents the hour as a number from 0 through 23; that is, the hour is represented by a zero-based 24-hour clock that counts the hours since midnight. A single-digit hour is formatted without a leading zero.

If the "H" format specifier is used without other custom format specifiers, it's interpreted as a standard date and time format specifier and throws a FormatException.</source>
        <target state="translated">El especificador de formato personalizado "H" representa la hora como un número del 0 al 23; es decir, la hora se representa mediante un reloj de 24 horas de base cero que cuenta las horas desde la medianoche. Una hora con un solo dígito tiene un formato sin un cero inicial.

Si el especificador de formato "H" se usa sin otros especificadores de formato personalizado, se interpreta como un especificador de formato de fecha y hora estándar y produce una excepción FormatException.</target>
        <note />
      </trans-unit>
      <trans-unit id="_24_hour_clock_2_digits">
        <source>24 hour clock (2 digits)</source>
        <target state="translated">Reloj de 24 horas (2 dígitos)</target>
        <note />
      </trans-unit>
      <trans-unit id="_24_hour_clock_2_digits_description">
        <source>The "HH" custom format specifier (plus any number of additional "H" specifiers) represents the hour as a number from 00 through 23; that is, the hour is represented by a zero-based 24-hour clock that counts the hours since midnight. A single-digit hour is formatted with a leading zero.</source>
        <target state="translated">El especificador de formato personalizado "HH" (más cualquier número de especificadores "H" adicionales) representa la hora como un número de 00 a 23, es decir, mediante un reloj de 24 horas de base cero que cuenta las horas desde la medianoche. El formato de una hora de un solo dígito es con un cero inicial.</target>
        <note />
      </trans-unit>
      <trans-unit id="all_anonymous_types_in_container">
        <source>all anonymous types in container</source>
        <target state="translated">todos los tipos anónimos del contenedor</target>
        <note />
      </trans-unit>
      <trans-unit id="and_update_call_sites_directly">
        <source>and update call sites directly</source>
        <target state="translated">y actualizar sitios de llamada directamente</target>
        <note />
      </trans-unit>
      <trans-unit id="code">
        <source>code</source>
        <target state="translated">código</target>
        <note />
      </trans-unit>
      <trans-unit id="date_separator">
        <source>date separator</source>
        <target state="translated">separador de fecha</target>
        <note />
      </trans-unit>
      <trans-unit id="date_separator_description">
        <source>The "/" custom format specifier represents the date separator, which is used to differentiate years, months, and days. The appropriate localized date separator is retrieved from the DateTimeFormatInfo.DateSeparator property of the current or specified culture.

Note: To change the date separator for a particular date and time string, specify the separator character within a literal string delimiter. For example, the custom format string mm'/'dd'/'yyyy produces a result string in which "/" is always used as the date separator. To change the date separator for all dates for a culture, either change the value of the DateTimeFormatInfo.DateSeparator property of the current culture, or instantiate a DateTimeFormatInfo object, assign the character to its DateSeparator property, and call an overload of the formatting method that includes an IFormatProvider parameter.

If the "/" format specifier is used without other custom format specifiers, it's interpreted as a standard date and time format specifier and throws a FormatException.</source>
        <target state="translated">El especificador de formato personalizado "/" representa el separador de fecha, que se usa para diferenciar los años, los meses y los días. El separador de fecha localizado apropiado se recupera de la propiedad DateTimeFormatInfo.DateSeparator de la referencia cultural actual o especificada.

Nota: Para cambiar el separador de fecha de una cadena de fecha y hora determinada, especifique el carácter separador dentro de un delimitador de cadena literal. Por ejemplo, la cadena de formato personalizado mm'/'dd'/'aaaa genera una cadena de resultado en la que "/" se usa siempre como el separador de fecha. Para cambiar el separador de fecha de todas las fechas de una referencia cultural, cambie el valor de la propiedad DateTimeFormatInfo.DateSeparator de la referencia cultural actual, o bien cree una instancia de un objeto DateTimeFormatInfo, asigne el carácter a su propiedad DateSeparator y llame a una sobrecarga del método de formato que incluye un parámetro IFormatProvider.

Si el especificador de formato "/" se usa sin otros especificadores de formato personalizado, se interpreta como un especificador de formato de fecha y hora estándar y produce una excepción FormatException.</target>
        <note />
      </trans-unit>
      <trans-unit id="day_of_the_month_1_2_digits">
        <source>day of the month (1-2 digits)</source>
        <target state="translated">día del mes (1-2 dígitos)</target>
        <note />
      </trans-unit>
      <trans-unit id="day_of_the_month_1_2_digits_description">
        <source>The "d" custom format specifier represents the day of the month as a number from 1 through 31. A single-digit day is formatted without a leading zero.

If the "d" format specifier is used without other custom format specifiers, it's interpreted as the "d" standard date and time format specifier.</source>
        <target state="translated">El especificador de formato personalizado "d" representa el día del mes como un número del 1 al 31. Un día con un solo dígito tiene un formato sin un cero inicial.

Si el especificador de formato "d" se usa sin otros especificadores de formato personalizados, se interpreta como el especificador de formato de fecha y hora estándar "d".</target>
        <note />
      </trans-unit>
      <trans-unit id="day_of_the_month_2_digits">
        <source>day of the month (2 digits)</source>
        <target state="translated">día del mes (2 dígitos)</target>
        <note />
      </trans-unit>
      <trans-unit id="day_of_the_month_2_digits_description">
        <source>The "dd" custom format string represents the day of the month as a number from 01 through 31. A single-digit day is formatted with a leading zero.</source>
        <target state="translated">La cadena de formato personalizado "dd" representa el día del mes como un número del 01 al 31. Un día con un solo dígito tiene un formato con un cero inicial.</target>
        <note />
      </trans-unit>
      <trans-unit id="day_of_the_week_abbreviated">
        <source>day of the week (abbreviated)</source>
        <target state="translated">día de la semana (abreviado)</target>
        <note />
      </trans-unit>
      <trans-unit id="day_of_the_week_abbreviated_description">
        <source>The "ddd" custom format specifier represents the abbreviated name of the day of the week. The localized abbreviated name of the day of the week is retrieved from the DateTimeFormatInfo.AbbreviatedDayNames property of the current or specified culture.</source>
        <target state="translated">El especificador de formato personalizado "ddd" representa el nombre abreviado del día de la semana. El nombre abreviado localizado del día de la semana se recupera de la propiedad DateTimeFormatInfo.AbbreviatedDayNames de la referencia cultural actual o especificada.</target>
        <note />
      </trans-unit>
      <trans-unit id="day_of_the_week_full">
        <source>day of the week (full)</source>
        <target state="translated">día de la semana (completo)</target>
        <note />
      </trans-unit>
      <trans-unit id="day_of_the_week_full_description">
        <source>The "dddd" custom format specifier (plus any number of additional "d" specifiers) represents the full name of the day of the week. The localized name of the day of the week is retrieved from the DateTimeFormatInfo.DayNames property of the current or specified culture.</source>
        <target state="translated">El especificador de formato personalizado "dddd" (más cualquier número de especificadores "d" adicionales) representa el nombre completo del día de la semana. El nombre localizado del día de la semana se recupera de la propiedad DateTimeFormatInfo.DayNames de la referencia cultural actual o especificada.</target>
        <note />
      </trans-unit>
      <trans-unit id="discard">
        <source>discard</source>
        <target state="translated">descartar</target>
        <note />
      </trans-unit>
      <trans-unit id="embedded">
        <source>embedded</source>
        <target state="translated">Incrustado</target>
        <note>Embedded is a technical term for "Embedded source", where souce files are embedded into the PDB</note>
      </trans-unit>
      <trans-unit id="external">
        <source>external</source>
        <target state="translated">externo</target>
        <note>External means "external source", meaning source files that are not part of the current solution</note>
      </trans-unit>
      <trans-unit id="from_metadata">
        <source>from metadata</source>
        <target state="translated">de metadatos</target>
        <note />
      </trans-unit>
      <trans-unit id="full_long_date_time">
        <source>full long date/time</source>
        <target state="translated">fecha/hora completa en formato largo</target>
        <note />
      </trans-unit>
      <trans-unit id="full_long_date_time_description">
        <source>The "F" standard format specifier represents a custom date and time format string that is defined by the current DateTimeFormatInfo.FullDateTimePattern property. For example, the custom format string for the invariant culture is "dddd, dd MMMM yyyy HH:mm:ss".</source>
        <target state="translated">El especificador de formato estándar "F" representa una cadena de formato de fecha y hora personalizado que está definida por la propiedad DateTimeFormatInfo.FullDateTimePattern actual. Por ejemplo, la cadena de formato personalizado para la referencia cultural invariable es "dddd, dd MMMM aaaa HH:mm:ss".</target>
        <note />
      </trans-unit>
      <trans-unit id="full_short_date_time">
        <source>full short date/time</source>
        <target state="translated">fecha/hora completa en formato corto</target>
        <note />
      </trans-unit>
      <trans-unit id="full_short_date_time_description">
        <source>The Full Date Short Time ("f") Format Specifier

The "f" standard format specifier represents a combination of the long date ("D") and short time ("t") patterns, separated by a space.</source>
        <target state="translated">Especificador de formato de fecha completa y hora corta ("f")

El especificador de formato estándar "f" representa una combinación de los patrones de fecha larga ("D") y hora corta ("t"), separados por un espacio.</target>
        <note />
      </trans-unit>
      <trans-unit id="general_long_date_time">
        <source>general long date/time</source>
        <target state="translated">fecha y hora general en formato largo</target>
        <note />
      </trans-unit>
      <trans-unit id="general_long_date_time_description">
        <source>The "G" standard format specifier represents a combination of the short date ("d") and long time ("T") patterns, separated by a space.</source>
        <target state="translated">El especificador de formato estándar "G" representa una combinación de los patrones de fecha corta ("d") y hora larga ("T"), separados por un espacio.</target>
        <note />
      </trans-unit>
      <trans-unit id="general_short_date_time">
        <source>general short date/time</source>
        <target state="translated">fecha y hora general en formato corto</target>
        <note />
      </trans-unit>
      <trans-unit id="general_short_date_time_description">
        <source>The "g" standard format specifier represents a combination of the short date ("d") and short time ("t") patterns, separated by a space.</source>
        <target state="translated">El especificador de formato estándar "g" representa una combinación de los patrones de fecha corta ("d") y hora corta ("t"), separados por un espacio.</target>
        <note />
      </trans-unit>
      <trans-unit id="generic_overload">
        <source>generic overload</source>
        <target state="translated">sobrecarga genérica</target>
        <note />
      </trans-unit>
      <trans-unit id="generic_overloads">
        <source>generic overloads</source>
        <target state="translated">sobrecargas genéricas</target>
        <note />
      </trans-unit>
      <trans-unit id="in_0_1_2">
        <source>in {0} ({1} - {2})</source>
        <target state="translated">en {0} ({1} - {2})</target>
        <note />
      </trans-unit>
      <trans-unit id="in_Source_attribute">
        <source>in Source (attribute)</source>
        <target state="translated">en el origen (atributo)</target>
        <note />
      </trans-unit>
      <trans-unit id="into_extracted_method_to_invoke_at_call_sites">
        <source>into extracted method to invoke at call sites</source>
        <target state="translated">en el método extraído para invocar en sitios de llamada</target>
        <note />
      </trans-unit>
      <trans-unit id="into_new_overload">
        <source>into new overload</source>
        <target state="translated">a una nueva sobrecarga</target>
        <note />
      </trans-unit>
      <trans-unit id="just_this_anonymous_type">
        <source>just this anonymous type</source>
        <target state="translated">solo este tipo anónimo</target>
        <note />
      </trans-unit>
      <trans-unit id="long_date">
        <source>long date</source>
        <target state="translated">fecha larga</target>
        <note />
      </trans-unit>
      <trans-unit id="long_date_description">
        <source>The "D" standard format specifier represents a custom date and time format string that is defined by the current DateTimeFormatInfo.LongDatePattern property. For example, the custom format string for the invariant culture is "dddd, dd MMMM yyyy".</source>
        <target state="translated">El especificador de formato estándar "D" representa una cadena de formato de fecha y hora personalizado que está definida por la propiedad DateTimeFormatInfo.LongDatePattern actual. Por ejemplo, la cadena de formato personalizado para la referencia cultural invariable es "dddd, dd MMMM aaaa".</target>
        <note />
      </trans-unit>
      <trans-unit id="long_time">
        <source>long time</source>
        <target state="translated">hora larga</target>
        <note />
      </trans-unit>
      <trans-unit id="long_time_description">
        <source>The "T" standard format specifier represents a custom date and time format string that is defined by a specific culture's DateTimeFormatInfo.LongTimePattern property. For example, the custom format string for the invariant culture is "HH:mm:ss".</source>
        <target state="translated">El especificador de formato estándar "T" representa una cadena de formato de fecha y hora personalizado que está definida por la propiedad DateTimeFormatInfo.LongTimePattern de una referencia cultural específica. Por ejemplo, la cadena de formato personalizado para la referencia cultural invariable es "HH:mm:ss".</target>
        <note />
      </trans-unit>
      <trans-unit id="member_kind_and_name">
        <source>{0} '{1}'</source>
        <target state="translated">{0} "{1}"</target>
        <note>e.g. "method 'M'"</note>
      </trans-unit>
      <trans-unit id="minute_1_2_digits">
        <source>minute (1-2 digits)</source>
        <target state="translated">minuto (1-2 dígitos)</target>
        <note />
      </trans-unit>
      <trans-unit id="minute_1_2_digits_description">
        <source>The "m" custom format specifier represents the minute as a number from 0 through 59. The minute represents whole minutes that have passed since the last hour. A single-digit minute is formatted without a leading zero.

If the "m" format specifier is used without other custom format specifiers, it's interpreted as the "m" standard date and time format specifier.</source>
        <target state="translated">El especificador de formato personalizado "m" representa el minuto como un número del 0 al 59. El minuto representa los minutos enteros que han transcurrido desde la última hora. El formato de un minuto con un solo dígito se representa sin cero inicial.

Si el especificador de formato "m" se usa sin otros especificadores de formato personalizado, se interpreta como el especificador de formato de fecha y hora estándar "m".</target>
        <note />
      </trans-unit>
      <trans-unit id="minute_2_digits">
        <source>minute (2 digits)</source>
        <target state="translated">minuto (2 dígitos)</target>
        <note />
      </trans-unit>
      <trans-unit id="minute_2_digits_description">
        <source>The "mm" custom format specifier (plus any number of additional "m" specifiers) represents the minute as a number from 00 through 59. The minute represents whole minutes that have passed since the last hour. A single-digit minute is formatted with a leading zero.</source>
        <target state="translated">El especificador de formato personalizado "mm" (más cualquier número de especificadores "m" adicionales) representa el minuto como un número del 00 al 59. El minuto representa los minutos enteros que han transcurrido desde la última hora. El formato de un minuto con un solo dígito se representa sin cero inicial.</target>
        <note />
      </trans-unit>
      <trans-unit id="month_1_2_digits">
        <source>month (1-2 digits)</source>
        <target state="translated">mes (1-2 dígitos)</target>
        <note />
      </trans-unit>
      <trans-unit id="month_1_2_digits_description">
        <source>The "M" custom format specifier represents the month as a number from 1 through 12 (or from 1 through 13 for calendars that have 13 months). A single-digit month is formatted without a leading zero.

If the "M" format specifier is used without other custom format specifiers, it's interpreted as the "M" standard date and time format specifier.</source>
        <target state="translated">El especificador de formato personalizado "M" representa el mes como un número del 1 al 12 (o de 1 a 13 para los calendarios con 13 meses). El formato de un mes con un solo dígito se representa sin cero inicial.

Si el especificador de formato "M" se usa sin otros especificadores de formato personalizado, se interpreta como el especificador de formato de fecha y hora estándar "M".</target>
        <note />
      </trans-unit>
      <trans-unit id="month_2_digits">
        <source>month (2 digits)</source>
        <target state="translated">mes (2 dígitos)</target>
        <note />
      </trans-unit>
      <trans-unit id="month_2_digits_description">
        <source>The "MM" custom format specifier represents the month as a number from 01 through 12 (or from 1 through 13 for calendars that have 13 months). A single-digit month is formatted with a leading zero.</source>
        <target state="translated">El especificador de formato personalizado "MM" representa el mes como un número del 01 al 12 (o de 1 a 13 para los calendarios con 13 meses). El formato de un mes con un solo dígito se representa sin cero inicial.</target>
        <note />
      </trans-unit>
      <trans-unit id="month_abbreviated">
        <source>month (abbreviated)</source>
        <target state="translated">mes (abreviado)</target>
        <note />
      </trans-unit>
      <trans-unit id="month_abbreviated_description">
        <source>The "MMM" custom format specifier represents the abbreviated name of the month. The localized abbreviated name of the month is retrieved from the DateTimeFormatInfo.AbbreviatedMonthNames property of the current or specified culture.</source>
        <target state="translated">El especificador de formato personalizado "MMM" representa el nombre abreviado del mes. El nombre abreviado adaptado del mes se recupera de la propiedad DateTimeFormatInfo.AbbreviatedMonthNames de la referencia cultural actual o especificada.</target>
        <note />
      </trans-unit>
      <trans-unit id="month_day">
        <source>month day</source>
        <target state="translated">día del mes</target>
        <note />
      </trans-unit>
      <trans-unit id="month_day_description">
        <source>The "M" or "m" standard format specifier represents a custom date and time format string that is defined by the current DateTimeFormatInfo.MonthDayPattern property. For example, the custom format string for the invariant culture is "MMMM dd".</source>
        <target state="translated">El especificador de formato estándar "M" o "m" representa una cadena de formato de fecha y hora personalizado que está definida por la propiedad DateTimeFormatInfo.MonthDayPattern actual. Por ejemplo, la cadena de formato personalizado para la referencia cultural invariable es "MMMM dd".</target>
        <note />
      </trans-unit>
      <trans-unit id="month_full">
        <source>month (full)</source>
        <target state="translated">mes (completo)</target>
        <note />
      </trans-unit>
      <trans-unit id="month_full_description">
        <source>The "MMMM" custom format specifier represents the full name of the month. The localized name of the month is retrieved from the DateTimeFormatInfo.MonthNames property of the current or specified culture.</source>
        <target state="translated">El especificador de formato personalizado "MMMM" representa el nombre completo del mes. El nombre adaptado del mes se recupera de la propiedad DateTimeFormatInfo.AbbreviatedMonthNames de la referencia cultural actual o especificada.</target>
        <note />
      </trans-unit>
      <trans-unit id="overload">
        <source>overload</source>
        <target state="translated">sobrecarga</target>
        <note />
      </trans-unit>
      <trans-unit id="overloads_">
        <source>overloads</source>
        <target state="translated">sobrecargas</target>
        <note />
      </trans-unit>
      <trans-unit id="_0_Keyword">
        <source>{0} Keyword</source>
        <target state="translated">{0} Palabra clave</target>
        <note />
      </trans-unit>
      <trans-unit id="Encapsulate_field_colon_0_and_use_property">
        <source>Encapsulate field: '{0}' (and use property)</source>
        <target state="translated">Encapsular campo: '{0}' (y usar propiedad)</target>
        <note />
      </trans-unit>
      <trans-unit id="Encapsulate_field_colon_0_but_still_use_field">
        <source>Encapsulate field: '{0}' (but still use field)</source>
        <target state="translated">Encapsular campo: '{0}' (pero seguir usándolo)</target>
        <note />
      </trans-unit>
      <trans-unit id="Encapsulate_fields_and_use_property">
        <source>Encapsulate fields (and use property)</source>
        <target state="translated">Encapsular campos (y usar propiedad)</target>
        <note />
      </trans-unit>
      <trans-unit id="Encapsulate_fields_but_still_use_field">
        <source>Encapsulate fields (but still use field)</source>
        <target state="translated">Encapsular campos (pero seguir usando el campo)</target>
        <note />
      </trans-unit>
      <trans-unit id="Could_not_extract_interface_colon_The_selection_is_not_inside_a_class_interface_struct">
        <source>Could not extract interface: The selection is not inside a class/interface/struct.</source>
        <target state="translated">No se pudo extraer la interfaz: la selección no está dentro de una clase/interfaz/estructura.</target>
        <note />
      </trans-unit>
      <trans-unit id="Could_not_extract_interface_colon_The_type_does_not_contain_any_member_that_can_be_extracted_to_an_interface">
        <source>Could not extract interface: The type does not contain any member that can be extracted to an interface.</source>
        <target state="translated">No se pudo extraer la interfaz: el tipo no contiene ningún miembro que se pueda extraer a una interfaz.</target>
        <note />
      </trans-unit>
      <trans-unit id="can_t_not_construct_final_tree">
        <source>can't not construct final tree</source>
        <target state="translated">no se puede construir el árbol final</target>
        <note />
      </trans-unit>
      <trans-unit id="Parameters_type_or_return_type_cannot_be_an_anonymous_type_colon_bracket_0_bracket">
        <source>Parameters' type or return type cannot be an anonymous type : [{0}]</source>
        <target state="translated">El tipo de los parámetros o el tipo de valor devuelto no puede ser un tipo anónimo: [{0}]</target>
        <note />
      </trans-unit>
      <trans-unit id="The_selection_contains_no_active_statement">
        <source>The selection contains no active statement.</source>
        <target state="translated">La selección no contiene instrucciones activas.</target>
        <note />
      </trans-unit>
      <trans-unit id="The_selection_contains_an_error_or_unknown_type">
        <source>The selection contains an error or unknown type.</source>
        <target state="translated">La selección contiene un error o un tipo desconocido.</target>
        <note />
      </trans-unit>
      <trans-unit id="Type_parameter_0_is_hidden_by_another_type_parameter_1">
        <source>Type parameter '{0}' is hidden by another type parameter '{1}'.</source>
        <target state="translated">El parámetro de tipo '{0}' está oculto por otro parámetro de tipo '{1}'.</target>
        <note />
      </trans-unit>
      <trans-unit id="The_address_of_a_variable_is_used_inside_the_selected_code">
        <source>The address of a variable is used inside the selected code.</source>
        <target state="translated">La dirección de una variable se usa dentro del código seleccionado.</target>
        <note />
      </trans-unit>
      <trans-unit id="Assigning_to_readonly_fields_must_be_done_in_a_constructor_colon_bracket_0_bracket">
        <source>Assigning to readonly fields must be done in a constructor : [{0}].</source>
        <target state="translated">La asignación a campos de solo lectura se debe hacer en un constructor: [{0}].</target>
        <note />
      </trans-unit>
      <trans-unit id="generated_code_is_overlapping_with_hidden_portion_of_the_code">
        <source>generated code is overlapping with hidden portion of the code</source>
        <target state="translated">el código generado se superpone con la parte oculta del código</target>
        <note />
      </trans-unit>
      <trans-unit id="Add_optional_parameters_to_0">
        <source>Add optional parameters to '{0}'</source>
        <target state="translated">Agregar parámetros opcionales a "{0}"</target>
        <note />
      </trans-unit>
      <trans-unit id="Add_parameters_to_0">
        <source>Add parameters to '{0}'</source>
        <target state="translated">Agregar parámetros a "{0}"</target>
        <note />
      </trans-unit>
      <trans-unit id="Generate_delegating_constructor_0_1">
        <source>Generate delegating constructor '{0}({1})'</source>
        <target state="translated">Generar el constructor delegado '{0}({1})'</target>
        <note />
      </trans-unit>
      <trans-unit id="Generate_constructor_0_1">
        <source>Generate constructor '{0}({1})'</source>
        <target state="translated">Generar el constructor '{0}({1})'</target>
        <note />
      </trans-unit>
      <trans-unit id="Generate_field_assigning_constructor_0_1">
        <source>Generate field assigning constructor '{0}({1})'</source>
        <target state="translated">Generar campo asignando constructor '{0}({1})'</target>
        <note />
      </trans-unit>
      <trans-unit id="Generate_Equals_and_GetHashCode">
        <source>Generate Equals and GetHashCode</source>
        <target state="translated">Generar Equals y GetHashCode</target>
        <note />
      </trans-unit>
      <trans-unit id="Generate_Equals_object">
        <source>Generate Equals(object)</source>
        <target state="translated">Generar "Equals(object)"</target>
        <note />
      </trans-unit>
      <trans-unit id="Generate_GetHashCode">
        <source>Generate GetHashCode()</source>
        <target state="translated">Generar "GetHashCode()"</target>
        <note />
      </trans-unit>
      <trans-unit id="Generate_constructor_in_0">
        <source>Generate constructor in '{0}'</source>
        <target state="translated">Generar constructor en '{0}'</target>
        <note />
      </trans-unit>
      <trans-unit id="Generate_all">
        <source>Generate all</source>
        <target state="translated">Generar todo</target>
        <note />
      </trans-unit>
      <trans-unit id="Generate_local_0">
        <source>Generate local '{0}'</source>
        <target state="translated">Generar la variable local '{0}'</target>
        <note />
      </trans-unit>
      <trans-unit id="Generate_0_1_in_new_file">
        <source>Generate {0} '{1}' in new file</source>
        <target state="translated">Generar {0} '{1}' en archivo nuevo</target>
        <note />
      </trans-unit>
      <trans-unit id="Generate_nested_0_1">
        <source>Generate nested {0} '{1}'</source>
        <target state="translated">Generar {0} anidado '{1}'</target>
        <note />
      </trans-unit>
      <trans-unit id="Global_Namespace">
        <source>Global Namespace</source>
        <target state="translated">Espacio de nombres global</target>
        <note />
      </trans-unit>
      <trans-unit id="Implement_interface_abstractly">
        <source>Implement interface abstractly</source>
        <target state="translated">Implementar interfaz de forma abstracta</target>
        <note />
      </trans-unit>
      <trans-unit id="Implement_interface_through_0">
        <source>Implement interface through '{0}'</source>
        <target state="translated">Implementar interfaz a través de '{0}'</target>
        <note />
      </trans-unit>
      <trans-unit id="Implement_interface">
        <source>Implement interface</source>
        <target state="translated">Implementar interfaz</target>
        <note />
      </trans-unit>
      <trans-unit id="Introduce_field_for_0">
        <source>Introduce field for '{0}'</source>
        <target state="translated">Introducir el campo de '{0}'</target>
        <note />
      </trans-unit>
      <trans-unit id="Introduce_local_for_0">
        <source>Introduce local for '{0}'</source>
        <target state="translated">Introducir la variable local de '{0}'</target>
        <note />
      </trans-unit>
      <trans-unit id="Introduce_constant_for_0">
        <source>Introduce constant for '{0}'</source>
        <target state="translated">Introducir la constante de '{0}'</target>
        <note />
      </trans-unit>
      <trans-unit id="Introduce_local_constant_for_0">
        <source>Introduce local constant for '{0}'</source>
        <target state="translated">Introducir la constante local de '{0}'</target>
        <note />
      </trans-unit>
      <trans-unit id="Introduce_field_for_all_occurrences_of_0">
        <source>Introduce field for all occurrences of '{0}'</source>
        <target state="translated">Introducir el campo para todas las repeticiones de '{0}'</target>
        <note />
      </trans-unit>
      <trans-unit id="Introduce_local_for_all_occurrences_of_0">
        <source>Introduce local for all occurrences of '{0}'</source>
        <target state="translated">Introducir la variable local para todas las repeticiones de '{0}'</target>
        <note />
      </trans-unit>
      <trans-unit id="Introduce_constant_for_all_occurrences_of_0">
        <source>Introduce constant for all occurrences of '{0}'</source>
        <target state="translated">Introducir la constante para todas las repeticiones de '{0}'</target>
        <note />
      </trans-unit>
      <trans-unit id="Introduce_local_constant_for_all_occurrences_of_0">
        <source>Introduce local constant for all occurrences of '{0}'</source>
        <target state="translated">Introducir la constante local para todas las repeticiones de '{0}'</target>
        <note />
      </trans-unit>
      <trans-unit id="Introduce_query_variable_for_all_occurrences_of_0">
        <source>Introduce query variable for all occurrences of '{0}'</source>
        <target state="translated">Introducir la variable de consulta para todas las repeticiones de '{0}'</target>
        <note />
      </trans-unit>
      <trans-unit id="Introduce_query_variable_for_0">
        <source>Introduce query variable for '{0}'</source>
        <target state="translated">Introducir la variable de consulta de '{0}'</target>
        <note />
      </trans-unit>
      <trans-unit id="is_">
        <source>is</source>
        <target state="translated">es</target>
        <note />
      </trans-unit>
      <trans-unit id="Represents_an_object_whose_operations_will_be_resolved_at_runtime">
        <source>Represents an object whose operations will be resolved at runtime.</source>
        <target state="translated">Representa un objeto cuyas operaciones se resolverán en tiempo de ejecución.</target>
        <note />
      </trans-unit>
      <trans-unit id="constant">
        <source>constant</source>
        <target state="translated">constante</target>
        <note />
      </trans-unit>
      <trans-unit id="field">
        <source>field</source>
        <target state="translated">Campo</target>
        <note />
      </trans-unit>
      <trans-unit id="local_constant">
        <source>local constant</source>
        <target state="translated">constante local</target>
        <note />
      </trans-unit>
      <trans-unit id="local_variable">
        <source>local variable</source>
        <target state="translated">variable local</target>
        <note />
      </trans-unit>
      <trans-unit id="label">
        <source>label</source>
        <target state="translated">Etiqueta</target>
        <note />
      </trans-unit>
      <trans-unit id="period_era">
        <source>period/era</source>
        <target state="translated">período o era</target>
        <note />
      </trans-unit>
      <trans-unit id="period_era_description">
        <source>The "g" or "gg" custom format specifiers (plus any number of additional "g" specifiers) represents the period or era, such as A.D. The formatting operation ignores this specifier if the date to be formatted doesn't have an associated period or era string.

If the "g" format specifier is used without other custom format specifiers, it's interpreted as the "g" standard date and time format specifier.</source>
        <target state="translated">Los especificadores de formato personalizado "g" o "gg" (más cualquier número de especificadores "g" adicionales) representan el período o la era, como D.C. La operación de formato omite este especificador si la fecha a la que se va a dar formato no tiene una cadena de período o era asociada.

Si el especificador de formato "g" se usa sin otros especificadores de formato personalizado, se interpreta como el especificador de formato de fecha y hora estándar "g".</target>
        <note />
      </trans-unit>
      <trans-unit id="property_accessor">
        <source>property accessor</source>
        <target state="translated">descriptor de acceso de propiedades</target>
        <note />
      </trans-unit>
      <trans-unit id="range_variable">
        <source>range variable</source>
        <target state="translated">variable de rango</target>
        <note />
      </trans-unit>
      <trans-unit id="parameter">
        <source>parameter</source>
        <target state="translated">parámetro</target>
        <note />
      </trans-unit>
      <trans-unit id="in_">
        <source>in</source>
        <target state="translated">en</target>
        <note />
      </trans-unit>
      <trans-unit id="Summary_colon">
        <source>Summary:</source>
        <target state="translated">Resumen:</target>
        <note />
      </trans-unit>
      <trans-unit id="Locals_and_parameters">
        <source>Locals and parameters</source>
        <target state="translated">Variables locales y parámetros</target>
        <note />
      </trans-unit>
      <trans-unit id="Type_parameters_colon">
        <source>Type parameters:</source>
        <target state="translated">Parámetros de tipo:</target>
        <note />
      </trans-unit>
      <trans-unit id="Returns_colon">
        <source>Returns:</source>
        <target state="translated">Devuelve:</target>
        <note />
      </trans-unit>
      <trans-unit id="Exceptions_colon">
        <source>Exceptions:</source>
        <target state="translated">Excepciones:</target>
        <note />
      </trans-unit>
      <trans-unit id="Remarks_colon">
        <source>Remarks:</source>
        <target state="translated">Comentarios:</target>
        <note />
      </trans-unit>
      <trans-unit id="generating_source_for_symbols_of_this_type_is_not_supported">
        <source>generating source for symbols of this type is not supported</source>
        <target state="translated">no está permitido generar código fuente para símbolos de este tipo</target>
        <note />
      </trans-unit>
      <trans-unit id="Assembly">
        <source>Assembly</source>
        <target state="translated">ensamblado</target>
        <note />
      </trans-unit>
      <trans-unit id="location_unknown">
        <source>location unknown</source>
        <target state="translated">ubicación desconocida</target>
        <note />
      </trans-unit>
      <trans-unit id="Unexpected_interface_member_kind_colon_0">
        <source>Unexpected interface member kind: {0}</source>
        <target state="translated">Tipo de miembro de interfaz inesperado: {0}</target>
        <note />
      </trans-unit>
      <trans-unit id="Unknown_symbol_kind">
        <source>Unknown symbol kind</source>
        <target state="translated">Tipo de símbolo desconocido</target>
        <note />
      </trans-unit>
      <trans-unit id="Requested_assembly_already_loaded_from_0">
        <source>Requested assembly already loaded from '{0}'.</source>
        <target state="translated">El ensamblado solicitado ya se ha cargado desde '{0}'.</target>
        <note />
      </trans-unit>
      <trans-unit id="The_symbol_does_not_have_an_icon">
        <source>The symbol does not have an icon.</source>
        <target state="translated">El símbolo no tiene un icono.</target>
        <note />
      </trans-unit>
      <trans-unit id="Asynchronous_method_cannot_have_ref_out_parameters_colon_bracket_0_bracket">
        <source>Asynchronous method cannot have ref/out parameters : [{0}]</source>
        <target state="translated">El método asincrónico no puede tener parámetros ref/out: [{0}]</target>
        <note />
      </trans-unit>
      <trans-unit id="The_member_is_defined_in_metadata">
        <source>The member is defined in metadata.</source>
        <target state="translated">El miembro está definido en metadatos.</target>
        <note />
      </trans-unit>
      <trans-unit id="You_can_only_change_the_signature_of_a_constructor_indexer_method_or_delegate">
        <source>You can only change the signature of a constructor, indexer, method or delegate.</source>
        <target state="translated">Solo se puede cambiar la firma de un constructor, indizador, método o delegado.</target>
        <note />
      </trans-unit>
      <trans-unit id="This_symbol_has_related_definitions_or_references_in_metadata_Changing_its_signature_may_result_in_build_errors_Do_you_want_to_continue">
        <source>This symbol has related definitions or references in metadata. Changing its signature may result in build errors.

Do you want to continue?</source>
        <target state="translated">Este símbolo tiene definiciones o referencias relacionadas en metadatos. Cambiar la firma puede provocar errores de compilación.

¿Quiere continuar?</target>
        <note />
      </trans-unit>
      <trans-unit id="Change_signature">
        <source>Change signature...</source>
        <target state="translated">Cambiar firma...</target>
        <note />
      </trans-unit>
      <trans-unit id="Generate_new_type">
        <source>Generate new type...</source>
        <target state="translated">Generar nuevo tipo...</target>
        <note />
      </trans-unit>
      <trans-unit id="User_Diagnostic_Analyzer_Failure">
        <source>User Diagnostic Analyzer Failure.</source>
        <target state="translated">Error del analizador de diagnóstico de usuario.</target>
        <note />
      </trans-unit>
      <trans-unit id="Analyzer_0_threw_an_exception_of_type_1_with_message_2">
        <source>Analyzer '{0}' threw an exception of type '{1}' with message '{2}'.</source>
        <target state="translated">El analizador '{0}' produjo una excepción de tipo '{1}' con el mensaje '{2}'.</target>
        <note />
      </trans-unit>
      <trans-unit id="Analyzer_0_threw_the_following_exception_colon_1">
        <source>Analyzer '{0}' threw the following exception:
'{1}'.</source>
        <target state="translated">El analizador '{0}' inició la siguiente excepción:
'{1}'.</target>
        <note />
      </trans-unit>
      <trans-unit id="Simplify_Names">
        <source>Simplify Names</source>
        <target state="translated">Simplificar nombres</target>
        <note />
      </trans-unit>
      <trans-unit id="Simplify_Member_Access">
        <source>Simplify Member Access</source>
        <target state="translated">Simplificar acceso de miembros</target>
        <note />
      </trans-unit>
      <trans-unit id="Remove_qualification">
        <source>Remove qualification</source>
        <target state="translated">Quitar cualificación</target>
        <note />
      </trans-unit>
      <trans-unit id="Unknown_error_occurred">
        <source>Unknown error occurred</source>
        <target state="translated">Se ha producido un error desconocido</target>
        <note />
      </trans-unit>
      <trans-unit id="Available">
        <source>Available</source>
        <target state="translated">Disponible</target>
        <note />
      </trans-unit>
      <trans-unit id="Not_Available">
        <source>Not Available ⚠</source>
        <target state="translated">No disponible ⚠</target>
        <note />
      </trans-unit>
      <trans-unit id="_0_1">
        <source>    {0} - {1}</source>
        <target state="translated">    {0} - {1}</target>
        <note />
      </trans-unit>
      <trans-unit id="in_Source">
        <source>in Source</source>
        <target state="translated">En origen</target>
        <note />
      </trans-unit>
      <trans-unit id="in_Suppression_File">
        <source>in Suppression File</source>
        <target state="translated">En archivo de supresión</target>
        <note />
      </trans-unit>
      <trans-unit id="Remove_Suppression_0">
        <source>Remove Suppression {0}</source>
        <target state="translated">Quitar supresión {0}</target>
        <note />
      </trans-unit>
      <trans-unit id="Remove_Suppression">
        <source>Remove Suppression</source>
        <target state="translated">Quitar supresión</target>
        <note />
      </trans-unit>
      <trans-unit id="Pending">
        <source>&lt;Pending&gt;</source>
        <target state="translated">&lt;pendiente&gt;</target>
        <note />
      </trans-unit>
      <trans-unit id="Note_colon_Tab_twice_to_insert_the_0_snippet">
        <source>Note: Tab twice to insert the '{0}' snippet.</source>
        <target state="translated">Nota: Presione dos veces la tecla Tab para insertar el fragmento de código '{0}'.</target>
        <note />
      </trans-unit>
      <trans-unit id="Implement_interface_explicitly_with_Dispose_pattern">
        <source>Implement interface explicitly with Dispose pattern</source>
        <target state="translated">Implementar la interfaz de forma explícita con el patrón de Dispose</target>
        <note />
      </trans-unit>
      <trans-unit id="Implement_interface_with_Dispose_pattern">
        <source>Implement interface with Dispose pattern</source>
        <target state="translated">Implementar la interfaz con el patrón de Dispose</target>
        <note />
      </trans-unit>
      <trans-unit id="Re_triage_0_currently_1">
        <source>Re-triage {0}(currently '{1}')</source>
        <target state="translated">Volver a evaluar prioridades de {0}(valor actual: '{1}')</target>
        <note />
      </trans-unit>
      <trans-unit id="Argument_cannot_have_a_null_element">
        <source>Argument cannot have a null element.</source>
        <target state="translated">El argumento no puede tener un elemento nulo.</target>
        <note />
      </trans-unit>
      <trans-unit id="Argument_cannot_be_empty">
        <source>Argument cannot be empty.</source>
        <target state="translated">El argumento no puede estar vacío.</target>
        <note />
      </trans-unit>
      <trans-unit id="Reported_diagnostic_with_ID_0_is_not_supported_by_the_analyzer">
        <source>Reported diagnostic with ID '{0}' is not supported by the analyzer.</source>
        <target state="translated">El analizador no admite el diagnóstico notificado con identificador '{0}'.</target>
        <note />
      </trans-unit>
      <trans-unit id="Computing_fix_all_occurrences_code_fix">
        <source>Computing fix all occurrences code fix...</source>
        <target state="translated">Calculando corrección de todas las repeticiones de corrección de código...</target>
        <note />
      </trans-unit>
      <trans-unit id="Fix_all_occurrences">
        <source>Fix all occurrences</source>
        <target state="translated">Corregir todas las repeticiones</target>
        <note />
      </trans-unit>
      <trans-unit id="Document">
        <source>Document</source>
        <target state="translated">Documento</target>
        <note />
      </trans-unit>
      <trans-unit id="Project">
        <source>Project</source>
        <target state="translated">Proyecto</target>
        <note />
      </trans-unit>
      <trans-unit id="Solution">
        <source>Solution</source>
        <target state="translated">Solución</target>
        <note />
      </trans-unit>
      <trans-unit id="TODO_colon_dispose_managed_state_managed_objects">
        <source>TODO: dispose managed state (managed objects)</source>
        <target state="translated">TODO: eliminar el estado administrado (objetos administrados)</target>
        <note />
      </trans-unit>
      <trans-unit id="TODO_colon_set_large_fields_to_null">
        <source>TODO: set large fields to null</source>
        <target state="translated">TODO: establecer los campos grandes como NULL</target>
        <note />
      </trans-unit>
      <trans-unit id="Compiler2">
        <source>Compiler</source>
        <target state="translated">Compilador</target>
        <note />
      </trans-unit>
      <trans-unit id="Live">
        <source>Live</source>
        <target state="translated">Activo</target>
        <note />
      </trans-unit>
      <trans-unit id="enum_value">
        <source>enum value</source>
        <target state="translated">valor de enumeración</target>
        <note>{Locked="enum"} "enum" is a C#/VB keyword and should not be localized.</note>
      </trans-unit>
      <trans-unit id="const_field">
        <source>const field</source>
        <target state="translated">campo const</target>
        <note>{Locked="const"} "const" is a C#/VB keyword and should not be localized.</note>
      </trans-unit>
      <trans-unit id="method">
        <source>method</source>
        <target state="translated">método</target>
        <note />
      </trans-unit>
      <trans-unit id="operator_">
        <source>operator</source>
        <target state="translated">Operador</target>
        <note />
      </trans-unit>
      <trans-unit id="constructor">
        <source>constructor</source>
        <target state="translated">constructor</target>
        <note />
      </trans-unit>
      <trans-unit id="auto_property">
        <source>auto-property</source>
        <target state="translated">propiedad automática</target>
        <note />
      </trans-unit>
      <trans-unit id="property_">
        <source>property</source>
        <target state="translated">Propiedad</target>
        <note />
      </trans-unit>
      <trans-unit id="event_accessor">
        <source>event accessor</source>
        <target state="translated">descriptor de acceso de eventos</target>
        <note />
      </trans-unit>
      <trans-unit id="rfc1123_date_time">
        <source>rfc1123 date/time</source>
        <target state="translated">fecha y hora de rfc1123</target>
        <note />
      </trans-unit>
      <trans-unit id="rfc1123_date_time_description">
        <source>The "R" or "r" standard format specifier represents a custom date and time format string that is defined by the DateTimeFormatInfo.RFC1123Pattern property. The pattern reflects a defined standard, and the property is read-only. Therefore, it is always the same, regardless of the culture used or the format provider supplied. The custom format string is "ddd, dd MMM yyyy HH':'mm':'ss 'GMT'". When this standard format specifier is used, the formatting or parsing operation always uses the invariant culture.</source>
        <target state="translated">El especificador de formato estándar "R" o "r" representa una cadena de formato de fecha y hora personalizado que está definida por la propiedad DateTimeFormatInfo.RFC1123Pattern. El patrón refleja un estándar definido y la propiedad es de solo lectura. Por lo tanto, siempre es el mismo, independientemente de la referencia cultural utilizada o del proveedor de formato proporcionado. La cadena de formato personalizado es "ddd, dd MMM yyyy HH':'mm':'ss 'GMT'". Cuando se usa este especificador de formato estándar, la operación de formato o análisis utiliza siempre la referencia cultural invariable.</target>
        <note />
      </trans-unit>
      <trans-unit id="round_trip_date_time">
        <source>round-trip date/time</source>
        <target state="translated">fecha y hora de recorrido de ida y vuelta</target>
        <note />
      </trans-unit>
      <trans-unit id="round_trip_date_time_description">
        <source>The "O" or "o" standard format specifier represents a custom date and time format string using a pattern that preserves time zone information and emits a result string that complies with ISO 8601. For DateTime values, this format specifier is designed to preserve date and time values along with the DateTime.Kind property in text. The formatted string can be parsed back by using the DateTime.Parse(String, IFormatProvider, DateTimeStyles) or DateTime.ParseExact method if the styles parameter is set to DateTimeStyles.RoundtripKind.

The "O" or "o" standard format specifier corresponds to the "yyyy'-'MM'-'dd'T'HH':'mm':'ss'.'fffffffK" custom format string for DateTime values and to the "yyyy'-'MM'-'dd'T'HH':'mm':'ss'.'fffffffzzz" custom format string for DateTimeOffset values. In this string, the pairs of single quotation marks that delimit individual characters, such as the hyphens, the colons, and the letter "T", indicate that the individual character is a literal that cannot be changed. The apostrophes do not appear in the output string.

The "O" or "o" standard format specifier (and the "yyyy'-'MM'-'dd'T'HH':'mm':'ss'.'fffffffK" custom format string) takes advantage of the three ways that ISO 8601 represents time zone information to preserve the Kind property of DateTime values:

    The time zone component of DateTimeKind.Local date and time values is an offset from UTC (for example, +01:00, -07:00). All DateTimeOffset values are also represented in this format.

    The time zone component of DateTimeKind.Utc date and time values uses "Z" (which stands for zero offset) to represent UTC.

    DateTimeKind.Unspecified date and time values have no time zone information.

Because the "O" or "o" standard format specifier conforms to an international standard, the formatting or parsing operation that uses the specifier always uses the invariant culture and the Gregorian calendar.

Strings that are passed to the Parse, TryParse, ParseExact, and TryParseExact methods of DateTime and DateTimeOffset can be parsed by using the "O" or "o" format specifier if they are in one of these formats. In the case of DateTime objects, the parsing overload that you call should also include a styles parameter with a value of DateTimeStyles.RoundtripKind. Note that if you call a parsing method with the custom format string that corresponds to the "O" or "o" format specifier, you won't get the same results as "O" or "o". This is because parsing methods that use a custom format string can't parse the string representation of date and time values that lack a time zone component or use "Z" to indicate UTC.</source>
        <target state="translated">El especificador de formato estándar "O" o bien "o" representa una cadena de formato de fecha y hora personalizado con un patrón que conserva la información de la zona horaria y emite una cadena de resultado que se ajusta a la norma ISO 8601. Para valores de fecha y hora, este especificador de formato está diseñado para conservar los valores de fecha y hora junto con la propiedad DateTime.Kind en el texto. La cadena con formato se puede analizar de nuevo con el método DateTime.Parse (String, IFormatProvider, DateTimeStyles) o DateTime.ParseExact si el parámetro Styles se establece en DateTimeStyles.RoundtripKind.

El especificador de formato estándar "O" o bien "o" se corresponde con la cadena de formato personalizado "yyyy'-'MM'-'dd'T'HH':'mm':'ss'.'fffffffK" para valores de DateTime y con la cadena de formato personalizado "yyyy'-'MM'-'dd'T'HH':'mm':'ss'.'fffffffzzz" para valores de DateTimeOffset. En esta cadena, los pares de comillas simples que delimitan los caracteres individuales, como los guiones, los dos puntos y la letra "T", indican que el carácter individual es un literal que no se puede cambiar. Los apóstrofos no aparecen en la cadena de salida.

El especificador de formato estándar "O" o bien "o" (y la cadena de formato personalizado "yyyy'-'MM'-'dd'T'HH':'mm':'ss'.'fffffffK" aprovecha las tres formas en que ISO 8601 representa la información de la zona horaria para conservar la propiedad Kind de los valores de DateTime:

    El componente de zona horaria de los valores de fecha y hora de DateTimeKind.Local tiene una diferencia respecto a la hora UTC (por ejemplo, +01:00,-07:00). Todos los valores de DateTimeOffset también se representan con este formato.

    El componente de zona horaria de los valores de fecha y hora de DateTimeKind.Utc utilizan "Z" (que significa que la diferencia es cero) para representar la hora UTC.

    Los valores de fecha y hora de DateTimeKind.Unspecified no tienen información de zona horaria.

Dado que el especificador de formato estándar "O" o bien "o" se ajusta a un estándar internacional, la operación de formato o análisis que usa el especificador siempre utiliza la referencia cultural invariable y el calendario gregoriano.

Las cadenas que se pasan a los métodos Parse, TryParse, ParseExact y TryParseExact de DateTime y DateTimeOffset se pueden analizar usando el especificador de formato "O" o bien "o" si se encuentran en uno de estos formatos. En el caso de los objetos DateTime, la sobrecarga de análisis a la que llama debe incluir también un parámetro Styles con un valor de DateTimeStyles.RoundtripKind. Tenga en cuenta que si se llama a un método de análisis con la cadena de formato personalizada que corresponde al especificador de formato "O" o bien "o", no se obtendrán los mismos resultados que "O" o bien "o". Esto se debe a que los métodos de análisis que usan una cadena de formato personalizado no pueden analizar la representación de cadena de valores de fecha y hora que carecen de un componente de zona horaria o utilizan "Z" para indicar la hora UTC.</target>
        <note />
      </trans-unit>
      <trans-unit id="second_1_2_digits">
        <source>second (1-2 digits)</source>
        <target state="translated">segundo (1-2 dígitos)</target>
        <note />
      </trans-unit>
      <trans-unit id="second_1_2_digits_description">
        <source>The "s" custom format specifier represents the seconds as a number from 0 through 59. The result represents whole seconds that have passed since the last minute. A single-digit second is formatted without a leading zero.

If the "s" format specifier is used without other custom format specifiers, it's interpreted as the "s" standard date and time format specifier.</source>
        <target state="translated">El especificador de formato personalizado "s" representa los segundos como un número del 0 al 59. El resultado representa los segundos enteros que han transcurrido desde el último minuto. El formato de un segundo con un solo dígito se representa sin cero inicial.

Si el especificador de formato "s" se usa sin otros especificadores de formato personalizado, se interpreta como el especificador de formato de fecha y hora estándar "s".</target>
        <note />
      </trans-unit>
      <trans-unit id="second_2_digits">
        <source>second (2 digits)</source>
        <target state="translated">segundo (2 dígitos)</target>
        <note />
      </trans-unit>
      <trans-unit id="second_2_digits_description">
        <source>The "ss" custom format specifier (plus any number of additional "s" specifiers) represents the seconds as a number from 00 through 59. The result represents whole seconds that have passed since the last minute. A single-digit second is formatted with a leading zero.</source>
        <target state="translated">El especificador de formato personalizado "ss" (más cualquier número de especificadores "s" adicionales) representa los segundos como un número del 00 al 59. El resultado representa los segundos enteros que han transcurrido desde el último minuto. El formato de un segundo con un solo dígito se representa sin un cero inicial.</target>
        <note />
      </trans-unit>
      <trans-unit id="short_date">
        <source>short date</source>
        <target state="translated">fecha corta</target>
        <note />
      </trans-unit>
      <trans-unit id="short_date_description">
        <source>The "d" standard format specifier represents a custom date and time format string that is defined by a specific culture's DateTimeFormatInfo.ShortDatePattern property. For example, the custom format string that is returned by the ShortDatePattern property of the invariant culture is "MM/dd/yyyy".</source>
        <target state="translated">El especificador de formato estándar "d" representa una cadena de formato de fecha y hora personalizado definida por una propiedad DateTimeFormatInfo.ShortDatePattern de una referencia cultural específica. Por ejemplo, la cadena de formato personalizado devuelta por la propiedad ShortDatePattern de la referencia cultural invariable es "MM/DD/AAAA".</target>
        <note />
      </trans-unit>
      <trans-unit id="short_time">
        <source>short time</source>
        <target state="translated">hora corta</target>
        <note />
      </trans-unit>
      <trans-unit id="short_time_description">
        <source>The "t" standard format specifier represents a custom date and time format string that is defined by the current DateTimeFormatInfo.ShortTimePattern property. For example, the custom format string for the invariant culture is "HH:mm".</source>
        <target state="translated">El especificador de formato estándar "t" representa una cadena de formato de fecha y hora personalizado que está definida por la propiedad DateTimeFormatInfo.ShortTimePattern actual. Por ejemplo, la cadena de formato personalizado para la referencia cultural invariable es "HH:mm".</target>
        <note />
      </trans-unit>
      <trans-unit id="sortable_date_time">
        <source>sortable date/time</source>
        <target state="translated">fecha y hora ordenable</target>
        <note />
      </trans-unit>
      <trans-unit id="sortable_date_time_description">
        <source>The "s" standard format specifier represents a custom date and time format string that is defined by the DateTimeFormatInfo.SortableDateTimePattern property. The pattern reflects a defined standard (ISO 8601), and the property is read-only. Therefore, it is always the same, regardless of the culture used or the format provider supplied. The custom format string is "yyyy'-'MM'-'dd'T'HH':'mm':'ss".

The purpose of the "s" format specifier is to produce result strings that sort consistently in ascending or descending order based on date and time values. As a result, although the "s" standard format specifier represents a date and time value in a consistent format, the formatting operation does not modify the value of the date and time object that is being formatted to reflect its DateTime.Kind property or its DateTimeOffset.Offset value. For example, the result strings produced by formatting the date and time values 2014-11-15T18:32:17+00:00 and 2014-11-15T18:32:17+08:00 are identical.

When this standard format specifier is used, the formatting or parsing operation always uses the invariant culture.</source>
        <target state="translated">El especificador de formato estándar "s" representa una cadena de formato de fecha y hora personalizado que está definida por la propiedad DateTimeFormatInfo.SortableDateTimePattern. El patrón refleja un estándar definido (ISO 8601) y la propiedad es de solo lectura. Por lo tanto, siempre es el mismo, independientemente de la referencia cultural utilizada o del proveedor de formato proporcionado. La cadena de formato personalizado es "yyyy'-'MM'-'dd'T'HH':'mm':'ss".

La finalidad del especificador de formato "s" es producir cadenas de resultados que se ordenen coherentemente de forma ascendente o descendente según los valores de fecha y hora. Como resultado, aunque el especificador de formato estándar "s" representa un valor de fecha y hora en un formato coherente, la operación de formato no modifica el valor del objeto de fecha y hora al que se está dando formato para reflejar su propiedad DateTime.Kind o DateTimeOffset.Offset. Por ejemplo, las cadenas de resultados generadas por el formato de los valores de fecha y hora 2014-11-15T18:32:17+00:00 y 2014-11-15T18:32:17+08:00 son idénticas.

Cuando se usa este especificador de formato estándar, la operación de formato o análisis utiliza siempre la referencia cultural invariable.</target>
        <note />
      </trans-unit>
      <trans-unit id="static_constructor">
        <source>static constructor</source>
        <target state="translated">constructor estático</target>
        <note />
      </trans-unit>
      <trans-unit id="symbol_cannot_be_a_namespace">
        <source>'symbol' cannot be a namespace.</source>
        <target state="translated">'símbolo' no puede ser un espacio de nombres.</target>
        <note />
      </trans-unit>
      <trans-unit id="time_separator">
        <source>time separator</source>
        <target state="translated">separador de la hora</target>
        <note />
      </trans-unit>
      <trans-unit id="time_separator_description">
        <source>The ":" custom format specifier represents the time separator, which is used to differentiate hours, minutes, and seconds. The appropriate localized time separator is retrieved from the DateTimeFormatInfo.TimeSeparator property of the current or specified culture.

Note: To change the time separator for a particular date and time string, specify the separator character within a literal string delimiter. For example, the custom format string hh'_'dd'_'ss produces a result string in which "_" (an underscore) is always used as the time separator. To change the time separator for all dates for a culture, either change the value of the DateTimeFormatInfo.TimeSeparator property of the current culture, or instantiate a DateTimeFormatInfo object, assign the character to its TimeSeparator property, and call an overload of the formatting method that includes an IFormatProvider parameter.

If the ":" format specifier is used without other custom format specifiers, it's interpreted as a standard date and time format specifier and throws a FormatException.</source>
        <target state="translated">El especificador de formato personalizado ":" representa el separador de hora, que se usa para diferenciar las horas, los minutos y los segundos. El separador de hora localizado apropiado se recupera de la propiedad DateTimeFormatInfo.TimeSeparator de la referencia cultural actual o especificada.

Nota: Para cambiar el separador de hora de una cadena de fecha y hora determinada, especifique el carácter separador dentro de un delimitador de cadena literal. Por ejemplo, la cadena de formato personalizado hh'_'dd'_'ss genera una cadena de resultado en la que "_" (un carácter de subrayado) siempre se usa como separador de hora. Para cambiar el separador de hora de todas las fechas de una referencia cultural, cambie el valor de la propiedad DateTimeFormatInfo.TimeSeparator de la referencia cultural actual, o bien cree una instancia del objeto DateTimeFormatInfo, asigne el carácter a su propiedad TimeSeparator y llame a una sobrecarga del método de formato que incluye un parámetro IFormatProvider.

Si el especificador de formato ":" se usa sin otros especificadores de formato personalizados, se interpreta como un especificador de formato de fecha y hora estándar y produce una excepción FormatException.</target>
        <note />
      </trans-unit>
      <trans-unit id="time_zone">
        <source>time zone</source>
        <target state="translated">zona horaria</target>
        <note />
      </trans-unit>
      <trans-unit id="time_zone_description">
        <source>The "K" custom format specifier represents the time zone information of a date and time value. When this format specifier is used with DateTime values, the result string is defined by the value of the DateTime.Kind property:

    For the local time zone (a DateTime.Kind property value of DateTimeKind.Local), this specifier is equivalent to the "zzz" specifier and produces a result string containing the local offset from Coordinated Universal Time (UTC); for example, "-07:00".

    For a UTC time (a DateTime.Kind property value of DateTimeKind.Utc), the result string includes a "Z" character to represent a UTC date.

    For a time from an unspecified time zone (a time whose DateTime.Kind property equals DateTimeKind.Unspecified), the result is equivalent to String.Empty.

For DateTimeOffset values, the "K" format specifier is equivalent to the "zzz" format specifier, and produces a result string containing the DateTimeOffset value's offset from UTC.

If the "K" format specifier is used without other custom format specifiers, it's interpreted as a standard date and time format specifier and throws a FormatException.</source>
        <target state="translated">El especificador de formato personalizado "K" representa la información de zona horaria de un valor de fecha y hora. Cuando se usa este especificador de formato con valores DateTime, la cadena de resultado se define por el valor de la propiedad DateTime.Kind:

En el caso de la zona horaria local (valor de la propiedad DateTime.Kind de DateTimeKind.Local), este especificador es equivalente al especificador "zzz" y genera una cadena de resultado que contiene el desplazamiento local de la hora universal coordinada (UTC); por ejemplo, "-07:00".

Para una hora UTC (un valor de propiedad DateTime. Kind de DateTimeKind. UTC), la cadena de resultado incluye un carácter "Z" para representar una fecha UTC.

Para una hora de una zona horaria no especificada (una hora cuya propiedad DateTime. Kind igual a DateTimeKind. no especificada), el resultado es equivalente a String. Empty.

Para los valores de DateTimeOffset, el especificador de formato "K" es equivalente al especificador de formato "Zzz" y genera una cadena de resultado que contiene el desplazamiento del valor DateTimeOffset con respecto a la hora UTC.

Si el especificador de formato "K" se usa sin otros especificadores de formato personalizado, se interpreta como un especificador de formato de fecha y hora estándar y produce una FormatException.</target>
        <note />
      </trans-unit>
      <trans-unit id="type">
        <source>type</source>
        <target state="translated">tipo</target>
        <note />
      </trans-unit>
      <trans-unit id="type_constraint">
        <source>type constraint</source>
        <target state="translated">restricción de tipo</target>
        <note />
      </trans-unit>
      <trans-unit id="type_parameter">
        <source>type parameter</source>
        <target state="translated">parámetro de tipo</target>
        <note />
      </trans-unit>
      <trans-unit id="attribute">
        <source>attribute</source>
        <target state="translated">atributo</target>
        <note />
      </trans-unit>
      <trans-unit id="Replace_0_and_1_with_property">
        <source>Replace '{0}' and '{1}' with property</source>
        <target state="translated">Reemplazar '{0}' y '{1}' por la propiedad</target>
        <note />
      </trans-unit>
      <trans-unit id="Replace_0_with_property">
        <source>Replace '{0}' with property</source>
        <target state="translated">Reemplazar '{0}' por la propiedad</target>
        <note />
      </trans-unit>
      <trans-unit id="Method_referenced_implicitly">
        <source>Method referenced implicitly</source>
        <target state="translated">Método al que se hace referencia implícita</target>
        <note />
      </trans-unit>
      <trans-unit id="Generate_type_0">
        <source>Generate type '{0}'</source>
        <target state="translated">Generar tipo '{0}'</target>
        <note />
      </trans-unit>
      <trans-unit id="Generate_0_1">
        <source>Generate {0} '{1}'</source>
        <target state="translated">Generar {0} '{1}'</target>
        <note />
      </trans-unit>
      <trans-unit id="Change_0_to_1">
        <source>Change '{0}' to '{1}'.</source>
        <target state="translated">Cambie '{0}' a '{1}'.</target>
        <note />
      </trans-unit>
      <trans-unit id="Non_invoked_method_cannot_be_replaced_with_property">
        <source>Non-invoked method cannot be replaced with property.</source>
        <target state="translated">El método no invocado no se puede reemplazar por la propiedad.</target>
        <note />
      </trans-unit>
      <trans-unit id="Only_methods_with_a_single_argument_which_is_not_an_out_variable_declaration_can_be_replaced_with_a_property">
        <source>Only methods with a single argument, which is not an out variable declaration, can be replaced with a property.</source>
        <target state="translated">Solo los métodos que tienen un solo argumento, que no es una declaración de variable out, se pueden reemplazar por una propiedad.</target>
        <note />
      </trans-unit>
      <trans-unit id="Roslyn_HostError">
        <source>Roslyn.HostError</source>
        <target state="translated">Roslyn.HostError</target>
        <note />
      </trans-unit>
      <trans-unit id="An_instance_of_analyzer_0_cannot_be_created_from_1_colon_2">
        <source>An instance of analyzer {0} cannot be created from {1}: {2}.</source>
        <target state="translated">No se puede crear una instancia de analizador {0} desde {1}: {2}.</target>
        <note />
      </trans-unit>
      <trans-unit id="The_assembly_0_does_not_contain_any_analyzers">
        <source>The assembly {0} does not contain any analyzers.</source>
        <target state="translated">El ensamblado {0} no contiene ningún analizador.</target>
        <note />
      </trans-unit>
      <trans-unit id="Unable_to_load_Analyzer_assembly_0_colon_1">
        <source>Unable to load Analyzer assembly {0}: {1}</source>
        <target state="translated">No se puede cargar el ensamblado del analizador {0}: {1}</target>
        <note />
      </trans-unit>
      <trans-unit id="Make_method_synchronous">
        <source>Make method synchronous</source>
        <target state="translated">Convertir el método en sincrónico</target>
        <note />
      </trans-unit>
      <trans-unit id="from_0">
        <source>from {0}</source>
        <target state="translated">desde {0}</target>
        <note />
      </trans-unit>
      <trans-unit id="Find_and_install_latest_version">
        <source>Find and install latest version</source>
        <target state="translated">Buscar e instalar la última versión</target>
        <note />
      </trans-unit>
      <trans-unit id="Use_local_version_0">
        <source>Use local version '{0}'</source>
        <target state="translated">Usar la versión local '{0}'</target>
        <note />
      </trans-unit>
      <trans-unit id="Use_locally_installed_0_version_1_This_version_used_in_colon_2">
        <source>Use locally installed '{0}' version '{1}'
This version used in: {2}</source>
        <target state="translated">Usar la versión '{0}' instalada localmente '{1}'
Esta versión se utiliza en: {2}</target>
        <note />
      </trans-unit>
      <trans-unit id="Find_and_install_latest_version_of_0">
        <source>Find and install latest version of '{0}'</source>
        <target state="translated">Buscar e instalar la última versión de '{0}'</target>
        <note />
      </trans-unit>
      <trans-unit id="Install_with_package_manager">
        <source>Install with package manager...</source>
        <target state="translated">Instalar con el Administrador de paquetes...</target>
        <note />
      </trans-unit>
      <trans-unit id="Install_0_1">
        <source>Install '{0} {1}'</source>
        <target state="translated">Instalar '{0} {1}'</target>
        <note />
      </trans-unit>
      <trans-unit id="Install_version_0">
        <source>Install version '{0}'</source>
        <target state="translated">Instalar la versión '{0}'</target>
        <note />
      </trans-unit>
      <trans-unit id="Generate_variable_0">
        <source>Generate variable '{0}'</source>
        <target state="translated">Generar variable '{0}'</target>
        <note />
      </trans-unit>
      <trans-unit id="Classes">
        <source>Classes</source>
        <target state="translated">Clases</target>
        <note />
      </trans-unit>
      <trans-unit id="Constants">
        <source>Constants</source>
        <target state="translated">Constantes</target>
        <note />
      </trans-unit>
      <trans-unit id="Delegates">
        <source>Delegates</source>
        <target state="translated">Delegados</target>
        <note />
      </trans-unit>
      <trans-unit id="Enums">
        <source>Enums</source>
        <target state="translated">Enumeraciones</target>
        <note />
      </trans-unit>
      <trans-unit id="Events">
        <source>Events</source>
        <target state="translated">Eventos</target>
        <note />
      </trans-unit>
      <trans-unit id="Extension_methods">
        <source>Extension methods</source>
        <target state="translated">Métodos de extensión</target>
        <note />
      </trans-unit>
      <trans-unit id="Fields">
        <source>Fields</source>
        <target state="translated">Campos</target>
        <note />
      </trans-unit>
      <trans-unit id="Interfaces">
        <source>Interfaces</source>
        <target state="translated">Interfaces</target>
        <note />
      </trans-unit>
      <trans-unit id="Locals">
        <source>Locals</source>
        <target state="translated">Variables locales</target>
        <note />
      </trans-unit>
      <trans-unit id="Methods">
        <source>Methods</source>
        <target state="translated">Métodos</target>
        <note />
      </trans-unit>
      <trans-unit id="Modules">
        <source>Modules</source>
        <target state="translated">Módulos</target>
        <note />
      </trans-unit>
      <trans-unit id="Namespaces">
        <source>Namespaces</source>
        <target state="translated">Espacios de nombres</target>
        <note />
      </trans-unit>
      <trans-unit id="Properties">
        <source>Properties</source>
        <target state="translated">Propiedades</target>
        <note />
      </trans-unit>
      <trans-unit id="Structures">
        <source>Structures</source>
        <target state="translated">Estructuras</target>
        <note />
      </trans-unit>
      <trans-unit id="Parameters_colon">
        <source>Parameters:</source>
        <target state="translated">Parámetros:</target>
        <note />
      </trans-unit>
      <trans-unit id="Variadic_SignatureHelpItem_must_have_at_least_one_parameter">
        <source>Variadic SignatureHelpItem must have at least one parameter.</source>
        <target state="translated">El elemento variádico SignatureHelpItem debe tener al menos un parámetro.</target>
        <note />
      </trans-unit>
      <trans-unit id="Replace_0_with_method">
        <source>Replace '{0}' with method</source>
        <target state="translated">Reemplazar '{0}' por un método</target>
        <note />
      </trans-unit>
      <trans-unit id="Replace_0_with_methods">
        <source>Replace '{0}' with methods</source>
        <target state="translated">Reemplazar '{0}' por métodos</target>
        <note />
      </trans-unit>
      <trans-unit id="Property_referenced_implicitly">
        <source>Property referenced implicitly</source>
        <target state="translated">Propiedad a la que se hace referencia de forma implícita</target>
        <note />
      </trans-unit>
      <trans-unit id="Property_cannot_safely_be_replaced_with_a_method_call">
        <source>Property cannot safely be replaced with a method call</source>
        <target state="translated">La propiedad no se puede reemplazar por una llamada a un método de forma segura</target>
        <note />
      </trans-unit>
      <trans-unit id="Convert_to_interpolated_string">
        <source>Convert to interpolated string</source>
        <target state="translated">Convertir a cadena interpolada</target>
        <note />
      </trans-unit>
      <trans-unit id="Move_type_to_0">
        <source>Move type to {0}</source>
        <target state="translated">Mover tipo a {0}</target>
        <note />
      </trans-unit>
      <trans-unit id="Rename_file_to_0">
        <source>Rename file to {0}</source>
        <target state="translated">Cambiar nombre de archivo por {0}</target>
        <note />
      </trans-unit>
      <trans-unit id="Rename_type_to_0">
        <source>Rename type to {0}</source>
        <target state="translated">Cambiar nombre de tipo por {0}</target>
        <note />
      </trans-unit>
      <trans-unit id="Remove_tag">
        <source>Remove tag</source>
        <target state="translated">Quitar etiqueta</target>
        <note />
      </trans-unit>
      <trans-unit id="Add_missing_param_nodes">
        <source>Add missing param nodes</source>
        <target state="translated">Agregar nodos de parámetros que faltan</target>
        <note />
      </trans-unit>
      <trans-unit id="paren_Unknown_paren">
        <source>(Unknown)</source>
        <target state="translated">(Desconocido)</target>
        <note />
      </trans-unit>
      <trans-unit id="Use_framework_type">
        <source>Use framework type</source>
        <target state="translated">Usar tipo de marco de trabajo</target>
        <note />
      </trans-unit>
      <trans-unit id="Install_package_0">
        <source>Install package '{0}'</source>
        <target state="translated">Instalar paquete '{0}'</target>
        <note />
      </trans-unit>
      <trans-unit id="project_0">
        <source>project {0}</source>
        <target state="translated">proyecto {0}</target>
        <note />
      </trans-unit>
      <trans-unit id="Fully_qualify_0">
        <source>Fully qualify '{0}'</source>
        <target state="translated">'{0}' completo</target>
        <note />
      </trans-unit>
      <trans-unit id="Remove_reference_to_0">
        <source>Remove reference to '{0}'.</source>
        <target state="translated">Quitar referencia a '{0}'.</target>
        <note />
      </trans-unit>
      <trans-unit id="Keywords">
        <source>Keywords</source>
        <target state="translated">Palabras clave</target>
        <note />
      </trans-unit>
      <trans-unit id="Snippets">
        <source>Snippets</source>
        <target state="translated">Fragmentos de código</target>
        <note />
      </trans-unit>
      <trans-unit id="All_lowercase">
        <source>All lowercase</source>
        <target state="translated">Todo minúsculas</target>
        <note />
      </trans-unit>
      <trans-unit id="All_uppercase">
        <source>All uppercase</source>
        <target state="translated">Todo mayúsculas</target>
        <note />
      </trans-unit>
      <trans-unit id="First_word_capitalized">
        <source>First word capitalized</source>
        <target state="translated">Primera palabra en mayúsculas</target>
        <note />
      </trans-unit>
      <trans-unit id="Pascal_Case">
        <source>Pascal Case</source>
        <target state="translated">Pascal Case</target>
        <note />
      </trans-unit>
      <trans-unit id="Remove_document_0">
        <source>Remove document '{0}'</source>
        <target state="translated">Quitar documento "{0}"</target>
        <note />
      </trans-unit>
      <trans-unit id="Add_document_0">
        <source>Add document '{0}'</source>
        <target state="translated">Agregar documento "{0}"</target>
        <note />
      </trans-unit>
      <trans-unit id="Add_argument_name_0">
        <source>Add argument name '{0}'</source>
        <target state="translated">Agregar nombre de argumento "{0}"</target>
        <note />
      </trans-unit>
      <trans-unit id="Take_0">
        <source>Take '{0}'</source>
        <target state="translated">Tomar "{0}"</target>
        <note />
      </trans-unit>
      <trans-unit id="Take_both">
        <source>Take both</source>
        <target state="translated">Tomar ambas</target>
        <note />
      </trans-unit>
      <trans-unit id="Take_bottom">
        <source>Take bottom</source>
        <target state="translated">Tomar parte inferior</target>
        <note />
      </trans-unit>
      <trans-unit id="Take_top">
        <source>Take top</source>
        <target state="translated">Tomar parte superior</target>
        <note />
      </trans-unit>
      <trans-unit id="Remove_unused_variable">
        <source>Remove unused variable</source>
        <target state="translated">Quitar variable no utilizada</target>
        <note />
      </trans-unit>
      <trans-unit id="Convert_to_binary">
        <source>Convert to binary</source>
        <target state="translated">Convertir a binario</target>
        <note />
      </trans-unit>
      <trans-unit id="Convert_to_decimal">
        <source>Convert to decimal</source>
        <target state="translated">Convertir a decimal</target>
        <note />
      </trans-unit>
      <trans-unit id="Convert_to_hex">
        <source>Convert to hex</source>
        <target state="translated">Convertir a hexadecimal</target>
        <note />
      </trans-unit>
      <trans-unit id="Separate_thousands">
        <source>Separate thousands</source>
        <target state="translated">Separar miles</target>
        <note />
      </trans-unit>
      <trans-unit id="Separate_words">
        <source>Separate words</source>
        <target state="translated">Separar palabras</target>
        <note />
      </trans-unit>
      <trans-unit id="Separate_nibbles">
        <source>Separate nibbles</source>
        <target state="translated">Separar cuartetos</target>
        <note />
      </trans-unit>
      <trans-unit id="Remove_separators">
        <source>Remove separators</source>
        <target state="translated">Quitar separadores</target>
        <note />
      </trans-unit>
      <trans-unit id="Add_parameter_to_0">
        <source>Add parameter to '{0}'</source>
        <target state="translated">Agregar parámetro a "{0}"</target>
        <note />
      </trans-unit>
      <trans-unit id="Generate_constructor">
        <source>Generate constructor...</source>
        <target state="translated">Generar constructor...</target>
        <note />
      </trans-unit>
      <trans-unit id="Pick_members_to_be_used_as_constructor_parameters">
        <source>Pick members to be used as constructor parameters</source>
        <target state="translated">Seleccionar miembros para usarlos como parámetros del constructor</target>
        <note />
      </trans-unit>
      <trans-unit id="Pick_members_to_be_used_in_Equals_GetHashCode">
        <source>Pick members to be used in Equals/GetHashCode</source>
        <target state="translated">Seleccionar miembros para usar en Equals/GetHashCode</target>
        <note />
      </trans-unit>
      <trans-unit id="Generate_overrides">
        <source>Generate overrides...</source>
        <target state="translated">Generar invalidaciones...</target>
        <note />
      </trans-unit>
      <trans-unit id="Pick_members_to_override">
        <source>Pick members to override</source>
        <target state="translated">Seleccionar miembros para invalidar</target>
        <note />
      </trans-unit>
      <trans-unit id="Add_null_check">
        <source>Add null check</source>
        <target state="translated">Agregar comprobación de valores null</target>
        <note />
      </trans-unit>
      <trans-unit id="Add_string_IsNullOrEmpty_check">
        <source>Add 'string.IsNullOrEmpty' check</source>
        <target state="translated">Agregar comprobación de "string.IsNullOrEmpty"</target>
        <note />
      </trans-unit>
      <trans-unit id="Add_string_IsNullOrWhiteSpace_check">
        <source>Add 'string.IsNullOrWhiteSpace' check</source>
        <target state="translated">Agregar comprobación de "string.IsNullOrWhiteSpace"</target>
        <note />
      </trans-unit>
      <trans-unit id="Initialize_field_0">
        <source>Initialize field '{0}'</source>
        <target state="translated">Inicializar campo "{0}"</target>
        <note />
      </trans-unit>
      <trans-unit id="Initialize_property_0">
        <source>Initialize property '{0}'</source>
        <target state="translated">Inicializar propiedad "{0}"</target>
        <note />
      </trans-unit>
      <trans-unit id="Add_null_checks">
        <source>Add null checks</source>
        <target state="translated">Agregar comprobaciones de valores null</target>
        <note />
      </trans-unit>
      <trans-unit id="Generate_operators">
        <source>Generate operators</source>
        <target state="translated">Generar operadores</target>
        <note />
      </trans-unit>
      <trans-unit id="Implement_0">
        <source>Implement {0}</source>
        <target state="translated">Implementar {0}</target>
        <note />
      </trans-unit>
      <trans-unit id="Reported_diagnostic_0_has_a_source_location_in_file_1_which_is_not_part_of_the_compilation_being_analyzed">
        <source>Reported diagnostic '{0}' has a source location in file '{1}', which is not part of the compilation being analyzed.</source>
        <target state="translated">El diagnóstico notificado "{0}" tiene una ubicación de origen en el archivo "{1}", que no forma parte de la compilación que se está analizando.</target>
        <note />
      </trans-unit>
      <trans-unit id="Reported_diagnostic_0_has_a_source_location_1_in_file_2_which_is_outside_of_the_given_file">
        <source>Reported diagnostic '{0}' has a source location '{1}' in file '{2}', which is outside of the given file.</source>
        <target state="translated">El diagnóstico notificado "{0}" tiene una ubicación de origen "{1}" en el archivo "{2}", que está fuera del archivo dado.</target>
        <note />
      </trans-unit>
      <trans-unit id="in_0_project_1">
        <source>in {0} (project {1})</source>
        <target state="translated">en {0} (proyecto {1})</target>
        <note />
      </trans-unit>
      <trans-unit id="Add_accessibility_modifiers">
        <source>Add accessibility modifiers</source>
        <target state="translated">Agregar modificadores de accesibilidad</target>
        <note />
      </trans-unit>
      <trans-unit id="Move_declaration_near_reference">
        <source>Move declaration near reference</source>
        <target state="translated">Mover la declaración cerca de la referencia</target>
        <note />
      </trans-unit>
      <trans-unit id="Convert_to_full_property">
        <source>Convert to full property</source>
        <target state="translated">Convertir en propiedad completa</target>
        <note />
      </trans-unit>
      <trans-unit id="Warning_Method_overrides_symbol_from_metadata">
        <source>Warning: Method overrides symbol from metadata</source>
        <target state="translated">Advertencia: El método reemplaza el símbolo de los metadatos.</target>
        <note />
      </trans-unit>
      <trans-unit id="Use_0">
        <source>Use {0}</source>
        <target state="translated">Usar {0}</target>
        <note />
      </trans-unit>
      <trans-unit id="Add_argument_name_0_including_trailing_arguments">
        <source>Add argument name '{0}' (including trailing arguments)</source>
        <target state="translated">Agregar el nombre de argumento "{0}" (incluidos los argumentos finales)</target>
        <note />
      </trans-unit>
      <trans-unit id="local_function">
        <source>local function</source>
        <target state="translated">función local</target>
        <note />
      </trans-unit>
      <trans-unit id="indexer_">
        <source>indexer</source>
        <target state="translated">indizador</target>
        <note />
      </trans-unit>
      <trans-unit id="Alias_ambiguous_type_0">
        <source>Alias ambiguous type '{0}'</source>
        <target state="translated">Tipo de alias ambiguo "{0}"</target>
        <note />
      </trans-unit>
      <trans-unit id="Warning_colon_Collection_was_modified_during_iteration">
        <source>Warning: Collection was modified during iteration.</source>
        <target state="translated">Advertencia: la colección se modificó durante la iteración.</target>
        <note />
      </trans-unit>
      <trans-unit id="Warning_colon_Iteration_variable_crossed_function_boundary">
        <source>Warning: Iteration variable crossed function boundary.</source>
        <target state="translated">Advertencia: límite de función cruzada de variable de iteración.</target>
        <note />
      </trans-unit>
      <trans-unit id="Warning_colon_Collection_may_be_modified_during_iteration">
        <source>Warning: Collection may be modified during iteration.</source>
        <target state="translated">Advertencia: es posible que la colección se modifique durante la iteración.</target>
        <note />
      </trans-unit>
      <trans-unit id="universal_full_date_time">
        <source>universal full date/time</source>
        <target state="translated">fecha/hora completa universal</target>
        <note />
      </trans-unit>
      <trans-unit id="universal_full_date_time_description">
        <source>The "U" standard format specifier represents a custom date and time format string that is defined by a specified culture's DateTimeFormatInfo.FullDateTimePattern property. The pattern is the same as the "F" pattern. However, the DateTime value is automatically converted to UTC before it is formatted.</source>
        <target state="translated">El especificador de formato estándar "U" representa una cadena de formato de fecha y hora personalizada que está definida por una propiedad DateTimeFormatInfo.FullDateTimePattern de una referencia cultural especificada. El patrón es igual que el patrón "F", pero el valor de DateTime se cambia automáticamente a UTC antes de darle formato.</target>
        <note />
      </trans-unit>
      <trans-unit id="universal_sortable_date_time">
        <source>universal sortable date/time</source>
        <target state="translated">fecha/hora universal que se puede ordenar</target>
        <note />
      </trans-unit>
      <trans-unit id="universal_sortable_date_time_description">
        <source>The "u" standard format specifier represents a custom date and time format string that is defined by the DateTimeFormatInfo.UniversalSortableDateTimePattern property. The pattern reflects a defined standard, and the property is read-only. Therefore, it is always the same, regardless of the culture used or the format provider supplied. The custom format string is "yyyy'-'MM'-'dd HH':'mm':'ss'Z'". When this standard format specifier is used, the formatting or parsing operation always uses the invariant culture.

Although the result string should express a time as Coordinated Universal Time (UTC), no conversion of the original DateTime value is performed during the formatting operation. Therefore, you must convert a DateTime value to UTC by calling the DateTime.ToUniversalTime method before formatting it.</source>
        <target state="translated">El especificador de formato estándar "u" representa una cadena de formato de fecha y hora personalizado que está definida por la propiedad DateTimeFormatInfo.UniversalSortableDateTimePattern. El patrón refleja un estándar definido y la propiedad es de solo lectura. Por lo tanto, siempre es el mismo, independientemente de la referencia cultural utilizada o del proveedor de formato proporcionado. La cadena de formato personalizado es "yyyy'-'MM'-'dd HH':'mm':'ss'Z'". Cuando se usa este especificador de formato estándar, la operación de formato o análisis utiliza siempre la referencia cultural invariable.

Aunque la cadena de resultado debe expresar una hora como hora universal coordinada (UTC), no se realizará ninguna conversión del valor DateTime original durante la operación de formato. Por lo tanto, debe convertir un valor DateTime a UTC llamando al método DateTime.ToUniversalTime antes de aplicarle formato.</target>
        <note />
      </trans-unit>
      <trans-unit id="updating_usages_in_containing_member">
        <source>updating usages in containing member</source>
        <target state="translated">actualización de los usos en el miembro contenedor</target>
        <note />
      </trans-unit>
      <trans-unit id="updating_usages_in_containing_project">
        <source>updating usages in containing project</source>
        <target state="translated">actualización de usos en el proyecto contenedor</target>
        <note />
      </trans-unit>
      <trans-unit id="updating_usages_in_containing_type">
        <source>updating usages in containing type</source>
        <target state="translated">actualización de los usos en el tipo contenedor</target>
        <note />
      </trans-unit>
      <trans-unit id="updating_usages_in_dependent_projects">
        <source>updating usages in dependent projects</source>
        <target state="translated">actualización de usos en proyectos dependientes</target>
        <note />
      </trans-unit>
      <trans-unit id="utc_hour_and_minute_offset">
        <source>utc hour and minute offset</source>
        <target state="translated">desfase en horas y minutos respecto a UTC</target>
        <note />
      </trans-unit>
      <trans-unit id="utc_hour_and_minute_offset_description">
        <source>With DateTime values, the "zzz" custom format specifier represents the signed offset of the local operating system's time zone from UTC, measured in hours and minutes. It doesn't reflect the value of an instance's DateTime.Kind property. For this reason, the "zzz" format specifier is not recommended for use with DateTime values.

With DateTimeOffset values, this format specifier represents the DateTimeOffset value's offset from UTC in hours and minutes.

The offset is always displayed with a leading sign. A plus sign (+) indicates hours ahead of UTC, and a minus sign (-) indicates hours behind UTC. A single-digit offset is formatted with a leading zero.</source>
        <target state="translated">Con los valores de DateTime, el especificador de formato personalizado "zzz" representa el desfase con signo de la zona horaria del sistema operativo local respecto a la hora UTC, medido en horas y minutos. No refleja el valor de la propiedad DateTime.Kind de una instancia. Por este motivo, no se recomienda usar el especificador de formato "zzz" con valores de DateTime.

Con valores de DateTimeOffset, este especificador de formato representa el desfase del valor de DateTimeOffset con respecto a la hora UTC en horas y minutos.

El desfase se muestra siempre con un signo delante. Un signo más (+) indica las horas de adelanto respecto a la hora UTC y un signo menos (-) indica las horas de retraso respecto a la hora UTC. Cuando el desfase es de un solo dígito, se le pone un cero delante.</target>
        <note />
      </trans-unit>
      <trans-unit id="utc_hour_offset_1_2_digits">
        <source>utc hour offset (1-2 digits)</source>
        <target state="translated">desfase respecto a la hora UTC (1-2 dígitos)</target>
        <note />
      </trans-unit>
      <trans-unit id="utc_hour_offset_1_2_digits_description">
        <source>With DateTime values, the "z" custom format specifier represents the signed offset of the local operating system's time zone from Coordinated Universal Time (UTC), measured in hours. It doesn't reflect the value of an instance's DateTime.Kind property. For this reason, the "z" format specifier is not recommended for use with DateTime values.

With DateTimeOffset values, this format specifier represents the DateTimeOffset value's offset from UTC in hours.

The offset is always displayed with a leading sign. A plus sign (+) indicates hours ahead of UTC, and a minus sign (-) indicates hours behind UTC. A single-digit offset is formatted without a leading zero.

If the "z" format specifier is used without other custom format specifiers, it's interpreted as a standard date and time format specifier and throws a FormatException.</source>
        <target state="translated">Con los valores de DateTime, el especificador de formato personalizado "z" representa el desfase con signo de la zona horaria del sistema operativo local respecto a la hora UTC (hora universal coordinada), medido en horas y minutos. No refleja el valor de la propiedad DateTime.Kind de una instancia. Por este motivo, no se recomienda usar el especificador de formato "z" con valores de DateTime.

Con valores de DateTimeOffset, este especificador de formato representa el desfase del valor de DateTimeOffset con respecto a la hora UTC en horas.

El desfase se muestra siempre con un signo delante. Un signo más (+) indica las horas de adelanto respecto a la hora UTC y un signo menos (-) indica las horas de retraso respecto a la hora UTC. Cuando el desfase es de un solo dígito, se le pone un cero delante.

Si el especificador de formato "z" se usa sin otros especificadores de formato personalizados, se interpreta como un especificador de formato de fecha y hora estándar y produce una excepción de formato (FormatException).</target>
        <note />
      </trans-unit>
      <trans-unit id="utc_hour_offset_2_digits">
        <source>utc hour offset (2 digits)</source>
        <target state="translated">desfase respecto a la hora UTC (2 dígitos)</target>
        <note />
      </trans-unit>
      <trans-unit id="utc_hour_offset_2_digits_description">
        <source>With DateTime values, the "zz" custom format specifier represents the signed offset of the local operating system's time zone from UTC, measured in hours. It doesn't reflect the value of an instance's DateTime.Kind property. For this reason, the "zz" format specifier is not recommended for use with DateTime values.

With DateTimeOffset values, this format specifier represents the DateTimeOffset value's offset from UTC in hours.

The offset is always displayed with a leading sign. A plus sign (+) indicates hours ahead of UTC, and a minus sign (-) indicates hours behind UTC. A single-digit offset is formatted with a leading zero.</source>
        <target state="translated">Con valores de DateTime, el especificador de formato personalizado "zz" representa el desfase con signo de la zona horaria del sistema operativo local respecto a la hora UTC, medido en horas. No refleja el valor de la propiedad DateTime.Kind de una instancia. Por este motivo, no se recomienda usar el especificador de formato "zz" con valores de DateTime.

Con valores de DateTimeOffset, este especificador de formato representa el desfase del valor DateTimeOffset con respecto a la hora UTC en horas.

El desfase se muestra siempre con un signo delante. Un signo más (+) indica las horas de adelanto respecto a la hora UTC y un signo menos (-) indica las horas de retraso respecto a la hora UTC. Cuando el desfase es de un solo dígito, se le pone un cero delante.</target>
        <note />
      </trans-unit>
      <trans-unit id="x_y_range_in_reverse_order">
        <source>[x-y] range in reverse order</source>
        <target state="translated">rango [x-y] en orden inverso</target>
        <note>This is an error message shown to the user when they write an invalid Regular Expression. Example: [b-a]</note>
      </trans-unit>
      <trans-unit id="year_1_2_digits">
        <source>year (1-2 digits)</source>
        <target state="translated">año (1-2 dígitos)</target>
        <note />
      </trans-unit>
      <trans-unit id="year_1_2_digits_description">
        <source>The "y" custom format specifier represents the year as a one-digit or two-digit number. If the year has more than two digits, only the two low-order digits appear in the result. If the first digit of a two-digit year begins with a zero (for example, 2008), the number is formatted without a leading zero.

If the "y" format specifier is used without other custom format specifiers, it's interpreted as the "y" standard date and time format specifier.</source>
        <target state="translated">El especificador de formato personalizado "y" representa el año como un número de uno o dos dígitos. Si el año tiene más de dos dígitos, en el resultado solo aparecen los dos dígitos de orden inferior. Si el primer dígito de un año de dos dígitos es un cero (por ejemplo, 2008), no se le pone un cero delante al número.

Si el especificador de formato "y" se usa sin otros especificadores de formato personalizados, se interpreta como el especificador de formato de fecha y hora estándar "y".</target>
        <note />
      </trans-unit>
      <trans-unit id="year_2_digits">
        <source>year (2 digits)</source>
        <target state="translated">año (2 dígitos)</target>
        <note />
      </trans-unit>
      <trans-unit id="year_2_digits_description">
        <source>The "yy" custom format specifier represents the year as a two-digit number. If the year has more than two digits, only the two low-order digits appear in the result. If the two-digit year has fewer than two significant digits, the number is padded with leading zeros to produce two digits.

In a parsing operation, a two-digit year that is parsed using the "yy" custom format specifier is interpreted based on the Calendar.TwoDigitYearMax property of the format provider's current calendar. The following example parses the string representation of a date that has a two-digit year by using the default Gregorian calendar of the en-US culture, which, in this case, is the current culture. It then changes the current culture's CultureInfo object to use a GregorianCalendar object whose TwoDigitYearMax property has been modified.</source>
        <target state="translated">El especificador de formato personalizado "yy" representa el año como un número de dos dígitos. Si el año tiene más de dos dígitos, en el resultado solo aparecen los dos dígitos de orden inferior. Si el año de dos dígitos tiene menos de dos dígitos significativos, se le pone un cero delante al número para tener dos dígitos.

En una operación de análisis, un año de dos dígitos que se analiza con el especificador de formato personalizado "yy" se interpreta en función de la propiedad Calendar.TwoDigitYearMax del calendario actual del proveedor de formato. En el ejemplo siguiente se analiza la representación de cadena de una fecha que tiene un año de dos dígitos con el calendario gregoriano predeterminado de la referencia cultural en-US, que, en este caso, es la referencia cultural actual. Después, se cambia el objeto CultureInfo de la referencia cultural actual para que use un objeto GregorianCalendar cuya propiedad TwoDigitYearMax se ha modificado.</target>
        <note />
      </trans-unit>
      <trans-unit id="year_3_4_digits">
        <source>year (3-4 digits)</source>
        <target state="translated">año (3-4 dígitos)</target>
        <note />
      </trans-unit>
      <trans-unit id="year_3_4_digits_description">
        <source>The "yyy" custom format specifier represents the year with a minimum of three digits. If the year has more than three significant digits, they are included in the result string. If the year has fewer than three digits, the number is padded with leading zeros to produce three digits.</source>
        <target state="translated">El especificador de formato personalizado "yyy" representa el año con un mínimo de tres dígitos. Si el año tiene más de tres dígitos significativos, se incluyen en la cadena de resultado. Si el año tiene menos de tres dígitos, se le ponen ceros delante al número hasta tener tres dígitos.</target>
        <note />
      </trans-unit>
      <trans-unit id="year_4_digits">
        <source>year (4 digits)</source>
        <target state="translated">año (4 dígitos)</target>
        <note />
      </trans-unit>
      <trans-unit id="year_4_digits_description">
        <source>The "yyyy" custom format specifier represents the year with a minimum of four digits. If the year has more than four significant digits, they are included in the result string. If the year has fewer than four digits, the number is padded with leading zeros to produce four digits.</source>
        <target state="translated">El especificador de formato personalizado "yyyy" representa el año con un mínimo de cuatro dígitos. Si el año tiene más de cuatro dígitos significativos, se incluyen en la cadena de resultado. Si el año tiene menos de cuatro dígitos, se le ponen ceros delante al número hasta tener cuatro dígitos.</target>
        <note />
      </trans-unit>
      <trans-unit id="year_5_digits">
        <source>year (5 digits)</source>
        <target state="translated">año (5 dígitos)</target>
        <note />
      </trans-unit>
      <trans-unit id="year_5_digits_description">
        <source>The "yyyyy" custom format specifier (plus any number of additional "y" specifiers) represents the year with a minimum of five digits. If the year has more than five significant digits, they are included in the result string. If the year has fewer than five digits, the number is padded with leading zeros to produce five digits.

If there are additional "y" specifiers, the number is padded with as many leading zeros as necessary to produce the number of "y" specifiers.</source>
        <target state="translated">El especificador de formato personalizado "yyyyy" (más cualquier número de especificadores "y" adicionales) representa el año con un mínimo de cinco dígitos. Si el año tiene más de cinco dígitos significativos, se incluyen en la cadena de resultado. Si el año tiene menos de cinco dígitos, se le ponen ceros delante al número hasta tener cinco dígitos.

Si hay especificadores "y" adicionales, al número se le ponen delante tantos ceros como sean necesarios para tener el número de especificadores "y".</target>
        <note />
      </trans-unit>
      <trans-unit id="year_month">
        <source>year month</source>
        <target state="translated">mes del año</target>
        <note />
      </trans-unit>
      <trans-unit id="year_month_description">
        <source>The "Y" or "y" standard format specifier represents a custom date and time format string that is defined by the DateTimeFormatInfo.YearMonthPattern property of a specified culture. For example, the custom format string for the invariant culture is "yyyy MMMM".</source>
        <target state="translated">El especificador de formato estándar "Y" o "y" representa una cadena de formato de fecha y hora personalizado definida por la propiedad DateTimeFormatInfo.YearMonthPattern de una referencia cultural especificada. Por ejemplo, la cadena de formato personalizado para la referencia cultural invariable es "yyyy MMMM".</target>
        <note />
      </trans-unit>
    </body>
  </file>
</xliff><|MERGE_RESOLUTION|>--- conflicted
+++ resolved
@@ -1235,20 +1235,9 @@
         <target state="translated">Extraer miembros hasta el tipo de base...</target>
         <note />
       </trans-unit>
-<<<<<<< HEAD
-      <trans-unit id="Unwrap_all_elements">
-        <source>Unwrap all elements</source>
-        <target state="new">Unwrap all elements</target>
-        <note />
-      </trans-unit>
-      <trans-unit id="Unwrap_all_parameters">
-        <source>Unwrap all parameters</source>
-        <target state="translated">Desajustar todos los parámetros</target>
-=======
       <trans-unit id="Pull_members_up_to_new_base_class">
         <source>Pull member(s) up to new base class...</source>
         <target state="translated">Extraer miembros a una nueva clase base...</target>
->>>>>>> e6f450ff
         <note />
       </trans-unit>
       <trans-unit id="Quantifier_x_y_following_nothing">
@@ -1296,20 +1285,9 @@
         <target state="translated">Todos los caracteres de letra. Esto incluye los caracteres Lu, Ll, Lt, Lm y Lo.</target>
         <note />
       </trans-unit>
-<<<<<<< HEAD
-      <trans-unit id="Unwrap_initializer">
-        <source>Unwrap initializer</source>
-        <target state="new">Unwrap initializer</target>
-        <note />
-      </trans-unit>
-      <trans-unit id="Unwrap_parameter_list">
-        <source>Unwrap parameter list</source>
-        <target state="translated">Desajustar la lista de parámetros</target>
-=======
       <trans-unit id="Regex_all_letter_characters_short">
         <source>all letter characters</source>
         <target state="translated">todos los caracteres de letra</target>
->>>>>>> e6f450ff
         <note />
       </trans-unit>
       <trans-unit id="Regex_all_numbers_long">
@@ -1453,20 +1431,9 @@
         <target state="translated">sustracción de clase de caracteres</target>
         <note />
       </trans-unit>
-<<<<<<< HEAD
-      <trans-unit id="Wrap_initializer">
-        <source>Wrap initializer</source>
-        <target state="new">Wrap initializer</target>
-        <note />
-      </trans-unit>
-      <trans-unit id="Wrap_long_argument_list">
-        <source>Wrap long argument list</source>
-        <target state="translated">Desajustar la lista larga de argumentos</target>
-=======
       <trans-unit id="Regex_character_group">
         <source>character-group</source>
         <target state="translated">grupo de caracteres</target>
->>>>>>> e6f450ff
         <note />
       </trans-unit>
       <trans-unit id="Regex_comment">
@@ -1474,16 +1441,6 @@
         <target state="translated">comentario</target>
         <note />
       </trans-unit>
-<<<<<<< HEAD
-      <trans-unit id="Wrap_long_initializer">
-        <source>Wrap long initializer</source>
-        <target state="new">Wrap long initializer</target>
-        <note />
-      </trans-unit>
-      <trans-unit id="Wrap_long_parameter_list">
-        <source>Wrap long parameter list</source>
-        <target state="translated">Ajustar la lista larga de parámetros</target>
-=======
       <trans-unit id="Regex_conditional_expression_match_long">
         <source>This language element attempts to match one of two patterns depending on whether it can match an initial pattern.
 
@@ -1491,7 +1448,6 @@
         <target state="translated">Este elemento del lenguaje intenta coincidir con uno de dos patrones en función de si puede coincidir con un patrón inicial.
 
 "expression" es el patrón inicial que debe coincidir, "yes" es el patrón que debe coincidir si la expresión coincide y "no" es el patrón opcional que debe coincidir si la expresión no coincide.</target>
->>>>>>> e6f450ff
         <note />
       </trans-unit>
       <trans-unit id="Regex_conditional_expression_match_short">
@@ -2669,6 +2625,11 @@
         <target state="translated">Desajustar todos los argumentos</target>
         <note />
       </trans-unit>
+      <trans-unit id="Unwrap_all_elements">
+        <source>Unwrap all elements</source>
+        <target state="new">Unwrap all elements</target>
+        <note />
+      </trans-unit>
       <trans-unit id="Unwrap_all_parameters">
         <source>Unwrap all parameters</source>
         <target state="translated">Desajustar todos los parámetros</target>
@@ -2697,6 +2658,11 @@
       <trans-unit id="Unwrap_expression">
         <source>Unwrap expression</source>
         <target state="translated">Desajustar la expresión</target>
+        <note />
+      </trans-unit>
+      <trans-unit id="Unwrap_initializer">
+        <source>Unwrap initializer</source>
+        <target state="new">Unwrap initializer</target>
         <note />
       </trans-unit>
       <trans-unit id="Unwrap_parameter_list">
@@ -2874,6 +2840,11 @@
         <target state="translated">Ajustar la expresión</target>
         <note />
       </trans-unit>
+      <trans-unit id="Wrap_initializer">
+        <source>Wrap initializer</source>
+        <target state="new">Wrap initializer</target>
+        <note />
+      </trans-unit>
       <trans-unit id="Wrap_long_argument_list">
         <source>Wrap long argument list</source>
         <target state="translated">Desajustar la lista larga de argumentos</target>
@@ -2882,6 +2853,11 @@
       <trans-unit id="Wrap_long_call_chain">
         <source>Wrap long call chain</source>
         <target state="translated">Encapsular la cadena de llamadas larga</target>
+        <note />
+      </trans-unit>
+      <trans-unit id="Wrap_long_initializer">
+        <source>Wrap long initializer</source>
+        <target state="new">Wrap long initializer</target>
         <note />
       </trans-unit>
       <trans-unit id="Wrap_long_parameter_list">
