﻿<?xml version="1.0" encoding="utf-8"?>
<xliff xmlns="urn:oasis:names:tc:xliff:document:1.2" xmlns:xsi="http://www.w3.org/2001/XMLSchema-instance" version="1.2" xsi:schemaLocation="urn:oasis:names:tc:xliff:document:1.2 xliff-core-1.2-transitional.xsd">
  <file datatype="xml" source-language="en" target-language="cs" original="../FeaturesResources.resx">
    <body>
      <trans-unit id="0_directive">
        <source>#{0} directive</source>
        <target state="translated">Direktiva #{0}</target>
        <note />
      </trans-unit>
      <trans-unit id="AM_PM_abbreviated">
        <source>AM/PM (abbreviated)</source>
        <target state="translated">AM/PM (zkráceno)</target>
        <note />
      </trans-unit>
      <trans-unit id="AM_PM_abbreviated_description">
        <source>The "t" custom format specifier represents the first character of the AM/PM designator. The appropriate localized designator is retrieved from the DateTimeFormatInfo.AMDesignator or DateTimeFormatInfo.PMDesignator property of the current or specific culture. The AM designator is used for all times from 0:00:00 (midnight) to 11:59:59.999. The PM designator is used for all times from 12:00:00 (noon) to 23:59:59.999.

If the "t" format specifier is used without other custom format specifiers, it's interpreted as the "t" standard date and time format specifier.</source>
        <target state="translated">Specifikátor vlastního formátu t představuje první znak údaje dop/odp. Správný lokalizovaný údaj se načítá z vlastnosti DateTimeFormatInfo.AMDesignator nebo DateTimeFormatInfo.PMDesignator aktuální nebo konkrétní jazykové verze. Údaj dop se používá pro časy od 0:00:00 (půlnoc) do 11:59:59.999. Údaj odp se používá pro časy od 12:00:00 (poledne) do 23:59:59.999.

Pokud se specifikátor formátu t použije bez dalších vlastních specifikátorů formátu, interpretuje se jako standardní specifikátor formátu data a času t.</target>
        <note />
      </trans-unit>
      <trans-unit id="AM_PM_full">
        <source>AM/PM (full)</source>
        <target state="translated">AM/PM (úplné)</target>
        <note />
      </trans-unit>
      <trans-unit id="AM_PM_full_description">
        <source>The "tt" custom format specifier (plus any number of additional "t" specifiers) represents the entire AM/PM designator. The appropriate localized designator is retrieved from the DateTimeFormatInfo.AMDesignator or DateTimeFormatInfo.PMDesignator property of the current or specific culture. The AM designator is used for all times from 0:00:00 (midnight) to 11:59:59.999. The PM designator is used for all times from 12:00:00 (noon) to 23:59:59.999.

Make sure to use the "tt" specifier for languages for which it's necessary to maintain the distinction between AM and PM. An example is Japanese, for which the AM and PM designators differ in the second character instead of the first character.</source>
        <target state="translated">Specifikátor vlastního formátu tt (a jakýkoli počet dalších specifikátorů t) představuje celý údaj dop/odp. Správný lokalizovaný údaj se načítá z vlastnosti DateTimeFormatInfo.AMDesignator nebo DateTimeFormatInfo.PMDesignator aktuální nebo konkrétní jazykové verze. Údaj dop se používá pro časy od 0:00:00 (půlnoc) do 11:59:59.999. Údaj odp se používá pro časy od 12:00:00 (poledne) do 23:59:59.999.

Ujistěte se, že specifikátor tt použijete pro jazyky, pro které je nezbytné zachovat rozlišení mezi dop a odp. Příkladem může být japonština, pro kterou se údaje dop a odp liší namísto prvního znaku ve znaku sekundy.</target>
        <note />
      </trans-unit>
      <trans-unit id="A_subtraction_must_be_the_last_element_in_a_character_class">
        <source>A subtraction must be the last element in a character class</source>
        <target state="translated">Odčítání musí být posledním prvkem ve třídě znaků.</target>
        <note>This is an error message shown to the user when they write an invalid Regular Expression. Example: [a-[b]-c]</note>
      </trans-unit>
      <trans-unit id="Accessing_captured_variable_0_that_hasn_t_been_accessed_before_in_1_requires_restarting_the_application">
        <source>Accessing captured variable '{0}' that hasn't been accessed before in {1} requires restarting the application.</source>
        <target state="translated">Přístup k zachycené proměnné {0}, ke které se v {1} nepovedlo získat přístup, vyžaduje restartování aplikace.</target>
        <note />
      </trans-unit>
      <trans-unit id="Add_DebuggerDisplay_attribute">
        <source>Add 'DebuggerDisplay' attribute</source>
        <target state="translated">Přidat atribut DebuggerDisplay</target>
        <note>{Locked="DebuggerDisplay"} "DebuggerDisplay" is a BCL class and should not be localized.</note>
      </trans-unit>
      <trans-unit id="Add_explicit_cast">
        <source>Add explicit cast</source>
        <target state="translated">Přidat explicitní přetypování</target>
        <note />
      </trans-unit>
      <trans-unit id="Add_member_name">
        <source>Add member name</source>
        <target state="translated">Přidat název členu</target>
        <note />
      </trans-unit>
      <trans-unit id="Add_null_checks_for_all_parameters">
        <source>Add null checks for all parameters</source>
        <target state="translated">Přidat kontroly hodnot null u všech parametrů</target>
        <note />
      </trans-unit>
      <trans-unit id="Add_optional_parameter_to_constructor">
        <source>Add optional parameter to constructor</source>
        <target state="translated">Přidat volitelný parametr do konstruktoru</target>
        <note />
      </trans-unit>
      <trans-unit id="Add_parameter_to_0_and_overrides_implementations">
        <source>Add parameter to '{0}' (and overrides/implementations)</source>
        <target state="translated">Přidat parametr do {0} (a přepsání/implementace)</target>
        <note />
      </trans-unit>
      <trans-unit id="Add_parameter_to_constructor">
        <source>Add parameter to constructor</source>
        <target state="translated">Přidat parametr do konstruktoru</target>
        <note />
      </trans-unit>
      <trans-unit id="Add_project_reference_to_0">
        <source>Add project reference to '{0}'.</source>
        <target state="translated">Přidat odkaz na projekt do {0}</target>
        <note />
      </trans-unit>
      <trans-unit id="Add_reference_to_0">
        <source>Add reference to '{0}'.</source>
        <target state="translated">Přidat odkaz do {0}</target>
        <note />
      </trans-unit>
      <trans-unit id="Actions_can_not_be_empty">
        <source>Actions can not be empty.</source>
        <target state="translated">Akce nemůžou zůstat prázdné.</target>
        <note />
      </trans-unit>
      <trans-unit id="Add_tuple_element_name_0">
        <source>Add tuple element name '{0}'</source>
        <target state="translated">Přidat název elementu řazené kolekce členů {0}</target>
        <note />
      </trans-unit>
      <trans-unit id="Adding_0_around_an_active_statement_requires_restarting_the_application">
        <source>Adding {0} around an active statement requires restarting the application.</source>
        <target state="translated">Přidání {0} kolem aktivního příkazu vyžaduje restartování aplikace.</target>
        <note />
      </trans-unit>
      <trans-unit id="Adding_0_into_a_1_requires_restarting_the_application">
        <source>Adding {0} into a {1} requires restarting the application.</source>
        <target state="translated">Přidání {0} do {1} vyžaduje restartování aplikace.</target>
        <note />
      </trans-unit>
      <trans-unit id="Adding_0_into_a_class_with_explicit_or_sequential_layout_requires_restarting_the_application">
        <source>Adding {0} into a class with explicit or sequential layout requires restarting the application.</source>
        <target state="translated">Přidání {0} do třídy s explicitním nebo sekvenčním rozložením vyžaduje restartování aplikace.</target>
        <note />
      </trans-unit>
      <trans-unit id="Adding_0_into_a_generic_type_requires_restarting_the_application">
        <source>Adding {0} into a generic type requires restarting the application.</source>
        <target state="translated">Přidání {0} do obecného typu vyžaduje restartování aplikace.</target>
        <note />
      </trans-unit>
      <trans-unit id="Adding_0_into_an_interface_method_requires_restarting_the_application">
        <source>Adding {0} into an interface method requires restarting the application.</source>
        <target state="translated">Přidání {0} do metody rozhraní vyžaduje restartování aplikace.</target>
        <note />
      </trans-unit>
      <trans-unit id="Adding_0_into_an_interface_requires_restarting_the_application">
        <source>Adding {0} into an interface requires restarting the application.</source>
        <target state="translated">Přidání {0} do rozhraní vyžaduje restartování aplikace.</target>
        <note />
      </trans-unit>
      <trans-unit id="Adding_0_requires_restarting_the_application">
        <source>Adding {0} requires restarting the application.</source>
        <target state="translated">Přidání {0} vyžaduje restartování aplikace.</target>
        <note />
      </trans-unit>
      <trans-unit id="Adding_0_that_accesses_captured_variables_1_and_2_declared_in_different_scopes_requires_restarting_the_application">
        <source>Adding {0} that accesses captured variables '{1}' and '{2}' declared in different scopes requires restarting the application.</source>
        <target state="translated">Přidání {0} s přístupem k zachyceným proměnným {1} a {2} deklarovaným v jiných oborech vyžaduje restartování aplikace.</target>
        <note />
      </trans-unit>
      <trans-unit id="Adding_0_with_the_Handles_clause_requires_restarting_the_application">
        <source>Adding {0} with the Handles clause requires restarting the application.</source>
        <target state="translated">Přidání {0} s klauzulí Handles vyžaduje restartování aplikace.</target>
        <note>{Locked="Handles"} "Handles" is VB keywords and should not be localized.</note>
      </trans-unit>
      <trans-unit id="Adding_a_MustOverride_0_or_overriding_an_inherited_0_requires_restarting_the_application">
        <source>Adding a MustOverride {0} or overriding an inherited {0} requires restarting the application.</source>
        <target state="translated">Přidání {0} MustOverride nebo přepsání zděděného {0} vyžaduje restartování aplikace.</target>
        <note>{Locked="MustOverride"} "MustOverride" is VB keyword and should not be localized.</note>
      </trans-unit>
      <trans-unit id="Adding_a_constructor_to_a_type_with_a_field_or_property_initializer_that_contains_an_anonymous_function_requires_restarting_the_application">
        <source>Adding a constructor to a type with a field or property initializer that contains an anonymous function requires restarting the application.</source>
        <target state="translated">Přidání konstruktoru k typu s inicializátorem pole nebo vlastnosti, který obsahuje anonymní funkci, vyžaduje restartování aplikace.</target>
        <note />
      </trans-unit>
      <trans-unit id="Adding_a_generic_0_requires_restarting_the_application">
        <source>Adding a generic {0} requires restarting the application.</source>
        <target state="translated">Přidání obecného {0} vyžaduje restartování aplikace.</target>
        <note />
      </trans-unit>
      <trans-unit id="Adding_a_method_with_an_explicit_interface_specifier_requires_restarting_the_application">
        <source>Adding a method with an explicit interface specifier requires restarting the application.</source>
        <target state="translated">Přidání metody s explicitním specifikátorem rozhraní vyžaduje restartování aplikace.</target>
        <note />
      </trans-unit>
      <trans-unit id="Adding_a_new_file_requires_restarting_the_application">
        <source>Adding a new file requires restarting the application.</source>
        <target state="translated">Přidání nového souboru vyžaduje restartování aplikace.</target>
        <note />
      </trans-unit>
      <trans-unit id="Adding_a_user_defined_0_requires_restarting_the_application">
        <source>Adding a user defined {0} requires restarting the application.</source>
        <target state="translated">Přidání {0} definovaného uživatelem vyžaduje restartování aplikace.</target>
        <note />
      </trans-unit>
      <trans-unit id="Adding_an_abstract_0_or_overriding_an_inherited_0_requires_restarting_the_application">
        <source>Adding an abstract {0} or overriding an inherited {0} requires restarting the application.</source>
        <target state="translated">Přidání abstraktního {0} nebo přepsání zděděného {0} vyžaduje restartování aplikace.</target>
        <note />
      </trans-unit>
      <trans-unit id="Adding_an_extern_0_requires_restarting_the_application">
        <source>Adding an extern {0} requires restarting the application.</source>
        <target state="translated">Přidání {0} extern vyžaduje restartování aplikace.</target>
        <note>{Locked="extern"} "extern" is C# keyword and should not be localized.</note>
      </trans-unit>
      <trans-unit id="Adding_an_imported_method_requires_restarting_the_application">
        <source>Adding an imported method requires restarting the application.</source>
        <target state="translated">Přidání importované metody vyžaduje restartování aplikace.</target>
        <note />
      </trans-unit>
      <trans-unit id="Align_wrapped_arguments">
        <source>Align wrapped arguments</source>
        <target state="translated">Zarovnat zalomené argumenty</target>
        <note />
      </trans-unit>
      <trans-unit id="Align_wrapped_parameters">
        <source>Align wrapped parameters</source>
        <target state="translated">Zarovnat zalomené parametry</target>
        <note />
      </trans-unit>
      <trans-unit id="Alternation_conditions_cannot_be_comments">
        <source>Alternation conditions cannot be comments</source>
        <target state="translated">Podmínky alternativního výrazu nemůžou být komentáře.</target>
        <note>This is an error message shown to the user when they write an invalid Regular Expression. Example: a|(?#b)</note>
      </trans-unit>
      <trans-unit id="Alternation_conditions_do_not_capture_and_cannot_be_named">
        <source>Alternation conditions do not capture and cannot be named</source>
        <target state="translated">Podmínky alternativního výrazu nezachytávají a nejde je pojmenovat.</target>
        <note>This is an error message shown to the user when they write an invalid Regular Expression. Example: (?(?'x'))</note>
      </trans-unit>
      <trans-unit id="An_update_that_causes_the_return_type_of_implicit_main_to_change_requires_restarting_the_application">
        <source>An update that causes the return type of the implicit Main method to change requires restarting the application.</source>
        <target state="translated">Aktualizace, která způsobí změnu návratového typu implicitní metody Main, vyžaduje restartování aplikace.</target>
        <note>{Locked="Main"} is C# keywords and should not be localized.</note>
      </trans-unit>
      <trans-unit id="Apply_file_header_preferences">
        <source>Apply file header preferences</source>
        <target state="translated">Použít předvolby hlaviček souborů</target>
        <note />
      </trans-unit>
      <trans-unit id="Apply_object_collection_initialization_preferences">
        <source>Apply object/collection initialization preferences</source>
        <target state="translated">Použít předvolby inicializace objektu/kolekce</target>
        <note />
      </trans-unit>
      <trans-unit id="Applying_source_changes_while_the_application_is_running_is_not_supported_by_the_runtime">
        <source>Applying source changes while the application is running is not supported by the runtime.</source>
        <target state="translated">Použití změn zdroje v době, kdy je aplikace spuštěna, není podporováno modulem runtime.</target>
        <note />
      </trans-unit>
      <trans-unit id="Attribute_0_is_missing_Updating_an_async_method_or_an_iterator_requires_restarting_the_application">
        <source>Attribute '{0}' is missing. Updating an async method or an iterator requires restarting the application.</source>
        <target state="translated">Atribut {0} chybí. Aktualizace asynchronní metody nebo iterátoru vyžaduje restartování aplikace.</target>
        <note />
      </trans-unit>
      <trans-unit id="Asynchronously_waits_for_the_task_to_finish">
        <source>Asynchronously waits for the task to finish.</source>
        <target state="translated">Asynchronně čeká na dokončení úlohy.</target>
        <note />
      </trans-unit>
      <trans-unit id="Await_the_preceding_expression">
        <source>Await the preceding expression</source>
        <target state="translated">Počkat na předchozí výraz</target>
        <note />
      </trans-unit>
      <trans-unit id="Await_the_preceding_expression_and_add_ConfigureAwait_0">
        <source>Await the preceding expression and add ConfigureAwait({0}).</source>
        <target state="translated">Počkejte na předchozí výraz a přidejte ConfigureAwait({0}).</target>
        <note>{Locked="ConfigureAwait"} "ConfigureAwait" is an api name and should not be localized. {0} is a placeholder for the language specific keyword 'false'.</note>
      </trans-unit>
      <trans-unit id="Awaited_task_returns_0">
        <source>Awaited task returns '{0}'</source>
        <target state="translated">Očekávaná úloha vrací {0}.</target>
        <note />
      </trans-unit>
      <trans-unit id="Awaited_task_returns_no_value">
        <source>Awaited task returns no value</source>
        <target state="translated">Očekávaná úloha nevrací žádnou hodnotu.</target>
        <note />
      </trans-unit>
      <trans-unit id="Base_classes_contain_inaccessible_unimplemented_members">
        <source>Base classes contain inaccessible unimplemented members</source>
        <target state="translated">Základní třídy obsahují nepřístupné nenaimplementované členy.</target>
        <note />
      </trans-unit>
      <trans-unit id="CannotApplyChangesUnexpectedError">
        <source>Cannot apply changes -- unexpected error: '{0}'</source>
        <target state="translated">Změny se nedají použít – neočekávaná chyba: {0}</target>
        <note />
      </trans-unit>
      <trans-unit id="Cannot_include_class_0_in_character_range">
        <source>Cannot include class \{0} in character range</source>
        <target state="translated">Do rozsahu znaků nejde zahrnout třídu \{0}.</target>
        <note>This is an error message shown to the user when they write an invalid Regular Expression. Example: [a-\w]. {0} is the invalid class (\w here)</note>
      </trans-unit>
      <trans-unit id="Cannot_navigate_to_the_symbol_under_the_caret">
        <source>Cannot navigate to the symbol under the caret.</source>
        <target state="new">Cannot navigate to the symbol under the caret.</target>
        <note />
      </trans-unit>
      <trans-unit id="Capture_group_numbers_must_be_less_than_or_equal_to_Int32_MaxValue">
        <source>Capture group numbers must be less than or equal to Int32.MaxValue</source>
        <target state="translated">Čísla skupin digitalizace musí být menší nebo rovny hodnotě Int32.MaxValue</target>
        <note>This is an error message shown to the user when they write an invalid Regular Expression. Example: a{2147483648}</note>
      </trans-unit>
      <trans-unit id="Capture_number_cannot_be_zero">
        <source>Capture number cannot be zero</source>
        <target state="translated">Počet zachytávání nemůže být nulový</target>
        <note>This is an error message shown to the user when they write an invalid Regular Expression. Example: (?&lt;0&gt;a)</note>
      </trans-unit>
      <trans-unit id="Capturing_variable_0_that_hasn_t_been_captured_before_requires_restarting_the_application">
        <source>Capturing variable '{0}' that hasn't been captured before requires restarting the application.</source>
        <target state="translated">Zachycení proměnné {0}, která se předtím nezachytila, vyžaduje restartování aplikace.</target>
        <note />
      </trans-unit>
      <trans-unit id="Ceasing_to_access_captured_variable_0_in_1_requires_restarting_the_application">
        <source>Ceasing to access captured variable '{0}' in {1} requires restarting the application.</source>
        <target state="translated">Ukončení přístupu k zachycené proměnné {0} v {1} vyžaduje restartování aplikace.</target>
        <note />
      </trans-unit>
      <trans-unit id="Ceasing_to_capture_variable_0_requires_restarting_the_application">
        <source>Ceasing to capture variable '{0}' requires restarting the application.</source>
        <target state="translated">Ukončení zachytávání proměnné {0} vyžaduje restartování aplikace.</target>
        <note />
      </trans-unit>
      <trans-unit id="ChangeSignature_NewParameterInferValue">
        <source>&lt;infer&gt;</source>
        <target state="translated">&lt;vyvodit&gt;</target>
        <note />
      </trans-unit>
      <trans-unit id="ChangeSignature_NewParameterIntroduceTODOVariable">
        <source>TODO</source>
        <target state="translated">TODO</target>
        <note>"TODO" is an indication that there is work still to be done.</note>
      </trans-unit>
      <trans-unit id="ChangeSignature_NewParameterOmitValue">
        <source>&lt;omit&gt;</source>
        <target state="translated">&lt;vynechat&gt;</target>
        <note />
      </trans-unit>
      <trans-unit id="Change_namespace_to_0">
        <source>Change namespace to '{0}'</source>
        <target state="translated">Změnit obor názvů na {0}</target>
        <note />
      </trans-unit>
      <trans-unit id="Change_to_global_namespace">
        <source>Change to global namespace</source>
        <target state="translated">Změnit na globální obor názvů</target>
        <note />
      </trans-unit>
      <trans-unit id="ChangesDisallowedWhileStoppedAtException">
        <source>Changes are not allowed while stopped at exception</source>
        <target state="translated">Když se běh zastaví na výjimce, změny se nepovolují.</target>
        <note />
      </trans-unit>
      <trans-unit id="ChangesNotAppliedWhileRunning">
        <source>Changes made in project '{0}' will not be applied while the application is running</source>
        <target state="translated">Změny provedené v projektu {0} se nepoužijí, dokud je aplikace spuštěná.</target>
        <note />
      </trans-unit>
      <trans-unit id="ChangesRequiredSynthesizedType">
        <source>One or more changes result in a new type being created by the compiler, which requires restarting the application because it is not supported by the runtime</source>
        <target state="translated">Výsledkem jedné nebo více změn je, že kompilátor vytvoří nový typ, což vyžaduje restartování aplikace, protože tuto akci modul runtime nepodporuje.</target>
        <note />
      </trans-unit>
      <trans-unit id="Changing_0_from_asynchronous_to_synchronous_requires_restarting_the_application">
        <source>Changing {0} from asynchronous to synchronous requires restarting the application.</source>
        <target state="translated">Změna {0} z asynchronního na synchronní vyžaduje restartování aplikace.</target>
        <note />
      </trans-unit>
      <trans-unit id="Changing_0_to_1_requires_restarting_the_application_because_it_changes_the_shape_of_the_state_machine">
        <source>Changing '{0}' to '{1}' requires restarting the application because it changes the shape of the state machine.</source>
        <target state="translated">Změna {0} na {1} vyžaduje restartování aplikace, protože mění tvar stavového stroje.</target>
        <note />
      </trans-unit>
      <trans-unit id="Changing_a_field_to_an_event_or_vice_versa_requires_restarting_the_application">
        <source>Changing a field to an event or vice versa requires restarting the application.</source>
        <target state="translated">Změna pole na událost nebo naopak vyžaduje restartování aplikace.</target>
        <note />
      </trans-unit>
      <trans-unit id="Changing_constraints_of_0_requires_restarting_the_application">
        <source>Changing constraints of {0} requires restarting the application.</source>
        <target state="translated">Změna omezení pro {0} vyžaduje restartování aplikace.</target>
        <note />
      </trans-unit>
      <trans-unit id="Changing_parameter_types_of_0_requires_restarting_the_application">
        <source>Changing parameter types of {0} requires restarting the application.</source>
        <target state="translated">Změna typů parametrů u {0} vyžaduje restartování aplikace.</target>
        <note />
      </trans-unit>
      <trans-unit id="Changing_pseudo_custom_attribute_0_of_1_requires_restarting_th_application">
        <source>Changing pseudo-custom attribute '{0}' of {1} requires restarting the application</source>
        <target state="translated">Změna pseudovlastního atributu {0} u {1} vyžaduje restartování aplikace.</target>
        <note />
      </trans-unit>
      <trans-unit id="Changing_the_declaration_scope_of_a_captured_variable_0_requires_restarting_the_application">
        <source>Changing the declaration scope of a captured variable '{0}' requires restarting the application.</source>
        <target state="translated">Změna oboru deklarace zachycené proměnné {0} vyžaduje restartování aplikace.</target>
        <note />
      </trans-unit>
      <trans-unit id="Changing_the_parameters_of_0_requires_restarting_the_application">
        <source>Changing the parameters of {0} requires restarting the application.</source>
        <target state="translated">Změna parametrů {0} vyžaduje restartování aplikace.</target>
        <note />
      </trans-unit>
      <trans-unit id="Changing_the_return_type_of_0_requires_restarting_the_application">
        <source>Changing the return type of {0} requires restarting the application.</source>
        <target state="translated">Změna návratového typu {0} vyžaduje restartování aplikace.</target>
        <note />
      </trans-unit>
      <trans-unit id="Changing_the_type_of_0_requires_restarting_the_application">
        <source>Changing the type of {0} requires restarting the application.</source>
        <target state="translated">Změna typu {0} vyžaduje restartování aplikace.</target>
        <note />
      </trans-unit>
      <trans-unit id="Changing_the_type_of_a_captured_variable_0_previously_of_type_1_requires_restarting_the_application">
        <source>Changing the type of a captured variable '{0}' previously of type '{1}' requires restarting the application.</source>
        <target state="translated">Změna typu zachycené proměnné {0}, která měla dříve typ {1}, vyžaduje restartování aplikace.</target>
        <note />
      </trans-unit>
      <trans-unit id="Changing_type_parameters_of_0_requires_restarting_the_application">
        <source>Changing type parameters of {0} requires restarting the application.</source>
        <target state="translated">Změna parametrů obecného typu u {0} vyžaduje restartování aplikace.</target>
        <note />
      </trans-unit>
      <trans-unit id="Changing_visibility_of_0_requires_restarting_the_application">
        <source>Changing visibility of {0} requires restarting the application.</source>
        <target state="translated">Změna viditelnosti {0} vyžaduje restartování aplikace.</target>
        <note />
      </trans-unit>
      <trans-unit id="Comments_not_allowed">
        <source>Comments not allowed</source>
        <target state="new">Comments not allowed</target>
        <note />
      </trans-unit>
      <trans-unit id="Configure_0_code_style">
        <source>Configure {0} code style</source>
        <target state="translated">Nakonfigurovat styl kódu {0}</target>
        <note />
      </trans-unit>
      <trans-unit id="Configure_0_severity">
        <source>Configure {0} severity</source>
        <target state="translated">Nakonfigurovat závažnost {0}</target>
        <note />
      </trans-unit>
      <trans-unit id="Configure_severity_for_all_0_analyzers">
        <source>Configure severity for all '{0}' analyzers</source>
        <target state="translated">Nakonfigurujte závažnost pro všechny analyzátory {0}.</target>
        <note />
      </trans-unit>
      <trans-unit id="Configure_severity_for_all_analyzers">
        <source>Configure severity for all analyzers</source>
        <target state="translated">Nakonfigurujte závažnost pro všechny analyzátory.</target>
        <note />
      </trans-unit>
      <trans-unit id="Constructors_not_allowed">
        <source>Constructors not allowed</source>
        <target state="new">Constructors not allowed</target>
        <note />
      </trans-unit>
      <trans-unit id="Convert_to_linq">
        <source>Convert to LINQ</source>
        <target state="translated">Převést na LINQ</target>
        <note />
      </trans-unit>
      <trans-unit id="Add_to_0">
        <source>Add to '{0}'</source>
        <target state="translated">Přidat do {0}</target>
        <note />
      </trans-unit>
      <trans-unit id="Convert_to_class">
        <source>Convert to class</source>
        <target state="translated">Převést na třídu</target>
        <note />
      </trans-unit>
      <trans-unit id="Convert_to_linq_call_form">
        <source>Convert to LINQ (call form)</source>
        <target state="translated">Převést na LINQ (volání formuláře)</target>
        <note />
      </trans-unit>
      <trans-unit id="Convert_to_record">
        <source>Convert to record</source>
        <target state="translated">Převést na záznam</target>
        <note />
      </trans-unit>
      <trans-unit id="Convert_to_record_struct">
        <source>Convert to record struct</source>
        <target state="translated">Převést na strukturu záznamu</target>
        <note />
      </trans-unit>
      <trans-unit id="Convert_to_struct">
        <source>Convert to struct</source>
        <target state="translated">Převést na strukturu</target>
        <note />
      </trans-unit>
      <trans-unit id="Convert_to_tuple">
        <source>Convert to tuple</source>
        <target state="translated">Převést na řazenou kolekci členů</target>
        <note />
      </trans-unit>
      <trans-unit id="Convert_type_to_0">
        <source>Convert type to '{0}'</source>
        <target state="translated">Převést typ na {0}</target>
        <note />
      </trans-unit>
      <trans-unit id="Could_not_find_PDB_on_disk_or_embedded">
        <source>Could not find portable PDB on disk or embedded.</source>
        <target state="translated">Na disku nebo vloženém disku se nepovedlo najít přenosný soubor PDB.</target>
        <note />
      </trans-unit>
      <trans-unit id="Could_not_find_PDB_on_disk_or_embedded_or_server">
        <source>Could not find PDB on disk, or embedded, or on a symbol server.</source>
        <target state="translated">Soubor PDB nelze najít na disku, vloženém nebo na serveru symbolů.</target>
        <note />
      </trans-unit>
      <trans-unit id="Create_and_assign_field_0">
        <source>Create and assign field '{0}'</source>
        <target state="translated">Vytvořit a přiřadit pole {0}</target>
        <note />
      </trans-unit>
      <trans-unit id="Create_and_assign_property_0">
        <source>Create and assign property '{0}'</source>
        <target state="translated">Vytvořit a přiřadit vlastnost {0}</target>
        <note />
      </trans-unit>
      <trans-unit id="Create_and_assign_remaining_as_fields">
        <source>Create and assign remaining as fields</source>
        <target state="translated">Vytvořit a přiřadit zbývající položky jako pole</target>
        <note />
      </trans-unit>
      <trans-unit id="Create_and_assign_remaining_as_properties">
        <source>Create and assign remaining as properties</source>
        <target state="translated">Vytvořit a přiřadit zbývající položky jako vlastnosti</target>
        <note />
      </trans-unit>
      <trans-unit id="Deleting_0_around_an_active_statement_requires_restarting_the_application">
        <source>Deleting {0} around an active statement requires restarting the application.</source>
        <target state="translated">Odstranění {0} kolem aktivního příkazu vyžaduje restartování aplikace.</target>
        <note />
      </trans-unit>
      <trans-unit id="Deleting_0_requires_restarting_the_application">
        <source>Deleting {0} requires restarting the application.</source>
        <target state="translated">Odstranění {0} vyžaduje restartování aplikace.</target>
        <note />
      </trans-unit>
      <trans-unit id="Deleting_captured_variable_0_requires_restarting_the_application">
        <source>Deleting captured variable '{0}' requires restarting the application.</source>
        <target state="translated">Odstranění zachycené proměnné {0} vyžaduje restartování aplikace.</target>
        <note />
      </trans-unit>
      <trans-unit id="Do_not_change_this_code_Put_cleanup_code_in_0_method">
        <source>Do not change this code. Put cleanup code in '{0}' method</source>
        <target state="translated">Neměňte tento kód. Kód pro vyčištění vložte do metody {0}.</target>
        <note />
      </trans-unit>
      <trans-unit id="DocumentIsOutOfSyncWithDebuggee">
        <source>The current content of source file '{0}' does not match the built source. Any changes made to this file while debugging won't be applied until its content matches the built source.</source>
        <target state="translated">Aktuální obsah zdrojového souboru {0} se neshoduje se sestaveným zdrojem. Případné změny provedené v tomto souboru během ladění se nepoužijí, dokud se jeho obsah nebude shodovat se sestaveným zdrojem.</target>
        <note />
      </trans-unit>
      <trans-unit id="Document_must_be_contained_in_the_workspace_that_created_this_service">
        <source>Document must be contained in the workspace that created this service</source>
        <target state="translated">Dokument musí být obsažený v pracovním prostoru, který vytvořil tuto datovou službu</target>
        <note />
      </trans-unit>
      <trans-unit id="EditAndContinue">
        <source>Edit and Continue</source>
        <target state="translated">Upravit a pokračovat</target>
        <note />
      </trans-unit>
      <trans-unit id="EditAndContinueDisallowedByModule">
        <source>Edit and Continue disallowed by module</source>
        <target state="translated">Modul zakázal funkci Upravit a pokračovat.</target>
        <note />
      </trans-unit>
      <trans-unit id="EditAndContinueDisallowedByProject">
        <source>Changes made in project '{0}' require restarting the application: {1}</source>
        <target state="translated">Změny provedené v projektu {0} vyžadují restartování aplikace: {1}</target>
        <note />
      </trans-unit>
      <trans-unit id="Enable_JSON_editor_features">
        <source>Enable JSON editor features</source>
        <target state="new">Enable JSON editor features</target>
        <note />
      </trans-unit>
      <trans-unit id="ErrorReadingFile">
        <source>Error while reading file '{0}': {1}</source>
        <target state="translated">Při čtení souboru {0} došlo k chybě: {1}</target>
        <note />
      </trans-unit>
      <trans-unit id="Error_creating_instance_of_CodeFixProvider">
        <source>Error creating instance of CodeFixProvider</source>
        <target state="translated">Při vytváření instance CodeFixProvider došlo k chybě.</target>
        <note />
      </trans-unit>
      <trans-unit id="Error_creating_instance_of_CodeFixProvider_0">
        <source>Error creating instance of CodeFixProvider '{0}'</source>
        <target state="translated">Při vytváření instance CodeFixProvider {0} došlo k chybě.</target>
        <note />
      </trans-unit>
      <trans-unit id="Error_parsing_comment">
        <source>Error parsing comment</source>
        <target state="new">Error parsing comment</target>
        <note />
      </trans-unit>
      <trans-unit id="Error_reading_PDB_0">
        <source>Error reading PDB: '{0}'</source>
        <target state="translated">Chyba při čtení PDB: {0}</target>
        <note />
      </trans-unit>
      <trans-unit id="Example">
        <source>Example:</source>
        <target state="translated">Příklad:</target>
        <note>Singular form when we want to show an example, but only have one to show.</note>
      </trans-unit>
      <trans-unit id="Examples">
        <source>Examples:</source>
        <target state="translated">Příklady:</target>
        <note>Plural form when we have multiple examples to show.</note>
      </trans-unit>
      <trans-unit id="Explicitly_implemented_methods_of_records_must_have_parameter_names_that_match_the_compiler_generated_equivalent_0">
        <source>Explicitly implemented methods of records must have parameter names that match the compiler generated equivalent '{0}'</source>
        <target state="translated">Explicitně implementované metody záznamů musí mít názvy parametrů, které odpovídají kompilátorem vygenerovanému ekvivalentu {0}.</target>
        <note />
      </trans-unit>
      <trans-unit id="Explicitly_inherit_documentation">
        <source>Explicitly inherit documentation</source>
        <target state="translated">Explicitně dědit dokumentaci</target>
        <note />
      </trans-unit>
      <trans-unit id="Extract_base_class">
        <source>Extract base class...</source>
        <target state="translated">Extrahovat základní třídu...</target>
        <note />
      </trans-unit>
      <trans-unit id="Extract_interface">
        <source>Extract interface...</source>
        <target state="translated">Extrahovat rozhraní...</target>
        <note />
      </trans-unit>
      <trans-unit id="Extract_local_function">
        <source>Extract local function</source>
        <target state="translated">Extrahovat lokální funkci</target>
        <note />
      </trans-unit>
      <trans-unit id="Extract_method">
        <source>Extract method</source>
        <target state="translated">Extrahovat metodu</target>
        <note />
      </trans-unit>
      <trans-unit id="Failed_to_analyze_data_flow_for_0">
        <source>Failed to analyze data-flow for: {0}</source>
        <target state="translated">Nepovedlo se analyzovat tok dat pro: {0}</target>
        <note />
      </trans-unit>
      <trans-unit id="Fix_formatting">
        <source>Fix formatting</source>
        <target state="translated">Opravit formátování</target>
        <note />
      </trans-unit>
      <trans-unit id="Fix_typo_0">
        <source>Fix typo '{0}'</source>
        <target state="translated">Opravit překlep {0}</target>
        <note />
      </trans-unit>
      <trans-unit id="Format_document">
        <source>Format document</source>
        <target state="translated">Formátovat dokument</target>
        <note />
      </trans-unit>
      <trans-unit id="Formatting_document">
        <source>Formatting document</source>
        <target state="translated">Formátuje se dokument.</target>
        <note />
      </trans-unit>
      <trans-unit id="Found_PDB_file_at_0">
        <source>Found PDB file at '{0}'</source>
        <target state="translated">V {0} se našel soubor PDB.</target>
        <note />
      </trans-unit>
      <trans-unit id="Found_PDB_on_symbol_server">
        <source>Found PDB on symbol server.</source>
        <target state="translated">Soubor PDB byl nalezen na serveru symbolů.</target>
        <note />
      </trans-unit>
      <trans-unit id="Found_PDB_on_symbol_server_but_could_not_read_file">
        <source>Found PDB on symbol server but could not read file.</source>
        <target state="translated">Soubor PDB se našel na serveru symbolů, ale nepovedlo se přečíst soubor.</target>
        <note />
      </trans-unit>
      <trans-unit id="Found_embedded_PDB_file">
        <source>Found embedded PDB file.</source>
        <target state="translated">Byl nalezen vložený soubor PDB.</target>
        <note />
      </trans-unit>
      <trans-unit id="Generate_abstract_method_0">
        <source>Generate abstract method '{0}'</source>
        <target state="translated">Generovat abstraktní metodu {0}</target>
        <note />
      </trans-unit>
      <trans-unit id="Generate_abstract_property_0">
        <source>Generate abstract property '{0}'</source>
        <target state="translated">Generovat abstraktní vlastnost {0}</target>
        <note />
      </trans-unit>
      <trans-unit id="Generate_comparison_operators">
        <source>Generate comparison operators</source>
        <target state="translated">Vygenerovat operátory porovnání</target>
        <note />
      </trans-unit>
      <trans-unit id="Generate_constant_0">
        <source>Generate constant '{0}'</source>
        <target state="translated">Generovat konstantu {0}</target>
        <note />
      </trans-unit>
      <trans-unit id="Generate_constructor_in_0_with_fields">
        <source>Generate constructor in '{0}' (with fields)</source>
        <target state="translated">Vygenerovat konstruktor v {0} (s poli)</target>
        <note />
      </trans-unit>
      <trans-unit id="Generate_constructor_in_0_with_properties">
        <source>Generate constructor in '{0}' (with properties)</source>
        <target state="translated">Vygenerovat konstruktor v {0} (s vlastnostmi)</target>
        <note />
      </trans-unit>
      <trans-unit id="Generate_enum_member_0">
        <source>Generate enum member '{0}'</source>
        <target state="translated">Generovat člena výčtu {0}</target>
        <note />
      </trans-unit>
      <trans-unit id="Generate_field_0">
        <source>Generate field '{0}'</source>
        <target state="translated">Generovat pole {0}</target>
        <note />
      </trans-unit>
      <trans-unit id="Generate_for_0">
        <source>Generate for '{0}'</source>
        <target state="translated">Vygenerovat pro {0}</target>
        <note />
      </trans-unit>
      <trans-unit id="Generate_method_0">
        <source>Generate method '{0}'</source>
        <target state="translated">Generovat metodu {0}</target>
        <note />
      </trans-unit>
      <trans-unit id="Generate_parameter_0">
        <source>Generate parameter '{0}'</source>
        <target state="translated">Generovat parametr {0}</target>
        <note />
      </trans-unit>
      <trans-unit id="Generate_parameter_0_and_overrides_implementations">
        <source>Generate parameter '{0}' (and overrides/implementations)</source>
        <target state="translated">Generovat parametr {0} (a přepsání/implementace)</target>
        <note />
      </trans-unit>
      <trans-unit id="Generate_property_0">
        <source>Generate property '{0}'</source>
        <target state="translated">Generovat vlastnost {0}</target>
        <note />
      </trans-unit>
      <trans-unit id="Generate_read_only_field_0">
        <source>Generate read-only field '{0}'</source>
        <target state="translated">Generovat pole {0} jen pro čtení</target>
        <note />
      </trans-unit>
      <trans-unit id="Generate_read_only_property_0">
        <source>Generate read-only property '{0}'</source>
        <target state="translated">Generovat vlastnost {0} jen pro čtení</target>
        <note />
      </trans-unit>
      <trans-unit id="Illegal_backslash_at_end_of_pattern">
        <source>Illegal \ at end of pattern</source>
        <target state="translated">Znak \ na konci vzorku je neplatný.</target>
        <note>This is an error message shown to the user when they write an invalid Regular Expression. Example: \</note>
      </trans-unit>
      <trans-unit id="Illegal_string_character">
        <source>Illegal string character</source>
        <target state="new">Illegal string character</target>
        <note />
      </trans-unit>
      <trans-unit id="Illegal_whitespace_character">
        <source>Illegal whitespace character</source>
        <target state="new">Illegal whitespace character</target>
        <note />
      </trans-unit>
      <trans-unit id="Illegal_x_y_with_x_less_than_y">
        <source>Illegal {x,y} with x &gt; y</source>
        <target state="translated">Neplatné {x,y} s x &gt; y</target>
        <note>This is an error message shown to the user when they write an invalid Regular Expression. Example: a{1,0}</note>
      </trans-unit>
      <trans-unit id="Implement_0_explicitly">
        <source>Implement '{0}' explicitly</source>
        <target state="translated">Implementovat rozhraní {0} explicitně</target>
        <note />
      </trans-unit>
      <trans-unit id="Implement_0_implicitly">
        <source>Implement '{0}' implicitly</source>
        <target state="translated">Implementovat rozhraní {0} implicitně</target>
        <note />
      </trans-unit>
      <trans-unit id="Implement_abstract_class">
        <source>Implement abstract class</source>
        <target state="translated">Implementovat abstraktní třídu</target>
        <note />
      </trans-unit>
      <trans-unit id="Implement_all_interfaces_explicitly">
        <source>Implement all interfaces explicitly</source>
        <target state="translated">Implementovat všechna rozhraní explicitně</target>
        <note />
      </trans-unit>
      <trans-unit id="Implement_all_interfaces_implicitly">
        <source>Implement all interfaces implicitly</source>
        <target state="translated">Implementovat všechna rozhraní implicitně</target>
        <note />
      </trans-unit>
      <trans-unit id="Implement_all_members_explicitly">
        <source>Implement all members explicitly</source>
        <target state="translated">Implementovat všechny členy explicitně</target>
        <note />
      </trans-unit>
      <trans-unit id="Implement_explicitly">
        <source>Implement explicitly</source>
        <target state="translated">Implementovat explicitně</target>
        <note />
      </trans-unit>
      <trans-unit id="Implement_implicitly">
        <source>Implement implicitly</source>
        <target state="translated">Implementovat implicitně</target>
        <note />
      </trans-unit>
      <trans-unit id="Implement_remaining_members_explicitly">
        <source>Implement remaining members explicitly</source>
        <target state="translated">Implementovat zbývající členy explicitně</target>
        <note />
      </trans-unit>
      <trans-unit id="Implement_through_0">
        <source>Implement through '{0}'</source>
        <target state="translated">Implementovat přes {0}</target>
        <note />
      </trans-unit>
      <trans-unit id="Implementing_a_record_positional_parameter_0_as_read_only_requires_restarting_the_application">
        <source>Implementing a record positional parameter '{0}' as read only requires restarting the application,</source>
        <target state="translated">Implementace parametru pozičního záznamu {0} jako jen pro čtení vyžaduje restartování aplikace.</target>
        <note />
      </trans-unit>
      <trans-unit id="Implementing_a_record_positional_parameter_0_with_a_set_accessor_requires_restarting_the_application">
        <source>Implementing a record positional parameter '{0}' with a set accessor requires restarting the application.</source>
        <target state="translated">Implementace parametru pozičního záznamu {0} s přístupovým objektem set vyžaduje restartování aplikace.</target>
        <note />
      </trans-unit>
      <trans-unit id="Incomplete_character_escape">
        <source>Incomplete \p{X} character escape</source>
        <target state="translated">Neúplné uvození znaků \p{X}</target>
        <note>This is an error message shown to the user when they write an invalid Regular Expression. Example: \p{ Cc }</note>
      </trans-unit>
      <trans-unit id="Indent_all_arguments">
        <source>Indent all arguments</source>
        <target state="translated">Odsadit všechny argumenty</target>
        <note />
      </trans-unit>
      <trans-unit id="Indent_all_parameters">
        <source>Indent all parameters</source>
        <target state="translated">Odsadit všechny parametry</target>
        <note />
      </trans-unit>
      <trans-unit id="Indent_wrapped_arguments">
        <source>Indent wrapped arguments</source>
        <target state="translated">Odsadit zalomené argumenty</target>
        <note />
      </trans-unit>
      <trans-unit id="Indent_wrapped_parameters">
        <source>Indent wrapped parameters</source>
        <target state="translated">Odsadit zalomené parametry</target>
        <note />
      </trans-unit>
      <trans-unit id="Inline_0">
        <source>Inline '{0}'</source>
        <target state="translated">Inline refaktoring metody {0}</target>
        <note />
      </trans-unit>
      <trans-unit id="Inline_and_keep_0">
        <source>Inline and keep '{0}'</source>
        <target state="translated">Inline refaktoring metody {0} se zachováním deklarace</target>
        <note />
      </trans-unit>
      <trans-unit id="Insufficient_hexadecimal_digits">
        <source>Insufficient hexadecimal digits</source>
        <target state="translated">Nedostatek šestnáctkových číslic</target>
        <note>This is an error message shown to the user when they write an invalid Regular Expression. Example: \x</note>
      </trans-unit>
      <trans-unit id="Introduce_constant">
        <source>Introduce constant</source>
        <target state="translated">Zavést konstantu</target>
        <note />
      </trans-unit>
      <trans-unit id="Introduce_field">
        <source>Introduce field</source>
        <target state="translated">Zavést pole</target>
        <note />
      </trans-unit>
      <trans-unit id="Introduce_local">
        <source>Introduce local</source>
        <target state="translated">Zavést místní</target>
        <note />
      </trans-unit>
      <trans-unit id="Introduce_parameter">
        <source>Introduce parameter</source>
        <target state="translated">Zavést parametr</target>
        <note />
      </trans-unit>
      <trans-unit id="Introduce_parameter_for_0">
        <source>Introduce parameter for '{0}'</source>
        <target state="translated">Zavést parametr pro{0}</target>
        <note />
      </trans-unit>
      <trans-unit id="Introduce_parameter_for_all_occurrences_of_0">
        <source>Introduce parameter for all occurrences of '{0}'</source>
        <target state="translated">Zavést parametr pro všechny výskyty položky {0}</target>
        <note />
      </trans-unit>
      <trans-unit id="Introduce_query_variable">
        <source>Introduce query variable</source>
        <target state="translated">Zavést proměnnou dotazu</target>
        <note />
      </trans-unit>
      <trans-unit id="Invalid_constructor_name">
        <source>Invalid constructor name</source>
        <target state="new">Invalid constructor name</target>
        <note />
      </trans-unit>
      <trans-unit id="Invalid_escape_sequence">
        <source>Invalid escape sequence</source>
        <target state="new">Invalid escape sequence</target>
        <note />
      </trans-unit>
      <trans-unit id="Invalid_group_name_Group_names_must_begin_with_a_word_character">
        <source>Invalid group name: Group names must begin with a word character</source>
        <target state="translated">Neplatný název skupiny: Názvy skupin musí začínat znakem slova.</target>
        <note>This is an error message shown to the user when they write an invalid Regular Expression. Example: (?&lt;a &gt;a)</note>
      </trans-unit>
      <trans-unit id="Invalid_number">
        <source>Invalid number</source>
        <target state="new">Invalid number</target>
        <note />
      </trans-unit>
      <trans-unit id="Invalid_property_name">
        <source>Invalid property name</source>
        <target state="new">Invalid property name</target>
        <note />
      </trans-unit>
      <trans-unit id="Invalid_regex_pattern">
        <source>Invalid regex pattern</source>
        <target state="new">Invalid regex pattern</target>
        <note />
      </trans-unit>
      <trans-unit id="Invalid_selection">
        <source>Invalid selection.</source>
        <target state="translated">Neplatný výběr</target>
        <note />
      </trans-unit>
      <trans-unit id="JSON_issue_0">
        <source>JSON issue: {0}</source>
        <target state="new">JSON issue: {0}</target>
        <note />
      </trans-unit>
      <trans-unit id="Make_class_abstract">
        <source>Make class 'abstract'</source>
        <target state="translated">Nastavit třídu jako abstract</target>
        <note />
      </trans-unit>
      <trans-unit id="Make_member_static">
        <source>Make static</source>
        <target state="translated">Nastavit jako statickou</target>
        <note />
      </trans-unit>
      <trans-unit id="Invert_conditional">
        <source>Invert conditional</source>
        <target state="translated">Převrátit podmínku</target>
        <note />
      </trans-unit>
      <trans-unit id="Making_a_method_an_iterator_requires_restarting_the_application">
        <source>Making a method an iterator requires restarting the application.</source>
        <target state="translated">Změna metody na iterátor vyžaduje restartování aplikace.</target>
        <note />
      </trans-unit>
      <trans-unit id="Making_a_method_asynchronous_requires_restarting_the_application">
        <source>Making a method asynchronous requires restarting the application.</source>
        <target state="translated">Změna metody na asynchronní vyžaduje restartování aplikace.</target>
        <note />
      </trans-unit>
      <trans-unit id="Malformed">
        <source>malformed</source>
        <target state="translated">chybný formát</target>
        <note>This is an error message shown to the user when they write an invalid Regular Expression. Example: (?(0</note>
      </trans-unit>
      <trans-unit id="Malformed_character_escape">
        <source>Malformed \p{X} character escape</source>
        <target state="translated">Chybně formátovaná řídicí sekvence znaků \p{X}</target>
        <note>This is an error message shown to the user when they write an invalid Regular Expression. Example: \p {Cc}</note>
      </trans-unit>
      <trans-unit id="Malformed_named_back_reference">
        <source>Malformed \k&lt;...&gt; named back reference</source>
        <target state="translated">Chybně naformátovaný pojmenovaný zpětný odkaz \k&lt;...&gt;</target>
        <note>This is an error message shown to the user when they write an invalid Regular Expression. Example: \k'</note>
      </trans-unit>
      <trans-unit id="Merge_with_nested_0_statement">
        <source>Merge with nested '{0}' statement</source>
        <target state="translated">Sloučit s vnořeným příkazem {0}</target>
        <note />
      </trans-unit>
      <trans-unit id="Merge_with_next_0_statement">
        <source>Merge with next '{0}' statement</source>
        <target state="translated">Sloučit s dalším příkazem {0}</target>
        <note />
      </trans-unit>
      <trans-unit id="Merge_with_outer_0_statement">
        <source>Merge with outer '{0}' statement</source>
        <target state="translated">Sloučit s vnějším příkazem {0}</target>
        <note />
      </trans-unit>
      <trans-unit id="Merge_with_previous_0_statement">
        <source>Merge with previous '{0}' statement</source>
        <target state="translated">Sloučit s předchozím příkazem {0}</target>
        <note />
      </trans-unit>
      <trans-unit id="MethodMustReturnStreamThatSupportsReadAndSeek">
        <source>{0} must return a stream that supports read and seek operations.</source>
        <target state="translated">Metoda {0} musí vrátit stream, který podporuje operace čtení a hledání.</target>
        <note />
      </trans-unit>
      <trans-unit id="Miscellaneous_Files">
        <source>Miscellaneous Files</source>
        <target state="translated">Různé soubory</target>
        <note />
      </trans-unit>
      <trans-unit id="Missing_control_character">
        <source>Missing control character</source>
        <target state="translated">Chybí řídicí znak</target>
        <note>This is an error message shown to the user when they write an invalid Regular Expression. Example: \c</note>
      </trans-unit>
      <trans-unit id="Missing_property_value">
        <source>Missing property value</source>
        <target state="new">Missing property value</target>
        <note />
      </trans-unit>
      <trans-unit id="Modifying_0_which_contains_a_static_variable_requires_restarting_the_application">
        <source>Modifying {0} which contains a static variable requires restarting the application.</source>
        <target state="translated">Úprava {0} se statickou proměnnou vyžaduje restartování aplikace.</target>
        <note />
      </trans-unit>
      <trans-unit id="Modifying_0_which_contains_an_Aggregate_Group_By_or_Join_query_clauses_requires_restarting_the_application">
        <source>Modifying {0} which contains an Aggregate, Group By, or Join query clauses requires restarting the application.</source>
        <target state="translated">Úprava {0} s klauzulí dotazu Aggregate, Group By nebo Join vyžaduje restartování aplikace.</target>
        <note>{Locked="Aggregate"}{Locked="Group By"}{Locked="Join"} are VB keywords and should not be localized.</note>
      </trans-unit>
      <trans-unit id="Modifying_0_which_contains_the_stackalloc_operator_requires_restarting_the_application">
        <source>Modifying {0} which contains the stackalloc operator requires restarting the application.</source>
        <target state="translated">Úprava {0} s operátorem stackalloc vyžaduje restartování aplikace.</target>
        <note>{Locked="stackalloc"} "stackalloc" is C# keyword and should not be localized.</note>
      </trans-unit>
      <trans-unit id="Modifying_a_catch_finally_handler_with_an_active_statement_in_the_try_block_requires_restarting_the_application">
        <source>Modifying a catch/finally handler with an active statement in the try block requires restarting the application.</source>
        <target state="translated">Úprava obslužné rutiny catch/finally aktivním příkazem v bloku try vyžaduje restartování aplikace.</target>
        <note />
      </trans-unit>
      <trans-unit id="Modifying_a_catch_handler_around_an_active_statement_requires_restarting_the_application">
        <source>Modifying a catch handler around an active statement requires restarting the application.</source>
        <target state="translated">Úprava obslužné rutiny catch kolem aktivního příkazu vyžaduje restartování aplikace.</target>
        <note />
      </trans-unit>
      <trans-unit id="Modifying_a_generic_method_requires_restarting_the_application">
        <source>Modifying a generic method requires restarting the application.</source>
        <target state="translated">Úprava obecné metody vyžaduje restartování aplikace.</target>
        <note />
      </trans-unit>
      <trans-unit id="Modifying_a_method_inside_the_context_of_a_generic_type_requires_restarting_the_application">
        <source>Modifying a method inside the context of a generic type requires restarting the application.</source>
        <target state="translated">Úprava metody uvnitř kontextu obecného typu vyžaduje restartování aplikace.</target>
        <note />
      </trans-unit>
      <trans-unit id="Modifying_a_try_catch_finally_statement_when_the_finally_block_is_active_requires_restarting_the_application">
        <source>Modifying a try/catch/finally statement when the finally block is active requires restarting the application.</source>
        <target state="translated">Úprava příkazu try/catch/finally, když je aktivní blok finally, vyžaduje restartování aplikace.</target>
        <note />
      </trans-unit>
      <trans-unit id="Modifying_an_active_0_which_contains_On_Error_or_Resume_statements_requires_restarting_the_application">
        <source>Modifying an active {0} which contains On Error or Resume statements requires restarting the application.</source>
        <target state="translated">Úprava aktivního {0} s příkazy On Error nebo Resume vyžaduje restartování aplikace.</target>
        <note>{Locked="On Error"}{Locked="Resume"} is VB keyword and should not be localized.</note>
      </trans-unit>
      <trans-unit id="Modifying_body_of_0_requires_restarting_the_application_because_the_body_has_too_many_statements">
        <source>Modifying the body of {0} requires restarting the application because the body has too many statements.</source>
        <target state="translated">Úprava těla {0} vyžaduje restartování aplikace, protože je v něm příliš mnoho příkazů.</target>
        <note />
      </trans-unit>
      <trans-unit id="Modifying_body_of_0_requires_restarting_the_application_due_to_internal_error_1">
        <source>Modifying the body of {0} requires restarting the application due to internal error: {1}</source>
        <target state="translated">Úprava těla {0} vyžaduje restartování aplikace kvůli vnitřní chybě: {1}</target>
        <note>{1} is a multi-line exception message including a stacktrace. Place it at the end of the message and don't add any punctation after or around {1}</note>
      </trans-unit>
      <trans-unit id="Modifying_source_file_0_requires_restarting_the_application_because_the_file_is_too_big">
        <source>Modifying source file '{0}' requires restarting the application because the file is too big.</source>
        <target state="translated">Změna zdrojového souboru {0} vyžaduje restartování aplikace, protože soubor je příliš velký.</target>
        <note />
      </trans-unit>
      <trans-unit id="Modifying_source_file_0_requires_restarting_the_application_due_to_internal_error_1">
        <source>Modifying source file '{0}' requires restarting the application due to internal error: {1}</source>
        <target state="translated">Úprava zdrojového souboru {0} vyžaduje restartování aplikace kvůli vnitřní chybě: {1}</target>
        <note>{2} is a multi-line exception message including a stacktrace. Place it at the end of the message and don't add any punctation after or around {1}</note>
      </trans-unit>
      <trans-unit id="Modifying_source_with_experimental_language_features_enabled_requires_restarting_the_application">
        <source>Modifying source with experimental language features enabled requires restarting the application.</source>
        <target state="translated">Úprava zdroje s povolenými experimentálními jazykovými funkcemi vyžaduje restartování aplikace.</target>
        <note />
      </trans-unit>
      <trans-unit id="Modifying_the_initializer_of_0_in_a_generic_type_requires_restarting_the_application">
        <source>Modifying the initializer of {0} in a generic type requires restarting the application.</source>
        <target state="translated">Úprava inicializátoru {0} v obecném typu vyžaduje restartování aplikace.</target>
        <note />
      </trans-unit>
      <trans-unit id="Modifying_whitespace_or_comments_in_0_inside_the_context_of_a_generic_type_requires_restarting_the_application">
        <source>Modifying whitespace or comments in {0} inside the context of a generic type requires restarting the application.</source>
        <target state="translated">Úprava prázdných znaků nebo komentářů v {0} uvnitř kontextu obecného typu vyžaduje restartování aplikace.</target>
        <note />
      </trans-unit>
      <trans-unit id="Modifying_whitespace_or_comments_in_a_generic_0_requires_restarting_the_application">
        <source>Modifying whitespace or comments in a generic {0} requires restarting the application.</source>
        <target state="translated">Úprava prázdných znaků nebo komentářů v obecném {0} vyžaduje restartování aplikace.</target>
        <note />
      </trans-unit>
      <trans-unit id="Move_contents_to_namespace">
        <source>Move contents to namespace...</source>
        <target state="translated">Přesunout obsah do oboru názvů...</target>
        <note />
      </trans-unit>
      <trans-unit id="Move_file_to_0">
        <source>Move file to '{0}'</source>
        <target state="translated">Přesunout soubor do: {0}</target>
        <note />
      </trans-unit>
      <trans-unit id="Move_file_to_project_root_folder">
        <source>Move file to project root folder</source>
        <target state="translated">Přesunout soubor do kořenové složky projektu</target>
        <note />
      </trans-unit>
      <trans-unit id="Move_static_members_to_another_type">
        <source>Move static members to another type...</source>
        <target state="translated">Přesunout statické členy do jiného typu…</target>
        <note />
      </trans-unit>
      <trans-unit id="Move_to_namespace">
        <source>Move to namespace...</source>
        <target state="translated">Přesunout do oboru názvů...</target>
        <note />
      </trans-unit>
      <trans-unit id="Moving_0_requires_restarting_the_application">
        <source>Moving {0} requires restarting the application.</source>
        <target state="translated">Přesunutí {0} vyžaduje restartování aplikace.</target>
        <note />
      </trans-unit>
      <trans-unit id="Name_expected">
        <source>Name expected</source>
        <target state="new">Name expected</target>
        <note />
      </trans-unit>
      <trans-unit id="Navigating_to_symbol_0_from_1">
        <source>Navigating to symbol '{0}' from '{1}'.</source>
        <target state="translated">Přechází se na symbol {0} z {1}.</target>
        <note />
      </trans-unit>
      <trans-unit id="Nested_properties_not_allowed">
        <source>Nested properties not allowed</source>
        <target state="new">Nested properties not allowed</target>
        <note />
      </trans-unit>
      <trans-unit id="Nested_quantifier_0">
        <source>Nested quantifier {0}</source>
        <target state="translated">Vnořený kvantifikátor {0}</target>
        <note>This is an error message shown to the user when they write an invalid Regular Expression. Example: a**. In this case {0} will be '*', the extra unnecessary quantifier.</note>
      </trans-unit>
      <trans-unit id="No_common_root_node_for_extraction">
        <source>No common root node for extraction.</source>
        <target state="translated">Žádný společný kořenový uzel pro extrakci</target>
        <note />
      </trans-unit>
      <trans-unit id="No_source_document_info_found_in_PDB">
        <source>No source document info found in PDB.</source>
        <target state="translated">V souboru PDB se nenašly žádné informace o zdrojovém dokumentu.</target>
        <note />
      </trans-unit>
      <trans-unit id="No_valid_location_to_insert_method_call">
        <source>No valid location to insert method call.</source>
        <target state="translated">Není k dispozici žádné platné umístění, kam vložit volání metody.</target>
        <note />
      </trans-unit>
      <trans-unit id="No_valid_selection_to_perform_extraction">
        <source>No valid selection to perform extraction.</source>
        <target state="translated">Žádný platný výběr k provedení extrakce</target>
        <note />
      </trans-unit>
      <trans-unit id="Not_enough_close_parens">
        <source>Not enough )'s</source>
        <target state="translated">Nedostatek znaků )</target>
        <note>This is an error message shown to the user when they write an invalid Regular Expression. Example: (a</note>
      </trans-unit>
      <trans-unit id="Only_properties_allowed_in_an_object">
        <source>Only properties allowed in an object</source>
        <target state="new">Only properties allowed in an object</target>
        <note />
      </trans-unit>
      <trans-unit id="Operators">
        <source>Operators</source>
        <target state="translated">Operátory</target>
        <note />
      </trans-unit>
      <trans-unit id="Probable_JSON_string_detected">
        <source>Probable JSON string detected</source>
        <target state="new">Probable JSON string detected</target>
        <note />
      </trans-unit>
      <trans-unit id="Properties_not_allowed_in_an_array">
        <source>Properties not allowed in an array</source>
        <target state="new">Properties not allowed in an array</target>
        <note />
      </trans-unit>
      <trans-unit id="Property_name_must_be_a_string">
        <source>Property name must be a string</source>
        <target state="new">Property name must be a string</target>
        <note />
      </trans-unit>
      <trans-unit id="Property_reference_cannot_be_updated">
        <source>Property reference cannot be updated</source>
        <target state="translated">Odkaz na vlastnost se nedá aktualizovat.</target>
        <note />
      </trans-unit>
      <trans-unit id="Pull_0_up">
        <source>Pull '{0}' up</source>
        <target state="translated">Povýšit {0}</target>
        <note />
      </trans-unit>
      <trans-unit id="Pull_0_up_to_1">
        <source>Pull '{0}' up to '{1}'</source>
        <target state="translated">Povýšit {0} na {1}</target>
        <note />
      </trans-unit>
      <trans-unit id="Pull_members_up_to_base_type">
        <source>Pull members up to base type...</source>
        <target state="translated">Povýšit členy na základní typ...</target>
        <note />
      </trans-unit>
      <trans-unit id="Pull_members_up_to_new_base_class">
        <source>Pull member(s) up to new base class...</source>
        <target state="translated">Načíst členy do nové základní třídy...</target>
        <note />
      </trans-unit>
      <trans-unit id="Quantifier_x_y_following_nothing">
        <source>Quantifier {x,y} following nothing</source>
        <target state="translated">Před kvantifikátorem {x,y} není nic uvedeno.</target>
        <note>This is an error message shown to the user when they write an invalid Regular Expression. Example: *</note>
      </trans-unit>
      <trans-unit id="Reference_to_undefined_group">
        <source>reference to undefined group</source>
        <target state="translated">odkaz na nedefinovanou skupinu</target>
        <note>This is an error message shown to the user when they write an invalid Regular Expression. Example: (?(1))</note>
      </trans-unit>
      <trans-unit id="Reference_to_undefined_group_name_0">
        <source>Reference to undefined group name {0}</source>
        <target state="translated">Odkaz na nedefinovaný název skupiny {0}</target>
        <note>This is an error message shown to the user when they write an invalid Regular Expression. Example: \k&lt;a&gt;. Here, {0} will be the name of the undefined group ('a')</note>
      </trans-unit>
      <trans-unit id="Reference_to_undefined_group_number_0">
        <source>Reference to undefined group number {0}</source>
        <target state="translated">Odkaz na nedefinované číslo skupiny {0}</target>
        <note>This is an error message shown to the user when they write an invalid Regular Expression. Example: (?&lt;-1&gt;). Here, {0} will be the number of the undefined group ('1')</note>
      </trans-unit>
      <trans-unit id="Regex_all_control_characters_long">
        <source>All control characters. This includes the Cc, Cf, Cs, Co, and Cn categories.</source>
        <target state="translated">Všechny řídicí znaky. Patří k nim kategorie Cc, Cf, Cs, Co a Cn.</target>
        <note />
      </trans-unit>
      <trans-unit id="Regex_all_control_characters_short">
        <source>all control characters</source>
        <target state="translated">všechny řídicí znaky</target>
        <note />
      </trans-unit>
      <trans-unit id="Regex_all_diacritic_marks_long">
        <source>All diacritic marks. This includes the Mn, Mc, and Me categories.</source>
        <target state="translated">Všechny značky diakritických znamének. Patří k nim kategorie Mn, Mc a Me.</target>
        <note />
      </trans-unit>
      <trans-unit id="Regex_all_diacritic_marks_short">
        <source>all diacritic marks</source>
        <target state="translated">všechny značky diakritických znamének</target>
        <note />
      </trans-unit>
      <trans-unit id="Regex_all_letter_characters_long">
        <source>All letter characters. This includes the Lu, Ll, Lt, Lm, and Lo characters.</source>
        <target state="translated">Všechny znaky písmen. Patří k nim znaky Lu, Ll, Lt, Lm a Lo.</target>
        <note />
      </trans-unit>
      <trans-unit id="Regex_all_letter_characters_short">
        <source>all letter characters</source>
        <target state="translated">všechny znaky písmen</target>
        <note />
      </trans-unit>
      <trans-unit id="Regex_all_numbers_long">
        <source>All numbers. This includes the Nd, Nl, and No categories.</source>
        <target state="translated">Všechna čísla. Patří k nim kategorie Nd, Nl a No.</target>
        <note />
      </trans-unit>
      <trans-unit id="Regex_all_numbers_short">
        <source>all numbers</source>
        <target state="translated">všechna čísla</target>
        <note />
      </trans-unit>
      <trans-unit id="Regex_all_punctuation_characters_long">
        <source>All punctuation characters. This includes the Pc, Pd, Ps, Pe, Pi, Pf, and Po categories.</source>
        <target state="translated">Všechny znaky interpunkce. Patří k nim kategorie Pc, Pd, Ps, Pe, Pi, Pf a Po.</target>
        <note />
      </trans-unit>
      <trans-unit id="Regex_all_punctuation_characters_short">
        <source>all punctuation characters</source>
        <target state="translated">všechny znaky interpunkce</target>
        <note />
      </trans-unit>
      <trans-unit id="Regex_all_separator_characters_long">
        <source>All separator characters. This includes the Zs, Zl, and Zp categories.</source>
        <target state="translated">Všechny oddělovací znaky. Patří k nim kategorie Zs, Zl a Zp.</target>
        <note />
      </trans-unit>
      <trans-unit id="Regex_all_separator_characters_short">
        <source>all separator characters</source>
        <target state="translated">všechny oddělovací znaky</target>
        <note />
      </trans-unit>
      <trans-unit id="Regex_all_symbols_long">
        <source>All symbols. This includes the Sm, Sc, Sk, and So categories.</source>
        <target state="translated">Všechny symboly. Patří k nim kategorie Sm, Sc, Sk a So.</target>
        <note />
      </trans-unit>
      <trans-unit id="Regex_all_symbols_short">
        <source>all symbols</source>
        <target state="translated">všechny symboly</target>
        <note />
      </trans-unit>
      <trans-unit id="Regex_alternation_long">
        <source>You can use the vertical bar (|) character to match any one of a series of patterns, where the | character separates each pattern.</source>
        <target state="translated">Můžete použít znak svislé čáry (|), pokud se má položka shodovat s libovolným vzorem z řady, ve které znak | odděluje jednotlivé vzory.</target>
        <note />
      </trans-unit>
      <trans-unit id="Regex_alternation_short">
        <source>alternation</source>
        <target state="translated">alternace</target>
        <note />
      </trans-unit>
      <trans-unit id="Regex_any_character_group_long">
        <source>The period character (.) matches any character except \n (the newline character, \u000A).  If a regular expression pattern is modified by the RegexOptions.Singleline option, or if the portion of the pattern that contains the . character class is modified by the 's' option, . matches any character.</source>
        <target state="translated">Znak tečky (.) odpovídá libovolnému znaku s výjimkou \n (znak nového řádku \u000A). Pokud je vzor regulárního výrazu modifikovaný možností RegexOptions.Singleline nebo pokud je část vzoru obsahující třídu znaků tečky modifikovaná parametrem s, pak znak tečky odpovídá libovolnému znaku.</target>
        <note />
      </trans-unit>
      <trans-unit id="Regex_any_character_group_short">
        <source>any character</source>
        <target state="translated">libovolný znak</target>
        <note />
      </trans-unit>
      <trans-unit id="Regex_atomic_group_long">
        <source>Atomic groups (known in some other regular expression engines as a nonbacktracking subexpression, an atomic subexpression, or a once-only subexpression) disable backtracking. The regular expression engine will match as many characters in the input string as it can. When no further match is possible, it will not backtrack to attempt alternate pattern matches. (That is, the subexpression matches only strings that would be matched by the subexpression alone; it does not attempt to match a string based on the subexpression and any subexpressions that follow it.)

This option is recommended if you know that backtracking will not succeed. Preventing the regular expression engine from performing unnecessary searching improves performance.</source>
        <target state="translated">Atomové skupiny (označované v některých jiných modulech regulárních výrazů jako podvýrazy bez zpětného vyhledávání, atomické podvýrazy nebo jednorázové podvýrazy) zakazují zpětné vyhledávání. Modul regulárních výrazů najde shodu s co nejvíce znaky ve vstupním řetězci. Pokud se žádná další shoda nenajde, neprovede se zpětné vyhledávání za účelem pokusu o porovnávání alternativního vzoru. (To znamená, že dílčí výraz najde shodu jenom s řetězci, které by odpovídaly samotnému dílčímu výrazu. Nepokusí se porovnávat řetězec na základě dílčího výrazu a jakýchkoli dílčích výrazů, které následují.)

Tato možnost se doporučuje, pokud víte, že zpětné vyhledávání nepovede k úspěchu. Když zabráníte, aby modul regulárních výrazů prováděl zbytečná hledání, zlepší se výkon.</target>
        <note />
      </trans-unit>
      <trans-unit id="Regex_atomic_group_short">
        <source>atomic group</source>
        <target state="translated">atomová skupina</target>
        <note />
      </trans-unit>
      <trans-unit id="Regex_backspace_character_long">
        <source>Matches a backspace character, \u0008</source>
        <target state="translated">Shoda se znakem Backspace \u0008</target>
        <note />
      </trans-unit>
      <trans-unit id="Regex_backspace_character_short">
        <source>backspace character</source>
        <target state="translated">znak Backspace</target>
        <note />
      </trans-unit>
      <trans-unit id="Regex_balancing_group_long">
        <source>A balancing group definition deletes the definition of a previously defined group and stores, in the current group, the interval between the previously defined group and the current group.

'name1' is the current group (optional), 'name2' is a previously defined group, and 'subexpression' is any valid regular expression pattern. The balancing group definition deletes the definition of name2 and stores the interval between name2 and name1 in name1. If no name2 group is defined, the match backtracks. Because deleting the last definition of name2 reveals the previous definition of name2, this construct lets you use the stack of captures for group name2 as a counter for keeping track of nested constructs such as parentheses or opening and closing brackets.

The balancing group definition uses 'name2' as a stack. The beginning character of each nested construct is placed in the group and in its Group.Captures collection. When the closing character is matched, its corresponding opening character is removed from the group, and the Captures collection is decreased by one. After the opening and closing characters of all nested constructs have been matched, 'name1' is empty.</source>
        <target state="translated">Definice vyrovnávací skupiny odstraní definici dříve definované skupiny a uloží interval mezi dříve definovanou skupinou a aktuální skupinou do aktuální skupiny.

Skupina name1 je aktuální skupina (volitelná), skupina name2 je dříve definovaná skupina a subexpression je libovolný platný vzor regulárního výrazu. Definice vyrovnávací skupiny odstraní definici skupiny name2 a uloží interval mezi skupinami name2 a name1 do skupiny name1. Pokud není definována žádná skupina name2, porovnávání se vrátí zpět. Vzhledem k tomu, že odstraněním poslední definice skupiny name2 se odkryje předchozí definice skupiny name2, umožňuje tento konstruktor použít zásobník zachycení pro skupinu name2 jako čítač pro uchování přehledu o vnořených konstruktorech, jako jsou kulaté nebo hranaté otevírací a uzavírací závorky.

Definice vyrovnávací skupiny používá jako zásobník skupinu name2. Počáteční znak každého vnořeného konstruktoru se umístí do této skupiny a do její kolekce Group.Captures. Po nalezení uzavíracího znaku se odpovídající otevírací znak odebere ze skupiny a kolekce Captures se zmenší o jednu položku. Po nalezení otevíracích a uzavíracích znaků všech vnořených konstruktorů bude skupina name1 prázdná.</target>
        <note />
      </trans-unit>
      <trans-unit id="Regex_balancing_group_short">
        <source>balancing group</source>
        <target state="translated">vyrovnávací skupina</target>
        <note />
      </trans-unit>
      <trans-unit id="Regex_base_group">
        <source>base-group</source>
        <target state="translated">základní skupina</target>
        <note />
      </trans-unit>
      <trans-unit id="Regex_bell_character_long">
        <source>Matches a bell (alarm) character, \u0007</source>
        <target state="translated">Shoda se znakem zvonku \u0007</target>
        <note />
      </trans-unit>
      <trans-unit id="Regex_bell_character_short">
        <source>bell character</source>
        <target state="translated">znak zvonku</target>
        <note />
      </trans-unit>
      <trans-unit id="Regex_carriage_return_character_long">
        <source>Matches a carriage-return character, \u000D.  Note that \r is not equivalent to the newline character, \n.</source>
        <target state="translated">Shoda se znakem návratu na začátek řádku \u000D. Upozorňujeme, že \r není ekvivalentem znaku nového řádku \n.</target>
        <note />
      </trans-unit>
      <trans-unit id="Regex_carriage_return_character_short">
        <source>carriage-return character</source>
        <target state="translated">znak návratu na začátek řádku</target>
        <note />
      </trans-unit>
      <trans-unit id="Regex_character_class_subtraction_long">
        <source>Character class subtraction yields a set of characters that is the result of excluding the characters in one character class from another character class.

'base_group' is a positive or negative character group or range. The 'excluded_group' component is another positive or negative character group, or another character class subtraction expression (that is, you can nest character class subtraction expressions).</source>
        <target state="translated">Odčítání třídy znaků poskytuje sadu znaků, která je výsledkem vyloučení znaků v jedné třídě znaků z jiné třídy znaků.

Base_group je pozitivní nebo negativní skupina znaků nebo rozsah. Komponenta excluded_group je jiná pozitivní nebo negativní skupina znaků nebo jiný výraz odčítání třídy znaků (to znamená, že výrazy odčítání třídy znaků lze vnořovat).</target>
        <note />
      </trans-unit>
      <trans-unit id="Regex_character_class_subtraction_short">
        <source>character class subtraction</source>
        <target state="translated">odčítání třídy znaků</target>
        <note />
      </trans-unit>
      <trans-unit id="Regex_character_group">
        <source>character-group</source>
        <target state="translated">skupina znaků</target>
        <note />
      </trans-unit>
      <trans-unit id="Regex_comment">
        <source>comment</source>
        <target state="translated">komentář</target>
        <note />
      </trans-unit>
      <trans-unit id="Regex_conditional_expression_match_long">
        <source>This language element attempts to match one of two patterns depending on whether it can match an initial pattern.

'expression' is the initial pattern to match, 'yes' is the pattern to match if expression is matched, and 'no' is the optional pattern to match if expression is not matched.</source>
        <target state="translated">Tento element jazyka se pokusí najít shodu s jedním ze dvou vzorů na základě toho, jestli se najde shoda s počátečním vzorem.

Expression je počáteční vzor, pro který se hledá shoda, yes je vzor, pro který se hledá shoda, pokud se pro expression najde shoda, a no je volitelný vzor, pro který se hledá shoda, pokud se pro expression nenajde shoda.</target>
        <note />
      </trans-unit>
      <trans-unit id="Regex_conditional_expression_match_short">
        <source>conditional expression match</source>
        <target state="translated">podmíněná shoda výrazu</target>
        <note />
      </trans-unit>
      <trans-unit id="Regex_conditional_group_match_long">
        <source>This language element attempts to match one of two patterns depending on whether it has matched a specified capturing group.

'name' is the name (or number) of a capturing group, 'yes' is the expression to match if 'name' (or 'number') has a match, and 'no' is the optional expression to match if it does not.</source>
        <target state="translated">Tento element jazyka se pokusí najít shodu s jedním ze dvou vzorů na základě toho, jestli se najde shoda se zadanou zachycující skupinou.

Name je název (nebo číslo) zachycující skupiny, yes je výraz, pro který se hledá shoda, pokud se daný název (nebo číslo) najde, a no je volitelný výraz, pro který se hledá shoda, pokud se tato položka nenajde.</target>
        <note />
      </trans-unit>
      <trans-unit id="Regex_conditional_group_match_short">
        <source>conditional group match</source>
        <target state="translated">podmíněná shoda skupiny</target>
        <note />
      </trans-unit>
      <trans-unit id="Regex_contiguous_matches_long">
        <source>The \G anchor specifies that a match must occur at the point where the previous match ended. When you use this anchor with the Regex.Matches or Match.NextMatch method, it ensures that all matches are contiguous.</source>
        <target state="translated">Ukotvení \G určuje, že ke shodě musí dojít v místě, kde bylo předchozí porovnávání ukončeno. Pokud použijete toto ukotvení s metodou Regex.Matches nebo Match.NextMatch, zajistí se, že všechna porovnávání budou souvislá.</target>
        <note />
      </trans-unit>
      <trans-unit id="Regex_contiguous_matches_short">
        <source>contiguous matches</source>
        <target state="translated">souvislá porovnávání</target>
        <note />
      </trans-unit>
      <trans-unit id="Regex_control_character_long">
        <source>Matches an ASCII control character, where X is the letter of the control character. For example, \cC is CTRL-C.</source>
        <target state="translated">Shoda s řídicím znakem ASCII, kde X je písmeno řídicího znaku. Například \cC je CTRL-C.</target>
        <note />
      </trans-unit>
      <trans-unit id="Regex_control_character_short">
        <source>control character</source>
        <target state="translated">řídicí znak</target>
        <note />
      </trans-unit>
      <trans-unit id="Regex_decimal_digit_character_long">
        <source>\d matches any decimal digit. It is equivalent to the \p{Nd} regular expression pattern, which includes the standard decimal digits 0-9 as well as the decimal digits of a number of other character sets.

If ECMAScript-compliant behavior is specified, \d is equivalent to [0-9]</source>
        <target state="translated">\d odpovídá libovolné desítkové číslici. Jde o ekvivalent vzoru regulárního výrazu \p{Nd}, který zahrnuje standardní desítkové číslice 0–9 a také desítkové číslice některých jiných znakových sad.

Pokud je zadané chování kompatibilní s ECMAScriptem, je \d ekvivalentem [0-9].</target>
        <note />
      </trans-unit>
      <trans-unit id="Regex_decimal_digit_character_short">
        <source>decimal-digit character</source>
        <target state="translated">znak desítkové číslice</target>
        <note />
      </trans-unit>
      <trans-unit id="Regex_end_of_line_comment_long">
        <source>A number sign (#) marks an x-mode comment, which starts at the unescaped # character at the end of the regular expression pattern and continues until the end of the line. To use this construct, you must either enable the x option (through inline options) or supply the RegexOptions.IgnorePatternWhitespace value to the option parameter when instantiating the Regex object or calling a static Regex method.</source>
        <target state="translated">Symbol čísla (#) označuje komentář v režimu X, který začíná znakem #, který není řídicím znakem, na konci vzoru regulárního výrazu a pokračuje do konce řádku. Pokud chcete použít tento konstruktor, musíte buď povolit možnost x (prostřednictvím vložených možností), nebo při vytváření instance objektu Regex nebo volání statické metody Regex zadat pro parametr možnosti hodnotu RegexOptions.IgnorePatternWhitespace.</target>
        <note />
      </trans-unit>
      <trans-unit id="Regex_end_of_line_comment_short">
        <source>end-of-line comment</source>
        <target state="translated">komentář na konci řádku</target>
        <note />
      </trans-unit>
      <trans-unit id="Regex_end_of_string_only_long">
        <source>The \z anchor specifies that a match must occur at the end of the input string. Like the $ language element, \z ignores the RegexOptions.Multiline option. Unlike the \Z language element, \z does not match a \n character at the end of a string. Therefore, it can only match the last line of the input string.</source>
        <target state="translated">Ukotvení \z určuje, že ke shodě musí dojít na konci vstupního řetězce. Podobně jako element jazyka $ i \z ignoruje možnost RegexOptions.Multiline. Na rozdíl od elementu jazyka \Z nenajde \z shodu se znakem \n na konci řetězce. Proto může hledat shodu jenom v posledním řádku vstupního řetězce.</target>
        <note />
      </trans-unit>
      <trans-unit id="Regex_end_of_string_only_short">
        <source>end of string only</source>
        <target state="translated">jen konec řetězce</target>
        <note />
      </trans-unit>
      <trans-unit id="Regex_end_of_string_or_before_ending_newline_long">
        <source>The \Z anchor specifies that a match must occur at the end of the input string, or before \n at the end of the input string. It is identical to the $ anchor, except that \Z ignores the RegexOptions.Multiline option. Therefore, in a multiline string, it can only match the end of the last line, or the last line before \n.

The \Z anchor matches \n but does not match \r\n (the CR/LF character combination). To match CR/LF, include \r?\Z in the regular expression pattern.</source>
        <target state="translated">Ukotvení \Z určuje, že ke shodě musí dojít na konci vstupního řetězce nebo před \n na konci vstupního řetězce. Je identické s ukotvením $, kromě toho, že \Z ignoruje možnost RegexOptions.Multiline. Proto ve víceřádkovém řetězci může najít shodu jenom na konci posledního řádku nebo v posledním řádku před \n.

Ukotvení \Z najde shodu s \n, ale nenajde shodu s \r\n (kombinace znaků CR/LF). Pokud chcete hledat znaky CR/LF, zadejte do vzoru regulárního výrazu \r?\Z.</target>
        <note />
      </trans-unit>
      <trans-unit id="Regex_end_of_string_or_before_ending_newline_short">
        <source>end of string or before ending newline</source>
        <target state="translated">konec řetězce nebo před koncem nového řádku</target>
        <note />
      </trans-unit>
      <trans-unit id="Regex_end_of_string_or_line_long">
        <source>The $ anchor specifies that the preceding pattern must occur at the end of the input string, or before \n at the end of the input string. If you use $ with the RegexOptions.Multiline option, the match can also occur at the end of a line.

The $ anchor matches \n but does not match \r\n (the combination of carriage return and newline characters, or CR/LF). To match the CR/LF character combination, include \r?$ in the regular expression pattern.</source>
        <target state="translated">Ukotvení $ určuje, že se předchozí vzor musí vyskytovat na konci vstupního řetězce nebo před \n na konci vstupního řetězce. Pokud použijete $ s možností RegexOptions.Multiline, může ke shodě dojít i na konci řádku.

Ukotvení $ najde shodu s \n, ale nenajde shodu s \r\n (kombinace znaků návratu na začátek řádku a nového řádku, tedy znaků CR/LF). Pokud chcete hledat kombinaci znaků CR/LF, zadejte do vzoru regulárního výrazu \r?$.</target>
        <note />
      </trans-unit>
      <trans-unit id="Regex_end_of_string_or_line_short">
        <source>end of string or line</source>
        <target state="translated">konec řetězce nebo řádku</target>
        <note />
      </trans-unit>
      <trans-unit id="Regex_escape_character_long">
        <source>Matches an escape character, \u001B</source>
        <target state="translated">Shoda s řídicím znakem \u001B</target>
        <note />
      </trans-unit>
      <trans-unit id="Regex_escape_character_short">
        <source>escape character</source>
        <target state="translated">řídicí znak</target>
        <note />
      </trans-unit>
      <trans-unit id="Regex_excluded_group">
        <source>excluded-group</source>
        <target state="translated">vyloučená skupina</target>
        <note />
      </trans-unit>
      <trans-unit id="Regex_expression">
        <source>expression</source>
        <target state="translated">výraz</target>
        <note />
      </trans-unit>
      <trans-unit id="Regex_form_feed_character_long">
        <source>Matches a form-feed character, \u000C</source>
        <target state="translated">Shoda se znakem pro novou stránku \u000C</target>
        <note />
      </trans-unit>
      <trans-unit id="Regex_form_feed_character_short">
        <source>form-feed character</source>
        <target state="translated">znak pro novou stránku</target>
        <note />
      </trans-unit>
      <trans-unit id="Regex_group_options_long">
        <source>This grouping construct applies or disables the specified options within a subexpression. The options to enable are specified after the question mark, and the options to disable after the minus sign. The allowed options are:

    i	Use case-insensitive matching.
    m	Use multiline mode, where ^ and $ match the beginning and end of each line
	(instead of the beginning and end of the input string).
    s	Use single-line mode, where the period (.) matches every character
	(instead of every character except \n).
    n	Do not capture unnamed groups. The only valid captures are explicitly
	named or numbered groups of the form (?&lt;name&gt; subexpression).
    x	Exclude unescaped white space from the pattern, and enable comments
	after a number sign (#).</source>
        <target state="translated">Tento seskupovací konstruktor povoluje nebo zakazuje možnosti zadané v rámci výrazu subexpression. Možnosti, které se povolují, se zadávají za otazník a možnosti, které se zakazují, za symbol minus. Povolené možnosti:

    i	Použije se porovnávání bez rozlišování malých a velkých písmen.
    m	Použije se víceřádkový režim, kde ^ a $ odpovídají začátku a konci každého řádku
	(místo začátku a konce vstupního řetězce).
    s	Použije se jednořádkový režim, kde tečka (.) odpovídá každému znaku
	(místo každému znaku kromě \n).
    n	Nezachytává nepojmenované skupiny. Jediná platná zachycení představují explicitně
	pojmenované nebo číslované skupiny formuláře (? &lt;name&gt; subexpression).
    x	Vyloučí ze vzoru prázdné znaky, které nejsou řídicími znaky, a povolí komentáře
	za symbolem čísla (#).</target>
        <note />
      </trans-unit>
      <trans-unit id="Regex_group_options_short">
        <source>group options</source>
        <target state="translated">seskupovací možnosti</target>
        <note />
      </trans-unit>
      <trans-unit id="Regex_hexadecimal_escape_long">
        <source>Matches an ASCII character, where ## is a two-digit hexadecimal character code.</source>
        <target state="translated">Shoda se znakem ASCII, kde ## je dvouciferný šestnáctkový kód znaku</target>
        <note />
      </trans-unit>
      <trans-unit id="Regex_hexadecimal_escape_short">
        <source>hexadecimal escape</source>
        <target state="translated">šestnáctkový únikový znak</target>
        <note />
      </trans-unit>
      <trans-unit id="Regex_inline_comment_long">
        <source>The (?# comment) construct lets you include an inline comment in a regular expression. The regular expression engine does not use any part of the comment in pattern matching, although the comment is included in the string that is returned by the Regex.ToString method. The comment ends at the first closing parenthesis.</source>
        <target state="translated">Konstruktor (?# komentář) umožňuje zahrnout vložený komentář do regulárního výrazu. Modul regulárních výrazů nepoužije při porovnávání vzorů žádnou část komentáře, i když je komentář obsažený v řetězci, který vrací metoda Regex.ToString. Komentář končí první uzavírací závorkou.</target>
        <note />
      </trans-unit>
      <trans-unit id="Regex_inline_comment_short">
        <source>inline comment</source>
        <target state="translated">vložený komentář</target>
        <note />
      </trans-unit>
      <trans-unit id="Regex_inline_options_long">
        <source>Enables or disables specific pattern matching options for the remainder of a regular expression. The options to enable are specified after the question mark, and the options to disable after the minus sign. The allowed options are:

    i	Use case-insensitive matching.
    m	Use multiline mode, where ^ and $ match the beginning and end of each line
	(instead of the beginning and end of the input string).
    s	Use single-line mode, where the period (.) matches every character
	(instead of every character except \n).
    n	Do not capture unnamed groups. The only valid captures are explicitly named
	or numbered groups of the form (?&lt;name&gt; subexpression).
    x	Exclude unescaped white space from the pattern, and enable comments
	after a number sign (#).</source>
        <target state="translated">Povoluje nebo zakazuje specifické možnosti pro porovnávání vzorů pro zbytek regulárního výrazu. Možnosti, které se povolují, se zadávají za otazník a možnosti, které se zakazují, za symbol minus. Povolené možnosti:

    i	Použije se porovnávání bez rozlišování malých a velkých písmen.
    m	Použije se víceřádkový režim, kde ^ a $ odpovídají začátku a konci každého řádku
	(místo začátku a konce vstupního řetězce).
    s	Použije se jednořádkový režim, kde tečka (.) odpovídá každému znaku
	(místo každému znaku kromě \n).
    n	Nezachytává nepojmenované skupiny. Jediná platná zachycení představují explicitně
	pojmenované nebo číslované skupiny formuláře (? &lt;name&gt; subexpression).
    x	Vyloučí ze vzoru prázdné znaky, které nejsou řídicími znaky, a povolí komentáře
	za symbolem čísla (#).</target>
        <note />
      </trans-unit>
      <trans-unit id="Regex_inline_options_short">
        <source>inline options</source>
        <target state="translated">vložené možnosti</target>
        <note />
      </trans-unit>
      <trans-unit id="Regex_issue_0">
        <source>Regex issue: {0}</source>
        <target state="translated">Problém s regulárním výrazem: {0}</target>
        <note>This is an error message shown to the user when they write an invalid Regular Expression. {0} will be the actual text of one of the above Regular Expression errors.</note>
      </trans-unit>
      <trans-unit id="Regex_letter_lowercase">
        <source>letter, lowercase</source>
        <target state="translated">písmeno, malá písmena</target>
        <note />
      </trans-unit>
      <trans-unit id="Regex_letter_modifier">
        <source>letter, modifier</source>
        <target state="translated">písmeno, modifikátor</target>
        <note />
      </trans-unit>
      <trans-unit id="Regex_letter_other">
        <source>letter, other</source>
        <target state="translated">písmeno, jiné</target>
        <note />
      </trans-unit>
      <trans-unit id="Regex_letter_titlecase">
        <source>letter, titlecase</source>
        <target state="translated">písmeno, velká počáteční písmena</target>
        <note />
      </trans-unit>
      <trans-unit id="Regex_letter_uppercase">
        <source>letter, uppercase</source>
        <target state="translated">písmeno, velká písmena</target>
        <note />
      </trans-unit>
      <trans-unit id="Regex_mark_enclosing">
        <source>mark, enclosing</source>
        <target state="translated">značka, uzavření</target>
        <note />
      </trans-unit>
      <trans-unit id="Regex_mark_nonspacing">
        <source>mark, nonspacing</source>
        <target state="translated">značka, bez mezer</target>
        <note />
      </trans-unit>
      <trans-unit id="Regex_mark_spacing_combining">
        <source>mark, spacing combining</source>
        <target state="translated">značka, kombinování mezer</target>
        <note />
      </trans-unit>
      <trans-unit id="Regex_match_at_least_n_times_lazy_long">
        <source>The {n,}? quantifier matches the preceding element at least n times, where n is any integer, but as few times as possible. It is the lazy counterpart of the greedy quantifier {n,}</source>
        <target state="translated">Kvantifikátor {n,}? najde shodu předchozího elementu nejméně n-krát, kde n je celé číslo, ale co nejméněkrát. Jedná se o líný protějšek hladového kvantifikátoru {n,}.</target>
        <note />
      </trans-unit>
      <trans-unit id="Regex_match_at_least_n_times_lazy_short">
        <source>match at least 'n' times (lazy)</source>
        <target state="translated">shoda nejméně n-krát (líný režim)</target>
        <note />
      </trans-unit>
      <trans-unit id="Regex_match_at_least_n_times_long">
        <source>The {n,} quantifier matches the preceding element at least n times, where n is any integer. {n,} is a greedy quantifier whose lazy equivalent is {n,}?</source>
        <target state="translated">Kvantifikátor {n,} najde shodu předchozího elementu nejméně n-krát, kde n je celé číslo. {n,} je hladový kvantifikátor, jehož líným ekvivalentem je {n,}?.</target>
        <note />
      </trans-unit>
      <trans-unit id="Regex_match_at_least_n_times_short">
        <source>match at least 'n' times</source>
        <target state="translated">shoda nejméně n-krát</target>
        <note />
      </trans-unit>
      <trans-unit id="Regex_match_between_m_and_n_times_lazy_long">
        <source>The {n,m}? quantifier matches the preceding element between n and m times, where n and m are integers, but as few times as possible. It is the lazy counterpart of the greedy quantifier {n,m}</source>
        <target state="translated">Kvantifikátor {n,m}? najde shodu předchozího elementu v rozmezí n-krát a m-krát, kde n a m jsou celá čísla, ale co nejméněkrát. Jedná se o líný protějšek hladového kvantifikátoru {n,m}.</target>
        <note />
      </trans-unit>
      <trans-unit id="Regex_match_between_m_and_n_times_lazy_short">
        <source>match at least 'n' times (lazy)</source>
        <target state="translated">shoda nejméně n-krát (líný režim)</target>
        <note />
      </trans-unit>
      <trans-unit id="Regex_match_between_m_and_n_times_long">
        <source>The {n,m} quantifier matches the preceding element at least n times, but no more than m times, where n and m are integers. {n,m} is a greedy quantifier whose lazy equivalent is {n,m}?</source>
        <target state="translated">Kvantifikátor {n,m} najde shodu předchozího elementu nejméně n-krát, ale nejvíce m-krát, kde n a m jsou celá čísla. {n,m} je hladový kvantifikátor, jehož líným ekvivalentem je {n,m}?.</target>
        <note />
      </trans-unit>
      <trans-unit id="Regex_match_between_m_and_n_times_short">
        <source>match between 'm' and 'n' times</source>
        <target state="translated">shoda v rozmezí m-krát a n-krát</target>
        <note />
      </trans-unit>
      <trans-unit id="Regex_match_exactly_n_times_lazy_long">
        <source>The {n}? quantifier matches the preceding element exactly n times, where n is any integer. It is the lazy counterpart of the greedy quantifier {n}+</source>
        <target state="translated">Kvantifikátor {n}? najde shodu předchozího elementu přesně n-krát, kde n je celé číslo. Jedná se o líný protějšek hladového kvantifikátoru {n}+.</target>
        <note />
      </trans-unit>
      <trans-unit id="Regex_match_exactly_n_times_lazy_short">
        <source>match exactly 'n' times (lazy)</source>
        <target state="translated">shoda přesně n-krát (líný režim)</target>
        <note />
      </trans-unit>
      <trans-unit id="Regex_match_exactly_n_times_long">
        <source>The {n} quantifier matches the preceding element exactly n times, where n is any integer. {n} is a greedy quantifier whose lazy equivalent is {n}?</source>
        <target state="translated">Kvantifikátor {n} najde shodu předchozího elementu přesně n-krát, kde n je libovolné celé číslo. {n} je hladový kvantifikátor, jehož líným ekvivalentem je {n}?.</target>
        <note />
      </trans-unit>
      <trans-unit id="Regex_match_exactly_n_times_short">
        <source>match exactly 'n' times</source>
        <target state="translated">shoda přesně n-krát</target>
        <note />
      </trans-unit>
      <trans-unit id="Regex_match_one_or_more_times_lazy_long">
        <source>The +? quantifier matches the preceding element one or more times, but as few times as possible. It is the lazy counterpart of the greedy quantifier +</source>
        <target state="translated">Kvantifikátor +? najde shodu předchozího elementu 1krát nebo vícekrát, ale co nejméněkrát. Jedná se o líný protějšek hladového kvantifikátoru +.</target>
        <note />
      </trans-unit>
      <trans-unit id="Regex_match_one_or_more_times_lazy_short">
        <source>match one or more times (lazy)</source>
        <target state="translated">shoda 1krát nebo vícekrát (líný režim)</target>
        <note />
      </trans-unit>
      <trans-unit id="Regex_match_one_or_more_times_long">
        <source>The + quantifier matches the preceding element one or more times. It is equivalent to the {1,} quantifier. + is a greedy quantifier whose lazy equivalent is +?.</source>
        <target state="translated">Kvantifikátor + najde shodu předchozího elementu 1krát nebo vícekrát. Jedná se o ekvivalent kvantifikátoru {1,}. + je hladový kvantifikátor, jehož líným ekvivalentem je +?.</target>
        <note />
      </trans-unit>
      <trans-unit id="Regex_match_one_or_more_times_short">
        <source>match one or more times</source>
        <target state="translated">shoda 1krát nebo vícekrát</target>
        <note />
      </trans-unit>
      <trans-unit id="Regex_match_zero_or_more_times_lazy_long">
        <source>The *? quantifier matches the preceding element zero or more times, but as few times as possible. It is the lazy counterpart of the greedy quantifier *</source>
        <target state="translated">Kvantifikátor *? najde shodu předchozího elementu 0krát nebo vícekrát, ale co nejméněkrát. Jedná se o líný protějšek hladového kvantifikátoru *.</target>
        <note />
      </trans-unit>
      <trans-unit id="Regex_match_zero_or_more_times_lazy_short">
        <source>match zero or more times (lazy)</source>
        <target state="translated">shoda 0krát nebo vícekrát (líný režim)</target>
        <note />
      </trans-unit>
      <trans-unit id="Regex_match_zero_or_more_times_long">
        <source>The * quantifier matches the preceding element zero or more times. It is equivalent to the {0,} quantifier. * is a greedy quantifier whose lazy equivalent is *?.</source>
        <target state="translated">Kvantifikátor * najde shodu předchozího elementu 0krát nebo vícekrát. Jedná se o ekvivalent kvantifikátoru {0,}. * je hladový kvantifikátor, jehož líným ekvivalentem je *?.</target>
        <note />
      </trans-unit>
      <trans-unit id="Regex_match_zero_or_more_times_short">
        <source>match zero or more times</source>
        <target state="translated">shoda 0krát nebo vícekrát</target>
        <note />
      </trans-unit>
      <trans-unit id="Regex_match_zero_or_one_time_lazy_long">
        <source>The ?? quantifier matches the preceding element zero or one time, but as few times as possible. It is the lazy counterpart of the greedy quantifier ?</source>
        <target state="translated">Kvantifikátor ?? najde shodu předchozího elementu 0krát nebo 1krát, ale co nejméněkrát. Jedná se o líný protějšek hladového kvantifikátoru ?.</target>
        <note />
      </trans-unit>
      <trans-unit id="Regex_match_zero_or_one_time_lazy_short">
        <source>match zero or one time (lazy)</source>
        <target state="translated">shoda 0krát nebo 1krát (líný režim)</target>
        <note />
      </trans-unit>
      <trans-unit id="Regex_match_zero_or_one_time_long">
        <source>The ? quantifier matches the preceding element zero or one time. It is equivalent to the {0,1} quantifier. ? is a greedy quantifier whose lazy equivalent is ??.</source>
        <target state="translated">Kvantifikátor ? najde shodu předchozího elementu 0krát nebo 1krát. Jedná se o ekvivalent kvantifikátoru {0,1}. ? je hladový kvantifikátor, jehož líným ekvivalentem je ??.</target>
        <note />
      </trans-unit>
      <trans-unit id="Regex_match_zero_or_one_time_short">
        <source>match zero or one time</source>
        <target state="translated">shoda 0krát nebo 1krát</target>
        <note />
      </trans-unit>
      <trans-unit id="Regex_matched_subexpression_long">
        <source>This grouping construct captures a matched 'subexpression', where 'subexpression' is any valid regular expression pattern. Captures that use parentheses are numbered automatically from left to right based on the order of the opening parentheses in the regular expression, starting from one. The capture that is numbered zero is the text matched by the entire regular expression pattern.</source>
        <target state="translated">Tento seskupovací konstruktor zachytává porovnávaný dílčí výraz, kde dílčí výraz je libovolný platný vzor regulárního výrazu. Zachycení, která používají závorky, jsou automaticky číslována zleva doprava podle pořadí otevíracích závorek v regulárním výrazu, počínaje od hodnoty jedna. Zachycení s číslem nula je text odpovídající celému vzoru regulárního výrazu.</target>
        <note />
      </trans-unit>
      <trans-unit id="Regex_matched_subexpression_short">
        <source>matched subexpression</source>
        <target state="translated">porovnávaný dílčí výraz</target>
        <note />
      </trans-unit>
      <trans-unit id="Regex_name">
        <source>name</source>
        <target state="translated">název</target>
        <note />
      </trans-unit>
      <trans-unit id="Regex_name1">
        <source>name1</source>
        <target state="translated">name1</target>
        <note />
      </trans-unit>
      <trans-unit id="Regex_name2">
        <source>name2</source>
        <target state="translated">name2</target>
        <note />
      </trans-unit>
      <trans-unit id="Regex_name_or_number">
        <source>name-or-number</source>
        <target state="translated">název nebo číslo</target>
        <note />
      </trans-unit>
      <trans-unit id="Regex_named_backreference_long">
        <source>A named or numbered backreference.

'name' is the name of a capturing group defined in the regular expression pattern.</source>
        <target state="translated">Pojmenovaná nebo číslovaná zpětná reference.

Název představuje název zachycující skupiny definované ve vzoru regulárního výrazu.</target>
        <note />
      </trans-unit>
      <trans-unit id="Regex_named_backreference_short">
        <source>named backreference</source>
        <target state="translated">pojmenovaná zpětná reference</target>
        <note />
      </trans-unit>
      <trans-unit id="Regex_named_matched_subexpression_long">
        <source>Captures a matched subexpression and lets you access it by name or by number.

'name' is a valid group name, and 'subexpression' is any valid regular expression pattern. 'name' must not contain any punctuation characters and cannot begin with a number.

If the RegexOptions parameter of a regular expression pattern matching method includes the RegexOptions.ExplicitCapture flag, or if the n option is applied to this subexpression, the only way to capture a subexpression is to explicitly name capturing groups.</source>
        <target state="translated">Zachytává porovnávaný dílčí výraz a umožňuje k němu přístup pomocí názvu nebo čísla.

Název je platný název skupiny a dílčí výraz je libovolný platný vzor regulárního výrazu. Název nesmí obsahovat znaky interpunkce a nesmí začínat číslicí.

Pokud parametr RegexOptions metody odpovídající vzoru regulárního výrazu obsahuje příznak RegexOptions.ExplicitCapture nebo pokud je u daného dílčího výrazu použitá možnost n, je jediným způsobem, jak zachytit dílčí výraz, explicitní pojmenování zachycujících skupin.</target>
        <note />
      </trans-unit>
      <trans-unit id="Regex_named_matched_subexpression_short">
        <source>named matched subexpression</source>
        <target state="translated">pojmenovaný porovnávaný dílčí výraz</target>
        <note />
      </trans-unit>
      <trans-unit id="Regex_negative_character_group_long">
        <source>A negative character group specifies a list of characters that must not appear in an input string for a match to occur. The list of characters are specified individually.

Two or more character ranges can be concatenated. For example, to specify the range of decimal digits from "0" through "9", the range of lowercase letters from "a" through "f", and the range of uppercase letters from "A" through "F", use [0-9a-fA-F].</source>
        <target state="translated">Negativní skupina znaků určuje seznam znaků, které se nesmí vyskytovat ve vstupním řetězci, aby došlo ke shodě. Seznam znaků se zadává jednotlivě.

Je možné zřetězit dva nebo více rozsahů znaků. Pokud chcete například zadat rozsah desítkových číslic od 0 do 9, rozsah malých písmen od a do f a rozsah velkých písmen od A do F, použijte [0-9A-fA-F].</target>
        <note />
      </trans-unit>
      <trans-unit id="Regex_negative_character_group_short">
        <source>negative character group</source>
        <target state="translated">negativní skupina znaků</target>
        <note />
      </trans-unit>
      <trans-unit id="Regex_negative_character_range_long">
        <source>A negative character range specifies a list of characters that must not appear in an input string for a match to occur. 'firstCharacter' is the character that begins the range, and 'lastCharacter' is the character that ends the range.

Two or more character ranges can be concatenated. For example, to specify the range of decimal digits from "0" through "9", the range of lowercase letters from "a" through "f", and the range of uppercase letters from "A" through "F", use [0-9a-fA-F].</source>
        <target state="translated">Negativní rozsah znaků určuje seznam znaků, které se nesmí vyskytovat ve vstupním řetězci, aby došlo ke shodě. firstCharacter je znak, kterým rozsah začíná, a lastCharacter je znak, kterým rozsah končí.

Je možné zřetězit dva nebo více rozsahů znaků. Pokud chcete například zadat rozsah desítkových číslic od 0 do 9, rozsah malých písmen od a do f a rozsah velkých písmen od A do F, použijte [0-9A-fA-F].</target>
        <note />
      </trans-unit>
      <trans-unit id="Regex_negative_character_range_short">
        <source>negative character range</source>
        <target state="translated">negativní rozsah znaků</target>
        <note />
      </trans-unit>
      <trans-unit id="Regex_negative_unicode_category_long">
        <source>The regular expression construct \P{ name } matches any character that does not belong to a Unicode general category or named block, where name is the category abbreviation or named block name.</source>
        <target state="translated">Konstruktor regulárního výrazu \P{ name } odpovídá libovolnému znaku, který nepatří do obecné kategorie Unicode nebo pojmenovaného bloku, kde name je zkratka pro kategorii nebo název pojmenovaného bloku.</target>
        <note />
      </trans-unit>
      <trans-unit id="Regex_negative_unicode_category_short">
        <source>negative unicode category</source>
        <target state="translated">negativní kategorie Unicode</target>
        <note />
      </trans-unit>
      <trans-unit id="Regex_new_line_character_long">
        <source>Matches a new-line character, \u000A</source>
        <target state="translated">Shoda se znakem pro nový řádek \u000A</target>
        <note />
      </trans-unit>
      <trans-unit id="Regex_new_line_character_short">
        <source>new-line character</source>
        <target state="translated">znak pro nový řádek</target>
        <note />
      </trans-unit>
      <trans-unit id="Regex_no">
        <source>no</source>
        <target state="translated">ne</target>
        <note />
      </trans-unit>
      <trans-unit id="Regex_non_digit_character_long">
        <source>\D matches any non-digit character. It is equivalent to the \P{Nd} regular expression pattern.

If ECMAScript-compliant behavior is specified, \D is equivalent to [^0-9]</source>
        <target state="translated">\D odpovídá libovolnému nečíselnému znaku. Je ekvivalentem vzoru regulárního výrazu \P{Nd}.

Pokud je zadané chování kompatibilní s ECMAScriptem, je \D ekvivalentem [^0-9].</target>
        <note />
      </trans-unit>
      <trans-unit id="Regex_non_digit_character_short">
        <source>non-digit character</source>
        <target state="translated">nečíselný znak</target>
        <note />
      </trans-unit>
      <trans-unit id="Regex_non_white_space_character_long">
        <source>\S matches any non-white-space character. It is equivalent to the [^\f\n\r\t\v\x85\p{Z}] regular expression pattern, or the opposite of the regular expression pattern that is equivalent to \s, which matches white-space characters.

If ECMAScript-compliant behavior is specified, \S is equivalent to [^ \f\n\r\t\v]</source>
        <target state="translated">\S odpovídá libovolnému neprázdnému znaku. Je ekvivalentem vzoru regulárního výrazu [^\f\n\r\t\v\x85\p{Z}] nebo opakem vzoru regulárního výrazu, který je ekvivalentem \s, který najde prázdné znaky.

Pokud je zadané chování kompatibilní s ECMAScriptem, je \S ekvivalentem [^ \f\n\r\t\v].</target>
        <note />
      </trans-unit>
      <trans-unit id="Regex_non_white_space_character_short">
        <source>non-white-space character</source>
        <target state="translated">neprázdný znak</target>
        <note />
      </trans-unit>
      <trans-unit id="Regex_non_word_boundary_long">
        <source>The \B anchor specifies that the match must not occur on a word boundary. It is the opposite of the \b anchor.</source>
        <target state="translated">Ukotvení \B určuje, že shoda se nesmí vyskytovat na hranici slova. Jedná se o opak ukotvení \b.</target>
        <note />
      </trans-unit>
      <trans-unit id="Regex_non_word_boundary_short">
        <source>non-word boundary</source>
        <target state="translated">mimo hranici slova</target>
        <note />
      </trans-unit>
      <trans-unit id="Regex_non_word_character_long">
        <source>\W matches any non-word character. It matches any character except for those in the following Unicode categories:

    Ll	Letter, Lowercase
    Lu	Letter, Uppercase
    Lt	Letter, Titlecase
    Lo	Letter, Other
    Lm	Letter, Modifier
    Mn	Mark, Nonspacing
    Nd	Number, Decimal Digit
    Pc	Punctuation, Connector

If ECMAScript-compliant behavior is specified, \W is equivalent to [^a-zA-Z_0-9]</source>
        <target state="translated">\W odpovídá jakémukoli znaku, který není znakem slova. Odpovídá libovolnému znaku s výjimkou znaků v následujících kategoriích Unicode:

    Ll	písmeno, malá písmena
    Lu	písmeno, velká písmena
    Lt	písmeno, velká počáteční písmena
    Lo	písmeno, jiné
    Lm	písmeno, modifikátor
    Mn	značka, bez mezer
    Nd	číslo, desítkové číslo
    Pc	interpunkce, spojovník

Pokud je zadané chování kompatibilní s ECMAScriptem, je \W ekvivalentem [^a-zA-Z_0-9].</target>
        <note>Note: Ll, Lu, Lt, Lo, Lm, Mn, Nd, and Pc are all things that should not be localized. </note>
      </trans-unit>
      <trans-unit id="Regex_non_word_character_short">
        <source>non-word character</source>
        <target state="translated">znak, který není znakem slova</target>
        <note />
      </trans-unit>
      <trans-unit id="Regex_noncapturing_group_long">
        <source>This construct does not capture the substring that is matched by a subexpression:

The noncapturing group construct is typically used when a quantifier is applied to a group, but the substrings captured by the group are of no interest.

If a regular expression includes nested grouping constructs, an outer noncapturing group construct does not apply to the inner nested group constructs.</source>
        <target state="translated">Tento konstruktor nezachycuje dílčí řetězec, který odpovídá dílčímu výrazu:

Konstruktor nezachycující skupiny se obvykle používá, když se kvantifikátor aplikuje pro skupinu, ale dílčí řetězce zachycené skupinou uživatele nezajímají.

Pokud regulární výraz obsahuje vnořené seskupovací konstruktory, vnější konstruktor nezachycující skupiny se neaplikuje na vnitřní vnořené konstruktory skupiny.</target>
        <note />
      </trans-unit>
      <trans-unit id="Regex_noncapturing_group_short">
        <source>noncapturing group</source>
        <target state="translated">nezachycující skupina</target>
        <note />
      </trans-unit>
      <trans-unit id="Regex_number_decimal_digit">
        <source>number, decimal digit</source>
        <target state="translated">číslo, desítkové číslo</target>
        <note />
      </trans-unit>
      <trans-unit id="Regex_number_letter">
        <source>number, letter</source>
        <target state="translated">číslo, písmeno</target>
        <note />
      </trans-unit>
      <trans-unit id="Regex_number_other">
        <source>number, other</source>
        <target state="translated">číslo, jiné</target>
        <note />
      </trans-unit>
      <trans-unit id="Regex_numbered_backreference_long">
        <source>A numbered backreference, where 'number' is the ordinal position of the capturing group in the regular expression. For example, \4 matches the contents of the fourth capturing group.

There is an ambiguity between octal escape codes (such as \16) and \number backreferences that use the same notation. If the ambiguity is a problem, you can use the \k&lt;name&gt; notation, which is unambiguous and cannot be confused with octal character codes. Similarly, hexadecimal codes such as \xdd are unambiguous and cannot be confused with backreferences.</source>
        <target state="translated">Číslovaná zpětná reference, kde číslo je pořadové umístění zachycující skupiny v regulárním výrazu. Například \4 odpovídá obsahu čtvrté zachycující skupiny.

Existuje nejednoznačnost mezi osmičkovými řídicími kódy (například \16) a zpětnými referencemi \číslo, které používají stejný zápis. Pokud nejednoznačnost způsobuje potíže, můžete použít zápis \k&lt;name&gt;, který je jednoznačný a nedá se zaměnit s osmičkovými kódy znaků. Stejně tak šestnáctkové kódy, například \xdd, jsou jednoznačné a nedají se zaměnit se zpětnými referencemi.</target>
        <note />
      </trans-unit>
      <trans-unit id="Regex_numbered_backreference_short">
        <source>numbered backreference</source>
        <target state="translated">číslovaná zpětná reference</target>
        <note />
      </trans-unit>
      <trans-unit id="Regex_other_control">
        <source>other, control</source>
        <target state="translated">jiné, řídicí</target>
        <note />
      </trans-unit>
      <trans-unit id="Regex_other_format">
        <source>other, format</source>
        <target state="translated">jiné, formát</target>
        <note />
      </trans-unit>
      <trans-unit id="Regex_other_not_assigned">
        <source>other, not assigned</source>
        <target state="translated">jiné, nepřiřazeno</target>
        <note />
      </trans-unit>
      <trans-unit id="Regex_other_private_use">
        <source>other, private use</source>
        <target state="translated">jiné, privátní použití</target>
        <note />
      </trans-unit>
      <trans-unit id="Regex_other_surrogate">
        <source>other, surrogate</source>
        <target state="translated">jiné, náhradní</target>
        <note />
      </trans-unit>
      <trans-unit id="Regex_positive_character_group_long">
        <source>A positive character group specifies a list of characters, any one of which may appear in an input string for a match to occur.</source>
        <target state="translated">Pozitivní skupina znaků určuje seznam znaků, z nichž kterýkoli se může objevit ve vstupním řetězci, aby došlo ke shodě.</target>
        <note />
      </trans-unit>
      <trans-unit id="Regex_positive_character_group_short">
        <source>positive character group</source>
        <target state="translated">pozitivní skupina znaků</target>
        <note />
      </trans-unit>
      <trans-unit id="Regex_positive_character_range_long">
        <source>A positive character range specifies a range of characters, any one of which may appear in an input string for a match to occur.  'firstCharacter' is the character that begins the range and 'lastCharacter' is the character that ends the range. </source>
        <target state="translated">Pozitivní rozsah znaků určuje rozsah znaků, z nichž kterýkoli se může objevit ve vstupním řetězci, aby došlo ke shodě. firstCharacter je znak, kterým rozsah začíná, a lastCharacter je znak, kterým rozsah končí.</target>
        <note />
      </trans-unit>
      <trans-unit id="Regex_positive_character_range_short">
        <source>positive character range</source>
        <target state="translated">pozitivní rozsah znaků</target>
        <note />
      </trans-unit>
      <trans-unit id="Regex_punctuation_close">
        <source>punctuation, close</source>
        <target state="translated">interpunkce, uzavření</target>
        <note />
      </trans-unit>
      <trans-unit id="Regex_punctuation_connector">
        <source>punctuation, connector</source>
        <target state="translated">interpunkce, spojovník</target>
        <note />
      </trans-unit>
      <trans-unit id="Regex_punctuation_dash">
        <source>punctuation, dash</source>
        <target state="translated">interpunkce, pomlčka</target>
        <note />
      </trans-unit>
      <trans-unit id="Regex_punctuation_final_quote">
        <source>punctuation, final quote</source>
        <target state="translated">interpunkce, koncová uvozovka</target>
        <note />
      </trans-unit>
      <trans-unit id="Regex_punctuation_initial_quote">
        <source>punctuation, initial quote</source>
        <target state="translated">interpunkce, počáteční uvozovka</target>
        <note />
      </trans-unit>
      <trans-unit id="Regex_punctuation_open">
        <source>punctuation, open</source>
        <target state="translated">interpunkce, otevření</target>
        <note />
      </trans-unit>
      <trans-unit id="Regex_punctuation_other">
        <source>punctuation, other</source>
        <target state="translated">interpunkce, jiné</target>
        <note />
      </trans-unit>
      <trans-unit id="Regex_separator_line">
        <source>separator, line</source>
        <target state="translated">oddělovač, čára</target>
        <note />
      </trans-unit>
      <trans-unit id="Regex_separator_paragraph">
        <source>separator, paragraph</source>
        <target state="translated">oddělovač, odstavec</target>
        <note />
      </trans-unit>
      <trans-unit id="Regex_separator_space">
        <source>separator, space</source>
        <target state="translated">oddělovač, mezera</target>
        <note />
      </trans-unit>
      <trans-unit id="Regex_start_of_string_only_long">
        <source>The \A anchor specifies that a match must occur at the beginning of the input string. It is identical to the ^ anchor, except that \A ignores the RegexOptions.Multiline option. Therefore, it can only match the start of the first line in a multiline input string.</source>
        <target state="translated">Ukotvení \A určuje, že ke shodě musí dojít na začátku vstupního řetězce. Je identické s ukotvením ^, kromě toho, že \A ignoruje možnost RegexOptions.Multiline. Proto může hledat shodu jenom na začátku prvního řádku ve víceřádkovém vstupním řetězci.</target>
        <note />
      </trans-unit>
      <trans-unit id="Regex_start_of_string_only_short">
        <source>start of string only</source>
        <target state="translated">jen začátek řetězce</target>
        <note />
      </trans-unit>
      <trans-unit id="Regex_start_of_string_or_line_long">
        <source>The ^ anchor specifies that the following pattern must begin at the first character position of the string. If you use ^ with the RegexOptions.Multiline option, the match must occur at the beginning of each line.</source>
        <target state="translated">Ukotvení ^ určuje, že následující vzor musí začínat na pozici prvního znaku řetězce. Pokud použijete ^ s možností RegexOptions.Multiline, musí ke shodě dojít na začátku každého řádku.</target>
        <note />
      </trans-unit>
      <trans-unit id="Regex_start_of_string_or_line_short">
        <source>start of string or line</source>
        <target state="translated">začátek řetězce nebo řádku</target>
        <note />
      </trans-unit>
      <trans-unit id="Regex_subexpression">
        <source>subexpression</source>
        <target state="translated">dílčí výraz</target>
        <note />
      </trans-unit>
      <trans-unit id="Regex_symbol_currency">
        <source>symbol, currency</source>
        <target state="translated">symbol, měna</target>
        <note />
      </trans-unit>
      <trans-unit id="Regex_symbol_math">
        <source>symbol, math</source>
        <target state="translated">symbol, matematický</target>
        <note />
      </trans-unit>
      <trans-unit id="Regex_symbol_modifier">
        <source>symbol, modifier</source>
        <target state="translated">symbol, modifikátor</target>
        <note />
      </trans-unit>
      <trans-unit id="Regex_symbol_other">
        <source>symbol, other</source>
        <target state="translated">symbol, jiné</target>
        <note />
      </trans-unit>
      <trans-unit id="Regex_tab_character_long">
        <source>Matches a tab character, \u0009</source>
        <target state="translated">Shoda se znakem tabulátoru \u0009</target>
        <note />
      </trans-unit>
      <trans-unit id="Regex_tab_character_short">
        <source>tab character</source>
        <target state="translated">znak tabulátoru</target>
        <note />
      </trans-unit>
      <trans-unit id="Regex_unicode_category_long">
        <source>The regular expression construct \p{ name } matches any character that belongs to a Unicode general category or named block, where name is the category abbreviation or named block name.</source>
        <target state="translated">Konstruktor regulárního výrazu \p{ name } odpovídá libovolnému znaku, který patří do obecné kategorie Unicode nebo pojmenovaného bloku, kde name je zkratka pro kategorii nebo název pojmenovaného bloku.</target>
        <note />
      </trans-unit>
      <trans-unit id="Regex_unicode_category_short">
        <source>unicode category</source>
        <target state="translated">kategorie Unicode</target>
        <note />
      </trans-unit>
      <trans-unit id="Regex_unicode_escape_long">
        <source>Matches a UTF-16 code unit whose value is #### hexadecimal.</source>
        <target state="translated">Shoda s jednotkou kódu UTF-16, jejíž šestnáctková hodnota je ####</target>
        <note />
      </trans-unit>
      <trans-unit id="Regex_unicode_escape_short">
        <source>unicode escape</source>
        <target state="translated">řídicí znak Unicode</target>
        <note />
      </trans-unit>
      <trans-unit id="Regex_unicode_general_category_0">
        <source>Unicode General Category: {0}</source>
        <target state="translated">Obecná kategorie Unicode: {0}</target>
        <note />
      </trans-unit>
      <trans-unit id="Regex_vertical_tab_character_long">
        <source>Matches a vertical-tab character, \u000B</source>
        <target state="translated">Shoda se znakem svislého tabulátoru \u000B</target>
        <note />
      </trans-unit>
      <trans-unit id="Regex_vertical_tab_character_short">
        <source>vertical-tab character</source>
        <target state="translated">znak svislého tabulátoru</target>
        <note />
      </trans-unit>
      <trans-unit id="Regex_white_space_character_long">
        <source>\s matches any white-space character. It is equivalent to the following escape sequences and Unicode categories:

    \f	The form feed character, \u000C
    \n	The newline character, \u000A
    \r	The carriage return character, \u000D
    \t	The tab character, \u0009
    \v	The vertical tab character, \u000B
    \x85	The ellipsis or NEXT LINE (NEL) character (…), \u0085
    \p{Z}	Matches any separator character

If ECMAScript-compliant behavior is specified, \s is equivalent to [ \f\n\r\t\v]</source>
        <target state="translated">\s odpovídá jakémukoli prázdnému znaku. Je ekvivalentem následujících řídicích sekvencí a kategorií Unicode:

    \f	znak pro novou stránku \u000C
    \n	znak nového řádku \u000A
    \r	znak návratu na začátek řádku \u000D
    \t	znak tabulátoru \u0009
    \v	znak svislého tabulátoru \u000B
    \x85	znak tří teček nebo dalšího řádku (...) \u0085
    \p{Z}	shoda s libovolným znakem oddělovače

Pokud je zadané chování kompatibilní s ECMAScriptem, je \s ekvivalentem [ \f\n\r\t\v].</target>
        <note />
      </trans-unit>
      <trans-unit id="Regex_white_space_character_short">
        <source>white-space character</source>
        <target state="translated">prázdný znak</target>
        <note />
      </trans-unit>
      <trans-unit id="Regex_word_boundary_long">
        <source>The \b anchor specifies that the match must occur on a boundary between a word character (the \w language element) and a non-word character (the \W language element). Word characters consist of alphanumeric characters and underscores; a non-word character is any character that is not alphanumeric or an underscore. The match may also occur on a word boundary at the beginning or end of the string.

The \b anchor is frequently used to ensure that a subexpression matches an entire word instead of just the beginning or end of a word.</source>
        <target state="translated">Ukotvení \b určuje, že ke shodě musí dojít na hranici mezi znakem slova (element jazyka \w) a znakem, který není znakem slova (element jazyka \W). Mezi znaky slova patří alfanumerické znaky a podtržítka. Znak, který není znakem slova, je jakýkoli znak, který není alfanumerický ani podtržítko. Ke shodě může dojít i na hranici slova na začátku nebo na konci řetězce.

Ukotvení \b se často používá k ověření, že dílčí výraz odpovídá celému slovu, nikoli jenom začátku nebo konci slova.</target>
        <note />
      </trans-unit>
      <trans-unit id="Regex_word_boundary_short">
        <source>word boundary</source>
        <target state="translated">hranice slova</target>
        <note />
      </trans-unit>
      <trans-unit id="Regex_word_character_long">
        <source>\w matches any word character. A word character is a member of any of the following Unicode categories:

    Ll	Letter, Lowercase
    Lu	Letter, Uppercase
    Lt	Letter, Titlecase
    Lo	Letter, Other
    Lm	Letter, Modifier
    Mn	Mark, Nonspacing
    Nd	Number, Decimal Digit
    Pc	Punctuation, Connector

If ECMAScript-compliant behavior is specified, \w is equivalent to [a-zA-Z_0-9]</source>
        <target state="translated">\w odpovídá jakémukoli znaku slova. Znak slova je členem libovolné z následujících kategorií Unicode:

    Ll	písmeno, malá písmena
    Lu	písmeno, velká písmena
    Lt	písmeno, velká počáteční písmena
    Lo	písmeno, jiné
    Lm	písmeno, modifikátor
    Mn	značka, bez mezer
    Nd	číslo, desítkové číslo
    Pc	interpunkce, spojovník

Pokud je zadané chování kompatibilní s ECMAScriptem, je \w ekvivalentem [a-zA-Z_0-9].</target>
        <note>Note: Ll, Lu, Lt, Lo, Lm, Mn, Nd, and Pc are all things that should not be localized.</note>
      </trans-unit>
      <trans-unit id="Regex_word_character_short">
        <source>word character</source>
        <target state="translated">znak slova</target>
        <note />
      </trans-unit>
      <trans-unit id="Regex_yes">
        <source>yes</source>
        <target state="translated">ano</target>
        <note />
      </trans-unit>
      <trans-unit id="Regex_zero_width_negative_lookahead_assertion_long">
        <source>A zero-width negative lookahead assertion, where for the match to be successful, the input string must not match the regular expression pattern in subexpression. The matched string is not included in the match result.

A zero-width negative lookahead assertion is typically used either at the beginning or at the end of a regular expression. At the beginning of a regular expression, it can define a specific pattern that should not be matched when the beginning of the regular expression defines a similar but more general pattern to be matched. In this case, it is often used to limit backtracking. At the end of a regular expression, it can define a subexpression that cannot occur at the end of a match.</source>
        <target state="translated">Negativní kontrolní výraz dopředného vyhledávání s nulovou délkou, při kterém úspěšná shoda nastane v případě, že vstupní řetězec neodpovídá vzoru regulárního výrazu v dílčím výrazu. Hledaný řetězec se do výsledku porovnávání nezahrnuje.

Negativní kontrolní výraz dopředného vyhledávání s nulovou délkou se obvykle používá na začátku nebo na konci regulárního výrazu. Na začátku regulárního výrazu může definovat konkrétní vzor, který by se neměl shodovat, pokud začátek regulárního výrazu definuje podobný, ale obecnější vzor, který se má shodovat. V tomto případě se často používá k omezení zpětného vyhledávání. Na konci regulárního výrazu může definovat dílčí výraz, který se nesmí vyskytovat na konci hledaného řetězce.</target>
        <note />
      </trans-unit>
      <trans-unit id="Regex_zero_width_negative_lookahead_assertion_short">
        <source>zero-width negative lookahead assertion</source>
        <target state="translated">negativní kontrolní výraz dopředného vyhledávání s nulovou délkou</target>
        <note />
      </trans-unit>
      <trans-unit id="Regex_zero_width_negative_lookbehind_assertion_long">
        <source>A zero-width negative lookbehind assertion, where for a match to be successful, 'subexpression' must not occur at the input string to the left of the current position. Any substring that does not match 'subexpression' is not included in the match result.

Zero-width negative lookbehind assertions are typically used at the beginning of regular expressions. The pattern that they define precludes a match in the string that follows. They are also used to limit backtracking when the last character or characters in a captured group must not be one or more of the characters that match that group's regular expression pattern.</source>
        <target state="translated">Negativní kontrolní výraz zpětného vyhledávání s nulovou délkou, při kterém úspěšná shoda nastane v případě, že se dílčí výraz nenachází ve vstupním řetězci nalevo od aktuální pozice. Dílčí řetězce, které neodpovídají dílčímu výrazu, se do výsledku porovnávání nezahrnují.

Negativní kontrolní výrazy zpětného vyhledávání s nulovou délkou se obvykle používají na začátku regulárních výrazů. Vzor, který definují, vylučuje shodu v řetězci, který následuje. Používají se také k omezení zpětného vyhledávání, pokud poslední znak nebo znaky v zachycující skupině nesmí představovat jeden nebo více znaků, které odpovídají vzoru regulárního výrazu dané skupiny.</target>
        <note />
      </trans-unit>
      <trans-unit id="Regex_zero_width_negative_lookbehind_assertion_short">
        <source>zero-width negative lookbehind assertion</source>
        <target state="translated">negativní kontrolní výraz zpětného vyhledávání s nulovou délkou</target>
        <note />
      </trans-unit>
      <trans-unit id="Regex_zero_width_positive_lookahead_assertion_long">
        <source>A zero-width positive lookahead assertion, where for a match to be successful, the input string must match the regular expression pattern in 'subexpression'. The matched substring is not included in the match result. A zero-width positive lookahead assertion does not backtrack.

Typically, a zero-width positive lookahead assertion is found at the end of a regular expression pattern. It defines a substring that must be found at the end of a string for a match to occur but that should not be included in the match. It is also useful for preventing excessive backtracking. You can use a zero-width positive lookahead assertion to ensure that a particular captured group begins with text that matches a subset of the pattern defined for that captured group.</source>
        <target state="translated">Pozitivní kontrolní výraz dopředného vyhledávání s nulovou délkou, při kterém úspěšná shoda nastane v případě, že vstupní řetězec odpovídá vzoru regulárního výrazu v dílčím výrazu. Odpovídající dílčí řetězec se do výsledku porovnávání nezahrnuje. Pozitivní kontrolní výraz dopředného vyhledávání s nulovou délkou neprovádí zpětné vyhledávání.

Pozitivní kontrolní výraz dopředného vyhledávání s nulovou délkou se obvykle nachází na konci vzoru regulárního výrazu. Definuje dílčí řetězec, který musí být nalezen na konci řetězce, aby došlo ke shodě, ale který by shoda neměla zahrnovat. Je také užitečný k zabránění nadměrnému zpětnému vyhledávání. Pomocí pozitivního kontrolního výrazu dopředného vyhledávání s nulovou délkou můžete zajistit, aby určitá zachycující skupina začínala textem, který odpovídá podmnožině vzoru definovaného pro danou zachycující skupinu.</target>
        <note />
      </trans-unit>
      <trans-unit id="Regex_zero_width_positive_lookahead_assertion_short">
        <source>zero-width positive lookahead assertion</source>
        <target state="translated">pozitivní kontrolní výraz dopředného vyhledávání s nulovou délkou</target>
        <note />
      </trans-unit>
      <trans-unit id="Regex_zero_width_positive_lookbehind_assertion_long">
        <source>A zero-width positive lookbehind assertion, where for a match to be successful, 'subexpression' must occur at the input string to the left of the current position. 'subexpression' is not included in the match result. A zero-width positive lookbehind assertion does not backtrack.

Zero-width positive lookbehind assertions are typically used at the beginning of regular expressions. The pattern that they define is a precondition for a match, although it is not a part of the match result.</source>
        <target state="translated">Pozitivní kontrolní výraz zpětného vyhledávání s nulovou délkou, při kterém úspěšná shoda nastane v případě, že se dílčí výraz nachází ve vstupním řetězci nalevo od aktuální pozice. Dílčí výraz se do výsledku porovnávání nezahrnuje. Pozitivní kontrolní výraz zpětného vyhledávání s nulovou délkou neprovádí zpětné navracení.

Pozitivní kontrolní výrazy zpětného vyhledávání s nulovou délkou se obvykle používají na začátku regulárních výrazů. Vzor, který definují, je podmínkou pro shodu, i když není součástí výsledku porovnávání.</target>
        <note />
      </trans-unit>
      <trans-unit id="Regex_zero_width_positive_lookbehind_assertion_short">
        <source>zero-width positive lookbehind assertion</source>
        <target state="translated">pozitivní kontrolní výraz zpětného vyhledávání s nulovou délkou</target>
        <note />
      </trans-unit>
      <trans-unit id="Related_method_signatures_found_in_metadata_will_not_be_updated">
        <source>Related method signatures found in metadata will not be updated.</source>
        <target state="translated">Podpisy souvisejících metod nalezené v metadatech se nebudou aktualizovat.</target>
        <note />
      </trans-unit>
      <trans-unit id="Removal_of_document_not_supported">
        <source>Removal of document not supported</source>
        <target state="translated">Odebrání dokumentu se nepodporuje.</target>
        <note />
      </trans-unit>
      <trans-unit id="Remove_async_modifier">
        <source>Remove 'async' modifier</source>
        <target state="translated">Odebrat modifikátor async</target>
        <note />
      </trans-unit>
      <trans-unit id="Remove_unnecessary_casts">
        <source>Remove unnecessary casts</source>
        <target state="translated">Odebrat nepotřebná přetypování</target>
        <note />
      </trans-unit>
      <trans-unit id="Remove_unused_variables">
        <source>Remove unused variables</source>
        <target state="translated">Odebrat nepoužívané proměnné</target>
        <note />
      </trans-unit>
      <trans-unit id="Removing_0_that_accessed_captured_variables_1_and_2_declared_in_different_scopes_requires_restarting_the_application">
        <source>Removing {0} that accessed captured variables '{1}' and '{2}' declared in different scopes requires restarting the application.</source>
        <target state="translated">Odebrání {0} s přístupem k zachyceným proměnným {1} a {2} deklarovaným v jiných oborech vyžaduje restartování aplikace.</target>
        <note />
      </trans-unit>
      <trans-unit id="Removing_0_that_contains_an_active_statement_requires_restarting_the_application">
        <source>Removing {0} that contains an active statement requires restarting the application.</source>
        <target state="translated">Odstranění {0} s aktivním příkazem vyžaduje restartování aplikace.</target>
        <note />
      </trans-unit>
      <trans-unit id="Renaming_0_requires_restarting_the_application">
        <source>Renaming {0} requires restarting the application.</source>
        <target state="translated">Přejmenování {0} vyžaduje restartování aplikace.</target>
        <note />
      </trans-unit>
      <trans-unit id="Renaming_0_requires_restarting_the_application_because_it_is_not_supported_by_the_runtime">
        <source>Renaming {0} requires restarting the application because it is not supported by the runtime.</source>
        <target state="translated">Změna názvu {0} vyžaduje restartování aplikace, protože tuto akci modul runtime nepodporuje.</target>
        <note />
      </trans-unit>
      <trans-unit id="Renaming_a_captured_variable_from_0_to_1_requires_restarting_the_application">
        <source>Renaming a captured variable, from '{0}' to '{1}' requires restarting the application.</source>
        <target state="translated">Změna názvu zachycené proměnné z {0} na {1} vyžaduje restartování aplikace.</target>
        <note />
      </trans-unit>
      <trans-unit id="Replace_0_with_1">
        <source>Replace '{0}' with '{1}' </source>
        <target state="translated">Místo {0} použijte {1}</target>
        <note />
      </trans-unit>
      <trans-unit id="Resolve_conflict_markers">
        <source>Resolve conflict markers</source>
        <target state="translated">Vyřešit značky konfliktů</target>
        <note />
      </trans-unit>
      <trans-unit id="RudeEdit">
        <source>Rude edit</source>
        <target state="translated">Hrubá úprava</target>
        <note />
      </trans-unit>
      <trans-unit id="Selection_does_not_contain_a_valid_token">
        <source>Selection does not contain a valid token.</source>
        <target state="translated">Výběr neobsahuje platný token.</target>
        <note />
      </trans-unit>
      <trans-unit id="Selection_not_contained_inside_a_type">
        <source>Selection not contained inside a type.</source>
        <target state="translated">Výběr není obsažený v typu.</target>
        <note />
      </trans-unit>
      <trans-unit id="Silent">
        <source>Silent</source>
        <target state="translated">Tichý</target>
        <note />
      </trans-unit>
      <trans-unit id="Sort_accessibility_modifiers">
        <source>Sort accessibility modifiers</source>
        <target state="translated">Seřadit modifikátory dostupnosti</target>
        <note />
      </trans-unit>
      <trans-unit id="Source_code_language_information_was_not_found_in_PDB">
        <source>Source code language information was not found in PDB.</source>
        <target state="translated">Informace o jazyku zdrojového kódu nebyly v souboru PDB nalezeny.</target>
        <note />
      </trans-unit>
      <trans-unit id="Source_is_a_reference_assembly">
        <source>Source is a reference assembly, not enough information to find PDB.</source>
        <target state="translated">Zdroj je referenční sestavení, nedostatek informací pro vyhledání souboru PDB.</target>
        <note />
      </trans-unit>
      <trans-unit id="Split_into_consecutive_0_statements">
        <source>Split into consecutive '{0}' statements</source>
        <target state="translated">Rozdělit do následných příkazů {0}</target>
        <note />
      </trans-unit>
      <trans-unit id="Split_into_nested_0_statements">
        <source>Split into nested '{0}' statements</source>
        <target state="translated">Rozdělit do vnořených příkazů {0}</target>
        <note />
      </trans-unit>
      <trans-unit id="StreamMustSupportReadAndSeek">
        <source>Stream must support read and seek operations.</source>
        <target state="translated">Stream musí podporovat operace read a seek.</target>
        <note />
      </trans-unit>
      <trans-unit id="Strings_must_start_with_double_quote_not_single_quote">
        <source>Strings must start with " not '</source>
        <target state="new">Strings must start with " not '</target>
        <note />
      </trans-unit>
      <trans-unit id="Suppress_0">
        <source>Suppress {0}</source>
        <target state="translated">Potlačit {0}</target>
        <note />
      </trans-unit>
      <trans-unit id="Switching_between_lambda_and_local_function_requires_restarting_the_application">
        <source>Switching between a lambda and a local function requires restarting the application.</source>
        <target state="translated">Přepnutí mezi funkcí lambda a místní funkcí vyžaduje restartování aplikace.</target>
        <note />
      </trans-unit>
      <trans-unit id="Symbol_found_in_assembly_path_0">
        <source>Symbol found in assembly path '{0}'</source>
        <target state="translated">V cestě sestavení {0} byl nalezen symbol.</target>
        <note />
      </trans-unit>
      <trans-unit id="Syntax_error">
        <source>Syntax error</source>
        <target state="new">Syntax error</target>
        <note />
      </trans-unit>
      <trans-unit id="TODO_colon_free_unmanaged_resources_unmanaged_objects_and_override_finalizer">
        <source>TODO: free unmanaged resources (unmanaged objects) and override finalizer</source>
        <target state="translated">TODO: Uvolněte nespravované prostředky (nespravované objekty) a přepište finalizační metodu.</target>
        <note />
      </trans-unit>
      <trans-unit id="TODO_colon_override_finalizer_only_if_0_has_code_to_free_unmanaged_resources">
        <source>TODO: override finalizer only if '{0}' has code to free unmanaged resources</source>
        <target state="translated">TODO: Finalizační metodu přepište, jen pokud metoda {0} obsahuje kód pro uvolnění nespravovaných prostředků.</target>
        <note />
      </trans-unit>
      <trans-unit id="Target_type_matches">
        <source>Target type matches</source>
        <target state="translated">Shody cílového typu</target>
        <note />
      </trans-unit>
      <trans-unit id="The_assembly_0_containing_type_1_references_NET_Framework">
        <source>The assembly '{0}' containing type '{1}' references .NET Framework, which is not supported.</source>
        <target state="translated">Sestavení {0}, které obsahuje typ {1}, se odkazuje na architekturu .NET Framework, což se nepodporuje.</target>
        <note />
      </trans-unit>
      <trans-unit id="The_selection_contains_a_local_function_call_without_its_declaration">
        <source>The selection contains a local function call without its declaration.</source>
        <target state="translated">Výběr obsahuje volání lokální funkce, aniž by byla deklarovaná.</target>
        <note />
      </trans-unit>
      <trans-unit id="The_symbol_has_no_implementations">
        <source>The symbol has no implementations.</source>
        <target state="new">The symbol has no implementations.</target>
        <note />
      </trans-unit>
      <trans-unit id="Timeout_SourceLink">
        <source>Timed out trying to download source code from SourceLink. Subsequent requests may succeed.</source>
        <target state="translated">Při pokusu o stažení zdrojového kódu ze zdrojového odkazu vypršel časový limit. Následné žádosti můžou být úspěšné.</target>
        <note />
      </trans-unit>
      <trans-unit id="Timeout_symbol_server">
        <source>Timed out trying to download PDB from symbol server. Subsequent requests may succeed.</source>
        <target state="translated">Při pokusu o stažení souboru PDB ze serveru symbolů vypršel časový limit. Následné žádosti můžou být úspěšné.</target>
        <note />
      </trans-unit>
      <trans-unit id="Too_many_bars_in_conditional_grouping">
        <source>Too many | in (?()|)</source>
        <target state="translated">Příliš mnoho znaků | ve výrazu (?()|)</target>
        <note>This is an error message shown to the user when they write an invalid Regular Expression. Example: (?(0)a|b|)</note>
      </trans-unit>
      <trans-unit id="Too_many_close_parens">
        <source>Too many )'s</source>
        <target state="translated">Příliš mnoho znaků )</target>
        <note>This is an error message shown to the user when they write an invalid Regular Expression. Example: )</note>
      </trans-unit>
      <trans-unit id="Trailing_comma_not_allowed">
        <source>Trailing comma not allowed</source>
        <target state="new">Trailing comma not allowed</target>
        <note />
      </trans-unit>
      <trans-unit id="Types_colon">
        <source>Types:</source>
        <target state="translated">Typy:</target>
        <note />
      </trans-unit>
      <trans-unit id="UnableToReadSourceFileOrPdb">
        <source>Unable to read source file '{0}' or the PDB built for the containing project. Any changes made to this file while debugging won't be applied until its content matches the built source.</source>
        <target state="translated">Není možné přečíst zdrojový soubor {0} nebo soubor PDB sestavený pro projekt, který tyto soubory obsahuje. Případné změny provedené v tomto souboru během ladění se nepoužijí, dokud se jeho obsah nebude shodovat se sestaveným zdrojem.</target>
        <note />
      </trans-unit>
      <trans-unit id="Unknown_property">
        <source>Unknown property</source>
        <target state="translated">Neznámá vlastnost</target>
        <note>This is an error message shown to the user when they write an invalid Regular Expression. Example: \p{}</note>
      </trans-unit>
      <trans-unit id="Unknown_property_0">
        <source>Unknown property '{0}'</source>
        <target state="translated">Neznámá vlastnost {0}</target>
        <note>This is an error message shown to the user when they write an invalid Regular Expression. Example: \p{xxx}. Here, {0} will be the name of the unknown property ('xxx')</note>
      </trans-unit>
      <trans-unit id="Unrecognized_control_character">
        <source>Unrecognized control character</source>
        <target state="translated">Nerozpoznaný řídicí znak</target>
        <note>This is an error message shown to the user when they write an invalid Regular Expression. Example: [\c]</note>
      </trans-unit>
      <trans-unit id="Unrecognized_escape_sequence_0">
        <source>Unrecognized escape sequence \{0}</source>
        <target state="translated">Nerozpoznaná řídicí sekvence \{0}</target>
        <note>This is an error message shown to the user when they write an invalid Regular Expression. Example: \m. Here, {0} will be the unrecognized character ('m')</note>
      </trans-unit>
      <trans-unit id="Unrecognized_grouping_construct">
        <source>Unrecognized grouping construct</source>
        <target state="translated">Nerozpoznaný seskupovací konstrukt</target>
        <note>This is an error message shown to the user when they write an invalid Regular Expression. Example: (?&lt;</note>
      </trans-unit>
      <trans-unit id="Unterminated_character_class_set">
        <source>Unterminated [] set</source>
        <target state="translated">Nedokončená sada []</target>
        <note>This is an error message shown to the user when they write an invalid Regular Expression. Example: [</note>
      </trans-unit>
      <trans-unit id="Unterminated_comment">
        <source>Unterminated comment</source>
        <target state="new">Unterminated comment</target>
        <note />
      </trans-unit>
      <trans-unit id="Unterminated_regex_comment">
        <source>Unterminated (?#...) comment</source>
        <target state="translated">Neukončený komentář (?#...)</target>
        <note>This is an error message shown to the user when they write an invalid Regular Expression. Example: (?#</note>
      </trans-unit>
      <trans-unit id="Unterminated_string">
        <source>Unterminated string</source>
        <target state="new">Unterminated string</target>
        <note />
      </trans-unit>
      <trans-unit id="Unwrap_all_arguments">
        <source>Unwrap all arguments</source>
        <target state="translated">Zrušit zalomení všech argumentů</target>
        <note />
      </trans-unit>
      <trans-unit id="Unwrap_all_parameters">
        <source>Unwrap all parameters</source>
        <target state="translated">Zrušit zalomení všech parametrů</target>
        <note />
      </trans-unit>
      <trans-unit id="Unwrap_and_indent_all_arguments">
        <source>Unwrap and indent all arguments</source>
        <target state="translated">Zrušit zalomení všech argumentů a odsadit je</target>
        <note />
      </trans-unit>
      <trans-unit id="Unwrap_and_indent_all_parameters">
        <source>Unwrap and indent all parameters</source>
        <target state="translated">Zrušit zalomení všech parametrů a odsadit je</target>
        <note />
      </trans-unit>
      <trans-unit id="Unwrap_argument_list">
        <source>Unwrap argument list</source>
        <target state="translated">Zrušit zalomení seznamu argumentů</target>
        <note />
      </trans-unit>
      <trans-unit id="Unwrap_call_chain">
        <source>Unwrap call chain</source>
        <target state="translated">Zrušit zalomení posloupnosti volání</target>
        <note />
      </trans-unit>
      <trans-unit id="Unwrap_expression">
        <source>Unwrap expression</source>
        <target state="translated">Zrušit zalomení výrazu</target>
        <note />
      </trans-unit>
      <trans-unit id="Unwrap_parameter_list">
        <source>Unwrap parameter list</source>
        <target state="translated">Zrušit zalomení seznamu parametrů</target>
        <note />
      </trans-unit>
      <trans-unit id="Updating_0_requires_restarting_the_application">
        <source>Updating '{0}' requires restarting the application.</source>
        <target state="translated">Aktualizace {0} vyžaduje restartování aplikace.</target>
        <note />
      </trans-unit>
      <trans-unit id="Updating_a_0_around_an_active_statement_requires_restarting_the_application">
        <source>Updating a {0} around an active statement requires restarting the application.</source>
        <target state="translated">Aktualizace {0} kolem aktivního příkazu vyžaduje restartování aplikace.</target>
        <note />
      </trans-unit>
      <trans-unit id="Updating_a_complex_statement_containing_an_await_expression_requires_restarting_the_application">
        <source>Updating a complex statement containing an await expression requires restarting the application.</source>
        <target state="translated">Aktualizace komplexního příkazu obsahujícího výraz await vyžaduje restartování aplikace.</target>
        <note />
      </trans-unit>
      <trans-unit id="Updating_an_active_statement_requires_restarting_the_application">
        <source>Updating an active statement requires restarting the application.</source>
        <target state="translated">Aktualizace aktivního příkazu vyžaduje restartování aplikace.</target>
        <note />
      </trans-unit>
      <trans-unit id="Updating_async_or_iterator_modifier_around_an_active_statement_requires_restarting_the_application">
        <source>Updating async or iterator modifier around an active statement requires restarting the application.</source>
        <target state="translated">Aktualizace modifikátoru async nebo iterator kolem aktivního příkazu vyžaduje restartování aplikace.</target>
        <note>{Locked="async"}{Locked="iterator"} "async" and "iterator" are C#/VB keywords and should not be localized.</note>
      </trans-unit>
      <trans-unit id="Updating_reloadable_type_marked_by_0_attribute_or_its_member_requires_restarting_the_application_because_it_is_not_supported_by_the_runtime">
        <source>Updating a reloadable type (marked by {0}) or its member requires restarting the application because is not supported by the runtime.</source>
        <target state="translated">Aktualizace typu pro opětovné načtení (označeného {0}) nebo jeho člena vyžaduje restartování aplikace, protože tuto akci modul runtime nepodporuje.</target>
        <note />
      </trans-unit>
      <trans-unit id="Updating_the_Handles_clause_of_0_requires_restarting_the_application">
        <source>Updating the Handles clause of {0} requires restarting the application.</source>
        <target state="translated">Aktualizace klauzule Handles {0} vyžaduje restartování aplikace.</target>
        <note>{Locked="Handles"} "Handles" is VB keywords and should not be localized.</note>
      </trans-unit>
      <trans-unit id="Updating_the_Implements_clause_of_a_0_requires_restarting_the_application">
        <source>Updating the Implements clause of a {0} requires restarting the application.</source>
        <target state="translated">Aktualizace klauzule Implements pro {0} vyžaduje restartování aplikace.</target>
        <note>{Locked="Implements"} "Implements" is VB keywords and should not be localized.</note>
      </trans-unit>
      <trans-unit id="Updating_the_alias_of_Declare_statement_requires_restarting_the_application">
        <source>Updating the alias of Declare statement requires restarting the application.</source>
        <target state="translated">Aktualizace aliasu příkazu Declare vyžaduje restartování aplikace.</target>
        <note>{Locked="Declare"} "Declare" is VB keyword and should not be localized.</note>
      </trans-unit>
      <trans-unit id="Updating_the_attributes_of_0_requires_restarting_the_application_because_it_is_not_supported_by_the_runtime">
        <source>Updating the attributes of {0} requires restarting the application because it is not supported by the runtime.</source>
        <target state="translated">Aktualizace atributů {0} vyžaduje restartování aplikace, protože tuto akci modul runtime nepodporuje.</target>
        <note />
      </trans-unit>
      <trans-unit id="Updating_the_base_class_and_or_base_interface_s_of_0_requires_restarting_the_application">
        <source>Updating the base class and/or base interface(s) of {0} requires restarting the application.</source>
        <target state="translated">Aktualizace základní třídy nebo základních rozhraní {0} vyžaduje restartování aplikace.</target>
        <note />
      </trans-unit>
      <trans-unit id="Updating_the_initializer_of_0_requires_restarting_the_application">
        <source>Updating the initializer of {0} requires restarting the application.</source>
        <target state="translated">Aktualizace inicializátoru pro {0} vyžaduje restartování aplikace.</target>
        <note />
      </trans-unit>
      <trans-unit id="Updating_the_kind_of_a_property_event_accessor_requires_restarting_the_application">
        <source>Updating the kind of a property/event accessor requires restarting the application.</source>
        <target state="translated">Aktualizace druhu přístupového objektu vlastnosti nebo události vyžaduje restartování aplikace.</target>
        <note />
      </trans-unit>
      <trans-unit id="Updating_the_kind_of_a_type_requires_restarting_the_application">
        <source>Updating the kind of a type requires restarting the application.</source>
        <target state="translated">Aktualizace typu vyžaduje restartování aplikace.</target>
        <note />
      </trans-unit>
      <trans-unit id="Updating_the_library_name_of_Declare_statement_requires_restarting_the_application">
        <source>Updating the library name of Declare statement requires restarting the application.</source>
        <target state="translated">Aktualizace názvu knihovny příkazu Declare vyžaduje restartování aplikace.</target>
        <note>{Locked="Declare"} "Declare" is VB keyword and should not be localized.</note>
      </trans-unit>
      <trans-unit id="Updating_the_modifiers_of_0_requires_restarting_the_application">
        <source>Updating the modifiers of {0} requires restarting the application.</source>
        <target state="translated">Aktualizace modifikátorů pro {0} vyžaduje restartování aplikace.</target>
        <note />
      </trans-unit>
      <trans-unit id="Updating_the_size_of_a_0_requires_restarting_the_application">
        <source>Updating the size of a {0} requires restarting the application.</source>
        <target state="translated">Aktualizace velikosti {0} vyžaduje restartování aplikace.</target>
        <note />
      </trans-unit>
      <trans-unit id="Updating_the_type_of_0_requires_restarting_the_application">
        <source>Updating the type of {0} requires restarting the application.</source>
        <target state="translated">Aktualizace typu {0} vyžaduje restartování aplikace.</target>
        <note />
      </trans-unit>
      <trans-unit id="Updating_the_underlying_type_of_0_requires_restarting_the_application">
        <source>Updating the underlying type of {0} requires restarting the application.</source>
        <target state="translated">Aktualizace základního typu {0} vyžaduje restartování aplikace.</target>
        <note />
      </trans-unit>
      <trans-unit id="Updating_the_variance_of_0_requires_restarting_the_application">
        <source>Updating the variance of {0} requires restarting the application.</source>
        <target state="translated">Aktualizace variance {0} vyžaduje restartování aplikace.</target>
        <note />
      </trans-unit>
      <trans-unit id="Use_block_body_for_lambda_expressions">
        <source>Use block body for lambda expressions</source>
        <target state="translated">Pro lambda výrazy používat text bloku</target>
        <note />
      </trans-unit>
      <trans-unit id="Use_expression_body_for_lambda_expressions">
        <source>Use expression body for lambda expressions</source>
        <target state="translated">Používat text výrazu pro lambda výrazy</target>
        <note />
      </trans-unit>
      <trans-unit id="Use_interpolated_verbatim_string">
        <source>Use interpolated verbatim string</source>
        <target state="translated">Použít interpolovaný doslovný řetězec</target>
        <note />
      </trans-unit>
      <trans-unit id="Value_colon">
        <source>Value:</source>
        <target state="translated">Hodnota:</target>
        <note />
      </trans-unit>
      <trans-unit id="Value_required">
        <source>Value required</source>
        <target state="new">Value required</target>
        <note />
      </trans-unit>
      <trans-unit id="Warning_colon_changing_namespace_may_produce_invalid_code_and_change_code_meaning">
        <source>Warning: Changing namespace may produce invalid code and change code meaning.</source>
        <target state="translated">Upozornění: Změna oboru názvů může vést k vytvoření neplatného kódu a změnit význam kódu.</target>
        <note />
      </trans-unit>
      <trans-unit id="Warning_colon_semantics_may_change_when_converting_statement">
        <source>Warning: Semantics may change when converting statement.</source>
        <target state="translated">Upozornění: Při převodu příkazu se může změnit sémantika.</target>
        <note />
      </trans-unit>
      <trans-unit id="Wrap_and_align_call_chain">
        <source>Wrap and align call chain</source>
        <target state="translated">Zalomit a zarovnat posloupnost volání</target>
        <note />
      </trans-unit>
      <trans-unit id="Wrap_and_align_expression">
        <source>Wrap and align expression</source>
        <target state="translated">Výraz pro zabalení a zarovnání</target>
        <note />
      </trans-unit>
      <trans-unit id="Wrap_and_align_long_call_chain">
        <source>Wrap and align long call chain</source>
        <target state="translated">Zalomit a zarovnat dlouhou posloupnost volání</target>
        <note />
      </trans-unit>
      <trans-unit id="Wrap_call_chain">
        <source>Wrap call chain</source>
        <target state="translated">Zalomit posloupnost volání</target>
        <note />
      </trans-unit>
      <trans-unit id="Wrap_every_argument">
        <source>Wrap every argument</source>
        <target state="translated">Zalomit každý argument</target>
        <note />
      </trans-unit>
      <trans-unit id="Wrap_every_parameter">
        <source>Wrap every parameter</source>
        <target state="translated">Zalomit každý parametr</target>
        <note />
      </trans-unit>
      <trans-unit id="Wrap_expression">
        <source>Wrap expression</source>
        <target state="translated">Zalomit výraz</target>
        <note />
      </trans-unit>
      <trans-unit id="Wrap_long_argument_list">
        <source>Wrap long argument list</source>
        <target state="translated">Zalomit dlouhý seznam argumentů</target>
        <note />
      </trans-unit>
      <trans-unit id="Wrap_long_call_chain">
        <source>Wrap long call chain</source>
        <target state="translated">Zalomit dlouhou posloupnost volání</target>
        <note />
      </trans-unit>
      <trans-unit id="Wrap_long_parameter_list">
        <source>Wrap long parameter list</source>
        <target state="translated">Zalomit dlouhý seznam parametrů</target>
        <note />
      </trans-unit>
      <trans-unit id="Wrapping">
        <source>Wrapping</source>
        <target state="translated">Zalamování</target>
        <note />
      </trans-unit>
      <trans-unit id="You_can_use_the_navigation_bar_to_switch_contexts">
        <source>You can use the navigation bar to switch contexts.</source>
        <target state="translated">Pro přepínání kontextů můžete použít navigační panel.</target>
        <note />
      </trans-unit>
      <trans-unit id="_0_cannot_be_null_or_empty">
        <source>'{0}' cannot be null or empty.</source>
        <target state="translated">Hodnota {0} nemůže být nulová a toto pole nemůže být prázdné.</target>
        <note />
      </trans-unit>
      <trans-unit id="_0_cannot_be_null_or_whitespace">
        <source>'{0}' cannot be null or whitespace.</source>
        <target state="translated">Hodnota {0} nemůže být null ani prázdný znak.</target>
        <note />
      </trans-unit>
      <trans-unit id="_0_dash_1">
        <source>{0} - {1}</source>
        <target state="translated">{0} - {1}</target>
        <note />
      </trans-unit>
      <trans-unit id="_0_expected">
        <source>'{0}' expected</source>
        <target state="new">'{0}' expected</target>
        <note />
      </trans-unit>
      <trans-unit id="_0_found_in_embedded_PDB">
        <source>'{0}' found in embedded PDB.</source>
        <target state="translated">Ve vloženém souboru PDB se našel {0}.</target>
        <note />
      </trans-unit>
      <trans-unit id="_0_found_in_embedded_PDB_but_checksum_failed">
        <source>'{0}' found in embedded PDB but checksum was wrong, or couldn't read temp file.</source>
        <target state="translated">Ve vloženém souboru PDB byl nalezen {0}, ale kontrolní součet byl chybný nebo nešlo přečíst dočasný soubor.</target>
        <note />
      </trans-unit>
      <trans-unit id="_0_found_in_embedded_PDB_but_could_not_write_file_1">
        <source>'{0}' found in embedded PDB but could not write to temp file: '{1}'</source>
        <target state="translated">Ve vloženém souboru PDB se našel {0}, ale nebylo možné zapisovat do dočasného souboru: {1}</target>
        <note />
      </trans-unit>
      <trans-unit id="_0_found_in_embedded_PDB_cached_source_file">
        <source>'{0}' found in embedded PDB and found cached source file.</source>
        <target state="translated">Ve vloženém souboru PDB se našel {0} a zdrojový soubor uložený v mezipaměti.</target>
        <note />
      </trans-unit>
      <trans-unit id="_0_found_in_original_location">
        <source>'{0}' found in original location.</source>
        <target state="translated">{0} se našel v původním umístění.</target>
        <note />
      </trans-unit>
      <trans-unit id="_0_found_in_original_location_but_checksum_failed">
        <source>'{0}' found in original location but checksum was wrong, or couldn't read temp file.</source>
        <target state="translated">V původním umístění byl nalezen {0}, ale kontrolní součet byl chybný nebo nešlo přečíst dočasný soubor.</target>
        <note />
      </trans-unit>
      <trans-unit id="_0_found_via_SourceLink">
        <source>'{0}' found via SourceLink.</source>
        <target state="translated">{0} se našel přes SourceLink.</target>
        <note />
      </trans-unit>
      <trans-unit id="_0_found_via_SourceLink_but_couldnt_read_file">
        <source>'{0}' found via SourceLink but couldn't read temp file.</source>
        <target state="translated">{0} se našel přes SourceLink, ale nepovedlo se přečíst dočasný soubor.</target>
        <note />
      </trans-unit>
      <trans-unit id="_0_implementations">
        <source>'{0}' implementations</source>
        <target state="new">'{0}' implementations</target>
        <note />
      </trans-unit>
      <trans-unit id="_0_is_not_null_here">
        <source>'{0}' is not null here.</source>
        <target state="translated">{0} tady není null.</target>
        <note />
      </trans-unit>
      <trans-unit id="_0_literal_not_allowed">
        <source>'{0}' literal not allowed</source>
        <target state="new">'{0}' literal not allowed</target>
        <note />
      </trans-unit>
      <trans-unit id="_0_may_be_null_here">
        <source>'{0}' may be null here.</source>
        <target state="translated">{0} tady může být null.</target>
        <note />
      </trans-unit>
<<<<<<< HEAD
      <trans-unit id="_0_unexpected">
        <source>'{0}' unexpected</source>
        <target state="new">'{0}' unexpected</target>
=======
      <trans-unit id="_0_references">
        <source>'{0}' references</source>
        <target state="new">'{0}' references</target>
>>>>>>> 6d5668ee
        <note />
      </trans-unit>
      <trans-unit id="_10000000ths_of_a_second">
        <source>10,000,000ths of a second</source>
        <target state="translated">Desetimiliontiny sekundy</target>
        <note />
      </trans-unit>
      <trans-unit id="_10000000ths_of_a_second_description">
        <source>The "fffffff" custom format specifier represents the seven most significant digits of the seconds fraction; that is, it represents the ten millionths of a second in a date and time value.

Although it's possible to display the ten millionths of a second component of a time value, that value may not be meaningful. The precision of date and time values depends on the resolution of the system clock. On the Windows NT 3.5 (and later) and Windows Vista operating systems, the clock's resolution is approximately 10-15 milliseconds.</source>
        <target state="translated">Specifikátor vlastního formátu fffffff představuje sedm platných číslic zlomku sekundy. To znamená, že v hodnotě data a času představuje desetimiliontiny sekundy.

Ačkoli je možné tuto část sekundy hodnoty času zobrazit, nemusí tato hodnota být významná. Přesnost hodnot data a času závisí na rozlišení systémových hodin. V operačních systémech Windows NT 3.5 (a novějších) a Windows Vista je rozlišení hodin přibližně 10–15 milisekund.</target>
        <note />
      </trans-unit>
      <trans-unit id="_10000000ths_of_a_second_non_zero">
        <source>10,000,000ths of a second (non-zero)</source>
        <target state="translated">Desetimiliontiny sekundy (nenulové)</target>
        <note />
      </trans-unit>
      <trans-unit id="_10000000ths_of_a_second_non_zero_description">
        <source>The "FFFFFFF" custom format specifier represents the seven most significant digits of the seconds fraction; that is, it represents the ten millionths of a second in a date and time value. However, trailing zeros or seven zero digits aren't displayed.

Although it's possible to display the ten millionths of a second component of a time value, that value may not be meaningful. The precision of date and time values depends on the resolution of the system clock. On the Windows NT 3.5 (and later) and Windows Vista operating systems, the clock's resolution is approximately 10-15 milliseconds.</source>
        <target state="translated">Specifikátor vlastního formátu FFFFFFF představuje sedm platných číslic zlomku sekundy. To znamená, že v hodnotě data a času představuje desetimiliontiny sekundy. Nezobrazují se ale nuly na konci ani sedm nulových číslic.

Ačkoli je možné tuto část sekundy hodnoty času zobrazit, nemusí tato hodnota být významná. Přesnost hodnot data a času závisí na rozlišení systémových hodin. V operačních systémech Windows NT 3.5 (a novějších) a Windows Vista je rozlišení hodin přibližně 10–15 milisekund.</target>
        <note />
      </trans-unit>
      <trans-unit id="_1000000ths_of_a_second">
        <source>1,000,000ths of a second</source>
        <target state="translated">Miliontiny sekundy</target>
        <note />
      </trans-unit>
      <trans-unit id="_1000000ths_of_a_second_description">
        <source>The "ffffff" custom format specifier represents the six most significant digits of the seconds fraction; that is, it represents the millionths of a second in a date and time value.

Although it's possible to display the millionths of a second component of a time value, that value may not be meaningful. The precision of date and time values depends on the resolution of the system clock. On the Windows NT 3.5 (and later) and Windows Vista operating systems, the clock's resolution is approximately 10-15 milliseconds.</source>
        <target state="translated">Specifikátor vlastního formátu ffffff představuje šest platných číslic zlomku sekundy. To znamená, že v hodnotě data a času představuje miliontiny sekundy.

Ačkoli je možné tuto část sekundy hodnoty času zobrazit, nemusí tato hodnota být významná. Přesnost hodnot data a času závisí na rozlišení systémových hodin. V operačních systémech Windows NT 3.5 (a novějších) a Windows Vista je rozlišení hodin přibližně 10–15 milisekund.</target>
        <note />
      </trans-unit>
      <trans-unit id="_1000000ths_of_a_second_non_zero">
        <source>1,000,000ths of a second (non-zero)</source>
        <target state="translated">Miliontiny sekundy (nenulové)</target>
        <note />
      </trans-unit>
      <trans-unit id="_1000000ths_of_a_second_non_zero_description">
        <source>The "FFFFFF" custom format specifier represents the six most significant digits of the seconds fraction; that is, it represents the millionths of a second in a date and time value. However, trailing zeros or six zero digits aren't displayed.

Although it's possible to display the millionths of a second component of a time value, that value may not be meaningful. The precision of date and time values depends on the resolution of the system clock. On the Windows NT 3.5 (and later) and Windows Vista operating systems, the clock's resolution is approximately 10-15 milliseconds.</source>
        <target state="translated">Specifikátor vlastního formátu FFFFFF představuje šest platných číslic zlomku sekundy. To znamená, že v hodnotě data a času představuje miliontiny sekundy. Nezobrazují se ale nuly na konci ani šest nulových číslic.

Ačkoli je možné tuto část sekundy hodnoty času zobrazit, nemusí tato hodnota být významná. Přesnost hodnot data a času závisí na rozlišení systémových hodin. V operačních systémech Windows NT 3.5 (a novějších) a Windows Vista je rozlišení hodin přibližně 10–15 milisekund.</target>
        <note />
      </trans-unit>
      <trans-unit id="_100000ths_of_a_second">
        <source>100,000ths of a second</source>
        <target state="translated">Stotisíciny sekundy</target>
        <note />
      </trans-unit>
      <trans-unit id="_100000ths_of_a_second_description">
        <source>The "fffff" custom format specifier represents the five most significant digits of the seconds fraction; that is, it represents the hundred thousandths of a second in a date and time value.

Although it's possible to display the hundred thousandths of a second component of a time value, that value may not be meaningful. The precision of date and time values depends on the resolution of the system clock. On the Windows NT 3.5 (and later) and Windows Vista operating systems, the clock's resolution is approximately 10-15 milliseconds.</source>
        <target state="translated">Specifikátor vlastního formátu fffff představuje pět platných číslic zlomku sekundy. To znamená, že v hodnotě data a času představuje stotisíciny sekundy.

Ačkoli je možné tuto část sekundy hodnoty času zobrazit, nemusí tato hodnota být významná. Přesnost hodnot data a času závisí na rozlišení systémových hodin. V operačních systémech Windows NT 3.5 (a novějších) a Windows Vista je rozlišení hodin přibližně 10–15 milisekund.</target>
        <note />
      </trans-unit>
      <trans-unit id="_100000ths_of_a_second_non_zero">
        <source>100,000ths of a second (non-zero)</source>
        <target state="translated">Stotisíciny sekundy (nenulové)</target>
        <note />
      </trans-unit>
      <trans-unit id="_100000ths_of_a_second_non_zero_description">
        <source>The "FFFFF" custom format specifier represents the five most significant digits of the seconds fraction; that is, it represents the hundred thousandths of a second in a date and time value. However, trailing zeros or five zero digits aren't displayed.

Although it's possible to display the hundred thousandths of a second component of a time value, that value may not be meaningful. The precision of date and time values depends on the resolution of the system clock. On the Windows NT 3.5 (and later) and Windows Vista operating systems, the clock's resolution is approximately 10-15 milliseconds.</source>
        <target state="translated">Specifikátor vlastního formátu FFFFF představuje pět platných číslic zlomku sekundy. To znamená, že v hodnotě data a času představuje stotisíciny sekundy. Nezobrazují se ale nuly na konci ani pět nulových číslic.

Ačkoli je možné tuto část sekundy hodnoty času zobrazit, nemusí tato hodnota být významná. Přesnost hodnot data a času závisí na rozlišení systémových hodin. V operačních systémech Windows NT 3.5 (a novějších) a Windows Vista je rozlišení hodin přibližně 10–15 milisekund.</target>
        <note />
      </trans-unit>
      <trans-unit id="_10000ths_of_a_second">
        <source>10,000ths of a second</source>
        <target state="translated">Desetitisíciny sekundy</target>
        <note />
      </trans-unit>
      <trans-unit id="_10000ths_of_a_second_description">
        <source>The "ffff" custom format specifier represents the four most significant digits of the seconds fraction; that is, it represents the ten thousandths of a second in a date and time value.

Although it's possible to display the ten thousandths of a second component of a time value, that value may not be meaningful. The precision of date and time values depends on the resolution of the system clock. On the Windows NT version 3.5 (and later) and Windows Vista operating systems, the clock's resolution is approximately 10-15 milliseconds.</source>
        <target state="translated">Specifikátor vlastního formátu ffff představuje čtyři platných číslic zlomku sekundy. To znamená, že v hodnotě data a času představuje desetitisíciny sekundy.

Ačkoli je možné tuto část sekundy hodnoty času zobrazit, nemusí tato hodnota být významná. Přesnost hodnot data a času závisí na rozlišení systémových hodin. V operačních systémech Windows NT verze 3.5 (a novějších) a Windows Vista je rozlišení hodin přibližně 10–15 milisekund.</target>
        <note />
      </trans-unit>
      <trans-unit id="_10000ths_of_a_second_non_zero">
        <source>10,000ths of a second (non-zero)</source>
        <target state="translated">Desetitisíciny sekundy (nenulové)</target>
        <note />
      </trans-unit>
      <trans-unit id="_10000ths_of_a_second_non_zero_description">
        <source>The "FFFF" custom format specifier represents the four most significant digits of the seconds fraction; that is, it represents the ten thousandths of a second in a date and time value. However, trailing zeros or four zero digits aren't displayed.

Although it's possible to display the ten thousandths of a second component of a time value, that value may not be meaningful. The precision of date and time values depends on the resolution of the system clock. On the Windows NT 3.5 (and later) and Windows Vista operating systems, the clock's resolution is approximately 10-15 milliseconds.</source>
        <target state="translated">Specifikátor vlastního formátu FFFF představuje čtyři platné číslice zlomku sekundy. To znamená, že v hodnotě data a času představuje desetitisíciny sekundy. Nezobrazují se ale nuly na konci ani čtyři nulové číslice.

Ačkoli je možné tuto část sekundy hodnoty času zobrazit, nemusí tato hodnota být významná. Přesnost hodnot data a času závisí na rozlišení systémových hodin. V operačních systémech Windows NT 3.5 (a novějších) a Windows Vista je rozlišení hodin přibližně 10–15 milisekund.</target>
        <note />
      </trans-unit>
      <trans-unit id="_1000ths_of_a_second">
        <source>1,000ths of a second</source>
        <target state="translated">Tisíciny sekundy</target>
        <note />
      </trans-unit>
      <trans-unit id="_1000ths_of_a_second_description">
        <source>The "fff" custom format specifier represents the three most significant digits of the seconds fraction; that is, it represents the milliseconds in a date and time value.</source>
        <target state="translated">Specifikátor vlastního formátu fff představuje tři platné číslice zlomku sekundy. To znamená, že v hodnotě data a času představuje milisekundy.</target>
        <note />
      </trans-unit>
      <trans-unit id="_1000ths_of_a_second_non_zero">
        <source>1,000ths of a second (non-zero)</source>
        <target state="translated">Tisíciny sekundy (nenulové)</target>
        <note />
      </trans-unit>
      <trans-unit id="_1000ths_of_a_second_non_zero_description">
        <source>The "FFF" custom format specifier represents the three most significant digits of the seconds fraction; that is, it represents the milliseconds in a date and time value. However, trailing zeros or three zero digits aren't displayed.</source>
        <target state="translated">Specifikátor vlastního formátu FFF představuje tři platné číslice zlomku sekundy. To znamená, že v hodnotě data a času představuje milisekundy. Nezobrazují se ale nuly na konci ani tři nulové číslice.</target>
        <note />
      </trans-unit>
      <trans-unit id="_100ths_of_a_second">
        <source>100ths of a second</source>
        <target state="translated">Setiny sekundy</target>
        <note />
      </trans-unit>
      <trans-unit id="_100ths_of_a_second_description">
        <source>The "ff" custom format specifier represents the two most significant digits of the seconds fraction; that is, it represents the hundredths of a second in a date and time value.</source>
        <target state="translated">Specifikátor vlastního formátu ff představuje dvě platné číslice zlomku sekundy. To znamená, že v hodnotě data a času představuje setiny sekundy.</target>
        <note />
      </trans-unit>
      <trans-unit id="_100ths_of_a_second_non_zero">
        <source>100ths of a second (non-zero)</source>
        <target state="translated">Setiny sekundy (nenulové)</target>
        <note />
      </trans-unit>
      <trans-unit id="_100ths_of_a_second_non_zero_description">
        <source>The "FF" custom format specifier represents the two most significant digits of the seconds fraction; that is, it represents the hundredths of a second in a date and time value. However, trailing zeros or two zero digits aren't displayed.</source>
        <target state="translated">Specifikátor vlastního formátu FF představuje dvě platné číslice zlomku sekundy. To znamená, že v hodnotě data a času představuje setiny sekundy. Nezobrazují se ale nuly na konci ani dvě nulové číslice.</target>
        <note />
      </trans-unit>
      <trans-unit id="_10ths_of_a_second">
        <source>10ths of a second</source>
        <target state="translated">Desetiny sekundy</target>
        <note />
      </trans-unit>
      <trans-unit id="_10ths_of_a_second_description">
        <source>The "f" custom format specifier represents the most significant digit of the seconds fraction; that is, it represents the tenths of a second in a date and time value.

If the "f" format specifier is used without other format specifiers, it's interpreted as the "f" standard date and time format specifier.

When you use "f" format specifiers as part of a format string supplied to the ParseExact or TryParseExact method, the number of "f" format specifiers indicates the number of most significant digits of the seconds fraction that must be present to successfully parse the string.</source>
        <target state="translated">Specifikátor vlastního formátu "f" představuje platné číslici zlomku sekund. To znamená, že v hodnotě data a času představuje desetiny sekundy.

Pokud se specifikátor formátu "f" použije bez jiných specifikátorů formátu, interpretuje se jako standardní specifikátor formátu data a času "f".

Když specifikátor formátu "f" použijete v rámci řetězce formátu, který se předává metodám ParseExact nebo TryParseExact, počet specifikátorů formátu "f" určuje počet platných číslic zlomku sekundy, který musí být k dispozici pro úspěšné parsování řetězce.</target>
        <note>{Locked="ParseExact"}{Locked="TryParseExact"}{Locked=""f""}</note>
      </trans-unit>
      <trans-unit id="_10ths_of_a_second_non_zero">
        <source>10ths of a second (non-zero)</source>
        <target state="translated">Desetiny sekundy (nenulové)</target>
        <note />
      </trans-unit>
      <trans-unit id="_10ths_of_a_second_non_zero_description">
        <source>The "F" custom format specifier represents the most significant digit of the seconds fraction; that is, it represents the tenths of a second in a date and time value. Nothing is displayed if the digit is zero.

If the "F" format specifier is used without other format specifiers, it's interpreted as the "F" standard date and time format specifier.

The number of "F" format specifiers used with the ParseExact, TryParseExact, ParseExact, or TryParseExact method indicates the maximum number of most significant digits of the seconds fraction that can be present to successfully parse the string.</source>
        <target state="translated">Specifikátor vlastního formátu F představuje platné číslici zlomku sekund. To znamená, že v hodnotě data a času představuje desetiny sekundy. Pokud je číslicí nula, nic se nezobrazí.

Pokud se specifikátor formátu F použije bez jiných specifikátorů formátu, interpretuje se jako standardní specifikátor formátu data a času F.

Počet specifikátorů formátu F použitý v metodě ParseExact, TryParseExact, ParseExact nebo TryParseExact udává maximální počet platných číslic zlomku sekundy, který může být k dispozici pro úspěšné parsování řetězce.</target>
        <note />
      </trans-unit>
      <trans-unit id="_12_hour_clock_1_2_digits">
        <source>12 hour clock (1-2 digits)</source>
        <target state="translated">12hodinový formát (1–2 číslice)</target>
        <note />
      </trans-unit>
      <trans-unit id="_12_hour_clock_1_2_digits_description">
        <source>The "h" custom format specifier represents the hour as a number from 1 through 12; that is, the hour is represented by a 12-hour clock that counts the whole hours since midnight or noon. A particular hour after midnight is indistinguishable from the same hour after noon. The hour is not rounded, and a single-digit hour is formatted without a leading zero. For example, given a time of 5:43 in the morning or afternoon, this custom format specifier displays "5".

If the "h" format specifier is used without other custom format specifiers, it's interpreted as a standard date and time format specifier and throws a FormatException.</source>
        <target state="translated">Specifikátor vlastního formátu h reprezentuje hodinu jako číslo od 1 do 12. To znamená, že hodina je reprezentována ve 12hodinovém formátu, který počítá celé hodiny od půlnoci do poledne. Konkrétní hodina po půlnoci se nijak neliší od stejné hodiny po poledni. Hodina se nezaokrouhluje a jednočíselná hodina se formátuje bez nuly na začátku. Když je například ráno nebo odpoledne 5:43, tento specifikátor vlastního formátu zobrazí 5.

Pokud se specifikátor formátu h zadá bez jiných specifikátorů vlastního formátu, interpretuje se jako standardní specifikátor formátu data a času a vyvolá FormatException.</target>
        <note />
      </trans-unit>
      <trans-unit id="_12_hour_clock_2_digits">
        <source>12 hour clock (2 digits)</source>
        <target state="translated">12hodinový formát (2 číslice)</target>
        <note />
      </trans-unit>
      <trans-unit id="_12_hour_clock_2_digits_description">
        <source>The "hh" custom format specifier (plus any number of additional "h" specifiers) represents the hour as a number from 01 through 12; that is, the hour is represented by a 12-hour clock that counts the whole hours since midnight or noon. A particular hour after midnight is indistinguishable from the same hour after noon. The hour is not rounded, and a single-digit hour is formatted with a leading zero. For example, given a time of 5:43 in the morning or afternoon, this format specifier displays "05".</source>
        <target state="translated">Specifikátor vlastního formátu hh (a libovolný počet dalších specifikátorů h) reprezentuje hodinu jako číslo od 01 do 12. To znamená, že hodina je reprezentována ve 12hodinovém formátu, který počítá celé hodiny od půlnoci do poledne. Konkrétní hodina po půlnoci se nijak neliší od stejné hodiny po poledni. Hodina se nezaokrouhluje a jednočíselná hodina se formátuje s nulou na začátku. Když je například ráno nebo odpoledne 5:43, tento specifikátor vlastního formátu zobrazí 05.</target>
        <note />
      </trans-unit>
      <trans-unit id="_24_hour_clock_1_2_digits">
        <source>24 hour clock (1-2 digits)</source>
        <target state="translated">24hodinový formát (1–2 číslice)</target>
        <note />
      </trans-unit>
      <trans-unit id="_24_hour_clock_1_2_digits_description">
        <source>The "H" custom format specifier represents the hour as a number from 0 through 23; that is, the hour is represented by a zero-based 24-hour clock that counts the hours since midnight. A single-digit hour is formatted without a leading zero.

If the "H" format specifier is used without other custom format specifiers, it's interpreted as a standard date and time format specifier and throws a FormatException.</source>
        <target state="translated">Specifikátor vlastního formátu H reprezentuje hodinu jako číslo od 0 do 23. To znamená, že hodina je reprezentována ve 24hodinovém formátu, který začíná na nule a počítá hodiny od půlnoci. Hodina s jednou číslicí se formátuje bez nuly na začátku.

Pokud se specifikátor formátu H použije bez dalších specifikátorů vlastního formátu, interpretuje se jako standardní specifikátor formátu data a čas a vyvolá FormatException.</target>
        <note />
      </trans-unit>
      <trans-unit id="_24_hour_clock_2_digits">
        <source>24 hour clock (2 digits)</source>
        <target state="translated">24hodinový formát (2 číslice)</target>
        <note />
      </trans-unit>
      <trans-unit id="_24_hour_clock_2_digits_description">
        <source>The "HH" custom format specifier (plus any number of additional "H" specifiers) represents the hour as a number from 00 through 23; that is, the hour is represented by a zero-based 24-hour clock that counts the hours since midnight. A single-digit hour is formatted with a leading zero.</source>
        <target state="translated">Specifikátor vlastního formátu HH reprezentuje hodinu jako číslo od 00 do 23. To znamená, že hodina je reprezentována ve 24hodinovém formátu, který začíná na nule a počítá hodiny od půlnoci. Hodina s jednou číslicí se formátuje s nulou na začátku.</target>
        <note />
      </trans-unit>
      <trans-unit id="all_anonymous_types_in_container">
        <source>all anonymous types in container</source>
        <target state="translated">všechny anonymní typy v kontejneru</target>
        <note />
      </trans-unit>
      <trans-unit id="and_update_call_sites_directly">
        <source>and update call sites directly</source>
        <target state="translated">a aktualizovat místa volání přímo</target>
        <note />
      </trans-unit>
      <trans-unit id="code">
        <source>code</source>
        <target state="translated">code</target>
        <note />
      </trans-unit>
      <trans-unit id="date_separator">
        <source>date separator</source>
        <target state="translated">oddělovač data</target>
        <note />
      </trans-unit>
      <trans-unit id="date_separator_description">
        <source>The "/" custom format specifier represents the date separator, which is used to differentiate years, months, and days. The appropriate localized date separator is retrieved from the DateTimeFormatInfo.DateSeparator property of the current or specified culture.

Note: To change the date separator for a particular date and time string, specify the separator character within a literal string delimiter. For example, the custom format string mm'/'dd'/'yyyy produces a result string in which "/" is always used as the date separator. To change the date separator for all dates for a culture, either change the value of the DateTimeFormatInfo.DateSeparator property of the current culture, or instantiate a DateTimeFormatInfo object, assign the character to its DateSeparator property, and call an overload of the formatting method that includes an IFormatProvider parameter.

If the "/" format specifier is used without other custom format specifiers, it's interpreted as a standard date and time format specifier and throws a FormatException.</source>
        <target state="translated">Specifikátor vlastního formátu / představuje oddělovač data, pomocí kterého se odlišují roky, měsíce a dny. Správný lokalizovaný oddělovač data se načítá z vlastnosti DateTimeFormatInfo.DateSeparator aktuální nebo zadané jazykové verze.

Poznámka: Pokud chcete změnit oddělovač data pro konkrétní řetězec data a času, zadejte znak oddělovače v oddělovači literálního řetězce. Například řetězec s vlastním formátem mm'/'dd'/'yyyy vytvoří výsledný řetězec, ve kterém se / vždy použije jako oddělovač data. Pokud chcete oddělovač data změnit pro všechna data v jazykové verzi, buď změňte hodnotu vlastnosti DateTimeFormatInfo.DateSeparator aktuální jazykové verze, nebo vytvořte instanci objektu DateTimeFormatInfo, přiřaďte znak do jeho vlastnosti DateSeparator a zavolejte přetížení metody formátování, která zahrnuje parametr IFormatProvider.

Pokud se specifikátor formátu / použije bez dalších specifikátorů vlastního formátu, interpretuje se jako standardní specifikátor formátu data a času a vyvolá FormatException.</target>
        <note />
      </trans-unit>
      <trans-unit id="day_of_the_month_1_2_digits">
        <source>day of the month (1-2 digits)</source>
        <target state="translated">den v měsíci (1–2 číslice)</target>
        <note />
      </trans-unit>
      <trans-unit id="day_of_the_month_1_2_digits_description">
        <source>The "d" custom format specifier represents the day of the month as a number from 1 through 31. A single-digit day is formatted without a leading zero.

If the "d" format specifier is used without other custom format specifiers, it's interpreted as the "d" standard date and time format specifier.</source>
        <target state="translated">Specifikátor vlastního formátu d reprezentuje den v měsíci jako číslo od 1 do 31. Den s jednou číslicí se formátuje bez nuly na začátku.

Pokud se specifikátor formátu d použije bez dalších specifikátorů vlastního formátu, interpretuje se jako standardní specifikátor formátu data a času d.</target>
        <note />
      </trans-unit>
      <trans-unit id="day_of_the_month_2_digits">
        <source>day of the month (2 digits)</source>
        <target state="translated">den v měsíci (2 číslice)</target>
        <note />
      </trans-unit>
      <trans-unit id="day_of_the_month_2_digits_description">
        <source>The "dd" custom format string represents the day of the month as a number from 01 through 31. A single-digit day is formatted with a leading zero.</source>
        <target state="translated">Specifikátor vlastního formátu dd reprezentuje den v měsíci jako číslo od 01 do 31. Den s jednou číslicí se formátuje s nulou na začátku.</target>
        <note />
      </trans-unit>
      <trans-unit id="day_of_the_week_abbreviated">
        <source>day of the week (abbreviated)</source>
        <target state="translated">den v týdnu (zkrácený)</target>
        <note />
      </trans-unit>
      <trans-unit id="day_of_the_week_abbreviated_description">
        <source>The "ddd" custom format specifier represents the abbreviated name of the day of the week. The localized abbreviated name of the day of the week is retrieved from the DateTimeFormatInfo.AbbreviatedDayNames property of the current or specified culture.</source>
        <target state="translated">Specifikátor vlastního formátu ddd reprezentuje zkrácený název dne v týdnu. Lokalizovaný zkrácený název dne v týdnu se načítá z vlastnosti DateTimeFormatInfo.AbbreviatedDayNames aktuální nebo zadané jazykové verze.</target>
        <note />
      </trans-unit>
      <trans-unit id="day_of_the_week_full">
        <source>day of the week (full)</source>
        <target state="translated">den v týdnu (úplný)</target>
        <note />
      </trans-unit>
      <trans-unit id="day_of_the_week_full_description">
        <source>The "dddd" custom format specifier (plus any number of additional "d" specifiers) represents the full name of the day of the week. The localized name of the day of the week is retrieved from the DateTimeFormatInfo.DayNames property of the current or specified culture.</source>
        <target state="translated">Specifikátor vlastního formátu dddd (a libovolný počet dalších specifikátorů d) reprezentuje celý název dne v týdnu. Lokalizovaný název dne v týdnu se načítá z vlastnosti DateTimeFormatInfo.DayNames aktuální nebo zadané jazykové verze.</target>
        <note />
      </trans-unit>
      <trans-unit id="discard">
        <source>discard</source>
        <target state="translated">proměnná typu discard</target>
        <note />
      </trans-unit>
      <trans-unit id="embedded">
        <source>embedded</source>
        <target state="translated">zapuštěná</target>
        <note>Embedded is a technical term for "Embedded source", where souce files are embedded into the PDB</note>
      </trans-unit>
      <trans-unit id="external">
        <source>external</source>
        <target state="translated">external</target>
        <note>External means "external source", meaning source files that are not part of the current solution</note>
      </trans-unit>
      <trans-unit id="from_metadata">
        <source>from metadata</source>
        <target state="translated">z metadat</target>
        <note />
      </trans-unit>
      <trans-unit id="full_long_date_time">
        <source>full long date/time</source>
        <target state="translated">celé dlouhé datum a čas</target>
        <note />
      </trans-unit>
      <trans-unit id="full_long_date_time_description">
        <source>The "F" standard format specifier represents a custom date and time format string that is defined by the current DateTimeFormatInfo.FullDateTimePattern property. For example, the custom format string for the invariant culture is "dddd, dd MMMM yyyy HH:mm:ss".</source>
        <target state="translated">Specifikátor standardního formátu F představuje řetězec vlastního formátu data a času, který se definuje pomocí vlastnosti DateTimeFormatInfo.FullDateTimePattern. Například řetězec vlastního formátu pro invariantní jazykovou verzi je dddd, dd MMMM yyyy HH:mm:ss.</target>
        <note />
      </trans-unit>
      <trans-unit id="full_short_date_time">
        <source>full short date/time</source>
        <target state="translated">celé krátké datum a čas</target>
        <note />
      </trans-unit>
      <trans-unit id="full_short_date_time_description">
        <source>The Full Date Short Time ("f") Format Specifier

The "f" standard format specifier represents a combination of the long date ("D") and short time ("t") patterns, separated by a space.</source>
        <target state="translated">Specifikátor formátu úplného data a krátkého času (f)

Specifikátor standardního formátu f představuje kombinaci vzorů dlouhého data (D) a krátkého času (t) oddělených mezerou.</target>
        <note />
      </trans-unit>
      <trans-unit id="general_long_date_time">
        <source>general long date/time</source>
        <target state="translated">obecné dlouhé datum a čas</target>
        <note />
      </trans-unit>
      <trans-unit id="general_long_date_time_description">
        <source>The "G" standard format specifier represents a combination of the short date ("d") and long time ("T") patterns, separated by a space.</source>
        <target state="translated">Specifikátor standardního formátu G představuje kombinaci vzorů krátkého data (d) a dlouhého času (T) oddělených mezerou.</target>
        <note />
      </trans-unit>
      <trans-unit id="general_short_date_time">
        <source>general short date/time</source>
        <target state="translated">obecné krátké datum a čas</target>
        <note />
      </trans-unit>
      <trans-unit id="general_short_date_time_description">
        <source>The "g" standard format specifier represents a combination of the short date ("d") and short time ("t") patterns, separated by a space.</source>
        <target state="translated">Specifikátor standardního formátu g představuje kombinaci vzorů krátkého data (d) a krátkého času (t) oddělených mezerou.</target>
        <note />
      </trans-unit>
      <trans-unit id="generic_overload">
        <source>generic overload</source>
        <target state="translated">obecné přetížení</target>
        <note />
      </trans-unit>
      <trans-unit id="generic_overloads">
        <source>generic overloads</source>
        <target state="translated">obecná přetížení</target>
        <note />
      </trans-unit>
      <trans-unit id="in_0_1_2">
        <source>in {0} ({1} - {2})</source>
        <target state="translated">v {0} ({1}–{2})</target>
        <note />
      </trans-unit>
      <trans-unit id="in_Source_attribute">
        <source>in Source (attribute)</source>
        <target state="translated">in Source (atribut)</target>
        <note />
      </trans-unit>
      <trans-unit id="into_extracted_method_to_invoke_at_call_sites">
        <source>into extracted method to invoke at call sites</source>
        <target state="translated">do extrahované metody pro vyvolání na místech volání</target>
        <note />
      </trans-unit>
      <trans-unit id="into_new_overload">
        <source>into new overload</source>
        <target state="translated">do nového přetížení</target>
        <note />
      </trans-unit>
      <trans-unit id="just_this_anonymous_type">
        <source>just this anonymous type</source>
        <target state="translated">jenom tento anonymní typ</target>
        <note />
      </trans-unit>
      <trans-unit id="long_date">
        <source>long date</source>
        <target state="translated">dlouhé datum</target>
        <note />
      </trans-unit>
      <trans-unit id="long_date_description">
        <source>The "D" standard format specifier represents a custom date and time format string that is defined by the current DateTimeFormatInfo.LongDatePattern property. For example, the custom format string for the invariant culture is "dddd, dd MMMM yyyy".</source>
        <target state="translated">Specifikátor standardního formátu D představuje řetězec vlastního formátu data a času, který se definuje pomocí vlastnosti DateTimeFormatInfo.LongDatePattern. Například řetězec vlastního formátu pro invariantní jazykovou verzi je dddd, dd MMMM yyyy.</target>
        <note />
      </trans-unit>
      <trans-unit id="long_time">
        <source>long time</source>
        <target state="translated">dlouhý čas</target>
        <note />
      </trans-unit>
      <trans-unit id="long_time_description">
        <source>The "T" standard format specifier represents a custom date and time format string that is defined by a specific culture's DateTimeFormatInfo.LongTimePattern property. For example, the custom format string for the invariant culture is "HH:mm:ss".</source>
        <target state="translated">Specifikátor standardního formátu T představuje řetězec vlastního formátu data a času, který se definuje pomocí vlastnosti DateTimeFormatInfo.LongTimePattern konkrétní jazykové verze. Například řetězec vlastního formátu pro invariantní jazykovou verzi je HH:mm:ss.</target>
        <note />
      </trans-unit>
      <trans-unit id="member_kind_and_name">
        <source>{0} '{1}'</source>
        <target state="translated">{0} {1}</target>
        <note>e.g. "method 'M'"</note>
      </trans-unit>
      <trans-unit id="minute_1_2_digits">
        <source>minute (1-2 digits)</source>
        <target state="translated">minuta (1–2 číslice)</target>
        <note />
      </trans-unit>
      <trans-unit id="minute_1_2_digits_description">
        <source>The "m" custom format specifier represents the minute as a number from 0 through 59. The minute represents whole minutes that have passed since the last hour. A single-digit minute is formatted without a leading zero.

If the "m" format specifier is used without other custom format specifiers, it's interpreted as the "m" standard date and time format specifier.</source>
        <target state="translated">Specifikátor vlastního formátu m reprezentuje minutu jako číslo od 0 do 59. Minuta představuje celé minuty, které uplynuly od poslední hodiny. Minuta s jednou číslicí se formátuje bez nuly na začátku.

Pokud se specifikátor formátu m použije bez dalších specifikátorů vlastního formátu, interpretuje se jako standardní specifikátor formátu data a času m.</target>
        <note />
      </trans-unit>
      <trans-unit id="minute_2_digits">
        <source>minute (2 digits)</source>
        <target state="translated">minuta (2 číslice)</target>
        <note />
      </trans-unit>
      <trans-unit id="minute_2_digits_description">
        <source>The "mm" custom format specifier (plus any number of additional "m" specifiers) represents the minute as a number from 00 through 59. The minute represents whole minutes that have passed since the last hour. A single-digit minute is formatted with a leading zero.</source>
        <target state="translated">Specifikátor vlastního formátu mm (a libovolný počet dalších specifikátorů m) reprezentuje minutu jako číslo od 00 do 59. Minuta představuje celé minuty, které uplynuly od poslední hodiny. Minuta s jednou číslicí se formátuje s nulou na začátku.</target>
        <note />
      </trans-unit>
      <trans-unit id="month_1_2_digits">
        <source>month (1-2 digits)</source>
        <target state="translated">měsíc (1–2 číslice)</target>
        <note />
      </trans-unit>
      <trans-unit id="month_1_2_digits_description">
        <source>The "M" custom format specifier represents the month as a number from 1 through 12 (or from 1 through 13 for calendars that have 13 months). A single-digit month is formatted without a leading zero.

If the "M" format specifier is used without other custom format specifiers, it's interpreted as the "M" standard date and time format specifier.</source>
        <target state="translated">Specifikátor vlastního formátu M reprezentuje měsíc jako číslo od 1 do 12 (nebo od 1 do 13 pro kalendáře, které mají 13 měsíců). Den s jednou číslicí se formátuje bez nuly na začátku.

Pokud se specifikátor formátu M použije bez dalších specifikátorů vlastního formátu, interpretuje se jako standardní specifikátor formátu data a času M.</target>
        <note />
      </trans-unit>
      <trans-unit id="month_2_digits">
        <source>month (2 digits)</source>
        <target state="translated">měsíc (2 číslice)</target>
        <note />
      </trans-unit>
      <trans-unit id="month_2_digits_description">
        <source>The "MM" custom format specifier represents the month as a number from 01 through 12 (or from 1 through 13 for calendars that have 13 months). A single-digit month is formatted with a leading zero.</source>
        <target state="translated">Specifikátor vlastního formátu MM reprezentuje den v měsíci jako číslo od 01 do 12 (nebo od 01 do 13 pro kalendáře, které mají 13 měsíců). Den s jednou číslicí se formátuje s nulou na začátku.</target>
        <note />
      </trans-unit>
      <trans-unit id="month_abbreviated">
        <source>month (abbreviated)</source>
        <target state="translated">měsíc (zkrácený)</target>
        <note />
      </trans-unit>
      <trans-unit id="month_abbreviated_description">
        <source>The "MMM" custom format specifier represents the abbreviated name of the month. The localized abbreviated name of the month is retrieved from the DateTimeFormatInfo.AbbreviatedMonthNames property of the current or specified culture.</source>
        <target state="translated">Specifikátor vlastního formátu MMM reprezentuje zkrácený název měsíce. Lokalizovaný zkrácený název měsíce se načítá z vlastnosti DateTimeFormatInfo.AbbreviatedMonthNames aktuální nebo zadané jazykové verze.</target>
        <note />
      </trans-unit>
      <trans-unit id="month_day">
        <source>month day</source>
        <target state="translated">den v měsíci</target>
        <note />
      </trans-unit>
      <trans-unit id="month_day_description">
        <source>The "M" or "m" standard format specifier represents a custom date and time format string that is defined by the current DateTimeFormatInfo.MonthDayPattern property. For example, the custom format string for the invariant culture is "MMMM dd".</source>
        <target state="translated">Specifikátor standardního formátu M nebo m představuje řetězec vlastního formátu data a času, který se definuje pomocí vlastnosti DateTimeFormatInfo.MonthDayPattern. Například řetězec vlastního formátu pro invariantní jazykovou verzi je MMMM dd.</target>
        <note />
      </trans-unit>
      <trans-unit id="month_full">
        <source>month (full)</source>
        <target state="translated">měsíc (úplný)</target>
        <note />
      </trans-unit>
      <trans-unit id="month_full_description">
        <source>The "MMMM" custom format specifier represents the full name of the month. The localized name of the month is retrieved from the DateTimeFormatInfo.MonthNames property of the current or specified culture.</source>
        <target state="translated">Specifikátor vlastního formátu MMMM reprezentuje celý název měsíce. Lokalizovaný název měsíce se načítá z vlastnosti DateTimeFormatInfo.MonthNames aktuální nebo zadané jazykové verze.</target>
        <note />
      </trans-unit>
      <trans-unit id="overload">
        <source>overload</source>
        <target state="translated">přetížení</target>
        <note />
      </trans-unit>
      <trans-unit id="overloads_">
        <source>overloads</source>
        <target state="translated">přetížení</target>
        <note />
      </trans-unit>
      <trans-unit id="_0_Keyword">
        <source>{0} Keyword</source>
        <target state="translated">Klíčové slovo {0}</target>
        <note />
      </trans-unit>
      <trans-unit id="Encapsulate_field_colon_0_and_use_property">
        <source>Encapsulate field: '{0}' (and use property)</source>
        <target state="translated">Zapouzdřit pole: {0} (a použít vlastnost)</target>
        <note />
      </trans-unit>
      <trans-unit id="Encapsulate_field_colon_0_but_still_use_field">
        <source>Encapsulate field: '{0}' (but still use field)</source>
        <target state="translated">Zapouzdřit pole: {0} (ale dál používat pole)</target>
        <note />
      </trans-unit>
      <trans-unit id="Encapsulate_fields_and_use_property">
        <source>Encapsulate fields (and use property)</source>
        <target state="translated">Zapouzdřit pole (a použít vlastnost)</target>
        <note />
      </trans-unit>
      <trans-unit id="Encapsulate_fields_but_still_use_field">
        <source>Encapsulate fields (but still use field)</source>
        <target state="translated">Zapouzdřit pole (ale dál používat pole)</target>
        <note />
      </trans-unit>
      <trans-unit id="Could_not_extract_interface_colon_The_selection_is_not_inside_a_class_interface_struct">
        <source>Could not extract interface: The selection is not inside a class/interface/struct.</source>
        <target state="translated">Nejde extrahovat rozhraní: Výběr nespadá do třídy/rozhraní/struktury.</target>
        <note />
      </trans-unit>
      <trans-unit id="Could_not_extract_interface_colon_The_type_does_not_contain_any_member_that_can_be_extracted_to_an_interface">
        <source>Could not extract interface: The type does not contain any member that can be extracted to an interface.</source>
        <target state="translated">Nejde extrahovat rozhraní: Typ neobsahuje žádný člen, který by se dal extrahovat do rozhraní.</target>
        <note />
      </trans-unit>
      <trans-unit id="can_t_not_construct_final_tree">
        <source>can't not construct final tree</source>
        <target state="translated">nejde konstruovat finální strom</target>
        <note />
      </trans-unit>
      <trans-unit id="Parameters_type_or_return_type_cannot_be_an_anonymous_type_colon_bracket_0_bracket">
        <source>Parameters' type or return type cannot be an anonymous type : [{0}]</source>
        <target state="translated">Typ nebo návratový typ parametrů nemůže být anonymní: [{0}].</target>
        <note />
      </trans-unit>
      <trans-unit id="The_selection_contains_no_active_statement">
        <source>The selection contains no active statement.</source>
        <target state="translated">Výběr neobsahuje žádný aktivní příkaz.</target>
        <note />
      </trans-unit>
      <trans-unit id="The_selection_contains_an_error_or_unknown_type">
        <source>The selection contains an error or unknown type.</source>
        <target state="translated">Výběr obsahuje chybu nebo neznámý typ.</target>
        <note />
      </trans-unit>
      <trans-unit id="Type_parameter_0_is_hidden_by_another_type_parameter_1">
        <source>Type parameter '{0}' is hidden by another type parameter '{1}'.</source>
        <target state="translated">Parametr typu {0} je skrytý jiným parametrem typu {1}.</target>
        <note />
      </trans-unit>
      <trans-unit id="The_address_of_a_variable_is_used_inside_the_selected_code">
        <source>The address of a variable is used inside the selected code.</source>
        <target state="translated">Adresa proměnné se používá ve vybraném kódu.</target>
        <note />
      </trans-unit>
      <trans-unit id="Assigning_to_readonly_fields_must_be_done_in_a_constructor_colon_bracket_0_bracket">
        <source>Assigning to readonly fields must be done in a constructor : [{0}].</source>
        <target state="translated">Přiřazování k polím jen pro čtení se musí dělat v konstruktoru: [{0}].</target>
        <note />
      </trans-unit>
      <trans-unit id="generated_code_is_overlapping_with_hidden_portion_of_the_code">
        <source>generated code is overlapping with hidden portion of the code</source>
        <target state="translated">Vygenerovaný kód se překrývá se skrytou částí kódu.</target>
        <note />
      </trans-unit>
      <trans-unit id="Add_optional_parameters_to_0">
        <source>Add optional parameters to '{0}'</source>
        <target state="translated">Přidat volitelné parametry do {0}</target>
        <note />
      </trans-unit>
      <trans-unit id="Add_parameters_to_0">
        <source>Add parameters to '{0}'</source>
        <target state="translated">Přidat parametry do {0}</target>
        <note />
      </trans-unit>
      <trans-unit id="Generate_delegating_constructor_0_1">
        <source>Generate delegating constructor '{0}({1})'</source>
        <target state="translated">Generovat delegující konstruktor {0}({1})</target>
        <note />
      </trans-unit>
      <trans-unit id="Generate_constructor_0_1">
        <source>Generate constructor '{0}({1})'</source>
        <target state="translated">Generovat konstruktor {0}({1})</target>
        <note />
      </trans-unit>
      <trans-unit id="Generate_field_assigning_constructor_0_1">
        <source>Generate field assigning constructor '{0}({1})'</source>
        <target state="translated">Generovat konstruktor přiřazující pole {0}({1})</target>
        <note />
      </trans-unit>
      <trans-unit id="Generate_Equals_and_GetHashCode">
        <source>Generate Equals and GetHashCode</source>
        <target state="translated">Generovat Equals a GetHashCode</target>
        <note />
      </trans-unit>
      <trans-unit id="Generate_Equals_object">
        <source>Generate Equals(object)</source>
        <target state="translated">Generovat Equals(objekt)</target>
        <note />
      </trans-unit>
      <trans-unit id="Generate_GetHashCode">
        <source>Generate GetHashCode()</source>
        <target state="translated">Generovat GetHashCode()</target>
        <note />
      </trans-unit>
      <trans-unit id="Generate_constructor_in_0">
        <source>Generate constructor in '{0}'</source>
        <target state="translated">Generovat konstruktor v: {0}</target>
        <note />
      </trans-unit>
      <trans-unit id="Generate_all">
        <source>Generate all</source>
        <target state="translated">Generovat všechno</target>
        <note />
      </trans-unit>
      <trans-unit id="Generate_local_0">
        <source>Generate local '{0}'</source>
        <target state="translated">Generovat místní: {0}</target>
        <note />
      </trans-unit>
      <trans-unit id="Generate_0_1_in_new_file">
        <source>Generate {0} '{1}' in new file</source>
        <target state="translated">Generovat {0} {1} v novém souboru</target>
        <note />
      </trans-unit>
      <trans-unit id="Generate_nested_0_1">
        <source>Generate nested {0} '{1}'</source>
        <target state="translated">Generovat vnořené {0} {1}</target>
        <note />
      </trans-unit>
      <trans-unit id="Global_Namespace">
        <source>Global Namespace</source>
        <target state="translated">Globální obor názvů</target>
        <note />
      </trans-unit>
      <trans-unit id="Implement_interface_abstractly">
        <source>Implement interface abstractly</source>
        <target state="translated">Implementovat rozhraní abstraktně</target>
        <note />
      </trans-unit>
      <trans-unit id="Implement_interface_through_0">
        <source>Implement interface through '{0}'</source>
        <target state="translated">Implementovat rozhraní přes {0}</target>
        <note />
      </trans-unit>
      <trans-unit id="Implement_interface">
        <source>Implement interface</source>
        <target state="translated">Implementujte rozhraní.</target>
        <note />
      </trans-unit>
      <trans-unit id="Introduce_field_for_0">
        <source>Introduce field for '{0}'</source>
        <target state="translated">Zavést pole pro {0}</target>
        <note />
      </trans-unit>
      <trans-unit id="Introduce_local_for_0">
        <source>Introduce local for '{0}'</source>
        <target state="translated">Zavést lokální proměnnou pro {0}</target>
        <note />
      </trans-unit>
      <trans-unit id="Introduce_constant_for_0">
        <source>Introduce constant for '{0}'</source>
        <target state="translated">Zavést konstantu pro {0}</target>
        <note />
      </trans-unit>
      <trans-unit id="Introduce_local_constant_for_0">
        <source>Introduce local constant for '{0}'</source>
        <target state="translated">Zavést místní konstantu pro {0}</target>
        <note />
      </trans-unit>
      <trans-unit id="Introduce_field_for_all_occurrences_of_0">
        <source>Introduce field for all occurrences of '{0}'</source>
        <target state="translated">Zavést pole pro všechny výskyty položky {0}</target>
        <note />
      </trans-unit>
      <trans-unit id="Introduce_local_for_all_occurrences_of_0">
        <source>Introduce local for all occurrences of '{0}'</source>
        <target state="translated">Zavést lokální proměnnou pro všechny výskyty položky {0}</target>
        <note />
      </trans-unit>
      <trans-unit id="Introduce_constant_for_all_occurrences_of_0">
        <source>Introduce constant for all occurrences of '{0}'</source>
        <target state="translated">Zavést konstantu pro všechny výskyty položky {0}</target>
        <note />
      </trans-unit>
      <trans-unit id="Introduce_local_constant_for_all_occurrences_of_0">
        <source>Introduce local constant for all occurrences of '{0}'</source>
        <target state="translated">Zavést místní konstantu pro všechny výskyty položky {0}</target>
        <note />
      </trans-unit>
      <trans-unit id="Introduce_query_variable_for_all_occurrences_of_0">
        <source>Introduce query variable for all occurrences of '{0}'</source>
        <target state="translated">Zavést proměnnou dotazu pro všechny výskyty položky {0}</target>
        <note />
      </trans-unit>
      <trans-unit id="Introduce_query_variable_for_0">
        <source>Introduce query variable for '{0}'</source>
        <target state="translated">Zavést proměnnou dotazu pro {0}</target>
        <note />
      </trans-unit>
      <trans-unit id="is_">
        <source>is</source>
        <target state="translated">je</target>
        <note />
      </trans-unit>
      <trans-unit id="Represents_an_object_whose_operations_will_be_resolved_at_runtime">
        <source>Represents an object whose operations will be resolved at runtime.</source>
        <target state="translated">Představuje objekty, jejichž operace se vyhodnotí za běhu.</target>
        <note />
      </trans-unit>
      <trans-unit id="constant">
        <source>constant</source>
        <target state="translated">konstanta</target>
        <note />
      </trans-unit>
      <trans-unit id="field">
        <source>field</source>
        <target state="translated">pole</target>
        <note />
      </trans-unit>
      <trans-unit id="local_constant">
        <source>local constant</source>
        <target state="translated">lokální konstanta</target>
        <note />
      </trans-unit>
      <trans-unit id="local_variable">
        <source>local variable</source>
        <target state="translated">lokální proměnná</target>
        <note />
      </trans-unit>
      <trans-unit id="label">
        <source>label</source>
        <target state="translated">popisek</target>
        <note />
      </trans-unit>
      <trans-unit id="period_era">
        <source>period/era</source>
        <target state="translated">období</target>
        <note />
      </trans-unit>
      <trans-unit id="period_era_description">
        <source>The "g" or "gg" custom format specifiers (plus any number of additional "g" specifiers) represents the period or era, such as A.D. The formatting operation ignores this specifier if the date to be formatted doesn't have an associated period or era string.

If the "g" format specifier is used without other custom format specifiers, it's interpreted as the "g" standard date and time format specifier.</source>
        <target state="translated">Specifikátory vlastního formátu g nebo gg (a libovolný počet dalších specifikátorů g) představují období, třeba př. n. l. Pokud datum, které se má formátovat, nemá přidružený řetězec období, operace formátování tento specifikátor ignoruje.

Pokud se specifikátor formátu g použije bez dalších specifikátorů vlastního formátu, interpretuje se jako standardní specifikátor formátu data a času g.</target>
        <note />
      </trans-unit>
      <trans-unit id="property_accessor">
        <source>property accessor</source>
        <target state="translated">Přistupující objekt vlastnosti</target>
        <note />
      </trans-unit>
      <trans-unit id="range_variable">
        <source>range variable</source>
        <target state="translated">proměnná rozsahu</target>
        <note />
      </trans-unit>
      <trans-unit id="parameter">
        <source>parameter</source>
        <target state="translated">parametr</target>
        <note />
      </trans-unit>
      <trans-unit id="in_">
        <source>in</source>
        <target state="translated">v</target>
        <note />
      </trans-unit>
      <trans-unit id="Summary_colon">
        <source>Summary:</source>
        <target state="translated">Souhrn:</target>
        <note />
      </trans-unit>
      <trans-unit id="Locals_and_parameters">
        <source>Locals and parameters</source>
        <target state="translated">Místní hodnoty a parametry</target>
        <note />
      </trans-unit>
      <trans-unit id="Type_parameters_colon">
        <source>Type parameters:</source>
        <target state="translated">Vložit parametry:</target>
        <note />
      </trans-unit>
      <trans-unit id="Returns_colon">
        <source>Returns:</source>
        <target state="translated">Vrácení:</target>
        <note />
      </trans-unit>
      <trans-unit id="Exceptions_colon">
        <source>Exceptions:</source>
        <target state="translated">Výjimky:</target>
        <note />
      </trans-unit>
      <trans-unit id="Remarks_colon">
        <source>Remarks:</source>
        <target state="translated">Poznámky:</target>
        <note />
      </trans-unit>
      <trans-unit id="generating_source_for_symbols_of_this_type_is_not_supported">
        <source>generating source for symbols of this type is not supported</source>
        <target state="translated">Generování zdroje pro symboly tohoto typu se nepodporuje.</target>
        <note />
      </trans-unit>
      <trans-unit id="Assembly">
        <source>Assembly</source>
        <target state="translated">sestavení</target>
        <note />
      </trans-unit>
      <trans-unit id="location_unknown">
        <source>location unknown</source>
        <target state="translated">neznámé umístění</target>
        <note />
      </trans-unit>
      <trans-unit id="Unexpected_interface_member_kind_colon_0">
        <source>Unexpected interface member kind: {0}</source>
        <target state="translated">Neočekávaný druh člena rozhraní: {0}</target>
        <note />
      </trans-unit>
      <trans-unit id="Unknown_symbol_kind">
        <source>Unknown symbol kind</source>
        <target state="translated">Neznámý druh symbolu</target>
        <note />
      </trans-unit>
      <trans-unit id="Requested_assembly_already_loaded_from_0">
        <source>Requested assembly already loaded from '{0}'.</source>
        <target state="translated">Požadované sestavení je už načtené z {0}.</target>
        <note />
      </trans-unit>
      <trans-unit id="The_symbol_does_not_have_an_icon">
        <source>The symbol does not have an icon.</source>
        <target state="translated">Symbol nemá ikonu.</target>
        <note />
      </trans-unit>
      <trans-unit id="Asynchronous_method_cannot_have_ref_out_parameters_colon_bracket_0_bracket">
        <source>Asynchronous method cannot have ref/out parameters : [{0}]</source>
        <target state="translated">Asynchronní metody nemůžou mít parametry ref/out: [{0}].</target>
        <note />
      </trans-unit>
      <trans-unit id="The_member_is_defined_in_metadata">
        <source>The member is defined in metadata.</source>
        <target state="translated">Člen je definovaný v metadatech.</target>
        <note />
      </trans-unit>
      <trans-unit id="You_can_only_change_the_signature_of_a_constructor_indexer_method_or_delegate">
        <source>You can only change the signature of a constructor, indexer, method or delegate.</source>
        <target state="translated">Můžete změnit jenom signaturu konstruktoru, indexeru, metody nebo delegáta.</target>
        <note />
      </trans-unit>
      <trans-unit id="This_symbol_has_related_definitions_or_references_in_metadata_Changing_its_signature_may_result_in_build_errors_Do_you_want_to_continue">
        <source>This symbol has related definitions or references in metadata. Changing its signature may result in build errors.

Do you want to continue?</source>
        <target state="translated">Tento symbol má přidružené definice nebo odkazy v metadatech. Změna jeho podpisu může vést k chybám sestavení.

Chcete pokračovat?</target>
        <note />
      </trans-unit>
      <trans-unit id="Change_signature">
        <source>Change signature...</source>
        <target state="translated">Změnit signaturu...</target>
        <note />
      </trans-unit>
      <trans-unit id="Generate_new_type">
        <source>Generate new type...</source>
        <target state="translated">Generovat nový typ...</target>
        <note />
      </trans-unit>
      <trans-unit id="User_Diagnostic_Analyzer_Failure">
        <source>User Diagnostic Analyzer Failure.</source>
        <target state="translated">Selhání uživatelského diagnostického analyzátoru</target>
        <note />
      </trans-unit>
      <trans-unit id="Analyzer_0_threw_an_exception_of_type_1_with_message_2">
        <source>Analyzer '{0}' threw an exception of type '{1}' with message '{2}'.</source>
        <target state="translated">Analyzátor {0} způsobil výjimku typu {1} se zprávou {2}.</target>
        <note />
      </trans-unit>
      <trans-unit id="Analyzer_0_threw_the_following_exception_colon_1">
        <source>Analyzer '{0}' threw the following exception:
'{1}'.</source>
        <target state="translated">Analyzátor {0} vrátil následující výjimku:
{1}.</target>
        <note />
      </trans-unit>
      <trans-unit id="Simplify_Names">
        <source>Simplify Names</source>
        <target state="translated">Zjednodušit názvy</target>
        <note />
      </trans-unit>
      <trans-unit id="Simplify_Member_Access">
        <source>Simplify Member Access</source>
        <target state="translated">Zjednodušit přístup ke členům</target>
        <note />
      </trans-unit>
      <trans-unit id="Remove_qualification">
        <source>Remove qualification</source>
        <target state="translated">Odebrat kvalifikaci</target>
        <note />
      </trans-unit>
      <trans-unit id="Unknown_error_occurred">
        <source>Unknown error occurred</source>
        <target state="translated">Došlo k neznámé chybě.</target>
        <note />
      </trans-unit>
      <trans-unit id="Available">
        <source>Available</source>
        <target state="translated">K dispozici</target>
        <note />
      </trans-unit>
      <trans-unit id="Not_Available">
        <source>Not Available ⚠</source>
        <target state="translated">Není k dispozici ⚠</target>
        <note />
      </trans-unit>
      <trans-unit id="_0_1">
        <source>    {0} - {1}</source>
        <target state="translated">    {0} – {1}</target>
        <note />
      </trans-unit>
      <trans-unit id="in_Source">
        <source>in Source</source>
        <target state="translated">ve zdroji</target>
        <note />
      </trans-unit>
      <trans-unit id="in_Suppression_File">
        <source>in Suppression File</source>
        <target state="translated">V souboru potlačení</target>
        <note />
      </trans-unit>
      <trans-unit id="Remove_Suppression_0">
        <source>Remove Suppression {0}</source>
        <target state="translated">Odebrat potlačení {0}</target>
        <note />
      </trans-unit>
      <trans-unit id="Remove_Suppression">
        <source>Remove Suppression</source>
        <target state="translated">Odebrat potlačení</target>
        <note />
      </trans-unit>
      <trans-unit id="Pending">
        <source>&lt;Pending&gt;</source>
        <target state="translated">&lt;Čeká&gt;</target>
        <note />
      </trans-unit>
      <trans-unit id="Note_colon_Tab_twice_to_insert_the_0_snippet">
        <source>Note: Tab twice to insert the '{0}' snippet.</source>
        <target state="translated">Poznámka: Pro vložení fragmentu {0} stiskněte dvakrát tabulátor.</target>
        <note />
      </trans-unit>
      <trans-unit id="Implement_interface_explicitly_with_Dispose_pattern">
        <source>Implement interface explicitly with Dispose pattern</source>
        <target state="translated">Implementovat rozhraní explicitně se vzorem Dispose</target>
        <note />
      </trans-unit>
      <trans-unit id="Implement_interface_with_Dispose_pattern">
        <source>Implement interface with Dispose pattern</source>
        <target state="translated">Implementovat rozhraní se vzorem Dispose</target>
        <note />
      </trans-unit>
      <trans-unit id="Re_triage_0_currently_1">
        <source>Re-triage {0}(currently '{1}')</source>
        <target state="translated">Nové určení priorit podle dostupnosti zdrojů {0}(aktuálně {1})</target>
        <note />
      </trans-unit>
      <trans-unit id="Argument_cannot_have_a_null_element">
        <source>Argument cannot have a null element.</source>
        <target state="translated">Argument nemůže mít element, který je null.</target>
        <note />
      </trans-unit>
      <trans-unit id="Argument_cannot_be_empty">
        <source>Argument cannot be empty.</source>
        <target state="translated">Argument nemůže být prázdný.</target>
        <note />
      </trans-unit>
      <trans-unit id="Reported_diagnostic_with_ID_0_is_not_supported_by_the_analyzer">
        <source>Reported diagnostic with ID '{0}' is not supported by the analyzer.</source>
        <target state="translated">Ohlášená diagnostika s ID {0} se v analyzátoru nepodporuje.</target>
        <note />
      </trans-unit>
      <trans-unit id="Computing_fix_all_occurrences_code_fix">
        <source>Computing fix all occurrences code fix...</source>
        <target state="translated">Vypočítává se oprava kódu pro opravu všech výskytů...</target>
        <note />
      </trans-unit>
      <trans-unit id="Fix_all_occurrences">
        <source>Fix all occurrences</source>
        <target state="translated">Opravit všechny výskyty</target>
        <note />
      </trans-unit>
      <trans-unit id="Document">
        <source>Document</source>
        <target state="translated">Dokument</target>
        <note />
      </trans-unit>
      <trans-unit id="Project">
        <source>Project</source>
        <target state="translated">Projekt</target>
        <note />
      </trans-unit>
      <trans-unit id="Solution">
        <source>Solution</source>
        <target state="translated">Řešení</target>
        <note />
      </trans-unit>
      <trans-unit id="TODO_colon_dispose_managed_state_managed_objects">
        <source>TODO: dispose managed state (managed objects)</source>
        <target state="translated">TODO: Uvolněte spravovaný stav (spravované objekty).</target>
        <note />
      </trans-unit>
      <trans-unit id="TODO_colon_set_large_fields_to_null">
        <source>TODO: set large fields to null</source>
        <target state="translated">TODO: Nastavte velká pole na hodnotu null.</target>
        <note />
      </trans-unit>
      <trans-unit id="Compiler2">
        <source>Compiler</source>
        <target state="translated">Kompilátor</target>
        <note />
      </trans-unit>
      <trans-unit id="Live">
        <source>Live</source>
        <target state="translated">Živě</target>
        <note />
      </trans-unit>
      <trans-unit id="enum_value">
        <source>enum value</source>
        <target state="translated">hodnota enum</target>
        <note>{Locked="enum"} "enum" is a C#/VB keyword and should not be localized.</note>
      </trans-unit>
      <trans-unit id="const_field">
        <source>const field</source>
        <target state="translated">Pole const</target>
        <note>{Locked="const"} "const" is a C#/VB keyword and should not be localized.</note>
      </trans-unit>
      <trans-unit id="method">
        <source>method</source>
        <target state="translated">metoda</target>
        <note />
      </trans-unit>
      <trans-unit id="operator_">
        <source>operator</source>
        <target state="translated">operátor</target>
        <note />
      </trans-unit>
      <trans-unit id="constructor">
        <source>constructor</source>
        <target state="translated">konstruktor</target>
        <note />
      </trans-unit>
      <trans-unit id="auto_property">
        <source>auto-property</source>
        <target state="translated">automatická vlastnost</target>
        <note />
      </trans-unit>
      <trans-unit id="property_">
        <source>property</source>
        <target state="translated">vlastnost</target>
        <note />
      </trans-unit>
      <trans-unit id="event_accessor">
        <source>event accessor</source>
        <target state="translated">přístupový objekt události</target>
        <note />
      </trans-unit>
      <trans-unit id="rfc1123_date_time">
        <source>rfc1123 date/time</source>
        <target state="translated">datum a čas rfc1123</target>
        <note />
      </trans-unit>
      <trans-unit id="rfc1123_date_time_description">
        <source>The "R" or "r" standard format specifier represents a custom date and time format string that is defined by the DateTimeFormatInfo.RFC1123Pattern property. The pattern reflects a defined standard, and the property is read-only. Therefore, it is always the same, regardless of the culture used or the format provider supplied. The custom format string is "ddd, dd MMM yyyy HH':'mm':'ss 'GMT'". When this standard format specifier is used, the formatting or parsing operation always uses the invariant culture.</source>
        <target state="translated">Specifikátory standardního formátu R nebo r představují řetězec vlastního formátu data a času, který se definuje pomocí vlastnosti DateTimeFormatInfo.RFC1123Pattern. Vzor dodržuje definovaný standard a vlastnost je určená jen pro čtení. Proto je vždy stejná, bez ohledu na používanou jazykovou verzi nebo zadaného poskytovatele formátu. Řetězec vlastního formátu je ddd, dd MMM yyyy HH':'mm':'ss 'GMT'. Když se tento specifikátor standardního formátu použije, operace formátování nebo parsování vždy použije invariantní jazykovou verzi.</target>
        <note />
      </trans-unit>
      <trans-unit id="round_trip_date_time">
        <source>round-trip date/time</source>
        <target state="translated">datum a čas typu round-trip</target>
        <note />
      </trans-unit>
      <trans-unit id="round_trip_date_time_description">
        <source>The "O" or "o" standard format specifier represents a custom date and time format string using a pattern that preserves time zone information and emits a result string that complies with ISO 8601. For DateTime values, this format specifier is designed to preserve date and time values along with the DateTime.Kind property in text. The formatted string can be parsed back by using the DateTime.Parse(String, IFormatProvider, DateTimeStyles) or DateTime.ParseExact method if the styles parameter is set to DateTimeStyles.RoundtripKind.

The "O" or "o" standard format specifier corresponds to the "yyyy'-'MM'-'dd'T'HH':'mm':'ss'.'fffffffK" custom format string for DateTime values and to the "yyyy'-'MM'-'dd'T'HH':'mm':'ss'.'fffffffzzz" custom format string for DateTimeOffset values. In this string, the pairs of single quotation marks that delimit individual characters, such as the hyphens, the colons, and the letter "T", indicate that the individual character is a literal that cannot be changed. The apostrophes do not appear in the output string.

The "O" or "o" standard format specifier (and the "yyyy'-'MM'-'dd'T'HH':'mm':'ss'.'fffffffK" custom format string) takes advantage of the three ways that ISO 8601 represents time zone information to preserve the Kind property of DateTime values:

    The time zone component of DateTimeKind.Local date and time values is an offset from UTC (for example, +01:00, -07:00). All DateTimeOffset values are also represented in this format.

    The time zone component of DateTimeKind.Utc date and time values uses "Z" (which stands for zero offset) to represent UTC.

    DateTimeKind.Unspecified date and time values have no time zone information.

Because the "O" or "o" standard format specifier conforms to an international standard, the formatting or parsing operation that uses the specifier always uses the invariant culture and the Gregorian calendar.

Strings that are passed to the Parse, TryParse, ParseExact, and TryParseExact methods of DateTime and DateTimeOffset can be parsed by using the "O" or "o" format specifier if they are in one of these formats. In the case of DateTime objects, the parsing overload that you call should also include a styles parameter with a value of DateTimeStyles.RoundtripKind. Note that if you call a parsing method with the custom format string that corresponds to the "O" or "o" format specifier, you won't get the same results as "O" or "o". This is because parsing methods that use a custom format string can't parse the string representation of date and time values that lack a time zone component or use "Z" to indicate UTC.</source>
        <target state="translated">Specifikátory standardního formátu O nebo o představují řetězec vlastního formátu data a času, který používá vzor, který zachovává informaci o časovém pásmu a generuje výsledný řetězec podle standardu ISO 8601. Pro hodnoty DateTime je tento specifikátor formátu navržený tak, aby v textu zachoval hodnoty data a času spolu s vlastností DateTime.Kind. Pokud se parametr styles nastaví na DateTimeStyles.RoundtripKind, formátovaný řetězec se dá parsovat zpět pomocí metod DateTime.Parse(String, IFormatProvider, DateTimeStyles) nebo DateTime.ParseExact.

Specifikátory standardního formátu O nebo o odpovídají řetězci vlastního formátu yyyy'-'MM'-'dd'T'HH':'mm':'ss'.'fffffffK pro hodnoty DateTime a řetězci vlastního formátu yyyy'-'MM'-'dd'T'HH':'mm':'ss'.'fffffffzzz pro hodnoty DateTimeOffset. V tomto řetězci dvojice jednoduchých uvozovek, které oddělují jednotlivé znaky (třeba spojovníky, dvojtečky a písmeno T), označují, že jednotlivé znaky jsou literály a nedají se změnit. Apostrofy se ve výstupním řetězci nezobrazují.

Specifikátory vlastního formátu O nebo o (a řetězec vlastního formátu yyyy'-'MM'-'dd'T'HH':'mm':'ss'.'fffffffK) využívá tři způsoby, kterými standard ISO 8601 reprezentuje informace o časovém pásmu, aby se zachovala vlastnost Kind hodnot DateTime:

    Složka časového pásma hodnot data a času DateTimeKind.Local je posun oproti UTC (například +01:00, -07:00). V tomto formátu se reprezentují všechny hodnoty DateTimeOffset.

    Složka časového pásma hodnot data a času DateTimeKind.Utc používá Z (což znamená nulový (zero) posun), pomocí kterého představuje čas UTC.

    Hodnoty data a času DateTimeKind.Unspecified nemají žádnou informaci o časovém pásmu.

Vzhledem k tomu, že specifikátory standardního formátu O nebo o dodržují mezinárodní standard, operace formátování nebo parsování, která daný specifikátor používá, vždy používá invariantní jazykovou verzi a Gregoriánský kalendář.

Řetězce, které se předávají metodám Parse, TryParse, ParseExact a TryParseExact typů DateTime a DateTimeOffset, se dají pomocí specifikátoru formátu O nebo o parsovat v případě, že mají jeden z těchto formátů. V případě objektů DateTime by přetížení parsování, které zavoláte, mělo navíc zahrnovat parametr styles s hodnotou DateTimeStyles.RoundtripKind. Poznámka: Pokud metodu parsování zavoláte s řetězcem vlastního formátu, který odpovídá specifikátoru formátu O nebo o, nedostanete výsledky shodné s O nebo o. Důvodem je to, že metody parsování, které používají řetězec vlastního formátu, nemůžou parsovat řetězcové reprezentace hodnot data a času, kterým chybí složka časového pásma nebo které označují UTC pomocí Z.</target>
        <note />
      </trans-unit>
      <trans-unit id="second_1_2_digits">
        <source>second (1-2 digits)</source>
        <target state="translated">sekunda (1–2 číslice)</target>
        <note />
      </trans-unit>
      <trans-unit id="second_1_2_digits_description">
        <source>The "s" custom format specifier represents the seconds as a number from 0 through 59. The result represents whole seconds that have passed since the last minute. A single-digit second is formatted without a leading zero.

If the "s" format specifier is used without other custom format specifiers, it's interpreted as the "s" standard date and time format specifier.</source>
        <target state="translated">Specifikátor vlastního formátu s reprezentuje sekundy jako číslo od 0 do 59. Výsledek představuje celé sekundy, které uplynuly od poslední minuty. Sekunda s jednou číslicí se formátuje bez nuly na začátku.

Pokud se specifikátor formátu s použije bez dalších specifikátorů vlastního formátu, interpretuje se jako standardní specifikátor formátu data a času s.</target>
        <note />
      </trans-unit>
      <trans-unit id="second_2_digits">
        <source>second (2 digits)</source>
        <target state="translated">sekunda (2 číslice)</target>
        <note />
      </trans-unit>
      <trans-unit id="second_2_digits_description">
        <source>The "ss" custom format specifier (plus any number of additional "s" specifiers) represents the seconds as a number from 00 through 59. The result represents whole seconds that have passed since the last minute. A single-digit second is formatted with a leading zero.</source>
        <target state="translated">Specifikátor vlastního formátu ss (a libovolný počet dalších specifikátorů s) reprezentuje sekundu jako číslo od 00 do 59. Výsledek představuje celé sekundy, které uplynuly od poslední minuty. Sekunda s jednou číslicí se formátuje s nulou na začátku.</target>
        <note />
      </trans-unit>
      <trans-unit id="short_date">
        <source>short date</source>
        <target state="translated">krátké datum</target>
        <note />
      </trans-unit>
      <trans-unit id="short_date_description">
        <source>The "d" standard format specifier represents a custom date and time format string that is defined by a specific culture's DateTimeFormatInfo.ShortDatePattern property. For example, the custom format string that is returned by the ShortDatePattern property of the invariant culture is "MM/dd/yyyy".</source>
        <target state="translated">Specifikátor standardního formátu d představuje řetězec vlastního formátu data a času, který se definuje pomocí vlastnosti DateTimeFormatInfo.ShortDatePattern konkrétní jazykové verze. Například řetězec vlastního formátu, který se vrátí pomocí vlastnosti ShortDatePattern pro invariantní jazykovou verzi, je MM/dd/yyyy.</target>
        <note />
      </trans-unit>
      <trans-unit id="short_time">
        <source>short time</source>
        <target state="translated">krátký čas</target>
        <note />
      </trans-unit>
      <trans-unit id="short_time_description">
        <source>The "t" standard format specifier represents a custom date and time format string that is defined by the current DateTimeFormatInfo.ShortTimePattern property. For example, the custom format string for the invariant culture is "HH:mm".</source>
        <target state="translated">Specifikátor standardního formátu t představuje řetězec vlastního formátu data a času, který se definuje pomocí aktuální vlastnosti DateTimeFormatInfo.ShortTimePattern. Například řetězec vlastního formátu pro invariantní jazykovou verzi je HH:mm.</target>
        <note />
      </trans-unit>
      <trans-unit id="sortable_date_time">
        <source>sortable date/time</source>
        <target state="translated">seřaditelné datum a čas</target>
        <note />
      </trans-unit>
      <trans-unit id="sortable_date_time_description">
        <source>The "s" standard format specifier represents a custom date and time format string that is defined by the DateTimeFormatInfo.SortableDateTimePattern property. The pattern reflects a defined standard (ISO 8601), and the property is read-only. Therefore, it is always the same, regardless of the culture used or the format provider supplied. The custom format string is "yyyy'-'MM'-'dd'T'HH':'mm':'ss".

The purpose of the "s" format specifier is to produce result strings that sort consistently in ascending or descending order based on date and time values. As a result, although the "s" standard format specifier represents a date and time value in a consistent format, the formatting operation does not modify the value of the date and time object that is being formatted to reflect its DateTime.Kind property or its DateTimeOffset.Offset value. For example, the result strings produced by formatting the date and time values 2014-11-15T18:32:17+00:00 and 2014-11-15T18:32:17+08:00 are identical.

When this standard format specifier is used, the formatting or parsing operation always uses the invariant culture.</source>
        <target state="translated">Specifikátor standardního formátu s představuje řetězec vlastního formátu data a času, který se definuje pomocí vlastnosti DateTimeFormatInfo.SortableDateTimePattern. Vzor dodržuje definovaný standard (ISO 8601) a vlastnost je určená jen pro čtení. Proto je vždy stejná, bez ohledu na používanou jazykovou verzi nebo zadaného poskytovatele formátu. Řetězec vlastního formátu je yyyy'-'MM'-'dd'T'HH':'mm':'ss.

Účelem specifikátoru formátu s je vytvořit výsledné řetězce, které budou konzistentně seřazené vzestupně nebo sestupně podle hodnot data a času. Z toho důvodu operace formátování neupraví hodnotu formátovaného objektu data a času tak, aby odrážela vlastnost DateTime.Kind nebo její vlastnost DateTimeOffset.Offset, i když specifikátor standardního formátu s představuje hodnotu data a času v konzistentním formátu. Například výsledné řetězce vytvořené formátováním hodnot data a času 2014-11-15T18:32:17+00:00 a 2014-11-15T18:32:17+08:00 jsou totožné.

Když se tento specifikátor standardního formátu použije, operace formátování nebo parsování vždy použije invariantní jazykovou verzi.</target>
        <note />
      </trans-unit>
      <trans-unit id="static_constructor">
        <source>static constructor</source>
        <target state="translated">statický konstruktor</target>
        <note />
      </trans-unit>
      <trans-unit id="symbol_cannot_be_a_namespace">
        <source>'symbol' cannot be a namespace.</source>
        <target state="translated">'Symbol nemůže být obor názvů.</target>
        <note />
      </trans-unit>
      <trans-unit id="time_separator">
        <source>time separator</source>
        <target state="translated">oddělovač času</target>
        <note />
      </trans-unit>
      <trans-unit id="time_separator_description">
        <source>The ":" custom format specifier represents the time separator, which is used to differentiate hours, minutes, and seconds. The appropriate localized time separator is retrieved from the DateTimeFormatInfo.TimeSeparator property of the current or specified culture.

Note: To change the time separator for a particular date and time string, specify the separator character within a literal string delimiter. For example, the custom format string hh'_'dd'_'ss produces a result string in which "_" (an underscore) is always used as the time separator. To change the time separator for all dates for a culture, either change the value of the DateTimeFormatInfo.TimeSeparator property of the current culture, or instantiate a DateTimeFormatInfo object, assign the character to its TimeSeparator property, and call an overload of the formatting method that includes an IFormatProvider parameter.

If the ":" format specifier is used without other custom format specifiers, it's interpreted as a standard date and time format specifier and throws a FormatException.</source>
        <target state="translated">Specifikátor vlastního formátu : představuje oddělovač času, pomocí kterého se odlišují hodiny, minuty a sekundy. Správný lokalizovaný oddělovač data se načítá z vlastnosti DateTimeFormatInfo.TimeSeparator aktuální nebo zadané jazykové verze.

Poznámka: Pokud chcete změnit oddělovač času pro konkrétní řetězec data a času, zadejte znak oddělovače v oddělovači literálního řetězce. Například řetězec s vlastním formátem hh'_'dd'_'ss vytvoří výsledný řetězec, ve kterém se _ (podtržítko) vždy použije jako oddělovač času. Pokud chcete oddělovač času změnit pro všechna data v jazykové verzi, buď změňte hodnotu vlastnosti DateTimeFormatInfo.TimeSeparator aktuální jazykové verze, nebo vytvořte instanci objektu DateTimeFormatInfo, přiřaďte znak do jeho vlastnosti TimeSeparator a zavolejte přetížení metody formátování, která zahrnuje parametr IFormatProvider.

Pokud se specifikátor formátu : použije bez dalších specifikátorů vlastního formátu, interpretuje se jako standardní specifikátor formátu data a času a vyvolá FormatException.</target>
        <note />
      </trans-unit>
      <trans-unit id="time_zone">
        <source>time zone</source>
        <target state="translated">časové pásmo</target>
        <note />
      </trans-unit>
      <trans-unit id="time_zone_description">
        <source>The "K" custom format specifier represents the time zone information of a date and time value. When this format specifier is used with DateTime values, the result string is defined by the value of the DateTime.Kind property:

    For the local time zone (a DateTime.Kind property value of DateTimeKind.Local), this specifier is equivalent to the "zzz" specifier and produces a result string containing the local offset from Coordinated Universal Time (UTC); for example, "-07:00".

    For a UTC time (a DateTime.Kind property value of DateTimeKind.Utc), the result string includes a "Z" character to represent a UTC date.

    For a time from an unspecified time zone (a time whose DateTime.Kind property equals DateTimeKind.Unspecified), the result is equivalent to String.Empty.

For DateTimeOffset values, the "K" format specifier is equivalent to the "zzz" format specifier, and produces a result string containing the DateTimeOffset value's offset from UTC.

If the "K" format specifier is used without other custom format specifiers, it's interpreted as a standard date and time format specifier and throws a FormatException.</source>
        <target state="translated">Specifikátor vlastního formátu K představuje informaci o časovém pásmu hodnoty data a času. Když se tento specifikátor formátu použije spolu s hodnotami DateTime, výsledný řetězec je definovaný hodnotou vlastnosti DateTime.Kind:

    Pro místní časové pásmo (hodnota vlastnosti DateTime.Kind DateTimeKind.Local) je tento specifikátor ekvivalentní specifikátoru zzz a vytvoří výsledný řetězec, který bude obsahovat místní posun od koordinovaného univerzálního času (UTC), třeba -07:00.

    Pro čas UTC (hodnota vlastnosti DateTime.Kind DateTimeKind.Utc) výsledný řetězec zahrnuje znak Z, který představuje datum UTC.

    Pro čas z neurčeného časového pásma (čas, jehož vlastnost DateTime.Kind se rovná DateTimeKind.Unspecified) je výsledek ekvivalentní k String.Empty.

Pro hodnoty DateTimeOffset je specifikátor formátu K ekvivalentní specifikátoru formátu zzz a vytváří výsledný řetězec, který obsahuje posun hodnoty DateTimeOffset proti UTC.

Pokud se specifikátor formátu K použije bez dalších specifikátorů vlastního formátu, interpretuje se jako standardní specifikátor formátu data a času a vyvolá FormatException.</target>
        <note />
      </trans-unit>
      <trans-unit id="type">
        <source>type</source>
        <target state="translated">typ</target>
        <note />
      </trans-unit>
      <trans-unit id="type_constraint">
        <source>type constraint</source>
        <target state="translated">omezení typu</target>
        <note />
      </trans-unit>
      <trans-unit id="type_parameter">
        <source>type parameter</source>
        <target state="translated">parametr typu</target>
        <note />
      </trans-unit>
      <trans-unit id="attribute">
        <source>attribute</source>
        <target state="translated">atribut</target>
        <note />
      </trans-unit>
      <trans-unit id="Replace_0_and_1_with_property">
        <source>Replace '{0}' and '{1}' with property</source>
        <target state="translated">Nahradit {0} a {1} vlastností</target>
        <note />
      </trans-unit>
      <trans-unit id="Replace_0_with_property">
        <source>Replace '{0}' with property</source>
        <target state="translated">Nahradit {0} vlastností</target>
        <note />
      </trans-unit>
      <trans-unit id="Method_referenced_implicitly">
        <source>Method referenced implicitly</source>
        <target state="translated">Implicitně odkazovaná metoda</target>
        <note />
      </trans-unit>
      <trans-unit id="Generate_type_0">
        <source>Generate type '{0}'</source>
        <target state="translated">Generovat typ {0}</target>
        <note />
      </trans-unit>
      <trans-unit id="Generate_0_1">
        <source>Generate {0} '{1}'</source>
        <target state="translated">Generovat {0} {1}</target>
        <note />
      </trans-unit>
      <trans-unit id="Change_0_to_1">
        <source>Change '{0}' to '{1}'.</source>
        <target state="translated">Změnit {0} na {1}</target>
        <note />
      </trans-unit>
      <trans-unit id="Non_invoked_method_cannot_be_replaced_with_property">
        <source>Non-invoked method cannot be replaced with property.</source>
        <target state="translated">Nevyvolávaná metoda nejde nahradit vlastností.</target>
        <note />
      </trans-unit>
      <trans-unit id="Only_methods_with_a_single_argument_which_is_not_an_out_variable_declaration_can_be_replaced_with_a_property">
        <source>Only methods with a single argument, which is not an out variable declaration, can be replaced with a property.</source>
        <target state="translated">Vlastností jdou nahradit jenom metody s jedním argumentem, který nepředstavuje deklaraci externí proměnné.</target>
        <note />
      </trans-unit>
      <trans-unit id="Roslyn_HostError">
        <source>Roslyn.HostError</source>
        <target state="translated">Roslyn.HostError</target>
        <note />
      </trans-unit>
      <trans-unit id="An_instance_of_analyzer_0_cannot_be_created_from_1_colon_2">
        <source>An instance of analyzer {0} cannot be created from {1}: {2}.</source>
        <target state="translated">Instance analyzátoru {0} nejde vytvořit z {1}: {2}.</target>
        <note />
      </trans-unit>
      <trans-unit id="The_assembly_0_does_not_contain_any_analyzers">
        <source>The assembly {0} does not contain any analyzers.</source>
        <target state="translated">Sestavení {0} neobsahuje žádné analyzátory.</target>
        <note />
      </trans-unit>
      <trans-unit id="Unable_to_load_Analyzer_assembly_0_colon_1">
        <source>Unable to load Analyzer assembly {0}: {1}</source>
        <target state="translated">Nejde načíst sestavení analyzátoru {0}: {1}.</target>
        <note />
      </trans-unit>
      <trans-unit id="Make_method_synchronous">
        <source>Make method synchronous</source>
        <target state="translated">Nastavit metodu jako synchronní</target>
        <note />
      </trans-unit>
      <trans-unit id="from_0">
        <source>from {0}</source>
        <target state="translated">z: {0}</target>
        <note />
      </trans-unit>
      <trans-unit id="Find_and_install_latest_version">
        <source>Find and install latest version</source>
        <target state="translated">Najít a nainstalovat nejnovější verzi</target>
        <note />
      </trans-unit>
      <trans-unit id="Use_local_version_0">
        <source>Use local version '{0}'</source>
        <target state="translated">Použít místní verzi {0}</target>
        <note />
      </trans-unit>
      <trans-unit id="Use_locally_installed_0_version_1_This_version_used_in_colon_2">
        <source>Use locally installed '{0}' version '{1}'
This version used in: {2}</source>
        <target state="translated">Použít místně nainstalovanou {0} verzi {1}.
Tato verze se používá zde: {2}.</target>
        <note />
      </trans-unit>
      <trans-unit id="Find_and_install_latest_version_of_0">
        <source>Find and install latest version of '{0}'</source>
        <target state="translated">Najít a nainstalovat nejnovější verzi aplikace {0}</target>
        <note />
      </trans-unit>
      <trans-unit id="Install_with_package_manager">
        <source>Install with package manager...</source>
        <target state="translated">Nainstalovat s použitím Správce balíčků...</target>
        <note />
      </trans-unit>
      <trans-unit id="Install_0_1">
        <source>Install '{0} {1}'</source>
        <target state="translated">Nainstalovat {0} {1}</target>
        <note />
      </trans-unit>
      <trans-unit id="Install_version_0">
        <source>Install version '{0}'</source>
        <target state="translated">Nainstalovat verzi {0}</target>
        <note />
      </trans-unit>
      <trans-unit id="Generate_variable_0">
        <source>Generate variable '{0}'</source>
        <target state="translated">Generovat proměnnou {0}</target>
        <note />
      </trans-unit>
      <trans-unit id="Classes">
        <source>Classes</source>
        <target state="translated">Třídy</target>
        <note />
      </trans-unit>
      <trans-unit id="Constants">
        <source>Constants</source>
        <target state="translated">Konstanty</target>
        <note />
      </trans-unit>
      <trans-unit id="Delegates">
        <source>Delegates</source>
        <target state="translated">Delegáti</target>
        <note />
      </trans-unit>
      <trans-unit id="Enums">
        <source>Enums</source>
        <target state="translated">Výčty</target>
        <note />
      </trans-unit>
      <trans-unit id="Events">
        <source>Events</source>
        <target state="translated">Události</target>
        <note />
      </trans-unit>
      <trans-unit id="Extension_methods">
        <source>Extension methods</source>
        <target state="translated">Metody rozšíření</target>
        <note />
      </trans-unit>
      <trans-unit id="Fields">
        <source>Fields</source>
        <target state="translated">Pole</target>
        <note />
      </trans-unit>
      <trans-unit id="Interfaces">
        <source>Interfaces</source>
        <target state="translated">Rozhraní</target>
        <note />
      </trans-unit>
      <trans-unit id="Locals">
        <source>Locals</source>
        <target state="translated">Místní hodnoty</target>
        <note />
      </trans-unit>
      <trans-unit id="Methods">
        <source>Methods</source>
        <target state="translated">Metody</target>
        <note />
      </trans-unit>
      <trans-unit id="Modules">
        <source>Modules</source>
        <target state="translated">Moduly</target>
        <note />
      </trans-unit>
      <trans-unit id="Namespaces">
        <source>Namespaces</source>
        <target state="translated">Obory názvů</target>
        <note />
      </trans-unit>
      <trans-unit id="Properties">
        <source>Properties</source>
        <target state="translated">Vlastnosti</target>
        <note />
      </trans-unit>
      <trans-unit id="Structures">
        <source>Structures</source>
        <target state="translated">Struktury</target>
        <note />
      </trans-unit>
      <trans-unit id="Parameters_colon">
        <source>Parameters:</source>
        <target state="translated">Parametry:</target>
        <note />
      </trans-unit>
      <trans-unit id="Variadic_SignatureHelpItem_must_have_at_least_one_parameter">
        <source>Variadic SignatureHelpItem must have at least one parameter.</source>
        <target state="translated">Variadické SignatureHelpItem musí mít nejmíň jeden parametr.</target>
        <note />
      </trans-unit>
      <trans-unit id="Replace_0_with_method">
        <source>Replace '{0}' with method</source>
        <target state="translated">Nahradit {0} metodou</target>
        <note />
      </trans-unit>
      <trans-unit id="Replace_0_with_methods">
        <source>Replace '{0}' with methods</source>
        <target state="translated">Nahradit {0} metodami</target>
        <note />
      </trans-unit>
      <trans-unit id="Property_referenced_implicitly">
        <source>Property referenced implicitly</source>
        <target state="translated">Na vlastnost se odkazuje implicitně.</target>
        <note />
      </trans-unit>
      <trans-unit id="Property_cannot_safely_be_replaced_with_a_method_call">
        <source>Property cannot safely be replaced with a method call</source>
        <target state="translated">Vlastnost se nedá bezpečně nahradit voláním metody.</target>
        <note />
      </trans-unit>
      <trans-unit id="Convert_to_interpolated_string">
        <source>Convert to interpolated string</source>
        <target state="translated">Převést na interpolovaný řetězec</target>
        <note />
      </trans-unit>
      <trans-unit id="Move_type_to_0">
        <source>Move type to {0}</source>
        <target state="translated">Přesunout typ do {0}</target>
        <note />
      </trans-unit>
      <trans-unit id="Rename_file_to_0">
        <source>Rename file to {0}</source>
        <target state="translated">Přejmenovat soubor na {0}</target>
        <note />
      </trans-unit>
      <trans-unit id="Rename_type_to_0">
        <source>Rename type to {0}</source>
        <target state="translated">Přejmenovat typ na {0}</target>
        <note />
      </trans-unit>
      <trans-unit id="Remove_tag">
        <source>Remove tag</source>
        <target state="translated">Odebrat značku</target>
        <note />
      </trans-unit>
      <trans-unit id="Add_missing_param_nodes">
        <source>Add missing param nodes</source>
        <target state="translated">Přidat chybějící uzly parametrů</target>
        <note />
      </trans-unit>
      <trans-unit id="paren_Unknown_paren">
        <source>(Unknown)</source>
        <target state="translated">(neznámé)</target>
        <note />
      </trans-unit>
      <trans-unit id="Use_framework_type">
        <source>Use framework type</source>
        <target state="translated">Použít typ architektury</target>
        <note />
      </trans-unit>
      <trans-unit id="Install_package_0">
        <source>Install package '{0}'</source>
        <target state="translated">Nainstalovat balíček {0}</target>
        <note />
      </trans-unit>
      <trans-unit id="project_0">
        <source>project {0}</source>
        <target state="translated">projekt {0}</target>
        <note />
      </trans-unit>
      <trans-unit id="Fully_qualify_0">
        <source>Fully qualify '{0}'</source>
        <target state="translated">Plně kvalifikovat: {0}</target>
        <note />
      </trans-unit>
      <trans-unit id="Remove_reference_to_0">
        <source>Remove reference to '{0}'.</source>
        <target state="translated">Odebrat odkaz na {0}</target>
        <note />
      </trans-unit>
      <trans-unit id="Keywords">
        <source>Keywords</source>
        <target state="translated">Klíčová slova</target>
        <note />
      </trans-unit>
      <trans-unit id="Snippets">
        <source>Snippets</source>
        <target state="translated">Fragmenty</target>
        <note />
      </trans-unit>
      <trans-unit id="All_lowercase">
        <source>All lowercase</source>
        <target state="translated">Všechna písmena malá</target>
        <note />
      </trans-unit>
      <trans-unit id="All_uppercase">
        <source>All uppercase</source>
        <target state="translated">Všechna písmena velká</target>
        <note />
      </trans-unit>
      <trans-unit id="First_word_capitalized">
        <source>First word capitalized</source>
        <target state="translated">Velké první písmeno prvního slova</target>
        <note />
      </trans-unit>
      <trans-unit id="Pascal_Case">
        <source>Pascal Case</source>
        <target state="translated">PascalCase</target>
        <note />
      </trans-unit>
      <trans-unit id="Remove_document_0">
        <source>Remove document '{0}'</source>
        <target state="translated">Odebrat dokument {0}</target>
        <note />
      </trans-unit>
      <trans-unit id="Add_document_0">
        <source>Add document '{0}'</source>
        <target state="translated">Přidat dokument {0}</target>
        <note />
      </trans-unit>
      <trans-unit id="Add_argument_name_0">
        <source>Add argument name '{0}'</source>
        <target state="translated">Přidat název argumentu {0}</target>
        <note />
      </trans-unit>
      <trans-unit id="Take_0">
        <source>Take '{0}'</source>
        <target state="translated">Vzít {0}</target>
        <note />
      </trans-unit>
      <trans-unit id="Take_both">
        <source>Take both</source>
        <target state="translated">Vzít obojí</target>
        <note />
      </trans-unit>
      <trans-unit id="Take_bottom">
        <source>Take bottom</source>
        <target state="translated">Vzít dolní</target>
        <note />
      </trans-unit>
      <trans-unit id="Take_top">
        <source>Take top</source>
        <target state="translated">Vzít horní</target>
        <note />
      </trans-unit>
      <trans-unit id="Remove_unused_variable">
        <source>Remove unused variable</source>
        <target state="translated">Odebrat nepoužívanou proměnnou</target>
        <note />
      </trans-unit>
      <trans-unit id="Convert_to_binary">
        <source>Convert to binary</source>
        <target state="translated">Převést do binární soustavy</target>
        <note />
      </trans-unit>
      <trans-unit id="Convert_to_decimal">
        <source>Convert to decimal</source>
        <target state="translated">Převést do desítkové soustavy</target>
        <note />
      </trans-unit>
      <trans-unit id="Convert_to_hex">
        <source>Convert to hex</source>
        <target state="translated">Převést do šestnáctkové soustavy</target>
        <note />
      </trans-unit>
      <trans-unit id="Separate_thousands">
        <source>Separate thousands</source>
        <target state="translated">Oddělit tisíce</target>
        <note />
      </trans-unit>
      <trans-unit id="Separate_words">
        <source>Separate words</source>
        <target state="translated">Oddělit slova</target>
        <note />
      </trans-unit>
      <trans-unit id="Separate_nibbles">
        <source>Separate nibbles</source>
        <target state="translated">Oddělit nibbly</target>
        <note />
      </trans-unit>
      <trans-unit id="Remove_separators">
        <source>Remove separators</source>
        <target state="translated">Odebrat oddělovače</target>
        <note />
      </trans-unit>
      <trans-unit id="Add_parameter_to_0">
        <source>Add parameter to '{0}'</source>
        <target state="translated">Přidat parametr do {0}</target>
        <note />
      </trans-unit>
      <trans-unit id="Generate_constructor">
        <source>Generate constructor...</source>
        <target state="translated">Generovat konstruktor...</target>
        <note />
      </trans-unit>
      <trans-unit id="Pick_members_to_be_used_as_constructor_parameters">
        <source>Pick members to be used as constructor parameters</source>
        <target state="translated">Vyberte členy, kteří se mají použít jako parametry konstruktoru.</target>
        <note />
      </trans-unit>
      <trans-unit id="Pick_members_to_be_used_in_Equals_GetHashCode">
        <source>Pick members to be used in Equals/GetHashCode</source>
        <target state="translated">Vyberte členy, kteří se mají použít v Equals/GetHashCode.</target>
        <note />
      </trans-unit>
      <trans-unit id="Generate_overrides">
        <source>Generate overrides...</source>
        <target state="translated">Generovat přepsání...</target>
        <note />
      </trans-unit>
      <trans-unit id="Pick_members_to_override">
        <source>Pick members to override</source>
        <target state="translated">Vyberte členy, které chcete přepsat.</target>
        <note />
      </trans-unit>
      <trans-unit id="Add_null_check">
        <source>Add null check</source>
        <target state="translated">Přidat kontrolu hodnot null</target>
        <note />
      </trans-unit>
      <trans-unit id="Add_string_IsNullOrEmpty_check">
        <source>Add 'string.IsNullOrEmpty' check</source>
        <target state="translated">Přidat kontrolu metody string.IsNullOrEmpty</target>
        <note />
      </trans-unit>
      <trans-unit id="Add_string_IsNullOrWhiteSpace_check">
        <source>Add 'string.IsNullOrWhiteSpace' check</source>
        <target state="translated">Přidat kontrolu metody string.IsNullOrWhiteSpace</target>
        <note />
      </trans-unit>
      <trans-unit id="Initialize_field_0">
        <source>Initialize field '{0}'</source>
        <target state="translated">Inicializovat pole {0}</target>
        <note />
      </trans-unit>
      <trans-unit id="Initialize_property_0">
        <source>Initialize property '{0}'</source>
        <target state="translated">Inicializovat vlastnost {0}</target>
        <note />
      </trans-unit>
      <trans-unit id="Add_null_checks">
        <source>Add null checks</source>
        <target state="translated">Přidat kontroly hodnot null</target>
        <note />
      </trans-unit>
      <trans-unit id="Generate_operators">
        <source>Generate operators</source>
        <target state="translated">Generovat operátory</target>
        <note />
      </trans-unit>
      <trans-unit id="Implement_0">
        <source>Implement {0}</source>
        <target state="translated">Implementovat {0}</target>
        <note />
      </trans-unit>
      <trans-unit id="Reported_diagnostic_0_has_a_source_location_in_file_1_which_is_not_part_of_the_compilation_being_analyzed">
        <source>Reported diagnostic '{0}' has a source location in file '{1}', which is not part of the compilation being analyzed.</source>
        <target state="translated">Zdroj vykazované diagnostiky {0} je umístěný v souboru {1}, který není součástí analyzované kompilace.</target>
        <note />
      </trans-unit>
      <trans-unit id="Reported_diagnostic_0_has_a_source_location_1_in_file_2_which_is_outside_of_the_given_file">
        <source>Reported diagnostic '{0}' has a source location '{1}' in file '{2}', which is outside of the given file.</source>
        <target state="translated">Zdroj vykazované diagnostiky {0} má umístění {1} v souboru {2}, což je mimo daný soubor.</target>
        <note />
      </trans-unit>
      <trans-unit id="in_0_project_1">
        <source>in {0} (project {1})</source>
        <target state="translated">v {0} (projekt {1})</target>
        <note />
      </trans-unit>
      <trans-unit id="Add_accessibility_modifiers">
        <source>Add accessibility modifiers</source>
        <target state="translated">Přidat Modifikátory dostupnosti</target>
        <note />
      </trans-unit>
      <trans-unit id="Move_declaration_near_reference">
        <source>Move declaration near reference</source>
        <target state="translated">Přesunout deklaraci do blízkosti odkazu</target>
        <note />
      </trans-unit>
      <trans-unit id="Convert_to_full_property">
        <source>Convert to full property</source>
        <target state="translated">Převést na celou vlastnost</target>
        <note />
      </trans-unit>
      <trans-unit id="Warning_Method_overrides_symbol_from_metadata">
        <source>Warning: Method overrides symbol from metadata</source>
        <target state="translated">Upozornění: Metoda potlačí symbol z metadat.</target>
        <note />
      </trans-unit>
      <trans-unit id="Use_0">
        <source>Use {0}</source>
        <target state="translated">Použít {0}</target>
        <note />
      </trans-unit>
      <trans-unit id="Add_argument_name_0_including_trailing_arguments">
        <source>Add argument name '{0}' (including trailing arguments)</source>
        <target state="translated">Přidat název argumentu {0} (včetně koncových argumentů)</target>
        <note />
      </trans-unit>
      <trans-unit id="local_function">
        <source>local function</source>
        <target state="translated">lokální funkce</target>
        <note />
      </trans-unit>
      <trans-unit id="indexer_">
        <source>indexer</source>
        <target state="translated">indexer</target>
        <note />
      </trans-unit>
      <trans-unit id="Alias_ambiguous_type_0">
        <source>Alias ambiguous type '{0}'</source>
        <target state="translated">Alias nejednoznačného typu {0}</target>
        <note />
      </trans-unit>
      <trans-unit id="Warning_colon_Collection_was_modified_during_iteration">
        <source>Warning: Collection was modified during iteration.</source>
        <target state="translated">Upozornění: Během iterace se kolekce změnila.</target>
        <note />
      </trans-unit>
      <trans-unit id="Warning_colon_Iteration_variable_crossed_function_boundary">
        <source>Warning: Iteration variable crossed function boundary.</source>
        <target state="translated">Upozornění: Proměnná iterace překročila hranici funkce.</target>
        <note />
      </trans-unit>
      <trans-unit id="Warning_colon_Collection_may_be_modified_during_iteration">
        <source>Warning: Collection may be modified during iteration.</source>
        <target state="translated">Upozornění: Během iterace se kolekce může změnit.</target>
        <note />
      </trans-unit>
      <trans-unit id="universal_full_date_time">
        <source>universal full date/time</source>
        <target state="translated">univerzální datum a čas</target>
        <note />
      </trans-unit>
      <trans-unit id="universal_full_date_time_description">
        <source>The "U" standard format specifier represents a custom date and time format string that is defined by a specified culture's DateTimeFormatInfo.FullDateTimePattern property. The pattern is the same as the "F" pattern. However, the DateTime value is automatically converted to UTC before it is formatted.</source>
        <target state="translated">Specifikátor standardního formátu U představuje řetězec vlastního formátu data a času definovaný vlastností DateTimeFormatInfo.FullDateTimePattern konkrétní jazykové verze. Vzor je stejný jako vzor F. Hodnota DateTime se ale před formátováním automaticky převede na UTC.</target>
        <note />
      </trans-unit>
      <trans-unit id="universal_sortable_date_time">
        <source>universal sortable date/time</source>
        <target state="translated">univerzální seřaditelné datum a čas</target>
        <note />
      </trans-unit>
      <trans-unit id="universal_sortable_date_time_description">
        <source>The "u" standard format specifier represents a custom date and time format string that is defined by the DateTimeFormatInfo.UniversalSortableDateTimePattern property. The pattern reflects a defined standard, and the property is read-only. Therefore, it is always the same, regardless of the culture used or the format provider supplied. The custom format string is "yyyy'-'MM'-'dd HH':'mm':'ss'Z'". When this standard format specifier is used, the formatting or parsing operation always uses the invariant culture.

Although the result string should express a time as Coordinated Universal Time (UTC), no conversion of the original DateTime value is performed during the formatting operation. Therefore, you must convert a DateTime value to UTC by calling the DateTime.ToUniversalTime method before formatting it.</source>
        <target state="translated">Specifikátor standardního formátu u představuje řetězec vlastního formátu data a času, který se definuje pomocí vlastnosti DateTimeFormatInfo.UniversalSortableDateTimePattern. Vzor dodržuje definovaný standard a vlastnost je určená jen pro čtení. Proto je vždy stejná, bez ohledu na používanou jazykovou verzi nebo zadaného poskytovatele formátu. Řetězec vlastního formátu je yyyy'-'MM'-'dd HH':'mm':'ss'Z'. Když se tento specifikátor standardního formátu použije, operace formátování nebo parsování vždy použije invariantní jazykovou verzi.

I když by výsledný řetězec měl vyjadřovat čas ve formátu UTC (Coordinated Universal Time), během operace formátování se původní hodnota DateTime nijak nepřevádí. Proto je nutné ji před formátováním převést na UTC pomocí metody DateTime.ToUniversalTime.</target>
        <note />
      </trans-unit>
      <trans-unit id="updating_usages_in_containing_member">
        <source>updating usages in containing member</source>
        <target state="translated">aktualizace použití v obsahujícím členu</target>
        <note />
      </trans-unit>
      <trans-unit id="updating_usages_in_containing_project">
        <source>updating usages in containing project</source>
        <target state="translated">aktualizace použití v obsahujícím projektu</target>
        <note />
      </trans-unit>
      <trans-unit id="updating_usages_in_containing_type">
        <source>updating usages in containing type</source>
        <target state="translated">aktualizace použití v obsahujícím typu</target>
        <note />
      </trans-unit>
      <trans-unit id="updating_usages_in_dependent_projects">
        <source>updating usages in dependent projects</source>
        <target state="translated">aktualizace použití v závislých projektech</target>
        <note />
      </trans-unit>
      <trans-unit id="utc_hour_and_minute_offset">
        <source>utc hour and minute offset</source>
        <target state="translated">posun hodiny a minuty proti UTC</target>
        <note />
      </trans-unit>
      <trans-unit id="utc_hour_and_minute_offset_description">
        <source>With DateTime values, the "zzz" custom format specifier represents the signed offset of the local operating system's time zone from UTC, measured in hours and minutes. It doesn't reflect the value of an instance's DateTime.Kind property. For this reason, the "zzz" format specifier is not recommended for use with DateTime values.

With DateTimeOffset values, this format specifier represents the DateTimeOffset value's offset from UTC in hours and minutes.

The offset is always displayed with a leading sign. A plus sign (+) indicates hours ahead of UTC, and a minus sign (-) indicates hours behind UTC. A single-digit offset is formatted with a leading zero.</source>
        <target state="translated">U hodnot DateTime specifikátor vlastního formátu zzz představuje posun časového pásma místního operačního systému od UTC se znaménkem, který se měří v hodinách a minutách. Neodráží hodnotu vlastnosti DateTime.Kind instance. Z toho důvodu se specifikátor formátu zzz nedoporučuje používat s hodnotami DateTime.

U hodnot DateTimeOffset tento specifikátor formátu představuje posun hodnoty DateTimeOffset od času UTC v hodinách a minutách.

Posun se vždy zobrazuje se znaménkem na začátku. Znaménko plus (+) označuje hodiny před UTC a znaménko minus (-) pak hodiny za UTC. Posun s jednou číslicí se formátuje s nulou na začátku.</target>
        <note />
      </trans-unit>
      <trans-unit id="utc_hour_offset_1_2_digits">
        <source>utc hour offset (1-2 digits)</source>
        <target state="translated">posun hodin proti UTC (1–2 číslice)</target>
        <note />
      </trans-unit>
      <trans-unit id="utc_hour_offset_1_2_digits_description">
        <source>With DateTime values, the "z" custom format specifier represents the signed offset of the local operating system's time zone from Coordinated Universal Time (UTC), measured in hours. It doesn't reflect the value of an instance's DateTime.Kind property. For this reason, the "z" format specifier is not recommended for use with DateTime values.

With DateTimeOffset values, this format specifier represents the DateTimeOffset value's offset from UTC in hours.

The offset is always displayed with a leading sign. A plus sign (+) indicates hours ahead of UTC, and a minus sign (-) indicates hours behind UTC. A single-digit offset is formatted without a leading zero.

If the "z" format specifier is used without other custom format specifiers, it's interpreted as a standard date and time format specifier and throws a FormatException.</source>
        <target state="translated">U hodnot DateTime specifikátor vlastního formátu z představuje posun časového pásma místního operačního systému od koordinovaného univerzálního času (UTC) se znaménkem, který se měří v hodinách. Neodráží hodnotu vlastnosti DateTime.Kind instance. Z toho důvodu se specifikátor formátu z nedoporučuje používat s hodnotami DateTime.

U hodnot DateTimeOffset tento specifikátor formátu představuje posun hodnoty DateTimeOffset od času UTC v hodinách.

Posun se vždy zobrazuje se znaménkem na začátku. Znaménko plus (+) označuje hodiny před UTC a znaménko minus (-) pak hodiny za UTC. Posun s jednou číslicí se formátuje bez nuly na začátku.

Pokud se specifikátor formátu z použije bez dalších specifikátorů vlastního formátu, interpretuje se jako standardní specifikátor formátu data a času a vyvolá FormatException.</target>
        <note />
      </trans-unit>
      <trans-unit id="utc_hour_offset_2_digits">
        <source>utc hour offset (2 digits)</source>
        <target state="translated">posun hodin proti UTC (2 číslice)</target>
        <note />
      </trans-unit>
      <trans-unit id="utc_hour_offset_2_digits_description">
        <source>With DateTime values, the "zz" custom format specifier represents the signed offset of the local operating system's time zone from UTC, measured in hours. It doesn't reflect the value of an instance's DateTime.Kind property. For this reason, the "zz" format specifier is not recommended for use with DateTime values.

With DateTimeOffset values, this format specifier represents the DateTimeOffset value's offset from UTC in hours.

The offset is always displayed with a leading sign. A plus sign (+) indicates hours ahead of UTC, and a minus sign (-) indicates hours behind UTC. A single-digit offset is formatted with a leading zero.</source>
        <target state="translated">U hodnot DateTime specifikátor vlastního formátu zz představuje posun časového pásma místního operačního systému od UTC se znaménkem, který se měří v hodinách. Neodráží hodnotu vlastnosti DateTime.Kind instance. Z toho důvodu se specifikátor formátu zz nedoporučuje používat s hodnotami DateTime.

U hodnot DateTimeOffset tento specifikátor formátu představuje posun hodnoty DateTimeOffset od času UTC v hodinách.

Posun se vždy zobrazuje se znaménkem na začátku. Znaménko plus (+) označuje hodiny před UTC a znaménko minus (-) pak hodiny za UTC. Posun s jednou číslicí se formátuje s nulou na začátku.</target>
        <note />
      </trans-unit>
      <trans-unit id="x_y_range_in_reverse_order">
        <source>[x-y] range in reverse order</source>
        <target state="translated">Rozsah [x-y] je v obráceném pořadí.</target>
        <note>This is an error message shown to the user when they write an invalid Regular Expression. Example: [b-a]</note>
      </trans-unit>
      <trans-unit id="year_1_2_digits">
        <source>year (1-2 digits)</source>
        <target state="translated">rok (1–2 číslice)</target>
        <note />
      </trans-unit>
      <trans-unit id="year_1_2_digits_description">
        <source>The "y" custom format specifier represents the year as a one-digit or two-digit number. If the year has more than two digits, only the two low-order digits appear in the result. If the first digit of a two-digit year begins with a zero (for example, 2008), the number is formatted without a leading zero.

If the "y" format specifier is used without other custom format specifiers, it's interpreted as the "y" standard date and time format specifier.</source>
        <target state="translated">Specifikátor vlastního formátu y reprezentuje rok jako jedno- nebo dvoumístné číslo. Pokud má rok více než dvě číslice, ve výsledku se budou nacházet jen dvě číslice nižšího řádu. Pokud první číslice dvoumístného roku začíná nulou (třeba 2008), číslo se formátuje bez nuly na začátku.

Pokud se specifikátor formátu y použije bez dalších specifikátorů vlastního formátu, interpretuje se jako standardní specifikátor formátu data a času y.</target>
        <note />
      </trans-unit>
      <trans-unit id="year_2_digits">
        <source>year (2 digits)</source>
        <target state="translated">rok (2 číslice)</target>
        <note />
      </trans-unit>
      <trans-unit id="year_2_digits_description">
        <source>The "yy" custom format specifier represents the year as a two-digit number. If the year has more than two digits, only the two low-order digits appear in the result. If the two-digit year has fewer than two significant digits, the number is padded with leading zeros to produce two digits.

In a parsing operation, a two-digit year that is parsed using the "yy" custom format specifier is interpreted based on the Calendar.TwoDigitYearMax property of the format provider's current calendar. The following example parses the string representation of a date that has a two-digit year by using the default Gregorian calendar of the en-US culture, which, in this case, is the current culture. It then changes the current culture's CultureInfo object to use a GregorianCalendar object whose TwoDigitYearMax property has been modified.</source>
        <target state="translated">Specifikátor vlastního formátu yy reprezentuje rok jako dvoumístné číslo. Pokud má rok více než dvě číslice, ve výsledku se budou nacházet jen dvě číslice nižšího řádu. Pokud má dvoumístný rok méně než dvě platné číslice, číslo se doplní nulami na začátku, aby mělo dvě číslice.

Při operaci parsování se dvoumístný rok parsovaný pomocí specifikátoru vlastního formátu interpretuje podle vlastnosti Calendar.TwoDigitYearMax aktuálního kalendáře poskytovatele formátu. Následující příklad parsuje řetězcovou reprezentaci data, která má dvoumístný rok, pomocí výchozího Gregoriánského kalendáře jazykové verze en-US, která je v tomto případě zároveň aktuální jazykovou verzí. Pak změní objekt CultureInfo aktuální jazykové verze tak, aby používala objekt GregorianCalendar, jehož vlastnost TwoDigitYearMax bude upravená.</target>
        <note />
      </trans-unit>
      <trans-unit id="year_3_4_digits">
        <source>year (3-4 digits)</source>
        <target state="translated">rok (3–4 číslice)</target>
        <note />
      </trans-unit>
      <trans-unit id="year_3_4_digits_description">
        <source>The "yyy" custom format specifier represents the year with a minimum of three digits. If the year has more than three significant digits, they are included in the result string. If the year has fewer than three digits, the number is padded with leading zeros to produce three digits.</source>
        <target state="translated">Specifikátor vlastního formátu yyy představuje rok s nejméně třemi číslicemi. Pokud má rok více než tři platné číslice, zahrnou se do výsledného řetězce. Pokud má rok méně než tři číslice, číslo se doplní nulami na začátku, aby mělo tři číslice.</target>
        <note />
      </trans-unit>
      <trans-unit id="year_4_digits">
        <source>year (4 digits)</source>
        <target state="translated">rok (4 číslice)</target>
        <note />
      </trans-unit>
      <trans-unit id="year_4_digits_description">
        <source>The "yyyy" custom format specifier represents the year with a minimum of four digits. If the year has more than four significant digits, they are included in the result string. If the year has fewer than four digits, the number is padded with leading zeros to produce four digits.</source>
        <target state="translated">Specifikátor vlastního formátu yyyy představuje rok s nejméně čtyřmi číslicemi. Pokud má rok více než čtyři platné číslice, zahrnou se do výsledného řetězce. Pokud má rok méně než čtyři číslice, číslo se doplní nulami na začátku, aby mělo čtyři číslice.</target>
        <note />
      </trans-unit>
      <trans-unit id="year_5_digits">
        <source>year (5 digits)</source>
        <target state="translated">rok (5 číslic)</target>
        <note />
      </trans-unit>
      <trans-unit id="year_5_digits_description">
        <source>The "yyyyy" custom format specifier (plus any number of additional "y" specifiers) represents the year with a minimum of five digits. If the year has more than five significant digits, they are included in the result string. If the year has fewer than five digits, the number is padded with leading zeros to produce five digits.

If there are additional "y" specifiers, the number is padded with as many leading zeros as necessary to produce the number of "y" specifiers.</source>
        <target state="translated">Specifikátor vlastního formátu yyyyy (a libovolný počet dalších specifikátorů y) představuje rok s nejméně pěti číslicemi. Pokud má rok více než pět platných číslic, zahrnou se do výsledného řetězce. Pokud má rok méně než pět číslic, číslo se doplní nulami na začátku, aby mělo pět číslice.

Pokud se použijí další specifikátory y, číslo se doplní tolika nulami na začátku, kolik jich je potřeba, aby vzniklo číslo odpovídající specifikátorům y.</target>
        <note />
      </trans-unit>
      <trans-unit id="year_month">
        <source>year month</source>
        <target state="translated">měsíc v roce</target>
        <note />
      </trans-unit>
      <trans-unit id="year_month_description">
        <source>The "Y" or "y" standard format specifier represents a custom date and time format string that is defined by the DateTimeFormatInfo.YearMonthPattern property of a specified culture. For example, the custom format string for the invariant culture is "yyyy MMMM".</source>
        <target state="translated">Specifikátory standardního formátu Y nebo y představují řetězec vlastního formátu data a času, který se definuje pomocí vlastnosti DateTimeFormatInfo.ShortTimePattern zadané jazykové verze. Například řetězec vlastního formátu pro invariantní jazykovou verzi je yyyy MMMM.</target>
        <note />
      </trans-unit>
    </body>
  </file>
</xliff><|MERGE_RESOLUTION|>--- conflicted
+++ resolved
@@ -410,11 +410,6 @@
         <target state="translated">Změna viditelnosti {0} vyžaduje restartování aplikace.</target>
         <note />
       </trans-unit>
-      <trans-unit id="Comments_not_allowed">
-        <source>Comments not allowed</source>
-        <target state="new">Comments not allowed</target>
-        <note />
-      </trans-unit>
       <trans-unit id="Configure_0_code_style">
         <source>Configure {0} code style</source>
         <target state="translated">Nakonfigurovat styl kódu {0}</target>
@@ -435,11 +430,6 @@
         <target state="translated">Nakonfigurujte závažnost pro všechny analyzátory.</target>
         <note />
       </trans-unit>
-      <trans-unit id="Constructors_not_allowed">
-        <source>Constructors not allowed</source>
-        <target state="new">Constructors not allowed</target>
-        <note />
-      </trans-unit>
       <trans-unit id="Convert_to_linq">
         <source>Convert to LINQ</source>
         <target state="translated">Převést na LINQ</target>
@@ -560,11 +550,6 @@
         <target state="translated">Změny provedené v projektu {0} vyžadují restartování aplikace: {1}</target>
         <note />
       </trans-unit>
-      <trans-unit id="Enable_JSON_editor_features">
-        <source>Enable JSON editor features</source>
-        <target state="new">Enable JSON editor features</target>
-        <note />
-      </trans-unit>
       <trans-unit id="ErrorReadingFile">
         <source>Error while reading file '{0}': {1}</source>
         <target state="translated">Při čtení souboru {0} došlo k chybě: {1}</target>
@@ -578,11 +563,6 @@
       <trans-unit id="Error_creating_instance_of_CodeFixProvider_0">
         <source>Error creating instance of CodeFixProvider '{0}'</source>
         <target state="translated">Při vytváření instance CodeFixProvider {0} došlo k chybě.</target>
-        <note />
-      </trans-unit>
-      <trans-unit id="Error_parsing_comment">
-        <source>Error parsing comment</source>
-        <target state="new">Error parsing comment</target>
         <note />
       </trans-unit>
       <trans-unit id="Error_reading_PDB_0">
@@ -755,16 +735,6 @@
         <target state="translated">Znak \ na konci vzorku je neplatný.</target>
         <note>This is an error message shown to the user when they write an invalid Regular Expression. Example: \</note>
       </trans-unit>
-      <trans-unit id="Illegal_string_character">
-        <source>Illegal string character</source>
-        <target state="new">Illegal string character</target>
-        <note />
-      </trans-unit>
-      <trans-unit id="Illegal_whitespace_character">
-        <source>Illegal whitespace character</source>
-        <target state="new">Illegal whitespace character</target>
-        <note />
-      </trans-unit>
       <trans-unit id="Illegal_x_y_with_x_less_than_y">
         <source>Illegal {x,y} with x &gt; y</source>
         <target state="translated">Neplatné {x,y} s x &gt; y</target>
@@ -905,31 +875,11 @@
         <target state="translated">Zavést proměnnou dotazu</target>
         <note />
       </trans-unit>
-      <trans-unit id="Invalid_constructor_name">
-        <source>Invalid constructor name</source>
-        <target state="new">Invalid constructor name</target>
-        <note />
-      </trans-unit>
-      <trans-unit id="Invalid_escape_sequence">
-        <source>Invalid escape sequence</source>
-        <target state="new">Invalid escape sequence</target>
-        <note />
-      </trans-unit>
       <trans-unit id="Invalid_group_name_Group_names_must_begin_with_a_word_character">
         <source>Invalid group name: Group names must begin with a word character</source>
         <target state="translated">Neplatný název skupiny: Názvy skupin musí začínat znakem slova.</target>
         <note>This is an error message shown to the user when they write an invalid Regular Expression. Example: (?&lt;a &gt;a)</note>
       </trans-unit>
-      <trans-unit id="Invalid_number">
-        <source>Invalid number</source>
-        <target state="new">Invalid number</target>
-        <note />
-      </trans-unit>
-      <trans-unit id="Invalid_property_name">
-        <source>Invalid property name</source>
-        <target state="new">Invalid property name</target>
-        <note />
-      </trans-unit>
       <trans-unit id="Invalid_regex_pattern">
         <source>Invalid regex pattern</source>
         <target state="new">Invalid regex pattern</target>
@@ -938,11 +888,6 @@
       <trans-unit id="Invalid_selection">
         <source>Invalid selection.</source>
         <target state="translated">Neplatný výběr</target>
-        <note />
-      </trans-unit>
-      <trans-unit id="JSON_issue_0">
-        <source>JSON issue: {0}</source>
-        <target state="new">JSON issue: {0}</target>
         <note />
       </trans-unit>
       <trans-unit id="Make_class_abstract">
@@ -1020,11 +965,6 @@
         <target state="translated">Chybí řídicí znak</target>
         <note>This is an error message shown to the user when they write an invalid Regular Expression. Example: \c</note>
       </trans-unit>
-      <trans-unit id="Missing_property_value">
-        <source>Missing property value</source>
-        <target state="new">Missing property value</target>
-        <note />
-      </trans-unit>
       <trans-unit id="Modifying_0_which_contains_a_static_variable_requires_restarting_the_application">
         <source>Modifying {0} which contains a static variable requires restarting the application.</source>
         <target state="translated">Úprava {0} se statickou proměnnou vyžaduje restartování aplikace.</target>
@@ -1140,19 +1080,9 @@
         <target state="translated">Přesunutí {0} vyžaduje restartování aplikace.</target>
         <note />
       </trans-unit>
-      <trans-unit id="Name_expected">
-        <source>Name expected</source>
-        <target state="new">Name expected</target>
-        <note />
-      </trans-unit>
       <trans-unit id="Navigating_to_symbol_0_from_1">
         <source>Navigating to symbol '{0}' from '{1}'.</source>
         <target state="translated">Přechází se na symbol {0} z {1}.</target>
-        <note />
-      </trans-unit>
-      <trans-unit id="Nested_properties_not_allowed">
-        <source>Nested properties not allowed</source>
-        <target state="new">Nested properties not allowed</target>
         <note />
       </trans-unit>
       <trans-unit id="Nested_quantifier_0">
@@ -1185,29 +1115,9 @@
         <target state="translated">Nedostatek znaků )</target>
         <note>This is an error message shown to the user when they write an invalid Regular Expression. Example: (a</note>
       </trans-unit>
-      <trans-unit id="Only_properties_allowed_in_an_object">
-        <source>Only properties allowed in an object</source>
-        <target state="new">Only properties allowed in an object</target>
-        <note />
-      </trans-unit>
       <trans-unit id="Operators">
         <source>Operators</source>
         <target state="translated">Operátory</target>
-        <note />
-      </trans-unit>
-      <trans-unit id="Probable_JSON_string_detected">
-        <source>Probable JSON string detected</source>
-        <target state="new">Probable JSON string detected</target>
-        <note />
-      </trans-unit>
-      <trans-unit id="Properties_not_allowed_in_an_array">
-        <source>Properties not allowed in an array</source>
-        <target state="new">Properties not allowed in an array</target>
-        <note />
-      </trans-unit>
-      <trans-unit id="Property_name_must_be_a_string">
-        <source>Property name must be a string</source>
-        <target state="new">Property name must be a string</target>
         <note />
       </trans-unit>
       <trans-unit id="Property_reference_cannot_be_updated">
@@ -2485,11 +2395,6 @@
         <target state="translated">Stream musí podporovat operace read a seek.</target>
         <note />
       </trans-unit>
-      <trans-unit id="Strings_must_start_with_double_quote_not_single_quote">
-        <source>Strings must start with " not '</source>
-        <target state="new">Strings must start with " not '</target>
-        <note />
-      </trans-unit>
       <trans-unit id="Suppress_0">
         <source>Suppress {0}</source>
         <target state="translated">Potlačit {0}</target>
@@ -2503,11 +2408,6 @@
       <trans-unit id="Symbol_found_in_assembly_path_0">
         <source>Symbol found in assembly path '{0}'</source>
         <target state="translated">V cestě sestavení {0} byl nalezen symbol.</target>
-        <note />
-      </trans-unit>
-      <trans-unit id="Syntax_error">
-        <source>Syntax error</source>
-        <target state="new">Syntax error</target>
         <note />
       </trans-unit>
       <trans-unit id="TODO_colon_free_unmanaged_resources_unmanaged_objects_and_override_finalizer">
@@ -2560,11 +2460,6 @@
         <target state="translated">Příliš mnoho znaků )</target>
         <note>This is an error message shown to the user when they write an invalid Regular Expression. Example: )</note>
       </trans-unit>
-      <trans-unit id="Trailing_comma_not_allowed">
-        <source>Trailing comma not allowed</source>
-        <target state="new">Trailing comma not allowed</target>
-        <note />
-      </trans-unit>
       <trans-unit id="Types_colon">
         <source>Types:</source>
         <target state="translated">Typy:</target>
@@ -2605,21 +2500,11 @@
         <target state="translated">Nedokončená sada []</target>
         <note>This is an error message shown to the user when they write an invalid Regular Expression. Example: [</note>
       </trans-unit>
-      <trans-unit id="Unterminated_comment">
-        <source>Unterminated comment</source>
-        <target state="new">Unterminated comment</target>
-        <note />
-      </trans-unit>
       <trans-unit id="Unterminated_regex_comment">
         <source>Unterminated (?#...) comment</source>
         <target state="translated">Neukončený komentář (?#...)</target>
         <note>This is an error message shown to the user when they write an invalid Regular Expression. Example: (?#</note>
       </trans-unit>
-      <trans-unit id="Unterminated_string">
-        <source>Unterminated string</source>
-        <target state="new">Unterminated string</target>
-        <note />
-      </trans-unit>
       <trans-unit id="Unwrap_all_arguments">
         <source>Unwrap all arguments</source>
         <target state="translated">Zrušit zalomení všech argumentů</target>
@@ -2780,11 +2665,6 @@
         <target state="translated">Hodnota:</target>
         <note />
       </trans-unit>
-      <trans-unit id="Value_required">
-        <source>Value required</source>
-        <target state="new">Value required</target>
-        <note />
-      </trans-unit>
       <trans-unit id="Warning_colon_changing_namespace_may_produce_invalid_code_and_change_code_meaning">
         <source>Warning: Changing namespace may produce invalid code and change code meaning.</source>
         <target state="translated">Upozornění: Změna oboru názvů může vést k vytvoření neplatného kódu a změnit význam kódu.</target>
@@ -2870,11 +2750,6 @@
         <target state="translated">{0} - {1}</target>
         <note />
       </trans-unit>
-      <trans-unit id="_0_expected">
-        <source>'{0}' expected</source>
-        <target state="new">'{0}' expected</target>
-        <note />
-      </trans-unit>
       <trans-unit id="_0_found_in_embedded_PDB">
         <source>'{0}' found in embedded PDB.</source>
         <target state="translated">Ve vloženém souboru PDB se našel {0}.</target>
@@ -2925,25 +2800,14 @@
         <target state="translated">{0} tady není null.</target>
         <note />
       </trans-unit>
-      <trans-unit id="_0_literal_not_allowed">
-        <source>'{0}' literal not allowed</source>
-        <target state="new">'{0}' literal not allowed</target>
-        <note />
-      </trans-unit>
       <trans-unit id="_0_may_be_null_here">
         <source>'{0}' may be null here.</source>
         <target state="translated">{0} tady může být null.</target>
         <note />
       </trans-unit>
-<<<<<<< HEAD
-      <trans-unit id="_0_unexpected">
-        <source>'{0}' unexpected</source>
-        <target state="new">'{0}' unexpected</target>
-=======
       <trans-unit id="_0_references">
         <source>'{0}' references</source>
         <target state="new">'{0}' references</target>
->>>>>>> 6d5668ee
         <note />
       </trans-unit>
       <trans-unit id="_10000000ths_of_a_second">
