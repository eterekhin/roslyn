﻿<?xml version="1.0" encoding="utf-8"?>
<xliff xmlns="urn:oasis:names:tc:xliff:document:1.2" xmlns:xsi="http://www.w3.org/2001/XMLSchema-instance" version="1.2" xsi:schemaLocation="urn:oasis:names:tc:xliff:document:1.2 xliff-core-1.2-transitional.xsd">
  <file datatype="xml" source-language="en" target-language="fr" original="../FeaturesResources.resx">
    <body>
      <trans-unit id="AM_PM_abbreviated">
        <source>AM/PM (abbreviated)</source>
        <target state="new">AM/PM (abbreviated)</target>
        <note />
      </trans-unit>
      <trans-unit id="AM_PM_abbreviated_description">
        <source>The "t" custom format specifier represents the first character of the AM/PM designator. The appropriate localized designator is retrieved from the DateTimeFormatInfo.AMDesignator or DateTimeFormatInfo.PMDesignator property of the current or specific culture. The AM designator is used for all times from 0:00:00 (midnight) to 11:59:59.999. The PM designator is used for all times from 12:00:00 (noon) to 23:59:59.999.

If the "t" format specifier is used without other custom format specifiers, it's interpreted as the "t" standard date and time format specifier.</source>
        <target state="new">The "t" custom format specifier represents the first character of the AM/PM designator. The appropriate localized designator is retrieved from the DateTimeFormatInfo.AMDesignator or DateTimeFormatInfo.PMDesignator property of the current or specific culture. The AM designator is used for all times from 0:00:00 (midnight) to 11:59:59.999. The PM designator is used for all times from 12:00:00 (noon) to 23:59:59.999.

If the "t" format specifier is used without other custom format specifiers, it's interpreted as the "t" standard date and time format specifier.</target>
        <note />
      </trans-unit>
      <trans-unit id="AM_PM_full">
        <source>AM/PM (full)</source>
        <target state="new">AM/PM (full)</target>
        <note />
      </trans-unit>
      <trans-unit id="AM_PM_full_description">
        <source>The "tt" custom format specifier (plus any number of additional "t" specifiers) represents the entire AM/PM designator. The appropriate localized designator is retrieved from the DateTimeFormatInfo.AMDesignator or DateTimeFormatInfo.PMDesignator property of the current or specific culture. The AM designator is used for all times from 0:00:00 (midnight) to 11:59:59.999. The PM designator is used for all times from 12:00:00 (noon) to 23:59:59.999.

Make sure to use the "tt" specifier for languages for which it's necessary to maintain the distinction between AM and PM. An example is Japanese, for which the AM and PM designators differ in the second character instead of the first character.</source>
        <target state="new">The "tt" custom format specifier (plus any number of additional "t" specifiers) represents the entire AM/PM designator. The appropriate localized designator is retrieved from the DateTimeFormatInfo.AMDesignator or DateTimeFormatInfo.PMDesignator property of the current or specific culture. The AM designator is used for all times from 0:00:00 (midnight) to 11:59:59.999. The PM designator is used for all times from 12:00:00 (noon) to 23:59:59.999.

Make sure to use the "tt" specifier for languages for which it's necessary to maintain the distinction between AM and PM. An example is Japanese, for which the AM and PM designators differ in the second character instead of the first character.</target>
        <note />
      </trans-unit>
      <trans-unit id="Add_DebuggerDisplay_attribute">
        <source>Add 'DebuggerDisplay' attribute</source>
        <target state="new">Add 'DebuggerDisplay' attribute</target>
        <note>{Locked="DebuggerDisplay"} "DebuggerDisplay" is a BCL class and should not be localized.</note>
      </trans-unit>
      <trans-unit id="Add_member_name">
        <source>Add member name</source>
        <target state="translated">Ajouter le nom du membre</target>
        <note />
      </trans-unit>
      <trans-unit id="Add_null_checks_for_all_parameters">
        <source>Add null checks for all parameters</source>
        <target state="translated">Ajouter des vérifications de valeur null pour tous les paramètres</target>
        <note />
      </trans-unit>
      <trans-unit id="Add_optional_parameter_to_constructor">
        <source>Add optional parameter to constructor</source>
        <target state="translated">Ajouter un paramètre optionnel au constructeur</target>
        <note />
      </trans-unit>
      <trans-unit id="Add_parameter_to_0_and_overrides_implementations">
        <source>Add parameter to '{0}' (and overrides/implementations)</source>
        <target state="translated">Ajouter un paramètre à '{0}' (et aux remplacements/implémentations)</target>
        <note />
      </trans-unit>
      <trans-unit id="Add_parameter_to_constructor">
        <source>Add parameter to constructor</source>
        <target state="translated">Ajouter un paramètre au constructeur</target>
        <note />
      </trans-unit>
      <trans-unit id="Add_project_reference_to_0">
        <source>Add project reference to '{0}'.</source>
        <target state="translated">Ajoutez une référence de projet à '{0}'.</target>
        <note />
      </trans-unit>
      <trans-unit id="Add_reference_to_0">
        <source>Add reference to '{0}'.</source>
        <target state="translated">Ajoutez une référence à '{0}'.</target>
        <note />
      </trans-unit>
      <trans-unit id="Actions_can_not_be_empty">
        <source>Actions can not be empty.</source>
        <target state="translated">Les actions ne peuvent pas être vides.</target>
        <note />
      </trans-unit>
      <trans-unit id="Add_tuple_element_name_0">
        <source>Add tuple element name '{0}'</source>
        <target state="translated">Ajouter le nom d'élément tuple '{0}'</target>
        <note />
      </trans-unit>
      <trans-unit id="Adding_0_into_an_interface_method_will_prevent_the_debug_session_from_continuing">
        <source>Adding '{0}' into an interface method will prevent the debug session from continuing.</source>
        <target state="translated">L'ajout de '{0}' à une méthode d'interface empêche la session de débogage de se poursuivre.</target>
        <note />
      </trans-unit>
      <trans-unit id="Adding_0_into_an_interface_will_prevent_the_debug_session_from_continuing">
        <source>Adding '{0}' into an interface will prevent the debug session from continuing.</source>
        <target state="translated">L'ajout de '{0}' à une interface empêche la session de débogage de se poursuivre.</target>
        <note />
      </trans-unit>
      <trans-unit id="Adding_method_with_explicit_interface_specifier_will_prevernt_the_debug_session_from_continuing">
        <source>Adding a method with an explicit interface specifier will prevent the debug session from continuing.</source>
        <target state="translated">L'ajout d'une méthode avec un spécificateur d'interface explicite empêche la session de débogage de continuer.</target>
        <note />
      </trans-unit>
      <trans-unit id="Align_wrapped_arguments">
        <source>Align wrapped arguments</source>
        <target state="translated">Aligner les arguments enveloppés</target>
        <note />
      </trans-unit>
      <trans-unit id="Align_wrapped_parameters">
        <source>Align wrapped parameters</source>
        <target state="translated">Aligner les paramètres enveloppés</target>
        <note />
      </trans-unit>
      <trans-unit id="Awaited_task_returns_0">
        <source>Awaited task returns '{0}'</source>
        <target state="translated">La tâche attendue retourne '{0}'</target>
        <note />
      </trans-unit>
      <trans-unit id="Awaited_task_returns_no_value">
        <source>Awaited task returns no value</source>
        <target state="translated">La tâche attendue ne retourne aucune valeur</target>
        <note />
      </trans-unit>
      <trans-unit id="Base_classes_contain_inaccessible_unimplemented_members">
        <source>Base classes contain inaccessible unimplemented members</source>
        <target state="new">Base classes contain inaccessible unimplemented members</target>
        <note />
      </trans-unit>
      <trans-unit id="CannotApplyChangesUnexpectedError">
        <source>Cannot apply changes -- unexpected error: '{0}'</source>
        <target state="translated">Impossible d'appliquer les changements -- Erreur inattendue : '{0}'</target>
        <note />
      </trans-unit>
      <trans-unit id="Change_namespace_to_0">
        <source>Change namespace to '{0}'</source>
        <target state="translated">Remplacer l’espace de noms par '{0}'</target>
        <note />
      </trans-unit>
      <trans-unit id="Change_to_global_namespace">
        <source>Change to global namespace</source>
        <target state="translated">Remplacer par l'espace de noms général</target>
        <note />
      </trans-unit>
      <trans-unit id="ChangesDisallowedWhileStoppedAtException">
        <source>Changes are not allowed while stopped at exception</source>
        <target state="translated">Aucun changement n'est autorisé en cas d'arrêt à la suite d'une exception</target>
        <note />
      </trans-unit>
      <trans-unit id="ChangesNotAppliedWhileRunning">
        <source>Changes made in project '{0}' will not be applied while the application is running</source>
        <target state="translated">Les changements apportés au projet '{0}' ne sont pas appliqués tant que l'application est en cours d'exécution</target>
        <note />
      </trans-unit>
      <trans-unit id="Changing_0_from_asynchronous_to_synchronous_will_prevent_the_debug_session_from_continuing">
        <source>Changing '{0}' from asynchronous to synchronous will prevent the debug session from continuing.</source>
        <target state="translated">Si vous changez '{0}' en le faisant passer d'asynchrone à synchrone, vous allez empêcher la session de débogage de se poursuivre.</target>
        <note />
      </trans-unit>
      <trans-unit id="Changing_0_to_1_will_prevent_the_debug_session_from_continuing_because_it_changes_the_shape_of_the_state_machine">
        <source>Changing '{0}' to '{1}' will prevent the debug session from continuing because it changes the shape of the state machine.</source>
        <target state="translated">Le remplacement de '{0}' par '{1}' va empêcher la session de débogage de se poursuivre, car cela change la forme de la machine à états.</target>
        <note />
      </trans-unit>
      <trans-unit id="Conditional_expression_can_be_simplified">
        <source>Conditional expression can be simplified</source>
        <target state="new">Conditional expression can be simplified</target>
        <note />
      </trans-unit>
      <trans-unit id="Configure_0_code_style">
        <source>Configure {0} code style</source>
        <target state="translated">Configurer le style de code {0}</target>
        <note />
      </trans-unit>
      <trans-unit id="Configure_0_severity">
        <source>Configure {0} severity</source>
        <target state="translated">Configurer la gravité {0}</target>
        <note />
      </trans-unit>
      <trans-unit id="Configure_severity_for_all_0_analyzers">
        <source>Configure severity for all '{0}' analyzers</source>
        <target state="new">Configure severity for all '{0}' analyzers</target>
        <note />
      </trans-unit>
      <trans-unit id="Configure_severity_for_all_analyzers">
        <source>Configure severity for all analyzers</source>
        <target state="new">Configure severity for all analyzers</target>
        <note />
      </trans-unit>
      <trans-unit id="Convert_to_linq">
        <source>Convert to LINQ</source>
        <target state="translated">Convertir en LINQ</target>
        <note />
      </trans-unit>
      <trans-unit id="Add_to_0">
        <source>Add to '{0}'</source>
        <target state="translated">Ajouter à '{0}'</target>
        <note />
      </trans-unit>
      <trans-unit id="Convert_to_class">
        <source>Convert to class</source>
        <target state="translated">Convertir en classe</target>
        <note />
      </trans-unit>
      <trans-unit id="Convert_to_linq_call_form">
        <source>Convert to LINQ (call form)</source>
        <target state="translated">Convertir en LINQ (formulaire d'appel)</target>
        <note />
      </trans-unit>
      <trans-unit id="Convert_to_struct">
        <source>Convert to struct</source>
        <target state="translated">Convertir en struct</target>
        <note />
      </trans-unit>
<<<<<<< HEAD
=======
      <trans-unit id="Convert_to_tuple">
        <source>Convert to tuple</source>
        <target state="translated">Convertir en tuple</target>
        <note />
      </trans-unit>
      <trans-unit id="Create_and_assign_field_0">
        <source>Create and assign field '{0}'</source>
        <target state="new">Create and assign field '{0}'</target>
        <note />
      </trans-unit>
      <trans-unit id="Create_and_assign_property_0">
        <source>Create and assign property '{0}'</source>
        <target state="new">Create and assign property '{0}'</target>
        <note />
      </trans-unit>
      <trans-unit id="Create_and_assign_remaining_as_fields">
        <source>Create and assign remaining as fields</source>
        <target state="new">Create and assign remaining as fields</target>
        <note />
      </trans-unit>
      <trans-unit id="Create_and_assign_remaining_as_properties">
        <source>Create and assign remaining as properties</source>
        <target state="new">Create and assign remaining as properties</target>
        <note />
      </trans-unit>
>>>>>>> f8db044a
      <trans-unit id="DisposableFieldsShouldBeDisposedDescription">
        <source>A type that implements System.IDisposable declares fields that are of types that also implement IDisposable. The Dispose method of the field is not called by the Dispose method of the declaring type. To fix a violation of this rule, call Dispose on fields that are of types that implement IDisposable if you are responsible for allocating and releasing the unmanaged resources held by the field.</source>
        <target state="translated">Un type qui implémente System.IDisposable déclare des champs dont les types implémentent également IDisposable. La méthode Dispose du champ n'est pas appelée par la méthode Dispose du type déclarant. Pour corriger toute violation de cette règle, appelez Dispose sur les champs dont les types implémentent IDisposable si vous êtes responsable de l'allocation et de la libération des ressources non managées détenues par le champ.</target>
        <note />
      </trans-unit>
      <trans-unit id="Disposable_field_0_is_never_disposed">
        <source>Disposable field '{0}' is never disposed</source>
        <target state="translated">Le champ supprimable '{0}' n'est jamais supprimé</target>
        <note />
      </trans-unit>
      <trans-unit id="Disposable_fields_should_be_disposed">
        <source>Disposable fields should be disposed</source>
        <target state="translated">Les champs supprimables doivent l'être</target>
        <note />
      </trans-unit>
      <trans-unit id="Disposable_object_created_by_0_is_never_disposed">
        <source>Disposable object created by '{0}' is never disposed</source>
        <target state="translated">L'objet supprimable créé par '{0}' n'est jamais supprimé</target>
        <note />
      </trans-unit>
      <trans-unit id="Dispose_objects_before_losing_scope">
        <source>Dispose objects before losing scope</source>
        <target state="translated">Supprimer les objets avant la mise hors de portée</target>
        <note />
      </trans-unit>
      <trans-unit id="Do_not_change_this_code_Put_cleanup_code_in_0_method">
        <source>Do not change this code. Put cleanup code in '{0}' method</source>
        <target state="new">Do not change this code. Put cleanup code in '{0}' method</target>
        <note />
      </trans-unit>
      <trans-unit id="DocumentIsOutOfSyncWithDebuggee">
        <source>The current content of source file '{0}' does not match the built source. Any changes made to this file while debugging won't be applied until its content matches the built source.</source>
        <target state="translated">Le contenu actuel du fichier source '{0}' ne correspond pas à la source générée. Les changements apportés à ce fichier durant le débogage ne seront pas appliqués tant que son contenu ne correspondra pas à la source générée.</target>
        <note />
      </trans-unit>
      <trans-unit id="EditAndContinue">
        <source>Edit and Continue</source>
        <target state="translated">Modifier et continuer</target>
        <note />
      </trans-unit>
      <trans-unit id="EditAndContinueDisallowedByModule">
        <source>Edit and Continue disallowed by module</source>
        <target state="translated">Fonctionnalité Modifier et Continuer interdite par le module</target>
        <note />
      </trans-unit>
      <trans-unit id="EditAndContinueDisallowedByProject">
        <source>Changes made in project '{0}' will prevent the debug session from continuing: {1}</source>
        <target state="translated">Les changements apportés au projet '{0}' empêchent la session de débogage de se poursuivre : {1}</target>
        <note />
      </trans-unit>
      <trans-unit id="ErrorReadingFile">
        <source>Error while reading file '{0}': {1}</source>
        <target state="translated">Erreur durant la lecture du fichier '{0}' : {1}</target>
        <note />
      </trans-unit>
      <trans-unit id="Extract_interface">
        <source>Extract interface...</source>
        <target state="translated">Extraire l'interface...</target>
        <note />
      </trans-unit>
      <trans-unit id="Extract_local_function">
        <source>Extract local function</source>
        <target state="translated">Extraire la fonction locale</target>
        <note />
      </trans-unit>
      <trans-unit id="Extract_method">
        <source>Extract method</source>
        <target state="translated">Extraire une méthode</target>
        <note />
      </trans-unit>
      <trans-unit id="Failed_to_analyze_data_flow_for_0">
        <source>Failed to analyze data-flow for: {0}</source>
        <target state="translated">Impossible d’analyser le flux de données pour : {0}</target>
        <note />
      </trans-unit>
      <trans-unit id="Fix_formatting">
        <source>Fix formatting</source>
        <target state="translated">Corriger la mise en forme</target>
        <note />
      </trans-unit>
      <trans-unit id="Fix_typo_0">
        <source>Fix typo '{0}'</source>
        <target state="translated">Corriger la faute de frappe '{0}'</target>
        <note />
      </trans-unit>
      <trans-unit id="Formatting_document">
        <source>Formatting document</source>
        <target state="translated">Mise en forme du document</target>
        <note />
      </trans-unit>
      <trans-unit id="Generate_comparison_operators">
        <source>Generate comparison operators</source>
        <target state="new">Generate comparison operators</target>
        <note />
      </trans-unit>
      <trans-unit id="Generate_for_0">
        <source>Generate for '{0}'</source>
        <target state="new">Generate for '{0}'</target>
        <note />
      </trans-unit>
      <trans-unit id="Generate_parameter_0">
        <source>Generate parameter '{0}'</source>
        <target state="translated">Générer le paramètre '{0}'</target>
        <note />
      </trans-unit>
      <trans-unit id="Generate_parameter_0_and_overrides_implementations">
        <source>Generate parameter '{0}' (and overrides/implementations)</source>
        <target state="translated">Générer le paramètre '{0}' (et les substitutions/implémentations)</target>
        <note />
      </trans-unit>
      <trans-unit id="GetHashCode_implementation_can_be_simplified">
        <source>'GetHashCode' implementation can be simplified</source>
        <target state="translated">L'implémentation de 'GetHashCode' peut être simplifiée</target>
        <note />
      </trans-unit>
      <trans-unit id="Implement_0_explicitly">
        <source>Implement '{0}' explicitly</source>
        <target state="translated">Implémenter '{0}' explicitement</target>
        <note />
      </trans-unit>
      <trans-unit id="Implement_0_implicitly">
        <source>Implement '{0}' implicitly</source>
        <target state="translated">Implémenter '{0}' implicitement</target>
        <note />
      </trans-unit>
      <trans-unit id="Implement_abstract_class">
        <source>Implement abstract class</source>
        <target state="new">Implement abstract class</target>
        <note />
      </trans-unit>
      <trans-unit id="Implement_all_interfaces_explicitly">
        <source>Implement all interfaces explicitly</source>
        <target state="new">Implement all interfaces explicitly</target>
        <note />
      </trans-unit>
      <trans-unit id="Implement_all_interfaces_implicitly">
        <source>Implement all interfaces implicitly</source>
        <target state="translated">Implémenter toutes les interfaces implicitement</target>
        <note />
      </trans-unit>
      <trans-unit id="Implement_all_members_explicitly">
        <source>Implement all members explicitly</source>
        <target state="new">Implement all members explicitly</target>
        <note />
      </trans-unit>
      <trans-unit id="Implement_explicitly">
        <source>Implement explicitly</source>
        <target state="new">Implement explicitly</target>
        <note />
      </trans-unit>
      <trans-unit id="Implement_implicitly">
        <source>Implement implicitly</source>
        <target state="translated">Implémenter implicitement</target>
        <note />
      </trans-unit>
      <trans-unit id="Implement_remaining_members_explicitly">
        <source>Implement remaining members explicitly</source>
        <target state="new">Implement remaining members explicitly</target>
        <note />
      </trans-unit>
      <trans-unit id="Implement_through_0">
        <source>Implement through '{0}'</source>
        <target state="new">Implement through '{0}'</target>
        <note />
      </trans-unit>
      <trans-unit id="Indent_all_arguments">
        <source>Indent all arguments</source>
        <target state="translated">Mettre en retrait tous les arguments</target>
        <note />
      </trans-unit>
      <trans-unit id="Indent_all_parameters">
        <source>Indent all parameters</source>
        <target state="translated">Mettre en retrait tous les paramètres</target>
        <note />
      </trans-unit>
      <trans-unit id="Indent_wrapped_arguments">
        <source>Indent wrapped arguments</source>
        <target state="translated">Mettre en retrait les arguments enveloppés</target>
        <note />
      </trans-unit>
      <trans-unit id="Indent_wrapped_parameters">
        <source>Indent wrapped parameters</source>
        <target state="translated">Mettre en retrait les paramètres enveloppés</target>
        <note />
      </trans-unit>
      <trans-unit id="Interpolation_can_be_simplified">
        <source>Interpolation can be simplified</source>
        <target state="translated">L'interpolation peut être simplifiée</target>
        <note />
      </trans-unit>
      <trans-unit id="Introduce_constant">
        <source>Introduce constant</source>
        <target state="translated">Introduire une constante</target>
        <note />
      </trans-unit>
      <trans-unit id="Introduce_field">
        <source>Introduce field</source>
        <target state="translated">Introduire le champ</target>
        <note />
      </trans-unit>
      <trans-unit id="Introduce_local">
        <source>Introduce local</source>
        <target state="translated">Introduire un élément local</target>
        <note />
      </trans-unit>
      <trans-unit id="Introduce_query_variable">
        <source>Introduce query variable</source>
        <target state="translated">Introduire la variable de requête</target>
        <note />
      </trans-unit>
      <trans-unit id="Make_member_static">
        <source>Make static</source>
        <target state="translated">Rendre statique</target>
        <note />
      </trans-unit>
      <trans-unit id="Make_readonly_fields_writable">
        <source>Make readonly fields writable</source>
        <target state="translated">Rendre les champs readonly accessibles en écriture</target>
        <note>{Locked="readonly"} "readonly" is C# keyword and should not be localized.</note>
      </trans-unit>
      <trans-unit id="Invert_conditional">
        <source>Invert conditional</source>
        <target state="translated">Inverser un élément conditionnel</target>
        <note />
      </trans-unit>
      <trans-unit id="Local_function_can_be_made_static">
        <source>Local function can be made static</source>
        <target state="translated">Une fonction locale peut être rendue statique</target>
        <note />
      </trans-unit>
      <trans-unit id="Make_local_function_static">
        <source>Make local function 'static'</source>
        <target state="translated">Rendre la fonction locale 'static'</target>
        <note />
      </trans-unit>
      <trans-unit id="Merge_with_nested_0_statement">
        <source>Merge with nested '{0}' statement</source>
        <target state="translated">Fusionner avec l'instruction '{0}' imbriquée</target>
        <note />
      </trans-unit>
      <trans-unit id="Merge_with_next_0_statement">
        <source>Merge with next '{0}' statement</source>
        <target state="translated">Fusionner avec la prochaine instruction '{0}'</target>
        <note />
      </trans-unit>
      <trans-unit id="Merge_with_outer_0_statement">
        <source>Merge with outer '{0}' statement</source>
        <target state="translated">Fusionner avec l'instruction '{0}' externe</target>
        <note />
      </trans-unit>
      <trans-unit id="Merge_with_previous_0_statement">
        <source>Merge with previous '{0}' statement</source>
        <target state="translated">Fusionner avec la précédente instruction '{0}'</target>
        <note />
      </trans-unit>
      <trans-unit id="MethodMustReturnStreamThatSupportsReadAndSeek">
        <source>{0} must return a stream that supports read and seek operations.</source>
        <target state="translated">{0} doit retourner un flux qui prend en charge les opérations de lecture et de recherche.</target>
        <note />
      </trans-unit>
      <trans-unit id="Modifying_0_which_contains_a_switch_expression_will_prevent_the_debug_session_from_continuing">
        <source>Modifying '{0}' which contains a switch expression will prevent the debug session from continuing.</source>
        <target state="translated">La modification de '{0}', qui contient une expression de switch, va empêcher la session de débogage de se poursuivre.</target>
        <note />
      </trans-unit>
      <trans-unit id="Move_contents_to_namespace">
        <source>Move contents to namespace...</source>
        <target state="translated">Déplacer le contenu vers un espace de noms...</target>
        <note />
      </trans-unit>
      <trans-unit id="Move_file_to_0">
        <source>Move file to '{0}'</source>
        <target state="translated">Déplacer le fichier vers '{0}'</target>
        <note />
      </trans-unit>
      <trans-unit id="Move_file_to_project_root_folder">
        <source>Move file to project root folder</source>
        <target state="translated">Déplacer le fichier dans le dossier racine du projet</target>
        <note />
      </trans-unit>
      <trans-unit id="Move_to_namespace">
        <source>Move to namespace...</source>
        <target state="translated">Déplacer vers un espace de noms...</target>
        <note />
      </trans-unit>
      <trans-unit id="Modifying_source_file_will_prevent_the_debug_session_from_continuing_due_to_internal_error">
        <source>Modifying source file {0} will prevent the debug session from continuing due to internal error: {1}.</source>
        <target state="translated">Le fait de modifier le fichier source {0} empêche la session de débogage de se poursuivre en raison de l’erreur interne : {1}.</target>
        <note />
      </trans-unit>
      <trans-unit id="Pull_0_up">
        <source>Pull '{0}' up</source>
        <target state="translated">Tirer '{0}' vers le haut</target>
        <note />
      </trans-unit>
      <trans-unit id="Pull_0_up_to_1">
        <source>Pull '{0}' up to '{1}'</source>
        <target state="translated">Tirer '{0}' jusqu'à '{1}'</target>
        <note />
      </trans-unit>
      <trans-unit id="Pull_members_up_to_base_type">
        <source>Pull members up to base type...</source>
        <target state="translated">Tirer les membres jusqu'au type de base...</target>
        <note />
      </trans-unit>
      <trans-unit id="Related_method_signatures_found_in_metadata_will_not_be_updated">
        <source>Related method signatures found in metadata will not be updated.</source>
        <target state="translated">Les signatures de méthode associées dans les métadonnées ne sont pas mises à jour.</target>
        <note />
      </trans-unit>
      <trans-unit id="Replace_0_with_1">
        <source>Replace '{0}' with '{1}' </source>
        <target state="translated">Remplacer '{0}' par '{1}'</target>
        <note />
      </trans-unit>
      <trans-unit id="Resolve_conflict_markers">
        <source>Resolve conflict markers</source>
        <target state="new">Resolve conflict markers</target>
        <note />
      </trans-unit>
      <trans-unit id="RudeEdit">
        <source>Rude edit</source>
        <target state="translated">Modification non applicable</target>
        <note />
      </trans-unit>
      <trans-unit id="Simplify_conditional_expression">
        <source>Simplify conditional expression</source>
        <target state="new">Simplify conditional expression</target>
        <note />
      </trans-unit>
      <trans-unit id="Simplify_interpolation">
        <source>Simplify interpolation</source>
        <target state="translated">Simplifier l’interpolation</target>
        <note />
      </trans-unit>
      <trans-unit id="Split_into_consecutive_0_statements">
        <source>Split into consecutive '{0}' statements</source>
        <target state="translated">Diviser en instructions '{0}' consécutives</target>
        <note />
      </trans-unit>
      <trans-unit id="Split_into_nested_0_statements">
        <source>Split into nested '{0}' statements</source>
        <target state="translated">Diviser en instructions '{0}' imbriquées</target>
        <note />
      </trans-unit>
      <trans-unit id="StreamMustSupportReadAndSeek">
        <source>Stream must support read and seek operations.</source>
        <target state="translated">Le flux doit prendre en charge les opérations de lecture et de recherche.</target>
        <note />
      </trans-unit>
      <trans-unit id="Struct_contains_assignment_to_this_outside_of_constructor_Make_readonly_fields_writable">
        <source>Struct contains assignment to 'this' outside of constructor. Make readonly fields writable</source>
        <target state="new">Struct contains assignment to 'this' outside of constructor. Make readonly fields writable</target>
        <note>{Locked="Struct"}{Locked="this"} these are C#/VB keywords and should not be localized.</note>
      </trans-unit>
      <trans-unit id="Suppress_0">
        <source>Suppress {0}</source>
        <target state="translated">Supprimer {0}</target>
        <note />
      </trans-unit>
      <trans-unit id="TODO_colon_free_unmanaged_resources_unmanaged_objects_and_override_finalizer">
        <source>TODO: free unmanaged resources (unmanaged objects) and override finalizer</source>
        <target state="new">TODO: free unmanaged resources (unmanaged objects) and override finalizer</target>
        <note />
      </trans-unit>
      <trans-unit id="TODO_colon_override_finalizer_only_if_0_has_code_to_free_unmanaged_resources">
        <source>TODO: override finalizer only if '{0}' has code to free unmanaged resources</source>
        <target state="new">TODO: override finalizer only if '{0}' has code to free unmanaged resources</target>
        <note />
      </trans-unit>
      <trans-unit id="Target_type_matches">
        <source>Target type matches</source>
        <target state="translated">Cibler les correspondances de types</target>
        <note />
      </trans-unit>
      <trans-unit id="The_selection_contains_a_local_function_call_without_its_declaration">
        <source>The selection contains a local function call without its declaration.</source>
        <target state="translated">La sélection contient un appel de fonction locale sans sa déclaration.</target>
        <note />
      </trans-unit>
      <trans-unit id="UnableToReadSourceFileOrPdb">
        <source>Unable to read source file '{0}' or the PDB built for the containing project. Any changes made to this file while debugging won't be applied until its content matches the built source.</source>
        <target state="translated">Impossible de lire le fichier source '{0}' ou le PDB généré pour le projet conteneur. Les changements apportés à ce fichier durant le débogage ne seront pas appliqués tant que son contenu ne correspondra pas à la source générée.</target>
        <note />
      </trans-unit>
      <trans-unit id="Unwrap_all_arguments">
        <source>Unwrap all arguments</source>
        <target state="translated">Désenvelopper tous les arguments</target>
        <note />
      </trans-unit>
      <trans-unit id="Unwrap_all_parameters">
        <source>Unwrap all parameters</source>
        <target state="translated">Désenvelopper tous les paramètres</target>
        <note />
      </trans-unit>
      <trans-unit id="Unwrap_and_indent_all_arguments">
        <source>Unwrap and indent all arguments</source>
        <target state="translated">Désenvelopper et mettre en retrait tous les arguments</target>
        <note />
      </trans-unit>
      <trans-unit id="Unwrap_and_indent_all_parameters">
        <source>Unwrap and indent all parameters</source>
        <target state="translated">Désenvelopper et mettre en retrait tous les paramètres</target>
        <note />
      </trans-unit>
      <trans-unit id="Unwrap_argument_list">
        <source>Unwrap argument list</source>
        <target state="translated">Désenvelopper la liste d'arguments</target>
        <note />
      </trans-unit>
      <trans-unit id="Unwrap_call_chain">
        <source>Unwrap call chain</source>
        <target state="translated">Désenvelopper la chaîne d'appels</target>
        <note />
      </trans-unit>
      <trans-unit id="Unwrap_expression">
        <source>Unwrap expression</source>
        <target state="translated">Désenvelopper l'expression</target>
        <note />
      </trans-unit>
      <trans-unit id="Unwrap_parameter_list">
        <source>Unwrap parameter list</source>
        <target state="translated">Désenvelopper la liste de paramètres</target>
        <note />
      </trans-unit>
      <trans-unit id="Updating_a_0_around_an_active_statement_will_prevent_the_debug_session_from_continuing">
        <source>Updating a '{0}' around an active statement will prevent the debug session from continuing.</source>
        <target state="translated">La mise à jour de '{0}' autour d'une instruction active va empêcher la session de débogage de se poursuivre.</target>
        <note />
      </trans-unit>
      <trans-unit id="UseRecommendedDisposePatternDescription">
        <source>Use recommended dispose pattern to ensure that locally scoped disposable objects are disposed on all paths. If possible, wrap the creation within a 'using' statement or a 'using' declaration. Otherwise, use a try-finally pattern, with a dedicated local variable declared before the try region and an unconditional Dispose invocation on non-null value in the 'finally' region, say 'x?.Dispose()'. If the object is explicitly disposed within the try region or the dispose ownership is transferred to another object or method, assign 'null' to the local variable just after such an operation to prevent double dispose in 'finally'</source>
        <target state="translated">Utilisez le modèle Dispose recommandé pour vérifier que les objets supprimables de l'étendue locale sont bien supprimés sur tous les chemins. Si possible, enveloppez la création dans une instruction 'using' ou une déclaration 'using'. Sinon, utilisez un modèle try-finally avec une variable locale dédiée déclarée avant la région try et un appel inconditionnel de Dispose sur une valeur non null dans la région 'finally', par exemple 'x?.Dispose()'. Si l'objet est explicitement supprimé dans la région try ou si la propriété de suppression est transférée vers un autre objet ou une autre méthode, affectez la valeur 'null' à la variable locale juste après cette opération pour éviter une double suppression dans 'finally'</target>
        <note />
      </trans-unit>
      <trans-unit id="Use_System_HashCode">
        <source>Use 'System.HashCode'</source>
        <target state="translated">Utiliser 'System.HashCode'</target>
        <note />
      </trans-unit>
      <trans-unit id="Use_block_body_for_lambda_expressions">
        <source>Use block body for lambda expressions</source>
        <target state="translated">Utiliser le corps de bloc pour les expressions lambda</target>
        <note />
      </trans-unit>
      <trans-unit id="Use_compound_assignment">
        <source>Use compound assignment</source>
        <target state="translated">Utiliser une assignation composée</target>
        <note />
      </trans-unit>
      <trans-unit id="Use_expression_body_for_lambda_expressions">
        <source>Use expression body for lambda expressions</source>
        <target state="translated">Utiliser le corps d'expression pour les expressions lambda</target>
        <note />
      </trans-unit>
      <trans-unit id="Use_interpolated_verbatim_string">
        <source>Use interpolated verbatim string</source>
        <target state="translated">Utiliser une chaîne verbatim interpolée</target>
        <note />
      </trans-unit>
      <trans-unit id="Use_recommended_dispose_pattern">
        <source>Use recommended dispose pattern</source>
        <target state="translated">Utilisez le modèle Dispose recommandé</target>
        <note />
      </trans-unit>
      <trans-unit id="Use_recommended_dispose_pattern_to_ensure_that_object_created_by_0_is_disposed_on_all_paths_using_statement_declaration_or_try_finally">
        <source>Use recommended dispose pattern to ensure that object created by '{0}' is disposed on all paths: using statement/declaration or try/finally</source>
        <target state="translated">Utilisez le modèle Dispose recommandé pour vérifier que l'objet créé par '{0}' est supprimé sur tous les chemins : instruction/déclaration using ou try/finally</target>
        <note>{Locked="using"}{Locked="try"}{Locked="finally"} "using", "try" and "finally" are C# keywords and should not be localized.</note>
      </trans-unit>
      <trans-unit id="Use_simple_using_statement">
        <source>Use simple 'using' statement</source>
        <target state="translated">Utiliser une instruction 'using' simple</target>
        <note />
      </trans-unit>
      <trans-unit id="Value_colon">
        <source>Value:</source>
        <target state="new">Value:</target>
        <note />
      </trans-unit>
      <trans-unit id="Warning_colon_changing_namespace_may_produce_invalid_code_and_change_code_meaning">
        <source>Warning: Changing namespace may produce invalid code and change code meaning.</source>
        <target state="translated">Avertissement : Le changement d’espace de noms peut produire du code non valide et changer la signification du code.</target>
        <note />
      </trans-unit>
      <trans-unit id="Warning_colon_semantics_may_change_when_converting_statement">
        <source>Warning: Semantics may change when converting statement.</source>
        <target state="translated">Avertissement : La sémantique peut changer durant la conversion d'une instruction.</target>
        <note />
      </trans-unit>
      <trans-unit id="Wrap_and_align_call_chain">
        <source>Wrap and align call chain</source>
        <target state="translated">Envelopper et aligner la chaîne d'appels</target>
        <note />
      </trans-unit>
      <trans-unit id="Wrap_and_align_expression">
        <source>Wrap and align expression</source>
        <target state="translated">Envelopper et aligner l'expression</target>
        <note />
      </trans-unit>
      <trans-unit id="Wrap_and_align_long_call_chain">
        <source>Wrap and align long call chain</source>
        <target state="translated">Envelopper et aligner la longue chaîne d'appels</target>
        <note />
      </trans-unit>
      <trans-unit id="Wrap_call_chain">
        <source>Wrap call chain</source>
        <target state="translated">Envelopper la chaîne d'appels</target>
        <note />
      </trans-unit>
      <trans-unit id="Wrap_every_argument">
        <source>Wrap every argument</source>
        <target state="translated">Envelopper chaque argument</target>
        <note />
      </trans-unit>
      <trans-unit id="Wrap_every_parameter">
        <source>Wrap every parameter</source>
        <target state="translated">Envelopper chaque paramètre</target>
        <note />
      </trans-unit>
      <trans-unit id="Wrap_expression">
        <source>Wrap expression</source>
        <target state="translated">Envelopper l'expression</target>
        <note />
      </trans-unit>
      <trans-unit id="Wrap_long_argument_list">
        <source>Wrap long argument list</source>
        <target state="translated">Envelopper la longue liste d'arguments</target>
        <note />
      </trans-unit>
      <trans-unit id="Wrap_long_call_chain">
        <source>Wrap long call chain</source>
        <target state="translated">Envelopper la longue chaîne d'appels</target>
        <note />
      </trans-unit>
      <trans-unit id="Wrap_long_parameter_list">
        <source>Wrap long parameter list</source>
        <target state="translated">Envelopper la longue liste de paramètres</target>
        <note />
      </trans-unit>
      <trans-unit id="Wrapping">
        <source>Wrapping</source>
        <target state="translated">Enveloppement</target>
        <note />
      </trans-unit>
<<<<<<< HEAD
=======
      <trans-unit id="_0_can_be_simplified">
        <source>{0} can be simplified</source>
        <target state="translated">{0} peut être simplifié</target>
        <note />
      </trans-unit>
      <trans-unit id="_10000000ths_of_a_second">
        <source>10,000,000ths of a second</source>
        <target state="new">10,000,000ths of a second</target>
        <note />
      </trans-unit>
      <trans-unit id="_10000000ths_of_a_second_description">
        <source>The "fffffff" custom format specifier represents the seven most significant digits of the seconds fraction; that is, it represents the ten millionths of a second in a date and time value.

Although it's possible to display the ten millionths of a second component of a time value, that value may not be meaningful. The precision of date and time values depends on the resolution of the system clock. On the Windows NT 3.5 (and later) and Windows Vista operating systems, the clock's resolution is approximately 10-15 milliseconds.</source>
        <target state="new">The "fffffff" custom format specifier represents the seven most significant digits of the seconds fraction; that is, it represents the ten millionths of a second in a date and time value.

Although it's possible to display the ten millionths of a second component of a time value, that value may not be meaningful. The precision of date and time values depends on the resolution of the system clock. On the Windows NT 3.5 (and later) and Windows Vista operating systems, the clock's resolution is approximately 10-15 milliseconds.</target>
        <note />
      </trans-unit>
      <trans-unit id="_10000000ths_of_a_second_non_zero">
        <source>10,000,000ths of a second (non-zero)</source>
        <target state="new">10,000,000ths of a second (non-zero)</target>
        <note />
      </trans-unit>
      <trans-unit id="_10000000ths_of_a_second_non_zero_description">
        <source>The "FFFFFFF" custom format specifier represents the seven most significant digits of the seconds fraction; that is, it represents the ten millionths of a second in a date and time value. However, trailing zeros or seven zero digits aren't displayed.

Although it's possible to display the ten millionths of a second component of a time value, that value may not be meaningful. The precision of date and time values depends on the resolution of the system clock. On the Windows NT 3.5 (and later) and Windows Vista operating systems, the clock's resolution is approximately 10-15 milliseconds.</source>
        <target state="new">The "FFFFFFF" custom format specifier represents the seven most significant digits of the seconds fraction; that is, it represents the ten millionths of a second in a date and time value. However, trailing zeros or seven zero digits aren't displayed.

Although it's possible to display the ten millionths of a second component of a time value, that value may not be meaningful. The precision of date and time values depends on the resolution of the system clock. On the Windows NT 3.5 (and later) and Windows Vista operating systems, the clock's resolution is approximately 10-15 milliseconds.</target>
        <note />
      </trans-unit>
      <trans-unit id="_1000000ths_of_a_second">
        <source>1,000,000ths of a second</source>
        <target state="new">1,000,000ths of a second</target>
        <note />
      </trans-unit>
      <trans-unit id="_1000000ths_of_a_second_description">
        <source>The "ffffff" custom format specifier represents the six most significant digits of the seconds fraction; that is, it represents the millionths of a second in a date and time value.

Although it's possible to display the millionths of a second component of a time value, that value may not be meaningful. The precision of date and time values depends on the resolution of the system clock. On the Windows NT 3.5 (and later) and Windows Vista operating systems, the clock's resolution is approximately 10-15 milliseconds.</source>
        <target state="new">The "ffffff" custom format specifier represents the six most significant digits of the seconds fraction; that is, it represents the millionths of a second in a date and time value.

Although it's possible to display the millionths of a second component of a time value, that value may not be meaningful. The precision of date and time values depends on the resolution of the system clock. On the Windows NT 3.5 (and later) and Windows Vista operating systems, the clock's resolution is approximately 10-15 milliseconds.</target>
        <note />
      </trans-unit>
      <trans-unit id="_1000000ths_of_a_second_non_zero">
        <source>1,000,000ths of a second (non-zero)</source>
        <target state="new">1,000,000ths of a second (non-zero)</target>
        <note />
      </trans-unit>
      <trans-unit id="_1000000ths_of_a_second_non_zero_description">
        <source>The "FFFFFF" custom format specifier represents the six most significant digits of the seconds fraction; that is, it represents the millionths of a second in a date and time value. However, trailing zeros or six zero digits aren't displayed.

Although it's possible to display the millionths of a second component of a time value, that value may not be meaningful. The precision of date and time values depends on the resolution of the system clock. On the Windows NT 3.5 (and later) and Windows Vista operating systems, the clock's resolution is approximately 10-15 milliseconds.</source>
        <target state="new">The "FFFFFF" custom format specifier represents the six most significant digits of the seconds fraction; that is, it represents the millionths of a second in a date and time value. However, trailing zeros or six zero digits aren't displayed.

Although it's possible to display the millionths of a second component of a time value, that value may not be meaningful. The precision of date and time values depends on the resolution of the system clock. On the Windows NT 3.5 (and later) and Windows Vista operating systems, the clock's resolution is approximately 10-15 milliseconds.</target>
        <note />
      </trans-unit>
      <trans-unit id="_100000ths_of_a_second">
        <source>100,000ths of a second</source>
        <target state="new">100,000ths of a second</target>
        <note />
      </trans-unit>
      <trans-unit id="_100000ths_of_a_second_description">
        <source>The "fffff" custom format specifier represents the five most significant digits of the seconds fraction; that is, it represents the hundred thousandths of a second in a date and time value.

Although it's possible to display the hundred thousandths of a second component of a time value, that value may not be meaningful. The precision of date and time values depends on the resolution of the system clock. On the Windows NT 3.5 (and later) and Windows Vista operating systems, the clock's resolution is approximately 10-15 milliseconds.</source>
        <target state="new">The "fffff" custom format specifier represents the five most significant digits of the seconds fraction; that is, it represents the hundred thousandths of a second in a date and time value.

Although it's possible to display the hundred thousandths of a second component of a time value, that value may not be meaningful. The precision of date and time values depends on the resolution of the system clock. On the Windows NT 3.5 (and later) and Windows Vista operating systems, the clock's resolution is approximately 10-15 milliseconds.</target>
        <note />
      </trans-unit>
      <trans-unit id="_100000ths_of_a_second_non_zero">
        <source>100,000ths of a second (non-zero)</source>
        <target state="new">100,000ths of a second (non-zero)</target>
        <note />
      </trans-unit>
      <trans-unit id="_100000ths_of_a_second_non_zero_description">
        <source>The "FFFFF" custom format specifier represents the five most significant digits of the seconds fraction; that is, it represents the hundred thousandths of a second in a date and time value. However, trailing zeros or five zero digits aren't displayed.

Although it's possible to display the hundred thousandths of a second component of a time value, that value may not be meaningful. The precision of date and time values depends on the resolution of the system clock. On the Windows NT 3.5 (and later) and Windows Vista operating systems, the clock's resolution is approximately 10-15 milliseconds.</source>
        <target state="new">The "FFFFF" custom format specifier represents the five most significant digits of the seconds fraction; that is, it represents the hundred thousandths of a second in a date and time value. However, trailing zeros or five zero digits aren't displayed.

Although it's possible to display the hundred thousandths of a second component of a time value, that value may not be meaningful. The precision of date and time values depends on the resolution of the system clock. On the Windows NT 3.5 (and later) and Windows Vista operating systems, the clock's resolution is approximately 10-15 milliseconds.</target>
        <note />
      </trans-unit>
      <trans-unit id="_10000ths_of_a_second">
        <source>10,000ths of a second</source>
        <target state="new">10,000ths of a second</target>
        <note />
      </trans-unit>
      <trans-unit id="_10000ths_of_a_second_description">
        <source>The "ffff" custom format specifier represents the four most significant digits of the seconds fraction; that is, it represents the ten thousandths of a second in a date and time value.

Although it's possible to display the ten thousandths of a second component of a time value, that value may not be meaningful. The precision of date and time values depends on the resolution of the system clock. On the Windows NT version 3.5 (and later) and Windows Vista operating systems, the clock's resolution is approximately 10-15 milliseconds.</source>
        <target state="new">The "ffff" custom format specifier represents the four most significant digits of the seconds fraction; that is, it represents the ten thousandths of a second in a date and time value.

Although it's possible to display the ten thousandths of a second component of a time value, that value may not be meaningful. The precision of date and time values depends on the resolution of the system clock. On the Windows NT version 3.5 (and later) and Windows Vista operating systems, the clock's resolution is approximately 10-15 milliseconds.</target>
        <note />
      </trans-unit>
      <trans-unit id="_10000ths_of_a_second_non_zero">
        <source>10,000ths of a second (non-zero)</source>
        <target state="new">10,000ths of a second (non-zero)</target>
        <note />
      </trans-unit>
      <trans-unit id="_10000ths_of_a_second_non_zero_description">
        <source>The "FFFF" custom format specifier represents the four most significant digits of the seconds fraction; that is, it represents the ten thousandths of a second in a date and time value. However, trailing zeros or four zero digits aren't displayed.

Although it's possible to display the ten thousandths of a second component of a time value, that value may not be meaningful. The precision of date and time values depends on the resolution of the system clock. On the Windows NT 3.5 (and later) and Windows Vista operating systems, the clock's resolution is approximately 10-15 milliseconds.</source>
        <target state="new">The "FFFF" custom format specifier represents the four most significant digits of the seconds fraction; that is, it represents the ten thousandths of a second in a date and time value. However, trailing zeros or four zero digits aren't displayed.

Although it's possible to display the ten thousandths of a second component of a time value, that value may not be meaningful. The precision of date and time values depends on the resolution of the system clock. On the Windows NT 3.5 (and later) and Windows Vista operating systems, the clock's resolution is approximately 10-15 milliseconds.</target>
        <note />
      </trans-unit>
      <trans-unit id="_1000ths_of_a_second">
        <source>1,000ths of a second</source>
        <target state="new">1,000ths of a second</target>
        <note />
      </trans-unit>
      <trans-unit id="_1000ths_of_a_second_description">
        <source>The "fff" custom format specifier represents the three most significant digits of the seconds fraction; that is, it represents the milliseconds in a date and time value.</source>
        <target state="new">The "fff" custom format specifier represents the three most significant digits of the seconds fraction; that is, it represents the milliseconds in a date and time value.</target>
        <note />
      </trans-unit>
      <trans-unit id="_1000ths_of_a_second_non_zero">
        <source>1,000ths of a second (non-zero)</source>
        <target state="new">1,000ths of a second (non-zero)</target>
        <note />
      </trans-unit>
      <trans-unit id="_1000ths_of_a_second_non_zero_description">
        <source>The "FFF" custom format specifier represents the three most significant digits of the seconds fraction; that is, it represents the milliseconds in a date and time value. However, trailing zeros or three zero digits aren't displayed.</source>
        <target state="new">The "FFF" custom format specifier represents the three most significant digits of the seconds fraction; that is, it represents the milliseconds in a date and time value. However, trailing zeros or three zero digits aren't displayed.</target>
        <note />
      </trans-unit>
      <trans-unit id="_100ths_of_a_second">
        <source>100ths of a second</source>
        <target state="new">100ths of a second</target>
        <note />
      </trans-unit>
      <trans-unit id="_100ths_of_a_second_description">
        <source>The "ff" custom format specifier represents the two most significant digits of the seconds fraction; that is, it represents the hundredths of a second in a date and time value.</source>
        <target state="new">The "ff" custom format specifier represents the two most significant digits of the seconds fraction; that is, it represents the hundredths of a second in a date and time value.</target>
        <note />
      </trans-unit>
      <trans-unit id="_100ths_of_a_second_non_zero">
        <source>100ths of a second (non-zero)</source>
        <target state="new">100ths of a second (non-zero)</target>
        <note />
      </trans-unit>
      <trans-unit id="_100ths_of_a_second_non_zero_description">
        <source>The "FF" custom format specifier represents the two most significant digits of the seconds fraction; that is, it represents the hundredths of a second in a date and time value. However, trailing zeros or two zero digits aren't displayed.</source>
        <target state="new">The "FF" custom format specifier represents the two most significant digits of the seconds fraction; that is, it represents the hundredths of a second in a date and time value. However, trailing zeros or two zero digits aren't displayed.</target>
        <note />
      </trans-unit>
      <trans-unit id="_10ths_of_a_second">
        <source>10ths of a second</source>
        <target state="new">10ths of a second</target>
        <note />
      </trans-unit>
      <trans-unit id="_10ths_of_a_second_description">
        <source>The "f" custom format specifier represents the most significant digit of the seconds fraction; that is, it represents the tenths of a second in a date and time value.

If the "f" format specifier is used without other format specifiers, it's interpreted as the "f" standard date and time format specifier.

When you use "f" format specifiers as part of a format string supplied to the ParseExact, TryParseExact, ParseExact, or TryParseExact method, the number of "f" format specifiers indicates the number of most significant digits of the seconds fraction that must be present to successfully parse the string.</source>
        <target state="new">The "f" custom format specifier represents the most significant digit of the seconds fraction; that is, it represents the tenths of a second in a date and time value.

If the "f" format specifier is used without other format specifiers, it's interpreted as the "f" standard date and time format specifier.

When you use "f" format specifiers as part of a format string supplied to the ParseExact, TryParseExact, ParseExact, or TryParseExact method, the number of "f" format specifiers indicates the number of most significant digits of the seconds fraction that must be present to successfully parse the string.</target>
        <note />
      </trans-unit>
      <trans-unit id="_10ths_of_a_second_non_zero">
        <source>10ths of a second (non-zero)</source>
        <target state="new">10ths of a second (non-zero)</target>
        <note />
      </trans-unit>
      <trans-unit id="_10ths_of_a_second_non_zero_description">
        <source>The "F" custom format specifier represents the most significant digit of the seconds fraction; that is, it represents the tenths of a second in a date and time value. Nothing is displayed if the digit is zero.

If the "F" format specifier is used without other format specifiers, it's interpreted as the "F" standard date and time format specifier.

The number of "F" format specifiers used with the ParseExact, TryParseExact, ParseExact, or TryParseExact method indicates the maximum number of most significant digits of the seconds fraction that can be present to successfully parse the string.</source>
        <target state="new">The "F" custom format specifier represents the most significant digit of the seconds fraction; that is, it represents the tenths of a second in a date and time value. Nothing is displayed if the digit is zero.

If the "F" format specifier is used without other format specifiers, it's interpreted as the "F" standard date and time format specifier.

The number of "F" format specifiers used with the ParseExact, TryParseExact, ParseExact, or TryParseExact method indicates the maximum number of most significant digits of the seconds fraction that can be present to successfully parse the string.</target>
        <note />
      </trans-unit>
      <trans-unit id="_12_hour_clock_1_2_digits">
        <source>12 hour clock (1-2 digits)</source>
        <target state="new">12 hour clock (1-2 digits)</target>
        <note />
      </trans-unit>
      <trans-unit id="_12_hour_clock_1_2_digits_description">
        <source>The "h" custom format specifier represents the hour as a number from 1 through 12; that is, the hour is represented by a 12-hour clock that counts the whole hours since midnight or noon. A particular hour after midnight is indistinguishable from the same hour after noon. The hour is not rounded, and a single-digit hour is formatted without a leading zero. For example, given a time of 5:43 in the morning or afternoon, this custom format specifier displays "5".

If the "h" format specifier is used without other custom format specifiers, it's interpreted as a standard date and time format specifier and throws a FormatException.</source>
        <target state="new">The "h" custom format specifier represents the hour as a number from 1 through 12; that is, the hour is represented by a 12-hour clock that counts the whole hours since midnight or noon. A particular hour after midnight is indistinguishable from the same hour after noon. The hour is not rounded, and a single-digit hour is formatted without a leading zero. For example, given a time of 5:43 in the morning or afternoon, this custom format specifier displays "5".

If the "h" format specifier is used without other custom format specifiers, it's interpreted as a standard date and time format specifier and throws a FormatException.</target>
        <note />
      </trans-unit>
      <trans-unit id="_12_hour_clock_2_digits">
        <source>12 hour clock (2 digits)</source>
        <target state="new">12 hour clock (2 digits)</target>
        <note />
      </trans-unit>
      <trans-unit id="_12_hour_clock_2_digits_description">
        <source>The "hh" custom format specifier (plus any number of additional "h" specifiers) represents the hour as a number from 01 through 12; that is, the hour is represented by a 12-hour clock that counts the whole hours since midnight or noon. A particular hour after midnight is indistinguishable from the same hour after noon. The hour is not rounded, and a single-digit hour is formatted with a leading zero. For example, given a time of 5:43 in the morning or afternoon, this format specifier displays "05".</source>
        <target state="new">The "hh" custom format specifier (plus any number of additional "h" specifiers) represents the hour as a number from 01 through 12; that is, the hour is represented by a 12-hour clock that counts the whole hours since midnight or noon. A particular hour after midnight is indistinguishable from the same hour after noon. The hour is not rounded, and a single-digit hour is formatted with a leading zero. For example, given a time of 5:43 in the morning or afternoon, this format specifier displays "05".</target>
        <note />
      </trans-unit>
      <trans-unit id="_24_hour_clock_1_2_digits">
        <source>24 hour clock (1-2 digits)</source>
        <target state="new">24 hour clock (1-2 digits)</target>
        <note />
      </trans-unit>
      <trans-unit id="_24_hour_clock_1_2_digits_description">
        <source>The "H" custom format specifier represents the hour as a number from 0 through 23; that is, the hour is represented by a zero-based 24-hour clock that counts the hours since midnight. A single-digit hour is formatted without a leading zero.

If the "H" format specifier is used without other custom format specifiers, it's interpreted as a standard date and time format specifier and throws a FormatException.</source>
        <target state="new">The "H" custom format specifier represents the hour as a number from 0 through 23; that is, the hour is represented by a zero-based 24-hour clock that counts the hours since midnight. A single-digit hour is formatted without a leading zero.

If the "H" format specifier is used without other custom format specifiers, it's interpreted as a standard date and time format specifier and throws a FormatException.</target>
        <note />
      </trans-unit>
      <trans-unit id="_24_hour_clock_2_digits">
        <source>24 hour clock (2 digits)</source>
        <target state="new">24 hour clock (2 digits)</target>
        <note />
      </trans-unit>
      <trans-unit id="_24_hour_clock_2_digits_description">
        <source>The "HH" custom format specifier (plus any number of additional "H" specifiers) represents the hour as a number from 00 through 23; that is, the hour is represented by a zero-based 24-hour clock that counts the hours since midnight. A single-digit hour is formatted with a leading zero.</source>
        <target state="new">The "HH" custom format specifier (plus any number of additional "H" specifiers) represents the hour as a number from 00 through 23; that is, the hour is represented by a zero-based 24-hour clock that counts the hours since midnight. A single-digit hour is formatted with a leading zero.</target>
        <note />
      </trans-unit>
      <trans-unit id="date_separator">
        <source>date separator</source>
        <target state="new">date separator</target>
        <note />
      </trans-unit>
      <trans-unit id="date_separator_description">
        <source>The "/" custom format specifier represents the date separator, which is used to differentiate years, months, and days. The appropriate localized date separator is retrieved from the DateTimeFormatInfo.DateSeparator property of the current or specified culture.

Note: To change the date separator for a particular date and time string, specify the separator character within a literal string delimiter. For example, the custom format string mm'/'dd'/'yyyy produces a result string in which "/" is always used as the date separator. To change the date separator for all dates for a culture, either change the value of the DateTimeFormatInfo.DateSeparator property of the current culture, or instantiate a DateTimeFormatInfo object, assign the character to its DateSeparator property, and call an overload of the formatting method that includes an IFormatProvider parameter.

If the "/" format specifier is used without other custom format specifiers, it's interpreted as a standard date and time format specifier and throws a FormatException.</source>
        <target state="new">The "/" custom format specifier represents the date separator, which is used to differentiate years, months, and days. The appropriate localized date separator is retrieved from the DateTimeFormatInfo.DateSeparator property of the current or specified culture.

Note: To change the date separator for a particular date and time string, specify the separator character within a literal string delimiter. For example, the custom format string mm'/'dd'/'yyyy produces a result string in which "/" is always used as the date separator. To change the date separator for all dates for a culture, either change the value of the DateTimeFormatInfo.DateSeparator property of the current culture, or instantiate a DateTimeFormatInfo object, assign the character to its DateSeparator property, and call an overload of the formatting method that includes an IFormatProvider parameter.

If the "/" format specifier is used without other custom format specifiers, it's interpreted as a standard date and time format specifier and throws a FormatException.</target>
        <note />
      </trans-unit>
      <trans-unit id="day_of_the_month_1_2_digits">
        <source>day of the month (1-2 digits)</source>
        <target state="new">day of the month (1-2 digits)</target>
        <note />
      </trans-unit>
      <trans-unit id="day_of_the_month_1_2_digits_description">
        <source>The "d" custom format specifier represents the day of the month as a number from 1 through 31. A single-digit day is formatted without a leading zero.

If the "d" format specifier is used without other custom format specifiers, it's interpreted as the "d" standard date and time format specifier.</source>
        <target state="new">The "d" custom format specifier represents the day of the month as a number from 1 through 31. A single-digit day is formatted without a leading zero.

If the "d" format specifier is used without other custom format specifiers, it's interpreted as the "d" standard date and time format specifier.</target>
        <note />
      </trans-unit>
      <trans-unit id="day_of_the_month_2_digits">
        <source>day of the month (2 digits)</source>
        <target state="new">day of the month (2 digits)</target>
        <note />
      </trans-unit>
      <trans-unit id="day_of_the_month_2_digits_description">
        <source>The "dd" custom format string represents the day of the month as a number from 01 through 31. A single-digit day is formatted with a leading zero.</source>
        <target state="new">The "dd" custom format string represents the day of the month as a number from 01 through 31. A single-digit day is formatted with a leading zero.</target>
        <note />
      </trans-unit>
      <trans-unit id="day_of_the_week_abbreviated">
        <source>day of the week (abbreviated)</source>
        <target state="new">day of the week (abbreviated)</target>
        <note />
      </trans-unit>
      <trans-unit id="day_of_the_week_abbreviated_description">
        <source>The "ddd" custom format specifier represents the abbreviated name of the day of the week. The localized abbreviated name of the day of the week is retrieved from the DateTimeFormatInfo.AbbreviatedDayNames property of the current or specified culture.</source>
        <target state="new">The "ddd" custom format specifier represents the abbreviated name of the day of the week. The localized abbreviated name of the day of the week is retrieved from the DateTimeFormatInfo.AbbreviatedDayNames property of the current or specified culture.</target>
        <note />
      </trans-unit>
      <trans-unit id="day_of_the_week_full">
        <source>day of the week (full)</source>
        <target state="new">day of the week (full)</target>
        <note />
      </trans-unit>
      <trans-unit id="day_of_the_week_full_description">
        <source>The "dddd" custom format specifier (plus any number of additional "d" specifiers) represents the full name of the day of the week. The localized name of the day of the week is retrieved from the DateTimeFormatInfo.DayNames property of the current or specified culture.</source>
        <target state="new">The "dddd" custom format specifier (plus any number of additional "d" specifiers) represents the full name of the day of the week. The localized name of the day of the week is retrieved from the DateTimeFormatInfo.DayNames property of the current or specified culture.</target>
        <note />
      </trans-unit>
>>>>>>> f8db044a
      <trans-unit id="discard">
        <source>discard</source>
        <target state="translated">discard</target>
        <note />
      </trans-unit>
      <trans-unit id="full_long_date_time">
        <source>full long date/time</source>
        <target state="new">full long date/time</target>
        <note />
      </trans-unit>
      <trans-unit id="full_long_date_time_description">
        <source>The "F" standard format specifier represents a custom date and time format string that is defined by the current DateTimeFormatInfo.FullDateTimePattern property. For example, the custom format string for the invariant culture is "dddd, dd MMMM yyyy HH:mm:ss".</source>
        <target state="new">The "F" standard format specifier represents a custom date and time format string that is defined by the current DateTimeFormatInfo.FullDateTimePattern property. For example, the custom format string for the invariant culture is "dddd, dd MMMM yyyy HH:mm:ss".</target>
        <note />
      </trans-unit>
      <trans-unit id="full_short_date_time">
        <source>full short date/time</source>
        <target state="new">full short date/time</target>
        <note />
      </trans-unit>
      <trans-unit id="full_short_date_time_description">
        <source>The Full Date Short Time ("f") Format Specifier

The "f" standard format specifier represents a combination of the long date ("D") and short time ("t") patterns, separated by a space.</source>
        <target state="new">The Full Date Short Time ("f") Format Specifier

The "f" standard format specifier represents a combination of the long date ("D") and short time ("t") patterns, separated by a space.</target>
        <note />
      </trans-unit>
      <trans-unit id="general_long_date_time">
        <source>general long date/time</source>
        <target state="new">general long date/time</target>
        <note />
      </trans-unit>
      <trans-unit id="general_long_date_time_description">
        <source>The "G" standard format specifier represents a combination of the short date ("d") and long time ("T") patterns, separated by a space.</source>
        <target state="new">The "G" standard format specifier represents a combination of the short date ("d") and long time ("T") patterns, separated by a space.</target>
        <note />
      </trans-unit>
      <trans-unit id="general_short_date_time">
        <source>general short date/time</source>
        <target state="new">general short date/time</target>
        <note />
      </trans-unit>
      <trans-unit id="general_short_date_time_description">
        <source>The "g" standard format specifier represents a combination of the short date ("d") and short time ("t") patterns, separated by a space.</source>
        <target state="new">The "g" standard format specifier represents a combination of the short date ("d") and short time ("t") patterns, separated by a space.</target>
        <note />
      </trans-unit>
      <trans-unit id="generic_overload">
        <source>generic overload</source>
        <target state="translated">surcharge générique</target>
        <note />
      </trans-unit>
      <trans-unit id="generic_overloads">
        <source>generic overloads</source>
        <target state="translated">surcharges génériques</target>
        <note />
      </trans-unit>
      <trans-unit id="in_Source_attribute">
        <source>in Source (attribute)</source>
        <target state="translated">dans la source (attribut)</target>
        <note />
      </trans-unit>
      <trans-unit id="long_date">
        <source>long date</source>
        <target state="new">long date</target>
        <note />
      </trans-unit>
      <trans-unit id="long_date_description">
        <source>The "D" standard format specifier represents a custom date and time format string that is defined by the current DateTimeFormatInfo.LongDatePattern property. For example, the custom format string for the invariant culture is "dddd, dd MMMM yyyy".</source>
        <target state="new">The "D" standard format specifier represents a custom date and time format string that is defined by the current DateTimeFormatInfo.LongDatePattern property. For example, the custom format string for the invariant culture is "dddd, dd MMMM yyyy".</target>
        <note />
      </trans-unit>
      <trans-unit id="long_time">
        <source>long time</source>
        <target state="new">long time</target>
        <note />
      </trans-unit>
      <trans-unit id="long_time_description">
        <source>The "T" standard format specifier represents a custom date and time format string that is defined by a specific culture's DateTimeFormatInfo.LongTimePattern property. For example, the custom format string for the invariant culture is "HH:mm:ss".</source>
        <target state="new">The "T" standard format specifier represents a custom date and time format string that is defined by a specific culture's DateTimeFormatInfo.LongTimePattern property. For example, the custom format string for the invariant culture is "HH:mm:ss".</target>
        <note />
      </trans-unit>
      <trans-unit id="minute_1_2_digits">
        <source>minute (1-2 digits)</source>
        <target state="new">minute (1-2 digits)</target>
        <note />
      </trans-unit>
      <trans-unit id="minute_1_2_digits_description">
        <source>The "m" custom format specifier represents the minute as a number from 0 through 59. The minute represents whole minutes that have passed since the last hour. A single-digit minute is formatted without a leading zero.

If the "m" format specifier is used without other custom format specifiers, it's interpreted as the "m" standard date and time format specifier.</source>
        <target state="new">The "m" custom format specifier represents the minute as a number from 0 through 59. The minute represents whole minutes that have passed since the last hour. A single-digit minute is formatted without a leading zero.

If the "m" format specifier is used without other custom format specifiers, it's interpreted as the "m" standard date and time format specifier.</target>
        <note />
      </trans-unit>
      <trans-unit id="minute_2_digits">
        <source>minute (2 digits)</source>
        <target state="new">minute (2 digits)</target>
        <note />
      </trans-unit>
      <trans-unit id="minute_2_digits_description">
        <source>The "mm" custom format specifier (plus any number of additional "m" specifiers) represents the minute as a number from 00 through 59. The minute represents whole minutes that have passed since the last hour. A single-digit minute is formatted with a leading zero.</source>
        <target state="new">The "mm" custom format specifier (plus any number of additional "m" specifiers) represents the minute as a number from 00 through 59. The minute represents whole minutes that have passed since the last hour. A single-digit minute is formatted with a leading zero.</target>
        <note />
      </trans-unit>
      <trans-unit id="month_1_2_digits">
        <source>month (1-2 digits)</source>
        <target state="new">month (1-2 digits)</target>
        <note />
      </trans-unit>
      <trans-unit id="month_1_2_digits_description">
        <source>The "M" custom format specifier represents the month as a number from 1 through 12 (or from 1 through 13 for calendars that have 13 months). A single-digit month is formatted without a leading zero.

If the "M" format specifier is used without other custom format specifiers, it's interpreted as the "M" standard date and time format specifier.</source>
        <target state="new">The "M" custom format specifier represents the month as a number from 1 through 12 (or from 1 through 13 for calendars that have 13 months). A single-digit month is formatted without a leading zero.

If the "M" format specifier is used without other custom format specifiers, it's interpreted as the "M" standard date and time format specifier.</target>
        <note />
      </trans-unit>
      <trans-unit id="month_2_digits">
        <source>month (2 digits)</source>
        <target state="new">month (2 digits)</target>
        <note />
      </trans-unit>
      <trans-unit id="month_2_digits_description">
        <source>The "MM" custom format specifier represents the month as a number from 01 through 12 (or from 1 through 13 for calendars that have 13 months). A single-digit month is formatted with a leading zero.</source>
        <target state="new">The "MM" custom format specifier represents the month as a number from 01 through 12 (or from 1 through 13 for calendars that have 13 months). A single-digit month is formatted with a leading zero.</target>
        <note />
      </trans-unit>
      <trans-unit id="month_abbreviated">
        <source>month (abbreviated)</source>
        <target state="new">month (abbreviated)</target>
        <note />
      </trans-unit>
      <trans-unit id="month_abbreviated_description">
        <source>The "MMM" custom format specifier represents the abbreviated name of the month. The localized abbreviated name of the month is retrieved from the DateTimeFormatInfo.AbbreviatedMonthNames property of the current or specified culture.</source>
        <target state="new">The "MMM" custom format specifier represents the abbreviated name of the month. The localized abbreviated name of the month is retrieved from the DateTimeFormatInfo.AbbreviatedMonthNames property of the current or specified culture.</target>
        <note />
      </trans-unit>
      <trans-unit id="month_day">
        <source>month day</source>
        <target state="new">month day</target>
        <note />
      </trans-unit>
      <trans-unit id="month_day_description">
        <source>The "M" or "m" standard format specifier represents a custom date and time format string that is defined by the current DateTimeFormatInfo.MonthDayPattern property. For example, the custom format string for the invariant culture is "MMMM dd".</source>
        <target state="new">The "M" or "m" standard format specifier represents a custom date and time format string that is defined by the current DateTimeFormatInfo.MonthDayPattern property. For example, the custom format string for the invariant culture is "MMMM dd".</target>
        <note />
      </trans-unit>
      <trans-unit id="month_full">
        <source>month (full)</source>
        <target state="new">month (full)</target>
        <note />
      </trans-unit>
      <trans-unit id="month_full_description">
        <source>The "MMMM" custom format specifier represents the full name of the month. The localized name of the month is retrieved from the DateTimeFormatInfo.MonthNames property of the current or specified culture.</source>
        <target state="new">The "MMMM" custom format specifier represents the full name of the month. The localized name of the month is retrieved from the DateTimeFormatInfo.MonthNames property of the current or specified culture.</target>
        <note />
      </trans-unit>
      <trans-unit id="overload">
        <source>overload</source>
        <target state="translated">surcharge</target>
        <note />
      </trans-unit>
      <trans-unit id="overloads_">
        <source>overloads</source>
        <target state="translated">surcharges</target>
        <note />
      </trans-unit>
      <trans-unit id="_0_Keyword">
        <source>{0} Keyword</source>
        <target state="translated">Mot clé {0}</target>
        <note />
      </trans-unit>
      <trans-unit id="Encapsulate_field_colon_0_and_use_property">
        <source>Encapsulate field: '{0}' (and use property)</source>
        <target state="translated">Encapsuler le champ : '{0}' (et utiliser la propriété)</target>
        <note />
      </trans-unit>
      <trans-unit id="Encapsulate_field_colon_0_but_still_use_field">
        <source>Encapsulate field: '{0}' (but still use field)</source>
        <target state="translated">Encapsuler le champ : '{0}' (mais utiliser toujours le champ)</target>
        <note />
      </trans-unit>
      <trans-unit id="Encapsulate_fields_and_use_property">
        <source>Encapsulate fields (and use property)</source>
        <target state="translated">Encapsuler les champs (et utiliser la propriété)</target>
        <note />
      </trans-unit>
      <trans-unit id="Encapsulate_fields_but_still_use_field">
        <source>Encapsulate fields (but still use field)</source>
        <target state="translated">Encapsuler les champs (mais utiliser toujours le champ)</target>
        <note />
      </trans-unit>
      <trans-unit id="Could_not_extract_interface_colon_The_selection_is_not_inside_a_class_interface_struct">
        <source>Could not extract interface: The selection is not inside a class/interface/struct.</source>
        <target state="translated">Impossible d'extraire l'interface : la sélection n'est pas comprise dans une classe, une interface ou un struct.</target>
        <note />
      </trans-unit>
      <trans-unit id="Could_not_extract_interface_colon_The_type_does_not_contain_any_member_that_can_be_extracted_to_an_interface">
        <source>Could not extract interface: The type does not contain any member that can be extracted to an interface.</source>
        <target state="translated">Impossible d'extraire l'interface : le type ne contient aucun élément pouvant être extrait vers une interface.</target>
        <note />
      </trans-unit>
      <trans-unit id="can_t_not_construct_final_tree">
        <source>can't not construct final tree</source>
        <target state="translated">Impossible de construire l'arborescence finale</target>
        <note />
      </trans-unit>
      <trans-unit id="Parameters_type_or_return_type_cannot_be_an_anonymous_type_colon_bracket_0_bracket">
        <source>Parameters' type or return type cannot be an anonymous type : [{0}]</source>
        <target state="translated">Le type de paramètre ou le type de retour ne peut pas être un type anonyme : [{0}]</target>
        <note />
      </trans-unit>
      <trans-unit id="The_selection_contains_no_active_statement">
        <source>The selection contains no active statement.</source>
        <target state="translated">La sélection ne contient aucune instruction active.</target>
        <note />
      </trans-unit>
      <trans-unit id="The_selection_contains_an_error_or_unknown_type">
        <source>The selection contains an error or unknown type.</source>
        <target state="translated">La sélection contient une erreur ou un type inconnu.</target>
        <note />
      </trans-unit>
      <trans-unit id="Type_parameter_0_is_hidden_by_another_type_parameter_1">
        <source>Type parameter '{0}' is hidden by another type parameter '{1}'.</source>
        <target state="translated">Le paramètre de type '{0}' est masqué par un autre paramètre de type '{1}'.</target>
        <note />
      </trans-unit>
      <trans-unit id="The_address_of_a_variable_is_used_inside_the_selected_code">
        <source>The address of a variable is used inside the selected code.</source>
        <target state="translated">L'adresse d'une variable est utilisée dans le code sélectionné.</target>
        <note />
      </trans-unit>
      <trans-unit id="Assigning_to_readonly_fields_must_be_done_in_a_constructor_colon_bracket_0_bracket">
        <source>Assigning to readonly fields must be done in a constructor : [{0}].</source>
        <target state="translated">L'assignation à des champs en lecture seule doit se faire dans un constructeur : [{0}].</target>
        <note />
      </trans-unit>
      <trans-unit id="generated_code_is_overlapping_with_hidden_portion_of_the_code">
        <source>generated code is overlapping with hidden portion of the code</source>
        <target state="translated">Le code généré chevauche une partie cachée du code</target>
        <note />
      </trans-unit>
      <trans-unit id="Add_optional_parameters_to_0">
        <source>Add optional parameters to '{0}'</source>
        <target state="translated">Ajouter des paramètres optionnels à '{0}'</target>
        <note />
      </trans-unit>
      <trans-unit id="Add_parameters_to_0">
        <source>Add parameters to '{0}'</source>
        <target state="translated">Ajouter des paramètres à '{0}'</target>
        <note />
      </trans-unit>
      <trans-unit id="Generate_delegating_constructor_0_1">
        <source>Generate delegating constructor '{0}({1})'</source>
        <target state="translated">Générer le constructeur de délégation '{0}({1})'</target>
        <note />
      </trans-unit>
      <trans-unit id="Generate_constructor_0_1">
        <source>Generate constructor '{0}({1})'</source>
        <target state="translated">Générer le constructeur '{0}({1})'</target>
        <note />
      </trans-unit>
      <trans-unit id="Generate_field_assigning_constructor_0_1">
        <source>Generate field assigning constructor '{0}({1})'</source>
        <target state="translated">Générer un constructeur d'assignation de champ '{0}({1})'</target>
        <note />
      </trans-unit>
      <trans-unit id="Generate_Equals_and_GetHashCode">
        <source>Generate Equals and GetHashCode</source>
        <target state="translated">Générer Equals et GetHashCode</target>
        <note />
      </trans-unit>
      <trans-unit id="Generate_Equals_object">
        <source>Generate Equals(object)</source>
        <target state="translated">Générer Equals(object)</target>
        <note />
      </trans-unit>
      <trans-unit id="Generate_GetHashCode">
        <source>Generate GetHashCode()</source>
        <target state="translated">Générer GetHashCode()</target>
        <note />
      </trans-unit>
      <trans-unit id="Generate_constructor_in_0">
        <source>Generate constructor in '{0}'</source>
        <target state="translated">Générer un constructeur dans '{0}'</target>
        <note />
      </trans-unit>
      <trans-unit id="Generate_all">
        <source>Generate all</source>
        <target state="translated">Générer tout</target>
        <note />
      </trans-unit>
      <trans-unit id="Generate_enum_member_1_0">
        <source>Generate enum member '{1}.{0}'</source>
        <target state="translated">Générer le membre enum '{1}.{0}'</target>
        <note />
      </trans-unit>
      <trans-unit id="Generate_constant_1_0">
        <source>Generate constant '{1}.{0}'</source>
        <target state="translated">Générer la constante '{1}.{0}'</target>
        <note />
      </trans-unit>
      <trans-unit id="Generate_read_only_property_1_0">
        <source>Generate read-only property '{1}.{0}'</source>
        <target state="translated">Générer la propriété en lecture seule '{1}.{0}'</target>
        <note />
      </trans-unit>
      <trans-unit id="Generate_property_1_0">
        <source>Generate property '{1}.{0}'</source>
        <target state="translated">Générer la propriété '{1}.{0}'</target>
        <note />
      </trans-unit>
      <trans-unit id="Generate_read_only_field_1_0">
        <source>Generate read-only field '{1}.{0}'</source>
        <target state="translated">Générer le champ en lecture seule '{1}.{0}'</target>
        <note />
      </trans-unit>
      <trans-unit id="Generate_field_1_0">
        <source>Generate field '{1}.{0}'</source>
        <target state="translated">Générer le champ '{1}.{0}'</target>
        <note />
      </trans-unit>
      <trans-unit id="Generate_local_0">
        <source>Generate local '{0}'</source>
        <target state="translated">Générer le '{0}' local</target>
        <note />
      </trans-unit>
      <trans-unit id="Generate_0_1_in_new_file">
        <source>Generate {0} '{1}' in new file</source>
        <target state="translated">Générer {0} '{1}' dans un nouveau fichier</target>
        <note />
      </trans-unit>
      <trans-unit id="Generate_nested_0_1">
        <source>Generate nested {0} '{1}'</source>
        <target state="translated">Générer un {0} '{1}' imbriqué</target>
        <note />
      </trans-unit>
      <trans-unit id="Global_Namespace">
        <source>Global Namespace</source>
        <target state="translated">Espace de noms global</target>
        <note />
      </trans-unit>
      <trans-unit id="Implement_interface_abstractly">
        <source>Implement interface abstractly</source>
        <target state="translated">Implémenter l'interface abstraitement</target>
        <note />
      </trans-unit>
      <trans-unit id="Implement_interface_through_0">
        <source>Implement interface through '{0}'</source>
        <target state="translated">Implémenter l'interface via '{0}'</target>
        <note />
      </trans-unit>
      <trans-unit id="Implement_interface">
        <source>Implement interface</source>
        <target state="translated">Implémenter l'interface</target>
        <note />
      </trans-unit>
      <trans-unit id="Introduce_field_for_0">
        <source>Introduce field for '{0}'</source>
        <target state="translated">Introduire un champ pour '{0}'</target>
        <note />
      </trans-unit>
      <trans-unit id="Introduce_local_for_0">
        <source>Introduce local for '{0}'</source>
        <target state="translated">Introduire un élément local pour '{0}'</target>
        <note />
      </trans-unit>
      <trans-unit id="Introduce_constant_for_0">
        <source>Introduce constant for '{0}'</source>
        <target state="translated">Introduire une constante pour '{0}'</target>
        <note />
      </trans-unit>
      <trans-unit id="Introduce_local_constant_for_0">
        <source>Introduce local constant for '{0}'</source>
        <target state="translated">Introduire une constante locale pour '{0}'</target>
        <note />
      </trans-unit>
      <trans-unit id="Introduce_field_for_all_occurrences_of_0">
        <source>Introduce field for all occurrences of '{0}'</source>
        <target state="translated">Introduire un champ pour toutes les occurrences de '{0}'</target>
        <note />
      </trans-unit>
      <trans-unit id="Introduce_local_for_all_occurrences_of_0">
        <source>Introduce local for all occurrences of '{0}'</source>
        <target state="translated">Introduire un élément local pour toutes les occurrences de '{0}'</target>
        <note />
      </trans-unit>
      <trans-unit id="Introduce_constant_for_all_occurrences_of_0">
        <source>Introduce constant for all occurrences of '{0}'</source>
        <target state="translated">Introduire une constante pour toutes les occurrences de '{0}'</target>
        <note />
      </trans-unit>
      <trans-unit id="Introduce_local_constant_for_all_occurrences_of_0">
        <source>Introduce local constant for all occurrences of '{0}'</source>
        <target state="translated">Introduire une constante locale pour toutes les occurrences de '{0}'</target>
        <note />
      </trans-unit>
      <trans-unit id="Introduce_query_variable_for_all_occurrences_of_0">
        <source>Introduce query variable for all occurrences of '{0}'</source>
        <target state="translated">Introduire une variable de requête pour toutes les occurrences de '{0}'</target>
        <note />
      </trans-unit>
      <trans-unit id="Introduce_query_variable_for_0">
        <source>Introduce query variable for '{0}'</source>
        <target state="translated">Introduire une variable de requête pour '{0}'</target>
        <note />
      </trans-unit>
      <trans-unit id="Anonymous_Types_colon">
        <source>Anonymous Types:</source>
        <target state="translated">Types anonymes :</target>
        <note />
      </trans-unit>
      <trans-unit id="is_">
        <source>is</source>
        <target state="translated">est</target>
        <note />
      </trans-unit>
      <trans-unit id="Represents_an_object_whose_operations_will_be_resolved_at_runtime">
        <source>Represents an object whose operations will be resolved at runtime.</source>
        <target state="translated">Représente un objet dont les opérations seront résolues au moment de l'exécution.</target>
        <note />
      </trans-unit>
      <trans-unit id="constant">
        <source>constant</source>
        <target state="translated">constante</target>
        <note />
      </trans-unit>
      <trans-unit id="field">
        <source>field</source>
        <target state="translated">Champ</target>
        <note />
      </trans-unit>
      <trans-unit id="local_constant">
        <source>local constant</source>
        <target state="translated">constante locale</target>
        <note />
      </trans-unit>
      <trans-unit id="local_variable">
        <source>local variable</source>
        <target state="translated">variable locale</target>
        <note />
      </trans-unit>
      <trans-unit id="label">
        <source>label</source>
        <target state="translated">Étiquette</target>
        <note />
      </trans-unit>
      <trans-unit id="period_era">
        <source>period/era</source>
        <target state="new">period/era</target>
        <note />
      </trans-unit>
      <trans-unit id="period_era_description">
        <source>The "g" or "gg" custom format specifiers (plus any number of additional "g" specifiers) represents the period or era, such as A.D. The formatting operation ignores this specifier if the date to be formatted doesn't have an associated period or era string.

If the "g" format specifier is used without other custom format specifiers, it's interpreted as the "g" standard date and time format specifier.</source>
        <target state="new">The "g" or "gg" custom format specifiers (plus any number of additional "g" specifiers) represents the period or era, such as A.D. The formatting operation ignores this specifier if the date to be formatted doesn't have an associated period or era string.

If the "g" format specifier is used without other custom format specifiers, it's interpreted as the "g" standard date and time format specifier.</target>
        <note />
      </trans-unit>
      <trans-unit id="range_variable">
        <source>range variable</source>
        <target state="translated">variable de plage</target>
        <note />
      </trans-unit>
      <trans-unit id="parameter">
        <source>parameter</source>
        <target state="translated">paramètre</target>
        <note />
      </trans-unit>
      <trans-unit id="in_">
        <source>in</source>
        <target state="translated">In</target>
        <note />
      </trans-unit>
      <trans-unit id="Summary_colon">
        <source>Summary:</source>
        <target state="translated">Résumé :</target>
        <note />
      </trans-unit>
      <trans-unit id="Locals_and_parameters">
        <source>Locals and parameters</source>
        <target state="translated">Variables locales et paramètres</target>
        <note />
      </trans-unit>
      <trans-unit id="Type_parameters_colon">
        <source>Type parameters:</source>
        <target state="translated">Paramètres de type :</target>
        <note />
      </trans-unit>
      <trans-unit id="Returns_colon">
        <source>Returns:</source>
        <target state="translated">Retourne :</target>
        <note />
      </trans-unit>
      <trans-unit id="Exceptions_colon">
        <source>Exceptions:</source>
        <target state="translated">Exceptions :</target>
        <note />
      </trans-unit>
      <trans-unit id="Remarks_colon">
        <source>Remarks:</source>
        <target state="translated">Remarques :</target>
        <note />
      </trans-unit>
      <trans-unit id="generating_source_for_symbols_of_this_type_is_not_supported">
        <source>generating source for symbols of this type is not supported</source>
        <target state="translated">La génération de code source pour les symboles de ce type n'est pas prise en charge.</target>
        <note />
      </trans-unit>
      <trans-unit id="Assembly">
        <source>Assembly</source>
        <target state="translated">assembly</target>
        <note />
      </trans-unit>
      <trans-unit id="location_unknown">
        <source>location unknown</source>
        <target state="translated">emplacement inconnu</target>
        <note />
      </trans-unit>
      <trans-unit id="Updating_0_will_prevent_the_debug_session_from_continuing">
        <source>Updating '{0}' will prevent the debug session from continuing.</source>
        <target state="translated">La mise à jour de '{0}' empêche la session de débogage de se poursuivre.</target>
        <note />
      </trans-unit>
      <trans-unit id="Updating_a_complex_statement_containing_an_await_expression_will_prevent_the_debug_session_from_continuing">
        <source>Updating a complex statement containing an await expression will prevent the debug session from continuing.</source>
        <target state="translated">La mise à jour d'une instruction complexe contenant une expression await empêche la session de débogage de se poursuivre.</target>
        <note />
      </trans-unit>
      <trans-unit id="Changing_visibility_of_a_constructor_will_prevent_the_debug_session_from_continuing">
        <source>Changing visibility of a constructor will prevent the debug session from continuing.</source>
        <target state="translated">Le changement de visibilité d'un constructeur empêche la session de débogage de se poursuivre.</target>
        <note />
      </trans-unit>
      <trans-unit id="Capturing_variable_0_that_hasn_t_been_captured_before_will_prevent_the_debug_session_from_continuing">
        <source>Capturing variable '{0}' that hasn't been captured before will prevent the debug session from continuing.</source>
        <target state="translated">La capture de la variable '{0}' qui n'a pas déjà été capturée empêche la session de débogage de se poursuivre.</target>
        <note />
      </trans-unit>
      <trans-unit id="Ceasing_to_capture_variable_0_will_prevent_the_debug_session_from_continuing">
        <source>Ceasing to capture variable '{0}' will prevent the debug session from continuing.</source>
        <target state="translated">L'arrêt de la capture de la variable '{0}' empêche la session de débogage de se poursuivre.</target>
        <note />
      </trans-unit>
      <trans-unit id="Deleting_captured_variable_0_will_prevent_the_debug_session_from_continuing">
        <source>Deleting captured variable '{0}' will prevent the debug session from continuing.</source>
        <target state="translated">La suppression de la variable capturée '{0}' empêche la session de débogage de se poursuivre.</target>
        <note />
      </trans-unit>
      <trans-unit id="Changing_the_type_of_a_captured_variable_0_previously_of_type_1_will_prevent_the_debug_session_from_continuing">
        <source>Changing the type of a captured variable '{0}' previously of type '{1}' will prevent the debug session from continuing.</source>
        <target state="translated">La modification du type d'une variable capturée '{0}' qui était auparavant du type '{1}' empêche la session de débogage de se poursuivre.</target>
        <note />
      </trans-unit>
      <trans-unit id="Changing_the_parameters_of_0_will_prevent_the_debug_session_from_continuing">
        <source>Changing the parameters of '{0}' will prevent the debug session from continuing.</source>
        <target state="translated">La modification des paramètres de '{0}' empêche la session de débogage de se poursuivre.</target>
        <note />
      </trans-unit>
      <trans-unit id="Changing_the_return_type_of_0_will_prevent_the_debug_session_from_continuing">
        <source>Changing the return type of '{0}' will prevent the debug session from continuing.</source>
        <target state="translated">Le changement du type de retour de '{0}' empêche la session de débogage de se poursuivre.</target>
        <note />
      </trans-unit>
      <trans-unit id="Changing_the_type_of_0_will_prevent_the_debug_session_from_continuing">
        <source>Changing the type of '{0}' will prevent the debug session from continuing.</source>
        <target state="translated">La modification du type de '{0}' empêche la session de débogage de se poursuivre.</target>
        <note />
      </trans-unit>
      <trans-unit id="Changing_the_declaration_scope_of_a_captured_variable_0_will_prevent_the_debug_session_from_continuing">
        <source>Changing the declaration scope of a captured variable '{0}' will prevent the debug session from continuing.</source>
        <target state="translated">La modification de la portée de la déclaration d'une variable capturée '{0}' empêche la session de débogage de se poursuivre.</target>
        <note />
      </trans-unit>
      <trans-unit id="Accessing_captured_variable_0_that_hasn_t_been_accessed_before_in_1_will_prevent_the_debug_session_from_continuing">
        <source>Accessing captured variable '{0}' that hasn't been accessed before in {1} will prevent the debug session from continuing.</source>
        <target state="translated">L'accès à la variable capturée '{0}' qui n'a pas fait l'objet d'un accès auparavant dans {1} empêche la session de débogage de se poursuivre.</target>
        <note />
      </trans-unit>
      <trans-unit id="Ceasing_to_access_captured_variable_0_in_1_will_prevent_the_debug_session_from_continuing">
        <source>Ceasing to access captured variable '{0}' in {1} will prevent the debug session from continuing.</source>
        <target state="translated">L'arrêt de l'accès à la variable capturée '{0}' dans {1} empêche la session de débogage de se poursuivre.</target>
        <note />
      </trans-unit>
      <trans-unit id="Adding_0_that_accesses_captured_variables_1_and_2_declared_in_different_scopes_will_prevent_the_debug_session_from_continuing">
        <source>Adding '{0}' that accesses captured variables '{1}' and '{2}' declared in different scopes will prevent the debug session from continuing.</source>
        <target state="translated">L'ajout de '{0}', qui accède aux variables capturées '{1}' et '{2}' déclarées dans des portées différentes, empêche la session de débogage de se poursuivre.</target>
        <note />
      </trans-unit>
      <trans-unit id="Removing_0_that_accessed_captured_variables_1_and_2_declared_in_different_scopes_will_prevent_the_debug_session_from_continuing">
        <source>Removing '{0}' that accessed captured variables '{1}' and '{2}' declared in different scopes will prevent the debug session from continuing.</source>
        <target state="translated">La suppression de '{0}', qui accède aux variables capturées '{1}' et '{2}' déclarées dans des portées différentes, empêche la session de débogage de se poursuivre.</target>
        <note />
      </trans-unit>
      <trans-unit id="Adding_0_into_a_1_will_prevent_the_debug_session_from_continuing">
        <source>Adding '{0}' into a '{1}' will prevent the debug session from continuing.</source>
        <target state="translated">L'ajout de '{0}' dans un '{1}' empêche la session de débogage de se poursuivre.</target>
        <note />
      </trans-unit>
      <trans-unit id="Adding_0_into_a_class_with_explicit_or_sequential_layout_will_prevent_the_debug_session_from_continuing">
        <source>Adding '{0}' into a class with explicit or sequential layout will prevent the debug session from continuing.</source>
        <target state="translated">L'ajout de '{0}' dans une classe avec une disposition explicite ou séquentielle empêche la session de débogage de se poursuivre.</target>
        <note />
      </trans-unit>
      <trans-unit id="Updating_the_modifiers_of_0_will_prevent_the_debug_session_from_continuing">
        <source>Updating the modifiers of '{0}' will prevent the debug session from continuing.</source>
        <target state="translated">La mise à jour des modificateurs de '{0}' empêche la session de débogage de se poursuivre.</target>
        <note />
      </trans-unit>
      <trans-unit id="Updating_the_Handles_clause_of_0_will_prevent_the_debug_session_from_continuing">
        <source>Updating the Handles clause of '{0}' will prevent the debug session from continuing.</source>
        <target state="translated">La mise à jour de la clause Handles de '{0}' empêche la session de débogage de se poursuivre.</target>
        <note />
      </trans-unit>
      <trans-unit id="Adding_0_with_the_Handles_clause_will_prevent_the_debug_session_from_continuing">
        <source>Adding '{0}' with the Handles clause will prevent the debug session from continuing.</source>
        <target state="translated">L'ajout de '{0}' avec la clause Handles empêchera la poursuite de la session de débogage.</target>
        <note />
      </trans-unit>
      <trans-unit id="Updating_the_Implements_clause_of_a_0_will_prevent_the_debug_session_from_continuing">
        <source>Updating the Implements clause of a '{0}' will prevent the debug session from continuing.</source>
        <target state="translated">La mise à jour de la clause Implements de '{0}' empêche la session de débogage de se poursuivre.</target>
        <note />
      </trans-unit>
      <trans-unit id="Changing_the_constraint_from_0_to_1_will_prevent_the_debug_session_from_continuing">
        <source>Changing the constraint from '{0}' to '{1}' will prevent the debug session from continuing.</source>
        <target state="translated">Le remplacement de la contrainte '{0}' en '{1}' empêche la session de débogage de se poursuivre.</target>
        <note />
      </trans-unit>
      <trans-unit id="Updating_the_variance_of_0_will_prevent_the_debug_session_from_continuing">
        <source>Updating the variance of '{0}' will prevent the debug session from continuing.</source>
        <target state="translated">La mise à jour de la variance de '{0}' empêche la session de débogage de se poursuivre.</target>
        <note />
      </trans-unit>
      <trans-unit id="Updating_the_type_of_0_will_prevent_the_debug_session_from_continuing">
        <source>Updating the type of '{0}' will prevent the debug session from continuing.</source>
        <target state="translated">La mise à jour du type de '{0}' empêche la session de débogage de se poursuivre.</target>
        <note />
      </trans-unit>
      <trans-unit id="Updating_the_initializer_of_0_will_prevent_the_debug_session_from_continuing">
        <source>Updating the initializer of '{0}' will prevent the debug session from continuing.</source>
        <target state="translated">La mise à jour de l'initialiseur de '{0}' empêche la session de débogage de se poursuivre.</target>
        <note />
      </trans-unit>
      <trans-unit id="Updating_the_size_of_a_0_will_prevent_the_debug_session_from_continuing">
        <source>Updating the size of a '{0}' will prevent the debug session from continuing.</source>
        <target state="translated">La mise à jour de la taille d'un '{0}' empêche la session de débogage de se poursuivre.</target>
        <note />
      </trans-unit>
      <trans-unit id="Updating_the_underlying_type_of_0_will_prevent_the_debug_session_from_continuing">
        <source>Updating the underlying type of '{0}' will prevent the debug session from continuing.</source>
        <target state="translated">La mise à jour du type sous-jacent de '{0}' empêche la session de débogage de se poursuivre.</target>
        <note />
      </trans-unit>
      <trans-unit id="Updating_the_base_class_and_or_base_interface_s_of_0_will_prevent_the_debug_session_from_continuing">
        <source>Updating the base class and/or base interface(s) of '{0}' will prevent the debug session from continuing.</source>
        <target state="translated">La mise à jour de la classe de base et/ou des interfaces de base de '{0}' empêche la session de débogage de se poursuivre.</target>
        <note />
      </trans-unit>
      <trans-unit id="Updating_a_field_to_an_event_or_vice_versa_will_prevent_the_debug_session_from_continuing">
        <source>Updating a field to an event or vice versa will prevent the debug session from continuing.</source>
        <target state="translated">La mise à jour d'un champ en événement ou vice versa empêche la session de débogage de se poursuivre.</target>
        <note />
      </trans-unit>
      <trans-unit id="Updating_the_kind_of_a_type_will_prevent_the_debug_session_from_continuing">
        <source>Updating the kind of a type will prevent the debug session from continuing.</source>
        <target state="translated">La mise à jour du genre d'un type empêche la session de débogage de se poursuivre.</target>
        <note />
      </trans-unit>
      <trans-unit id="Updating_the_kind_of_an_property_event_accessor_will_prevent_the_debug_session_from_continuing">
        <source>Updating the kind of an property/event accessor will prevent the debug session from continuing.</source>
        <target state="translated">La mise à jour du genre d'un accesseur de propriété/événement empêche la session de débogage de se poursuivre.</target>
        <note />
      </trans-unit>
      <trans-unit id="Updating_the_kind_of_a_method_Sub_Function_will_prevent_the_debug_session_from_continuing">
        <source>Updating the kind of a method (Sub/Function) will prevent the debug session from continuing.</source>
        <target state="translated">La mise à jour du genre d'une méthode (Sub/Function) empêche la session de débogage de se poursuivre.</target>
        <note />
      </trans-unit>
      <trans-unit id="Updating_the_library_name_of_Declare_Statement_will_prevent_the_debug_session_from_continuing">
        <source>Updating the library name of Declare Statement will prevent the debug session from continuing.</source>
        <target state="translated">La mise à jour du nom de la bibliothèque de l'instruction Declare empêche la session de débogage de se poursuivre.</target>
        <note />
      </trans-unit>
      <trans-unit id="Updating_the_alias_of_Declare_Statement_will_prevent_the_debug_session_from_continuing">
        <source>Updating the alias of Declare Statement will prevent the debug session from continuing.</source>
        <target state="translated">La mise à jour de l'alias de l'instruction Declare empêche la session de débogage de se poursuivre.</target>
        <note />
      </trans-unit>
      <trans-unit id="Renaming_0_will_prevent_the_debug_session_from_continuing">
        <source>Renaming '{0}' will prevent the debug session from continuing.</source>
        <target state="translated">Le changement de nom de '{0}' empêche la session de débogage de se poursuivre.</target>
        <note />
      </trans-unit>
      <trans-unit id="Adding_0_will_prevent_the_debug_session_from_continuing">
        <source>Adding '{0}' will prevent the debug session from continuing.</source>
        <target state="translated">L'ajout de '{0}' empêche la session de débogage de se poursuivre.</target>
        <note />
      </trans-unit>
      <trans-unit id="Adding_an_abstract_0_or_overriding_an_inherited_0_will_prevent_the_debug_session_from_continuing">
        <source>Adding an abstract '{0}' or overriding an inherited '{0}' will prevent the debug session from continuing.</source>
        <target state="translated">L'ajout d'un '{0}' abstrait ou la substitution d'un '{0}' hérité empêche la session de débogage de se poursuivre.</target>
        <note />
      </trans-unit>
      <trans-unit id="Adding_a_MustOverride_0_or_overriding_an_inherited_0_will_prevent_the_debug_session_from_continuing">
        <source>Adding a MustOverride '{0}' or overriding an inherited '{0}' will prevent the debug session from continuing.</source>
        <target state="translated">L'ajout d'un MustOverride '{0}' ou la substitution d'un '{0}' hérité empêche la session de débogage de se poursuivre.</target>
        <note />
      </trans-unit>
      <trans-unit id="Adding_an_extern_0_will_prevent_the_debug_session_from_continuing">
        <source>Adding an extern '{0}' will prevent the debug session from continuing.</source>
        <target state="translated">L'ajout d'un '{0}' externe empêche la session de débogage de se poursuivre.</target>
        <note />
      </trans-unit>
      <trans-unit id="Adding_an_imported_method_will_prevent_the_debug_session_from_continuing">
        <source>Adding an imported method will prevent the debug session from continuing.</source>
        <target state="translated">L'ajout d'une méthode importée empêche la session de débogage de se poursuivre.</target>
        <note />
      </trans-unit>
      <trans-unit id="Adding_a_user_defined_0_will_prevent_the_debug_session_from_continuing">
        <source>Adding a user defined '{0}' will prevent the debug session from continuing.</source>
        <target state="translated">L'ajout d'un '{0}' défini par l'utilisateur empêche la session de débogage de se poursuivre.</target>
        <note />
      </trans-unit>
      <trans-unit id="Adding_a_generic_0_will_prevent_the_debug_session_from_continuing">
        <source>Adding a generic '{0}' will prevent the debug session from continuing.</source>
        <target state="translated">L'ajout d'un '{0}' générique empêche la session de débogage de se poursuivre.</target>
        <note />
      </trans-unit>
      <trans-unit id="Adding_0_around_an_active_statement_will_prevent_the_debug_session_from_continuing">
        <source>Adding '{0}' around an active statement will prevent the debug session from continuing.</source>
        <target state="translated">L'ajout de '{0}' autour d'une instruction active empêche la session de débogage de se poursuivre.</target>
        <note />
      </trans-unit>
      <trans-unit id="Moving_0_will_prevent_the_debug_session_from_continuing">
        <source>Moving '{0}' will prevent the debug session from continuing.</source>
        <target state="translated">Le déplacement de '{0}' empêche la session de débogage de se poursuivre.</target>
        <note />
      </trans-unit>
      <trans-unit id="Deleting_0_will_prevent_the_debug_session_from_continuing">
        <source>Deleting '{0}' will prevent the debug session from continuing.</source>
        <target state="translated">La suppression de '{0}' empêche la session de débogage de se poursuivre.</target>
        <note />
      </trans-unit>
      <trans-unit id="Deleting_0_around_an_active_statement_will_prevent_the_debug_session_from_continuing">
        <source>Deleting '{0}' around an active statement will prevent the debug session from continuing.</source>
        <target state="translated">La suppression de '{0}' autour d'une instruction active empêche la session de débogage de se poursuivre.</target>
        <note />
      </trans-unit>
      <trans-unit id="Adding_a_method_body_will_prevent_the_debug_session_from_continuing">
        <source>Adding a method body will prevent the debug session from continuing.</source>
        <target state="translated">L'ajout d'un corps de méthode empêche la session de débogage de se poursuivre.</target>
        <note />
      </trans-unit>
      <trans-unit id="Deleting_a_method_body_will_prevent_the_debug_session_from_continuing">
        <source>Deleting a method body will prevent the debug session from continuing.</source>
        <target state="translated">La suppression d'un corps de méthode empêche la session de débogage de se poursuivre.</target>
        <note />
      </trans-unit>
      <trans-unit id="An_active_statement_has_been_removed_from_its_original_method_You_must_revert_your_changes_to_continue_or_restart_the_debugging_session">
        <source>An active statement has been removed from its original method. You must revert your changes to continue or restart the debugging session.</source>
        <target state="translated">Une instruction active a été supprimée de sa méthode d'origine. Annulez vos modifications si vous voulez continuer ou redémarrez la session de débogage.</target>
        <note />
      </trans-unit>
      <trans-unit id="Updating_async_or_iterator_modifier_around_an_active_statement_will_prevent_the_debug_session_from_continuing">
        <source>Updating async or iterator modifier around an active statement will prevent the debug session from continuing.</source>
        <target state="translated">La mise à jour d'un modificateur async ou iterator autour d'une instruction active empêche la session de débogage de se poursuivre.</target>
        <note>{Locked="async"}{Locked="iterator"} "async" and "iterator" are C#/VB keywords and should not be localized.</note>
      </trans-unit>
      <trans-unit id="Modifying_a_generic_method_will_prevent_the_debug_session_from_continuing">
        <source>Modifying a generic method will prevent the debug session from continuing.</source>
        <target state="translated">La modification d'une méthode générique empêche la session de débogage de se poursuivre.</target>
        <note />
      </trans-unit>
      <trans-unit id="Modifying_whitespace_or_comments_in_a_generic_0_will_prevent_the_debug_session_from_continuing">
        <source>Modifying whitespace or comments in a generic '{0}' will prevent the debug session from continuing.</source>
        <target state="translated">La modification des espaces blancs ou des commentaires dans un '{0}' générique empêche la session de débogage de se poursuivre.</target>
        <note />
      </trans-unit>
      <trans-unit id="Modifying_a_method_inside_the_context_of_a_generic_type_will_prevent_the_debug_session_from_continuing">
        <source>Modifying a method inside the context of a generic type will prevent the debug session from continuing.</source>
        <target state="translated">La modification d'une méthode dans le contexte d'un type générique empêche la session de débogage de se poursuivre.</target>
        <note />
      </trans-unit>
      <trans-unit id="Modifying_whitespace_or_comments_in_0_inside_the_context_of_a_generic_type_will_prevent_the_debug_session_from_continuing">
        <source>Modifying whitespace or comments in '{0}' inside the context of a generic type will prevent the debug session from continuing.</source>
        <target state="translated">La modification des espaces blancs ou des commentaires dans '{0}' dans le contexte d'un type générique empêche la session de débogage de se poursuivre.</target>
        <note />
      </trans-unit>
      <trans-unit id="Modifying_the_initializer_of_0_in_a_generic_type_will_prevent_the_debug_session_from_continuing">
        <source>Modifying the initializer of '{0}' in a generic type will prevent the debug session from continuing.</source>
        <target state="translated">La modification de l'initialiseur de '{0}' dans un type générique empêche la session de débogage de se poursuivre.</target>
        <note />
      </trans-unit>
      <trans-unit id="Modifying_the_initializer_of_0_in_a_partial_type_will_prevent_the_debug_session_from_continuing">
        <source>Modifying the initializer of '{0}' in a partial type will prevent the debug session from continuing.</source>
        <target state="translated">La modification de l'initialiseur de '{0}' dans un type partiel empêche la session de débogage de se poursuivre.</target>
        <note />
      </trans-unit>
      <trans-unit id="Adding_a_constructor_to_a_type_with_a_field_or_property_initializer_that_contains_an_anonymous_function_will_prevent_the_debug_session_from_continuing">
        <source>Adding a constructor to a type with a field or property initializer that contains an anonymous function will prevent the debug session from continuing.</source>
        <target state="translated">L'ajout d'un constructeur à un type avec un initialiseur de champ ou de propriété contenant une fonction anonyme empêche la poursuite de la session de débogage.</target>
        <note />
      </trans-unit>
      <trans-unit id="Renaming_a_captured_variable_from_0_to_1_will_prevent_the_debug_session_from_continuing">
        <source>Renaming a captured variable, from '{0}' to '{1}' will prevent the debug session from continuing.</source>
        <target state="translated">Renommer une variable capturée de '{0}' en '{1}' empêche la poursuite de la session de débogage.</target>
        <note />
      </trans-unit>
      <trans-unit id="Modifying_a_catch_finally_handler_with_an_active_statement_in_the_try_block_will_prevent_the_debug_session_from_continuing">
        <source>Modifying a catch/finally handler with an active statement in the try block will prevent the debug session from continuing.</source>
        <target state="translated">La modification d'un gestionnaire catch/finally avec une instruction active dans le bloc try empêche la session de débogage de se poursuivre.</target>
        <note />
      </trans-unit>
      <trans-unit id="Modifying_a_try_catch_finally_statement_when_the_finally_block_is_active_will_prevent_the_debug_session_from_continuing">
        <source>Modifying a try/catch/finally statement when the finally block is active will prevent the debug session from continuing.</source>
        <target state="translated">La modification d'une instruction try/catch/finally lorsque le bloc finally est actif empêche la session de débogage de se poursuivre.</target>
        <note />
      </trans-unit>
      <trans-unit id="Modifying_a_catch_handler_around_an_active_statement_will_prevent_the_debug_session_from_continuing">
        <source>Modifying a catch handler around an active statement will prevent the debug session from continuing.</source>
        <target state="translated">La modification d'un gestionnaire catch autour d'une instruction active empêche la session de débogage de se poursuivre.</target>
        <note />
      </trans-unit>
      <trans-unit id="Modifying_0_which_contains_the_stackalloc_operator_will_prevent_the_debug_session_from_continuing">
        <source>Modifying '{0}' which contains the 'stackalloc' operator will prevent the debug session from continuing.</source>
        <target state="translated">La modification de '{0}' contenant l'opérateur 'stackalloc' empêche la session de débogage de se poursuivre.</target>
        <note />
      </trans-unit>
      <trans-unit id="Modifying_an_active_0_which_contains_On_Error_or_Resume_statements_will_prevent_the_debug_session_from_continuing">
        <source>Modifying an active '{0}' which contains 'On Error' or 'Resume' statements will prevent the debug session from continuing.</source>
        <target state="translated">La modification d'un '{0}' actif contenant les instructions 'On Error' ou 'Resume' empêche la session de débogage de se poursuivre.</target>
        <note />
      </trans-unit>
      <trans-unit id="Modifying_0_which_contains_an_Aggregate_Group_By_or_Join_query_clauses_will_prevent_the_debug_session_from_continuing">
        <source>Modifying '{0}' which contains an Aggregate, Group By, or Join query clauses will prevent the debug session from continuing.</source>
        <target state="translated">La modification de '{0}', qui contient des clauses de requête Aggregate, Group By ou Join, empêche la session de débogage de se poursuivre.</target>
        <note />
      </trans-unit>
      <trans-unit id="Modifying_source_with_experimental_language_features_enabled_will_prevent_the_debug_session_from_continuing">
        <source>Modifying source with experimental language features enabled will prevent the debug session from continuing.</source>
        <target state="translated">La modification de la source avec des fonctionnalités de langage expérimentales activées empêche la session de débogage de se poursuivre.</target>
        <note />
      </trans-unit>
      <trans-unit id="Updating_an_active_statement_will_prevent_the_debug_session_from_continuing">
        <source>Updating an active statement will prevent the debug session from continuing.</source>
        <target state="translated">La mise à jour d'une instruction active empêche la session de débogage de se poursuivre.</target>
        <note />
      </trans-unit>
      <trans-unit id="Removing_0_that_contains_an_active_statement_will_prevent_the_debug_session_from_continuing">
        <source>Removing '{0}' that contains an active statement will prevent the debug session from continuing.</source>
        <target state="translated">La suppression de '{0}' contenant une instruction active empêche la session de débogage de se poursuivre.</target>
        <note />
      </trans-unit>
      <trans-unit id="Adding_a_new_file_will_prevent_the_debug_session_from_continuing">
        <source>Adding a new file will prevent the debug session from continuing.</source>
        <target state="translated">L'ajout d'un nouveau fichier empêche la session de débogage de se poursuivre.</target>
        <note />
      </trans-unit>
      <trans-unit id="Attribute_0_is_missing_Updating_an_async_method_or_an_iterator_will_prevent_the_debug_session_from_continuing">
        <source>Attribute '{0}' is missing. Updating an async method or an iterator will prevent the debug session from continuing.</source>
        <target state="translated">L'attribut '{0}' est manquant. La mise à jour d'une méthode async ou d'un itérateur empêche la session de débogage de se poursuivre.</target>
        <note />
      </trans-unit>
      <trans-unit id="Unexpected_interface_member_kind_colon_0">
        <source>Unexpected interface member kind: {0}</source>
        <target state="translated">Genre de membre d'interface inattendu : {0}</target>
        <note />
      </trans-unit>
      <trans-unit id="Unknown_symbol_kind">
        <source>Unknown symbol kind</source>
        <target state="translated">Genre de symbole inconnu</target>
        <note />
      </trans-unit>
      <trans-unit id="Generate_abstract_property_1_0">
        <source>Generate abstract property '{1}.{0}'</source>
        <target state="translated">Générer la propriété abstraite '{1}.{0}'</target>
        <note />
      </trans-unit>
      <trans-unit id="Generate_abstract_method_1_0">
        <source>Generate abstract method '{1}.{0}'</source>
        <target state="translated">Générer la méthode abstraite '{1}.{0}'</target>
        <note />
      </trans-unit>
      <trans-unit id="Generate_method_1_0">
        <source>Generate method '{1}.{0}'</source>
        <target state="translated">Générer la méthode '{1}.{0}'</target>
        <note />
      </trans-unit>
      <trans-unit id="Requested_assembly_already_loaded_from_0">
        <source>Requested assembly already loaded from '{0}'.</source>
        <target state="translated">L'assembly demandé est déjà chargé à partir de '{0}'.</target>
        <note />
      </trans-unit>
      <trans-unit id="The_symbol_does_not_have_an_icon">
        <source>The symbol does not have an icon.</source>
        <target state="translated">Le symbole ne possède pas d'icône.</target>
        <note />
      </trans-unit>
      <trans-unit id="Unknown">
        <source>Unknown</source>
        <target state="translated">Inconnue</target>
        <note />
      </trans-unit>
      <trans-unit id="Asynchronous_method_cannot_have_ref_out_parameters_colon_bracket_0_bracket">
        <source>Asynchronous method cannot have ref/out parameters : [{0}]</source>
        <target state="translated">Une méthode asynchrone ne peut pas contenir des paramètres ref/out : [{0}]</target>
        <note />
      </trans-unit>
      <trans-unit id="The_member_is_defined_in_metadata">
        <source>The member is defined in metadata.</source>
        <target state="translated">Le membre est défini dans des métadonnées.</target>
        <note />
      </trans-unit>
      <trans-unit id="You_can_only_change_the_signature_of_a_constructor_indexer_method_or_delegate">
        <source>You can only change the signature of a constructor, indexer, method or delegate.</source>
        <target state="translated">Vous pouvez seulement modifier la signature d'un constructeur, d'un indexeur, d'une méthode ou d'un délégué.</target>
        <note />
      </trans-unit>
      <trans-unit id="This_symbol_has_related_definitions_or_references_in_metadata_Changing_its_signature_may_result_in_build_errors_Do_you_want_to_continue">
        <source>This symbol has related definitions or references in metadata. Changing its signature may result in build errors.

Do you want to continue?</source>
        <target state="translated">Ce symbole possède des définitions ou des références associées dans les métadonnées. La modification de sa signature peut entraîner des erreurs de build.

Voulez-vous continuer ?</target>
        <note />
      </trans-unit>
      <trans-unit id="Change_signature">
        <source>Change signature...</source>
        <target state="translated">Modifier la signature...</target>
        <note />
      </trans-unit>
      <trans-unit id="Generate_new_type">
        <source>Generate new type...</source>
        <target state="translated">Générer un nouveau type...</target>
        <note />
      </trans-unit>
      <trans-unit id="User_Diagnostic_Analyzer_Failure">
        <source>User Diagnostic Analyzer Failure.</source>
        <target state="translated">Échec de l'analyseur de diagnostic utilisateur.</target>
        <note />
      </trans-unit>
      <trans-unit id="Analyzer_0_threw_an_exception_of_type_1_with_message_2">
        <source>Analyzer '{0}' threw an exception of type '{1}' with message '{2}'.</source>
        <target state="translated">L'analyseur '{0}' a levé une exception de type {1} avec le message '{2}'.</target>
        <note />
      </trans-unit>
      <trans-unit id="Analyzer_0_threw_the_following_exception_colon_1">
        <source>Analyzer '{0}' threw the following exception:
'{1}'.</source>
        <target state="translated">L'analyseur '{0}' a levé l'exception suivante :
'{1}'.</target>
        <note />
      </trans-unit>
      <trans-unit id="Simplify_Names">
        <source>Simplify Names</source>
        <target state="translated">Simplifier les noms</target>
        <note />
      </trans-unit>
      <trans-unit id="Simplify_Member_Access">
        <source>Simplify Member Access</source>
        <target state="translated">Simplifier l'accès au membre</target>
        <note />
      </trans-unit>
      <trans-unit id="Remove_qualification">
        <source>Remove qualification</source>
        <target state="translated">Supprimer une qualification</target>
        <note />
      </trans-unit>
      <trans-unit id="Unknown_error_occurred">
        <source>Unknown error occurred</source>
        <target state="translated">Une erreur inconnue s'est produite</target>
        <note />
      </trans-unit>
      <trans-unit id="Available">
        <source>Available</source>
        <target state="translated">Disponibilité</target>
        <note />
      </trans-unit>
      <trans-unit id="Not_Available">
        <source>Not Available</source>
        <target state="translated">Non disponible</target>
        <note />
      </trans-unit>
      <trans-unit id="_0_1">
        <source>    {0} - {1}</source>
        <target state="translated">    {0} - {1}</target>
        <note />
      </trans-unit>
      <trans-unit id="You_can_use_the_navigation_bar_to_switch_context">
        <source>You can use the navigation bar to switch context.</source>
        <target state="translated">Vous pouvez utiliser la barre de navigation pour changer de contexte.</target>
        <note />
      </trans-unit>
      <trans-unit id="in_Source">
        <source>in Source</source>
        <target state="translated">dans la source</target>
        <note />
      </trans-unit>
      <trans-unit id="in_Suppression_File">
        <source>in Suppression File</source>
        <target state="translated">dans le fichier de suppression</target>
        <note />
      </trans-unit>
      <trans-unit id="Remove_Suppression_0">
        <source>Remove Suppression {0}</source>
        <target state="translated">Retirer la suppression {0}</target>
        <note />
      </trans-unit>
      <trans-unit id="Remove_Suppression">
        <source>Remove Suppression</source>
        <target state="translated">Retirer la suppression</target>
        <note />
      </trans-unit>
      <trans-unit id="Pending">
        <source>&lt;Pending&gt;</source>
        <target state="translated">&lt;En attente&gt;</target>
        <note />
      </trans-unit>
      <trans-unit id="Note_colon_Tab_twice_to_insert_the_0_snippet">
        <source>Note: Tab twice to insert the '{0}' snippet.</source>
        <target state="translated">Remarque : appuyez deux fois sur la touche Tab pour insérer l'extrait de code '{0}'.</target>
        <note />
      </trans-unit>
      <trans-unit id="Implement_interface_explicitly_with_Dispose_pattern">
        <source>Implement interface explicitly with Dispose pattern</source>
        <target state="translated">Implémenter l'interface explicitement avec le modèle Dispose</target>
        <note />
      </trans-unit>
      <trans-unit id="Implement_interface_with_Dispose_pattern">
        <source>Implement interface with Dispose pattern</source>
        <target state="translated">Implémenter l'interface avec le modèle Dispose</target>
        <note />
      </trans-unit>
      <trans-unit id="Re_triage_0_currently_1">
        <source>Re-triage {0}(currently '{1}')</source>
        <target state="translated">Répétition du triage {0}(actuellement '{1}')</target>
        <note />
      </trans-unit>
      <trans-unit id="Argument_cannot_have_a_null_element">
        <source>Argument cannot have a null element.</source>
        <target state="translated">L'argument ne peut pas avoir un élément null.</target>
        <note />
      </trans-unit>
      <trans-unit id="Argument_cannot_be_empty">
        <source>Argument cannot be empty.</source>
        <target state="translated">L'argument ne peut pas être vide.</target>
        <note />
      </trans-unit>
      <trans-unit id="Reported_diagnostic_with_ID_0_is_not_supported_by_the_analyzer">
        <source>Reported diagnostic with ID '{0}' is not supported by the analyzer.</source>
        <target state="translated">Le diagnostic signalé avec l'ID '{0}' n'est pas pris en charge par l'analyseur.</target>
        <note />
      </trans-unit>
      <trans-unit id="Computing_fix_all_occurrences_code_fix">
        <source>Computing fix all occurrences code fix...</source>
        <target state="translated">Calcul de la correction de toutes les occurrences (correction du code)...</target>
        <note />
      </trans-unit>
      <trans-unit id="Fix_all_occurrences">
        <source>Fix all occurrences</source>
        <target state="translated">Corriger toutes les occurrences</target>
        <note />
      </trans-unit>
      <trans-unit id="Document">
        <source>Document</source>
        <target state="translated">Document</target>
        <note />
      </trans-unit>
      <trans-unit id="Project">
        <source>Project</source>
        <target state="translated">Projet</target>
        <note />
      </trans-unit>
      <trans-unit id="Solution">
        <source>Solution</source>
        <target state="translated">Solution</target>
        <note />
      </trans-unit>
      <trans-unit id="TODO_colon_dispose_managed_state_managed_objects">
        <source>TODO: dispose managed state (managed objects)</source>
        <target state="needs-review-translation">TODO: supprimer l'état managé (objets managés).</target>
        <note />
      </trans-unit>
      <trans-unit id="TODO_colon_set_large_fields_to_null">
        <source>TODO: set large fields to null</source>
        <target state="needs-review-translation">TODO: définir les champs de grande taille avec la valeur Null.</target>
        <note />
      </trans-unit>
      <trans-unit id="Modifying_0_which_contains_a_static_variable_will_prevent_the_debug_session_from_continuing">
        <source>Modifying '{0}' which contains a static variable will prevent the debug session from continuing.</source>
        <target state="translated">La modification de '{0}', qui contient une variable statique, empêche la session de débogage de se poursuivre.</target>
        <note />
      </trans-unit>
      <trans-unit id="Compiler2">
        <source>Compiler</source>
        <target state="translated">Compilateur</target>
        <note />
      </trans-unit>
      <trans-unit id="Live">
        <source>Live</source>
        <target state="translated">En direct</target>
        <note />
      </trans-unit>
      <trans-unit id="enum_value">
        <source>enum value</source>
        <target state="translated">valeur enum</target>
        <note>{Locked="enum"} "enum" is a C#/VB keyword and should not be localized.</note>
      </trans-unit>
      <trans-unit id="const_field">
        <source>const field</source>
        <target state="translated">Champ const</target>
        <note>{Locked="const"} "const" is a C#/VB keyword and should not be localized.</note>
      </trans-unit>
      <trans-unit id="method">
        <source>method</source>
        <target state="translated">méthode</target>
        <note />
      </trans-unit>
      <trans-unit id="operator_">
        <source>operator</source>
        <target state="translated">Opérateur</target>
        <note />
      </trans-unit>
      <trans-unit id="constructor">
        <source>constructor</source>
        <target state="translated">constructeur</target>
        <note />
      </trans-unit>
      <trans-unit id="auto_property">
        <source>auto-property</source>
        <target state="translated">auto-propriété</target>
        <note />
      </trans-unit>
      <trans-unit id="property_">
        <source>property</source>
        <target state="translated">propriété</target>
        <note />
      </trans-unit>
      <trans-unit id="event_accessor">
        <source>event accessor</source>
        <target state="translated">accesseur d'événement</target>
        <note />
      </trans-unit>
      <trans-unit id="rfc1123_date_time">
        <source>rfc1123 date/time</source>
        <target state="new">rfc1123 date/time</target>
        <note />
      </trans-unit>
      <trans-unit id="rfc1123_date_time_description">
        <source>The "R" or "r" standard format specifier represents a custom date and time format string that is defined by the DateTimeFormatInfo.RFC1123Pattern property. The pattern reflects a defined standard, and the property is read-only. Therefore, it is always the same, regardless of the culture used or the format provider supplied. The custom format string is "ddd, dd MMM yyyy HH':'mm':'ss 'GMT'". When this standard format specifier is used, the formatting or parsing operation always uses the invariant culture.</source>
        <target state="new">The "R" or "r" standard format specifier represents a custom date and time format string that is defined by the DateTimeFormatInfo.RFC1123Pattern property. The pattern reflects a defined standard, and the property is read-only. Therefore, it is always the same, regardless of the culture used or the format provider supplied. The custom format string is "ddd, dd MMM yyyy HH':'mm':'ss 'GMT'". When this standard format specifier is used, the formatting or parsing operation always uses the invariant culture.</target>
        <note />
      </trans-unit>
      <trans-unit id="round_trip_date_time">
        <source>round-trip date/time</source>
        <target state="new">round-trip date/time</target>
        <note />
      </trans-unit>
      <trans-unit id="round_trip_date_time_description">
        <source>The "O" or "o" standard format specifier represents a custom date and time format string using a pattern that preserves time zone information and emits a result string that complies with ISO 8601. For DateTime values, this format specifier is designed to preserve date and time values along with the DateTime.Kind property in text. The formatted string can be parsed back by using the DateTime.Parse(String, IFormatProvider, DateTimeStyles) or DateTime.ParseExact method if the styles parameter is set to DateTimeStyles.RoundtripKind.

The "O" or "o" standard format specifier corresponds to the "yyyy'-'MM'-'dd'T'HH':'mm':'ss'.'fffffffK" custom format string for DateTime values and to the "yyyy'-'MM'-'dd'T'HH':'mm':'ss'.'fffffffzzz" custom format string for DateTimeOffset values. In this string, the pairs of single quotation marks that delimit individual characters, such as the hyphens, the colons, and the letter "T", indicate that the individual character is a literal that cannot be changed. The apostrophes do not appear in the output string.

The "O" or "o" standard format specifier (and the "yyyy'-'MM'-'dd'T'HH':'mm':'ss'.'fffffffK" custom format string) takes advantage of the three ways that ISO 8601 represents time zone information to preserve the Kind property of DateTime values:

    The time zone component of DateTimeKind.Local date and time values is an offset from UTC (for example, +01:00, -07:00). All DateTimeOffset values are also represented in this format.

    The time zone component of DateTimeKind.Utc date and time values uses "Z" (which stands for zero offset) to represent UTC.

    DateTimeKind.Unspecified date and time values have no time zone information.

Because the "O" or "o" standard format specifier conforms to an international standard, the formatting or parsing operation that uses the specifier always uses the invariant culture and the Gregorian calendar.

Strings that are passed to the Parse, TryParse, ParseExact, and TryParseExact methods of DateTime and DateTimeOffset can be parsed by using the "O" or "o" format specifier if they are in one of these formats. In the case of DateTime objects, the parsing overload that you call should also include a styles parameter with a value of DateTimeStyles.RoundtripKind. Note that if you call a parsing method with the custom format string that corresponds to the "O" or "o" format specifier, you won't get the same results as "O" or "o". This is because parsing methods that use a custom format string can't parse the string representation of date and time values that lack a time zone component or use "Z" to indicate UTC.</source>
        <target state="new">The "O" or "o" standard format specifier represents a custom date and time format string using a pattern that preserves time zone information and emits a result string that complies with ISO 8601. For DateTime values, this format specifier is designed to preserve date and time values along with the DateTime.Kind property in text. The formatted string can be parsed back by using the DateTime.Parse(String, IFormatProvider, DateTimeStyles) or DateTime.ParseExact method if the styles parameter is set to DateTimeStyles.RoundtripKind.

The "O" or "o" standard format specifier corresponds to the "yyyy'-'MM'-'dd'T'HH':'mm':'ss'.'fffffffK" custom format string for DateTime values and to the "yyyy'-'MM'-'dd'T'HH':'mm':'ss'.'fffffffzzz" custom format string for DateTimeOffset values. In this string, the pairs of single quotation marks that delimit individual characters, such as the hyphens, the colons, and the letter "T", indicate that the individual character is a literal that cannot be changed. The apostrophes do not appear in the output string.

The "O" or "o" standard format specifier (and the "yyyy'-'MM'-'dd'T'HH':'mm':'ss'.'fffffffK" custom format string) takes advantage of the three ways that ISO 8601 represents time zone information to preserve the Kind property of DateTime values:

    The time zone component of DateTimeKind.Local date and time values is an offset from UTC (for example, +01:00, -07:00). All DateTimeOffset values are also represented in this format.

    The time zone component of DateTimeKind.Utc date and time values uses "Z" (which stands for zero offset) to represent UTC.

    DateTimeKind.Unspecified date and time values have no time zone information.

Because the "O" or "o" standard format specifier conforms to an international standard, the formatting or parsing operation that uses the specifier always uses the invariant culture and the Gregorian calendar.

Strings that are passed to the Parse, TryParse, ParseExact, and TryParseExact methods of DateTime and DateTimeOffset can be parsed by using the "O" or "o" format specifier if they are in one of these formats. In the case of DateTime objects, the parsing overload that you call should also include a styles parameter with a value of DateTimeStyles.RoundtripKind. Note that if you call a parsing method with the custom format string that corresponds to the "O" or "o" format specifier, you won't get the same results as "O" or "o". This is because parsing methods that use a custom format string can't parse the string representation of date and time values that lack a time zone component or use "Z" to indicate UTC.</target>
        <note />
      </trans-unit>
      <trans-unit id="second_1_2_digits">
        <source>second (1-2 digits)</source>
        <target state="new">second (1-2 digits)</target>
        <note />
      </trans-unit>
      <trans-unit id="second_1_2_digits_description">
        <source>The "s" custom format specifier represents the seconds as a number from 0 through 59. The result represents whole seconds that have passed since the last minute. A single-digit second is formatted without a leading zero.

If the "s" format specifier is used without other custom format specifiers, it's interpreted as the "s" standard date and time format specifier.</source>
        <target state="new">The "s" custom format specifier represents the seconds as a number from 0 through 59. The result represents whole seconds that have passed since the last minute. A single-digit second is formatted without a leading zero.

If the "s" format specifier is used without other custom format specifiers, it's interpreted as the "s" standard date and time format specifier.</target>
        <note />
      </trans-unit>
      <trans-unit id="second_2_digits">
        <source>second (2 digits)</source>
        <target state="new">second (2 digits)</target>
        <note />
      </trans-unit>
      <trans-unit id="second_2_digits_description">
        <source>The "ss" custom format specifier (plus any number of additional "s" specifiers) represents the seconds as a number from 00 through 59. The result represents whole seconds that have passed since the last minute. A single-digit second is formatted with a leading zero.</source>
        <target state="new">The "ss" custom format specifier (plus any number of additional "s" specifiers) represents the seconds as a number from 00 through 59. The result represents whole seconds that have passed since the last minute. A single-digit second is formatted with a leading zero.</target>
        <note />
      </trans-unit>
      <trans-unit id="short_date">
        <source>short date</source>
        <target state="new">short date</target>
        <note />
      </trans-unit>
      <trans-unit id="short_date_description">
        <source>The "d" standard format specifier represents a custom date and time format string that is defined by a specific culture's DateTimeFormatInfo.ShortDatePattern property. For example, the custom format string that is returned by the ShortDatePattern property of the invariant culture is "MM/dd/yyyy".</source>
        <target state="new">The "d" standard format specifier represents a custom date and time format string that is defined by a specific culture's DateTimeFormatInfo.ShortDatePattern property. For example, the custom format string that is returned by the ShortDatePattern property of the invariant culture is "MM/dd/yyyy".</target>
        <note />
      </trans-unit>
      <trans-unit id="short_time">
        <source>short time</source>
        <target state="new">short time</target>
        <note />
      </trans-unit>
      <trans-unit id="short_time_description">
        <source>The "t" standard format specifier represents a custom date and time format string that is defined by the current DateTimeFormatInfo.ShortTimePattern property. For example, the custom format string for the invariant culture is "HH:mm".</source>
        <target state="new">The "t" standard format specifier represents a custom date and time format string that is defined by the current DateTimeFormatInfo.ShortTimePattern property. For example, the custom format string for the invariant culture is "HH:mm".</target>
        <note />
      </trans-unit>
      <trans-unit id="sortable_date_time">
        <source>sortable date/time</source>
        <target state="new">sortable date/time</target>
        <note />
      </trans-unit>
      <trans-unit id="sortable_date_time_description">
        <source>The "s" standard format specifier represents a custom date and time format string that is defined by the DateTimeFormatInfo.SortableDateTimePattern property. The pattern reflects a defined standard (ISO 8601), and the property is read-only. Therefore, it is always the same, regardless of the culture used or the format provider supplied. The custom format string is "yyyy'-'MM'-'dd'T'HH':'mm':'ss".

The purpose of the "s" format specifier is to produce result strings that sort consistently in ascending or descending order based on date and time values. As a result, although the "s" standard format specifier represents a date and time value in a consistent format, the formatting operation does not modify the value of the date and time object that is being formatted to reflect its DateTime.Kind property or its DateTimeOffset.Offset value. For example, the result strings produced by formatting the date and time values 2014-11-15T18:32:17+00:00 and 2014-11-15T18:32:17+08:00 are identical.

When this standard format specifier is used, the formatting or parsing operation always uses the invariant culture.</source>
        <target state="new">The "s" standard format specifier represents a custom date and time format string that is defined by the DateTimeFormatInfo.SortableDateTimePattern property. The pattern reflects a defined standard (ISO 8601), and the property is read-only. Therefore, it is always the same, regardless of the culture used or the format provider supplied. The custom format string is "yyyy'-'MM'-'dd'T'HH':'mm':'ss".

The purpose of the "s" format specifier is to produce result strings that sort consistently in ascending or descending order based on date and time values. As a result, although the "s" standard format specifier represents a date and time value in a consistent format, the formatting operation does not modify the value of the date and time object that is being formatted to reflect its DateTime.Kind property or its DateTimeOffset.Offset value. For example, the result strings produced by formatting the date and time values 2014-11-15T18:32:17+00:00 and 2014-11-15T18:32:17+08:00 are identical.

When this standard format specifier is used, the formatting or parsing operation always uses the invariant culture.</target>
        <note />
      </trans-unit>
      <trans-unit id="time_separator">
        <source>time separator</source>
        <target state="new">time separator</target>
        <note />
      </trans-unit>
      <trans-unit id="time_separator_description">
        <source>The ":" custom format specifier represents the time separator, which is used to differentiate hours, minutes, and seconds. The appropriate localized time separator is retrieved from the DateTimeFormatInfo.TimeSeparator property of the current or specified culture.

Note: To change the time separator for a particular date and time string, specify the separator character within a literal string delimiter. For example, the custom format string hh'_'dd'_'ss produces a result string in which "_" (an underscore) is always used as the time separator. To change the time separator for all dates for a culture, either change the value of the DateTimeFormatInfo.TimeSeparator property of the current culture, or instantiate a DateTimeFormatInfo object, assign the character to its TimeSeparator property, and call an overload of the formatting method that includes an IFormatProvider parameter.

If the ":" format specifier is used without other custom format specifiers, it's interpreted as a standard date and time format specifier and throws a FormatException.</source>
        <target state="new">The ":" custom format specifier represents the time separator, which is used to differentiate hours, minutes, and seconds. The appropriate localized time separator is retrieved from the DateTimeFormatInfo.TimeSeparator property of the current or specified culture.

Note: To change the time separator for a particular date and time string, specify the separator character within a literal string delimiter. For example, the custom format string hh'_'dd'_'ss produces a result string in which "_" (an underscore) is always used as the time separator. To change the time separator for all dates for a culture, either change the value of the DateTimeFormatInfo.TimeSeparator property of the current culture, or instantiate a DateTimeFormatInfo object, assign the character to its TimeSeparator property, and call an overload of the formatting method that includes an IFormatProvider parameter.

If the ":" format specifier is used without other custom format specifiers, it's interpreted as a standard date and time format specifier and throws a FormatException.</target>
        <note />
      </trans-unit>
      <trans-unit id="time_zone">
        <source>time zone</source>
        <target state="new">time zone</target>
        <note />
      </trans-unit>
      <trans-unit id="time_zone_description">
        <source>The "K" custom format specifier represents the time zone information of a date and time value. When this format specifier is used with DateTime values, the result string is defined by the value of the DateTime.Kind property:

    For the local time zone (a DateTime.Kind property value of DateTimeKind.Local), this specifier is equivalent to the "zzz" specifier and produces a result string containing the local offset from Coordinated Universal Time (UTC); for example, "-07:00".

    For a UTC time (a DateTime.Kind property value of DateTimeKind.Utc), the result string includes a "Z" character to represent a UTC date.

    For a time from an unspecified time zone (a time whose DateTime.Kind property equals DateTimeKind.Unspecified), the result is equivalent to String.Empty.

For DateTimeOffset values, the "K" format specifier is equivalent to the "zzz" format specifier, and produces a result string containing the DateTimeOffset value's offset from UTC.

If the "K" format specifier is used without other custom format specifiers, it's interpreted as a standard date and time format specifier and throws a FormatException.</source>
        <target state="new">The "K" custom format specifier represents the time zone information of a date and time value. When this format specifier is used with DateTime values, the result string is defined by the value of the DateTime.Kind property:

    For the local time zone (a DateTime.Kind property value of DateTimeKind.Local), this specifier is equivalent to the "zzz" specifier and produces a result string containing the local offset from Coordinated Universal Time (UTC); for example, "-07:00".

    For a UTC time (a DateTime.Kind property value of DateTimeKind.Utc), the result string includes a "Z" character to represent a UTC date.

    For a time from an unspecified time zone (a time whose DateTime.Kind property equals DateTimeKind.Unspecified), the result is equivalent to String.Empty.

For DateTimeOffset values, the "K" format specifier is equivalent to the "zzz" format specifier, and produces a result string containing the DateTimeOffset value's offset from UTC.

If the "K" format specifier is used without other custom format specifiers, it's interpreted as a standard date and time format specifier and throws a FormatException.</target>
        <note />
      </trans-unit>
      <trans-unit id="type_constraint">
        <source>type constraint</source>
        <target state="translated">contrainte de type</target>
        <note />
      </trans-unit>
      <trans-unit id="type_parameter">
        <source>type parameter</source>
        <target state="translated">paramètre de type</target>
        <note />
      </trans-unit>
      <trans-unit id="attribute">
        <source>attribute</source>
        <target state="translated">attribut</target>
        <note />
      </trans-unit>
      <trans-unit id="Use_auto_property">
        <source>Use auto property</source>
        <target state="translated">Utiliser auto-property</target>
        <note />
      </trans-unit>
      <trans-unit id="Replace_0_and_1_with_property">
        <source>Replace '{0}' and '{1}' with property</source>
        <target state="translated">Remplacer '{0}' et '{1}' par une propriété</target>
        <note />
      </trans-unit>
      <trans-unit id="Replace_0_with_property">
        <source>Replace '{0}' with property</source>
        <target state="translated">Remplacer '{0}' par une propriété</target>
        <note />
      </trans-unit>
      <trans-unit id="Method_referenced_implicitly">
        <source>Method referenced implicitly</source>
        <target state="translated">Méthode référencée implicitement</target>
        <note />
      </trans-unit>
      <trans-unit id="Generate_type_0">
        <source>Generate type '{0}'</source>
        <target state="translated">Générer le type '{0}'</target>
        <note />
      </trans-unit>
      <trans-unit id="Generate_0_1">
        <source>Generate {0} '{1}'</source>
        <target state="translated">Générer {0} '{1}'</target>
        <note />
      </trans-unit>
      <trans-unit id="Change_0_to_1">
        <source>Change '{0}' to '{1}'.</source>
        <target state="translated">Changer '{0}' en '{1}'.</target>
        <note />
      </trans-unit>
      <trans-unit id="Non_invoked_method_cannot_be_replaced_with_property">
        <source>Non-invoked method cannot be replaced with property.</source>
        <target state="translated">Une méthode non appelée ne peut pas être remplacée par une propriété.</target>
        <note />
      </trans-unit>
      <trans-unit id="Only_methods_with_a_single_argument_which_is_not_an_out_variable_declaration_can_be_replaced_with_a_property">
        <source>Only methods with a single argument, which is not an out variable declaration, can be replaced with a property.</source>
        <target state="translated">Seules les méthodes avec un seul argument, qui n'est pas une déclaration de variable de sortie, peuvent être remplacées par une propriété.</target>
        <note />
      </trans-unit>
      <trans-unit id="Roslyn_HostError">
        <source>Roslyn.HostError</source>
        <target state="translated">Roslyn.HostError</target>
        <note />
      </trans-unit>
      <trans-unit id="An_instance_of_analyzer_0_cannot_be_created_from_1_colon_2">
        <source>An instance of analyzer {0} cannot be created from {1}: {2}.</source>
        <target state="translated">Impossible de créer une instance de l'analyseur {0} à partir de {1} : {2}.</target>
        <note />
      </trans-unit>
      <trans-unit id="The_assembly_0_does_not_contain_any_analyzers">
        <source>The assembly {0} does not contain any analyzers.</source>
        <target state="translated">L'assembly {0} ne contient pas d'analyseurs.</target>
        <note />
      </trans-unit>
      <trans-unit id="Unable_to_load_Analyzer_assembly_0_colon_1">
        <source>Unable to load Analyzer assembly {0}: {1}</source>
        <target state="translated">Impossible de charger l'assembly Analyseur {0} : {1}</target>
        <note />
      </trans-unit>
      <trans-unit id="Make_method_synchronous">
        <source>Make method synchronous</source>
        <target state="translated">Rendre la méthode synchrone</target>
        <note />
      </trans-unit>
      <trans-unit id="from_0">
        <source>from {0}</source>
        <target state="translated">de {0}</target>
        <note />
      </trans-unit>
      <trans-unit id="Find_and_install_latest_version">
        <source>Find and install latest version</source>
        <target state="translated">Rechercher et installer la dernière version</target>
        <note />
      </trans-unit>
      <trans-unit id="Use_local_version_0">
        <source>Use local version '{0}'</source>
        <target state="translated">Utiliser la version locale '{0}'</target>
        <note />
      </trans-unit>
      <trans-unit id="Use_locally_installed_0_version_1_This_version_used_in_colon_2">
        <source>Use locally installed '{0}' version '{1}'
This version used in: {2}</source>
        <target state="translated">Utiliser la version installée localement '{0}' '{1}'
Version utilisée dans : {2}</target>
        <note />
      </trans-unit>
      <trans-unit id="Find_and_install_latest_version_of_0">
        <source>Find and install latest version of '{0}'</source>
        <target state="translated">Rechercher et installer la dernière version de '{0}'</target>
        <note />
      </trans-unit>
      <trans-unit id="Install_with_package_manager">
        <source>Install with package manager...</source>
        <target state="translated">Installer avec le gestionnaire de package...</target>
        <note />
      </trans-unit>
      <trans-unit id="Install_0_1">
        <source>Install '{0} {1}'</source>
        <target state="translated">Installer '{0} {1}'</target>
        <note />
      </trans-unit>
      <trans-unit id="Install_version_0">
        <source>Install version '{0}'</source>
        <target state="translated">Installer la version '{0}'</target>
        <note />
      </trans-unit>
      <trans-unit id="Generate_variable_0">
        <source>Generate variable '{0}'</source>
        <target state="translated">Générer la variable '{0}'</target>
        <note />
      </trans-unit>
      <trans-unit id="Classes">
        <source>Classes</source>
        <target state="translated">Classes</target>
        <note />
      </trans-unit>
      <trans-unit id="Constants">
        <source>Constants</source>
        <target state="translated">Constantes</target>
        <note />
      </trans-unit>
      <trans-unit id="Delegates">
        <source>Delegates</source>
        <target state="translated">Délégués</target>
        <note />
      </trans-unit>
      <trans-unit id="Enums">
        <source>Enums</source>
        <target state="translated">Enums</target>
        <note />
      </trans-unit>
      <trans-unit id="Events">
        <source>Events</source>
        <target state="translated">Événements</target>
        <note />
      </trans-unit>
      <trans-unit id="Extension_methods">
        <source>Extension methods</source>
        <target state="translated">Méthodes d'extension</target>
        <note />
      </trans-unit>
      <trans-unit id="Fields">
        <source>Fields</source>
        <target state="translated">Champs</target>
        <note />
      </trans-unit>
      <trans-unit id="Interfaces">
        <source>Interfaces</source>
        <target state="translated">Interfaces</target>
        <note />
      </trans-unit>
      <trans-unit id="Locals">
        <source>Locals</source>
        <target state="translated">Variables locales</target>
        <note />
      </trans-unit>
      <trans-unit id="Methods">
        <source>Methods</source>
        <target state="translated">Méthodes</target>
        <note />
      </trans-unit>
      <trans-unit id="Modules">
        <source>Modules</source>
        <target state="translated">Modules</target>
        <note />
      </trans-unit>
      <trans-unit id="Namespaces">
        <source>Namespaces</source>
        <target state="translated">Espaces de noms</target>
        <note />
      </trans-unit>
      <trans-unit id="Properties">
        <source>Properties</source>
        <target state="translated">Propriétés</target>
        <note />
      </trans-unit>
      <trans-unit id="Structures">
        <source>Structures</source>
        <target state="translated">Structures</target>
        <note />
      </trans-unit>
      <trans-unit id="Parameters_colon">
        <source>Parameters:</source>
        <target state="translated">Paramètres :</target>
        <note />
      </trans-unit>
      <trans-unit id="Variadic_SignatureHelpItem_must_have_at_least_one_parameter">
        <source>Variadic SignatureHelpItem must have at least one parameter.</source>
        <target state="translated">L'élément SignatureHelpItem variadique doit avoir au moins un paramètre.</target>
        <note />
      </trans-unit>
      <trans-unit id="Replace_0_with_method">
        <source>Replace '{0}' with method</source>
        <target state="translated">Remplacer '{0}' par une méthode</target>
        <note />
      </trans-unit>
      <trans-unit id="Replace_0_with_methods">
        <source>Replace '{0}' with methods</source>
        <target state="translated">Remplacer '{0}' par des méthodes</target>
        <note />
      </trans-unit>
      <trans-unit id="Property_referenced_implicitly">
        <source>Property referenced implicitly</source>
        <target state="translated">Propriété référencée implicitement</target>
        <note />
      </trans-unit>
      <trans-unit id="Property_cannot_safely_be_replaced_with_a_method_call">
        <source>Property cannot safely be replaced with a method call</source>
        <target state="translated">Impossible de remplacer la propriété de manière sécurisée par un appel de méthode</target>
        <note />
      </trans-unit>
      <trans-unit id="Convert_to_interpolated_string">
        <source>Convert to interpolated string</source>
        <target state="translated">Convertir en chaîne interpolée</target>
        <note />
      </trans-unit>
      <trans-unit id="Move_type_to_0">
        <source>Move type to {0}</source>
        <target state="translated">Déplacer le type vers {0}</target>
        <note />
      </trans-unit>
      <trans-unit id="Rename_file_to_0">
        <source>Rename file to {0}</source>
        <target state="translated">Renommer le fichier en {0}</target>
        <note />
      </trans-unit>
      <trans-unit id="Rename_type_to_0">
        <source>Rename type to {0}</source>
        <target state="translated">Renommer le type en {0}</target>
        <note />
      </trans-unit>
      <trans-unit id="Remove_tag">
        <source>Remove tag</source>
        <target state="translated">Supprimer une étiquette</target>
        <note />
      </trans-unit>
      <trans-unit id="Add_missing_param_nodes">
        <source>Add missing param nodes</source>
        <target state="translated">Ajouter les nœuds de paramètre manquants</target>
        <note />
      </trans-unit>
      <trans-unit id="Make_containing_scope_async">
        <source>Make containing scope async</source>
        <target state="translated">Rendre la portée contenante async</target>
        <note />
      </trans-unit>
      <trans-unit id="Make_containing_scope_async_return_Task">
        <source>Make containing scope async (return Task)</source>
        <target state="translated">Rendre la portée contenante async (retourner Task)</target>
        <note />
      </trans-unit>
      <trans-unit id="paren_Unknown_paren">
        <source>(Unknown)</source>
        <target state="translated">(Inconnu)</target>
        <note />
      </trans-unit>
      <trans-unit id="Use_framework_type">
        <source>Use framework type</source>
        <target state="translated">Utiliser un type d'infrastructure</target>
        <note />
      </trans-unit>
      <trans-unit id="Install_package_0">
        <source>Install package '{0}'</source>
        <target state="translated">Installer le package '{0}'</target>
        <note />
      </trans-unit>
      <trans-unit id="project_0">
        <source>project {0}</source>
        <target state="translated">projet {0}</target>
        <note />
      </trans-unit>
      <trans-unit id="Inline_variable_declaration">
        <source>Inline variable declaration</source>
        <target state="translated">Déclaration de variable inline</target>
        <note />
      </trans-unit>
      <trans-unit id="Fully_qualify_0">
        <source>Fully qualify '{0}'</source>
        <target state="translated">{0}' complet</target>
        <note />
      </trans-unit>
      <trans-unit id="Remove_reference_to_0">
        <source>Remove reference to '{0}'.</source>
        <target state="translated">Supprimez la référence à '{0}'.</target>
        <note />
      </trans-unit>
      <trans-unit id="Keywords">
        <source>Keywords</source>
        <target state="translated">Mots clés</target>
        <note />
      </trans-unit>
      <trans-unit id="Snippets">
        <source>Snippets</source>
        <target state="translated">Extraits</target>
        <note />
      </trans-unit>
      <trans-unit id="All_lowercase">
        <source>All lowercase</source>
        <target state="translated">Tout en minuscules</target>
        <note />
      </trans-unit>
      <trans-unit id="All_uppercase">
        <source>All uppercase</source>
        <target state="translated">Tout en majuscules</target>
        <note />
      </trans-unit>
      <trans-unit id="First_word_capitalized">
        <source>First word capitalized</source>
        <target state="translated">Premier mot en majuscule</target>
        <note />
      </trans-unit>
      <trans-unit id="Pascal_Case">
        <source>Pascal Case</source>
        <target state="translated">Casse Pascal</target>
        <note />
      </trans-unit>
      <trans-unit id="Variable_declaration_can_be_inlined">
        <source>Variable declaration can be inlined</source>
        <target state="translated">La déclaration de variable peut être inlined</target>
        <note />
      </trans-unit>
      <trans-unit id="Remove_document_0">
        <source>Remove document '{0}'</source>
        <target state="translated">Supprimer le document '{0}'</target>
        <note />
      </trans-unit>
      <trans-unit id="Add_document_0">
        <source>Add document '{0}'</source>
        <target state="translated">Ajouter le document '{0}'</target>
        <note />
      </trans-unit>
      <trans-unit id="Add_argument_name_0">
        <source>Add argument name '{0}'</source>
        <target state="translated">Ajouter le nom d'argument '{0}'</target>
        <note />
      </trans-unit>
      <trans-unit id="Take_0">
        <source>Take '{0}'</source>
        <target state="translated">Prendre '{0}'</target>
        <note />
      </trans-unit>
      <trans-unit id="Take_both">
        <source>Take both</source>
        <target state="translated">Prendre les deux</target>
        <note />
      </trans-unit>
      <trans-unit id="Take_bottom">
        <source>Take bottom</source>
        <target state="translated">Prendre le bas</target>
        <note />
      </trans-unit>
      <trans-unit id="Take_top">
        <source>Take top</source>
        <target state="translated">Prendre le haut</target>
        <note />
      </trans-unit>
      <trans-unit id="Remove_unused_variable">
        <source>Remove unused variable</source>
        <target state="translated">Supprimer la variable inutilisée</target>
        <note />
      </trans-unit>
      <trans-unit id="Convert_to_binary">
        <source>Convert to binary</source>
        <target state="translated">Convertir en valeur binaire</target>
        <note />
      </trans-unit>
      <trans-unit id="Convert_to_decimal">
        <source>Convert to decimal</source>
        <target state="translated">Convertir en valeur décimale</target>
        <note />
      </trans-unit>
      <trans-unit id="Convert_to_hex">
        <source>Convert to hex</source>
        <target state="translated">Convertir en hexadécimal</target>
        <note />
      </trans-unit>
      <trans-unit id="Separate_thousands">
        <source>Separate thousands</source>
        <target state="translated">Séparer les milliers</target>
        <note />
      </trans-unit>
      <trans-unit id="Separate_words">
        <source>Separate words</source>
        <target state="translated">Séparer les mots</target>
        <note />
      </trans-unit>
      <trans-unit id="Separate_nibbles">
        <source>Separate nibbles</source>
        <target state="translated">Séparer les quartets</target>
        <note />
      </trans-unit>
      <trans-unit id="Remove_separators">
        <source>Remove separators</source>
        <target state="translated">Supprimer les séparateurs</target>
        <note />
      </trans-unit>
      <trans-unit id="Add_parameter_to_0">
        <source>Add parameter to '{0}'</source>
        <target state="translated">Ajouter un paramètre à '{0}'</target>
        <note />
      </trans-unit>
      <trans-unit id="Generate_constructor">
        <source>Generate constructor...</source>
        <target state="translated">Générer le constructeur...</target>
        <note />
      </trans-unit>
      <trans-unit id="Pick_members_to_be_used_as_constructor_parameters">
        <source>Pick members to be used as constructor parameters</source>
        <target state="translated">Choisir les membres à utiliser comme paramètres de constructeur</target>
        <note />
      </trans-unit>
      <trans-unit id="Pick_members_to_be_used_in_Equals_GetHashCode">
        <source>Pick members to be used in Equals/GetHashCode</source>
        <target state="translated">Choisir les membres à utiliser dans Equals/GetHashCode</target>
        <note />
      </trans-unit>
      <trans-unit id="Generate_overrides">
        <source>Generate overrides...</source>
        <target state="translated">Générer les substitutions...</target>
        <note />
      </trans-unit>
      <trans-unit id="Pick_members_to_override">
        <source>Pick members to override</source>
        <target state="translated">Choisir les membres à substituer</target>
        <note />
      </trans-unit>
      <trans-unit id="Add_null_check">
        <source>Add null check</source>
        <target state="translated">Ajouter un contrôle de valeur null</target>
        <note />
      </trans-unit>
      <trans-unit id="Add_string_IsNullOrEmpty_check">
        <source>Add 'string.IsNullOrEmpty' check</source>
        <target state="translated">Ajouter le contrôle 'string.IsNullOrEmpty'</target>
        <note />
      </trans-unit>
      <trans-unit id="Add_string_IsNullOrWhiteSpace_check">
        <source>Add 'string.IsNullOrWhiteSpace' check</source>
        <target state="translated">Ajouter le contrôle 'string.IsNullOrWhiteSpace'</target>
        <note />
      </trans-unit>
      <trans-unit id="Initialize_field_0">
        <source>Initialize field '{0}'</source>
        <target state="translated">Initialiser le champ '{0}'</target>
        <note />
      </trans-unit>
      <trans-unit id="Initialize_property_0">
        <source>Initialize property '{0}'</source>
        <target state="translated">Initialiser la propriété '{0}'</target>
        <note />
      </trans-unit>
      <trans-unit id="Add_null_checks">
        <source>Add null checks</source>
        <target state="translated">Ajouter des contrôles de valeur null</target>
        <note />
      </trans-unit>
      <trans-unit id="Generate_operators">
        <source>Generate operators</source>
        <target state="translated">Générer les opérateurs</target>
        <note />
      </trans-unit>
      <trans-unit id="Implement_0">
        <source>Implement {0}</source>
        <target state="translated">Implémenter {0}</target>
        <note />
      </trans-unit>
      <trans-unit id="Use_inferred_member_name">
        <source>Use inferred member name</source>
        <target state="translated">Utiliser un nom de membre déduit</target>
        <note />
      </trans-unit>
      <trans-unit id="Member_name_can_be_simplified">
        <source>Member name can be simplified</source>
        <target state="translated">Le nom de membre peut être simplifié</target>
        <note />
      </trans-unit>
      <trans-unit id="Reported_diagnostic_0_has_a_source_location_in_file_1_which_is_not_part_of_the_compilation_being_analyzed">
        <source>Reported diagnostic '{0}' has a source location in file '{1}', which is not part of the compilation being analyzed.</source>
        <target state="translated">Le diagnostic signalé '{0}' a un emplacement source dans le fichier '{1}', qui ne fait pas partie de la compilation en cours d'analyse.</target>
        <note />
      </trans-unit>
      <trans-unit id="Reported_diagnostic_0_has_a_source_location_1_in_file_2_which_is_outside_of_the_given_file">
        <source>Reported diagnostic '{0}' has a source location '{1}' in file '{2}', which is outside of the given file.</source>
        <target state="translated">Le diagnostic signalé '{0}' a un emplacement source '{1}' dans le fichier '{2}', qui se trouve en dehors du fichier donné.</target>
        <note />
      </trans-unit>
      <trans-unit id="in_0_project_1">
        <source>in {0} (project {1})</source>
        <target state="translated">dans {0} (projet {1})</target>
        <note />
      </trans-unit>
      <trans-unit id="Add_accessibility_modifiers">
        <source>Add accessibility modifiers</source>
        <target state="translated">Ajouter des modificateurs d'accessibilité</target>
        <note />
      </trans-unit>
      <trans-unit id="Use_local_function">
        <source>Use local function</source>
        <target state="translated">Utiliser une fonction locale</target>
        <note />
      </trans-unit>
      <trans-unit id="Move_declaration_near_reference">
        <source>Move declaration near reference</source>
        <target state="translated">Déplacer la déclaration près de la référence</target>
        <note />
      </trans-unit>
      <trans-unit id="Convert_to_full_property">
        <source>Convert to full property</source>
        <target state="translated">Convertir en propriété complète</target>
        <note />
      </trans-unit>
      <trans-unit id="Generate_constructor_in_0_without_fields">
        <source>Generate constructor in '{0}' (without fields)</source>
        <target state="translated">Générer un constructeur dans '{0}' (sans les champs)</target>
        <note />
      </trans-unit>
      <trans-unit id="Warning_Method_overrides_symbol_from_metadata">
        <source>Warning: Method overrides symbol from metadata</source>
        <target state="translated">Avertissement : La méthode remplace le symbole des métadonnées</target>
        <note />
      </trans-unit>
      <trans-unit id="Use_0">
        <source>Use {0}</source>
        <target state="translated">Utiliser {0}</target>
        <note />
      </trans-unit>
      <trans-unit id="Switching_between_lambda_and_local_function_will_prevent_the_debug_session_from_continuing">
        <source>Switching between a lambda and a local function will prevent the debug session from continuing.</source>
        <target state="translated">Le passage d'une expression lambda à une fonction locale empêche la session de débogage de se poursuivre.</target>
        <note />
      </trans-unit>
      <trans-unit id="Add_argument_name_0_including_trailing_arguments">
        <source>Add argument name '{0}' (including trailing arguments)</source>
        <target state="translated">Ajouter le nom d'argument '{0}' (ainsi que les arguments de fin)</target>
        <note />
      </trans-unit>
      <trans-unit id="local_function">
        <source>local function</source>
        <target state="translated">fonction locale</target>
        <note />
      </trans-unit>
      <trans-unit id="indexer_">
        <source>indexer</source>
        <target state="translated">indexeur</target>
        <note />
      </trans-unit>
      <trans-unit id="Alias_ambiguous_type_0">
        <source>Alias ambiguous type '{0}'</source>
        <target state="translated">Alias de type ambigu : '{0}'</target>
        <note />
      </trans-unit>
      <trans-unit id="Warning_colon_Collection_was_modified_during_iteration">
        <source>Warning: Collection was modified during iteration.</source>
        <target state="translated">Avertissement : La collection a été modifiée durant l'itération.</target>
        <note />
      </trans-unit>
      <trans-unit id="Warning_colon_Iteration_variable_crossed_function_boundary">
        <source>Warning: Iteration variable crossed function boundary.</source>
        <target state="translated">Avertissement : La variable d'itération a traversé la limite de fonction.</target>
        <note />
      </trans-unit>
      <trans-unit id="Warning_colon_Collection_may_be_modified_during_iteration">
        <source>Warning: Collection may be modified during iteration.</source>
        <target state="translated">Avertissement : La collection risque d'être modifiée durant l'itération.</target>
        <note />
      </trans-unit>
      <trans-unit id="universal_full_date_time">
        <source>universal full date/time</source>
        <target state="new">universal full date/time</target>
        <note />
      </trans-unit>
      <trans-unit id="universal_full_date_time_description">
        <source>The "U" standard format specifier represents a custom date and time format string that is defined by a specified culture's DateTimeFormatInfo.FullDateTimePattern property. The pattern is the same as the "F" pattern. However, the DateTime value is automatically converted to UTC before it is formatted.</source>
        <target state="new">The "U" standard format specifier represents a custom date and time format string that is defined by a specified culture's DateTimeFormatInfo.FullDateTimePattern property. The pattern is the same as the "F" pattern. However, the DateTime value is automatically converted to UTC before it is formatted.</target>
        <note />
      </trans-unit>
      <trans-unit id="universal_sortable_date_time">
        <source>universal sortable date/time</source>
        <target state="new">universal sortable date/time</target>
        <note />
      </trans-unit>
      <trans-unit id="universal_sortable_date_time_description">
        <source>The "u" standard format specifier represents a custom date and time format string that is defined by the DateTimeFormatInfo.UniversalSortableDateTimePattern property. The pattern reflects a defined standard, and the property is read-only. Therefore, it is always the same, regardless of the culture used or the format provider supplied. The custom format string is "yyyy'-'MM'-'dd HH':'mm':'ss'Z'". When this standard format specifier is used, the formatting or parsing operation always uses the invariant culture.

Although the result string should express a time as Coordinated Universal Time (UTC), no conversion of the original DateTime value is performed during the formatting operation. Therefore, you must convert a DateTime value to UTC by calling the DateTime.ToUniversalTime method before formatting it.</source>
        <target state="new">The "u" standard format specifier represents a custom date and time format string that is defined by the DateTimeFormatInfo.UniversalSortableDateTimePattern property. The pattern reflects a defined standard, and the property is read-only. Therefore, it is always the same, regardless of the culture used or the format provider supplied. The custom format string is "yyyy'-'MM'-'dd HH':'mm':'ss'Z'". When this standard format specifier is used, the formatting or parsing operation always uses the invariant culture.

Although the result string should express a time as Coordinated Universal Time (UTC), no conversion of the original DateTime value is performed during the formatting operation. Therefore, you must convert a DateTime value to UTC by calling the DateTime.ToUniversalTime method before formatting it.</target>
        <note />
      </trans-unit>
      <trans-unit id="updating_usages_in_containing_member">
        <source>updating usages in containing member</source>
        <target state="translated">mise à jour des utilisations dans le membre conteneur</target>
        <note />
      </trans-unit>
      <trans-unit id="updating_usages_in_containing_project">
        <source>updating usages in containing project</source>
        <target state="translated">mise à jour des utilisations dans le projet conteneur</target>
        <note />
      </trans-unit>
      <trans-unit id="updating_usages_in_containing_type">
        <source>updating usages in containing type</source>
        <target state="translated">mise à jour des utilisations dans le type conteneur</target>
        <note />
      </trans-unit>
      <trans-unit id="updating_usages_in_dependent_projects">
        <source>updating usages in dependent projects</source>
        <target state="translated">mise à jour des utilisations dans les projets dépendants</target>
        <note />
      </trans-unit>
      <trans-unit id="using_statement_can_be_simplified">
        <source>'using' statement can be simplified</source>
        <target state="translated">L'instruction 'using' peut être simplifiée</target>
        <note />
      </trans-unit>
      <trans-unit id="utc_hour_and_minute_offset">
        <source>utc hour and minute offset</source>
        <target state="new">utc hour and minute offset</target>
        <note />
      </trans-unit>
      <trans-unit id="utc_hour_and_minute_offset_description">
        <source>With DateTime values, the "zzz" custom format specifier represents the signed offset of the local operating system's time zone from UTC, measured in hours and minutes. It doesn't reflect the value of an instance's DateTime.Kind property. For this reason, the "zzz" format specifier is not recommended for use with DateTime values.

With DateTimeOffset values, this format specifier represents the DateTimeOffset value's offset from UTC in hours and minutes.

The offset is always displayed with a leading sign. A plus sign (+) indicates hours ahead of UTC, and a minus sign (-) indicates hours behind UTC. A single-digit offset is formatted with a leading zero.</source>
        <target state="new">With DateTime values, the "zzz" custom format specifier represents the signed offset of the local operating system's time zone from UTC, measured in hours and minutes. It doesn't reflect the value of an instance's DateTime.Kind property. For this reason, the "zzz" format specifier is not recommended for use with DateTime values.

With DateTimeOffset values, this format specifier represents the DateTimeOffset value's offset from UTC in hours and minutes.

The offset is always displayed with a leading sign. A plus sign (+) indicates hours ahead of UTC, and a minus sign (-) indicates hours behind UTC. A single-digit offset is formatted with a leading zero.</target>
        <note />
      </trans-unit>
      <trans-unit id="utc_hour_offset_1_2_digits">
        <source>utc hour offset (1-2 digits)</source>
        <target state="new">utc hour offset (1-2 digits)</target>
        <note />
      </trans-unit>
      <trans-unit id="utc_hour_offset_1_2_digits_description">
        <source>With DateTime values, the "z" custom format specifier represents the signed offset of the local operating system's time zone from Coordinated Universal Time (UTC), measured in hours. It doesn't reflect the value of an instance's DateTime.Kind property. For this reason, the "z" format specifier is not recommended for use with DateTime values.

With DateTimeOffset values, this format specifier represents the DateTimeOffset value's offset from UTC in hours.

The offset is always displayed with a leading sign. A plus sign (+) indicates hours ahead of UTC, and a minus sign (-) indicates hours behind UTC. A single-digit offset is formatted without a leading zero.

If the "z" format specifier is used without other custom format specifiers, it's interpreted as a standard date and time format specifier and throws a FormatException.</source>
        <target state="new">With DateTime values, the "z" custom format specifier represents the signed offset of the local operating system's time zone from Coordinated Universal Time (UTC), measured in hours. It doesn't reflect the value of an instance's DateTime.Kind property. For this reason, the "z" format specifier is not recommended for use with DateTime values.

With DateTimeOffset values, this format specifier represents the DateTimeOffset value's offset from UTC in hours.

The offset is always displayed with a leading sign. A plus sign (+) indicates hours ahead of UTC, and a minus sign (-) indicates hours behind UTC. A single-digit offset is formatted without a leading zero.

If the "z" format specifier is used without other custom format specifiers, it's interpreted as a standard date and time format specifier and throws a FormatException.</target>
        <note />
      </trans-unit>
      <trans-unit id="utc_hour_offset_2_digits">
        <source>utc hour offset (2 digits)</source>
        <target state="new">utc hour offset (2 digits)</target>
        <note />
      </trans-unit>
      <trans-unit id="utc_hour_offset_2_digits_description">
        <source>With DateTime values, the "zz" custom format specifier represents the signed offset of the local operating system's time zone from UTC, measured in hours. It doesn't reflect the value of an instance's DateTime.Kind property. For this reason, the "zz" format specifier is not recommended for use with DateTime values.

With DateTimeOffset values, this format specifier represents the DateTimeOffset value's offset from UTC in hours.

The offset is always displayed with a leading sign. A plus sign (+) indicates hours ahead of UTC, and a minus sign (-) indicates hours behind UTC. A single-digit offset is formatted with a leading zero.</source>
        <target state="new">With DateTime values, the "zz" custom format specifier represents the signed offset of the local operating system's time zone from UTC, measured in hours. It doesn't reflect the value of an instance's DateTime.Kind property. For this reason, the "zz" format specifier is not recommended for use with DateTime values.

With DateTimeOffset values, this format specifier represents the DateTimeOffset value's offset from UTC in hours.

The offset is always displayed with a leading sign. A plus sign (+) indicates hours ahead of UTC, and a minus sign (-) indicates hours behind UTC. A single-digit offset is formatted with a leading zero.</target>
        <note />
      </trans-unit>
      <trans-unit id="year_1_2_digits">
        <source>year (1-2 digits)</source>
        <target state="new">year (1-2 digits)</target>
        <note />
      </trans-unit>
      <trans-unit id="year_1_2_digits_description">
        <source>The "y" custom format specifier represents the year as a one-digit or two-digit number. If the year has more than two digits, only the two low-order digits appear in the result. If the first digit of a two-digit year begins with a zero (for example, 2008), the number is formatted without a leading zero.

If the "y" format specifier is used without other custom format specifiers, it's interpreted as the "y" standard date and time format specifier.</source>
        <target state="new">The "y" custom format specifier represents the year as a one-digit or two-digit number. If the year has more than two digits, only the two low-order digits appear in the result. If the first digit of a two-digit year begins with a zero (for example, 2008), the number is formatted without a leading zero.

If the "y" format specifier is used without other custom format specifiers, it's interpreted as the "y" standard date and time format specifier.</target>
        <note />
      </trans-unit>
      <trans-unit id="year_2_digits">
        <source>year (2 digits)</source>
        <target state="new">year (2 digits)</target>
        <note />
      </trans-unit>
      <trans-unit id="year_2_digits_description">
        <source>The "yy" custom format specifier represents the year as a two-digit number. If the year has more than two digits, only the two low-order digits appear in the result. If the two-digit year has fewer than two significant digits, the number is padded with leading zeros to produce two digits.

In a parsing operation, a two-digit year that is parsed using the "yy" custom format specifier is interpreted based on the Calendar.TwoDigitYearMax property of the format provider's current calendar. The following example parses the string representation of a date that has a two-digit year by using the default Gregorian calendar of the en-US culture, which, in this case, is the current culture. It then changes the current culture's CultureInfo object to use a GregorianCalendar object whose TwoDigitYearMax property has been modified.</source>
        <target state="new">The "yy" custom format specifier represents the year as a two-digit number. If the year has more than two digits, only the two low-order digits appear in the result. If the two-digit year has fewer than two significant digits, the number is padded with leading zeros to produce two digits.

In a parsing operation, a two-digit year that is parsed using the "yy" custom format specifier is interpreted based on the Calendar.TwoDigitYearMax property of the format provider's current calendar. The following example parses the string representation of a date that has a two-digit year by using the default Gregorian calendar of the en-US culture, which, in this case, is the current culture. It then changes the current culture's CultureInfo object to use a GregorianCalendar object whose TwoDigitYearMax property has been modified.</target>
        <note />
      </trans-unit>
      <trans-unit id="year_3_4_digits">
        <source>year (3-4 digits)</source>
        <target state="new">year (3-4 digits)</target>
        <note />
      </trans-unit>
      <trans-unit id="year_3_4_digits_description">
        <source>The "yyy" custom format specifier represents the year with a minimum of three digits. If the year has more than three significant digits, they are included in the result string. If the year has fewer than three digits, the number is padded with leading zeros to produce three digits.</source>
        <target state="new">The "yyy" custom format specifier represents the year with a minimum of three digits. If the year has more than three significant digits, they are included in the result string. If the year has fewer than three digits, the number is padded with leading zeros to produce three digits.</target>
        <note />
      </trans-unit>
      <trans-unit id="year_4_digits">
        <source>year (4 digits)</source>
        <target state="new">year (4 digits)</target>
        <note />
      </trans-unit>
      <trans-unit id="year_4_digits_description">
        <source>The "yyyy" custom format specifier represents the year with a minimum of four digits. If the year has more than four significant digits, they are included in the result string. If the year has fewer than four digits, the number is padded with leading zeros to produce four digits.</source>
        <target state="new">The "yyyy" custom format specifier represents the year with a minimum of four digits. If the year has more than four significant digits, they are included in the result string. If the year has fewer than four digits, the number is padded with leading zeros to produce four digits.</target>
        <note />
      </trans-unit>
      <trans-unit id="year_5_digits">
        <source>year (5 digits)</source>
        <target state="new">year (5 digits)</target>
        <note />
      </trans-unit>
      <trans-unit id="year_5_digits_description">
        <source>The "yyyyy" custom format specifier (plus any number of additional "y" specifiers) represents the year with a minimum of five digits. If the year has more than five significant digits, they are included in the result string. If the year has fewer than five digits, the number is padded with leading zeros to produce five digits.

If there are additional "y" specifiers, the number is padded with as many leading zeros as necessary to produce the number of "y" specifiers.</source>
        <target state="new">The "yyyyy" custom format specifier (plus any number of additional "y" specifiers) represents the year with a minimum of five digits. If the year has more than five significant digits, they are included in the result string. If the year has fewer than five digits, the number is padded with leading zeros to produce five digits.

If there are additional "y" specifiers, the number is padded with as many leading zeros as necessary to produce the number of "y" specifiers.</target>
        <note />
      </trans-unit>
      <trans-unit id="year_month">
        <source>year month</source>
        <target state="new">year month</target>
        <note />
      </trans-unit>
      <trans-unit id="year_month_description">
        <source>The "Y" or "y" standard format specifier represents a custom date and time format string that is defined by the DateTimeFormatInfo.YearMonthPattern property of a specified culture. For example, the custom format string for the invariant culture is "yyyy MMMM".</source>
        <target state="new">The "Y" or "y" standard format specifier represents a custom date and time format string that is defined by the DateTimeFormatInfo.YearMonthPattern property of a specified culture. For example, the custom format string for the invariant culture is "yyyy MMMM".</target>
        <note />
      </trans-unit>
    </body>
  </file>
</xliff><|MERGE_RESOLUTION|>--- conflicted
+++ resolved
@@ -205,8 +205,6 @@
         <target state="translated">Convertir en struct</target>
         <note />
       </trans-unit>
-<<<<<<< HEAD
-=======
       <trans-unit id="Convert_to_tuple">
         <source>Convert to tuple</source>
         <target state="translated">Convertir en tuple</target>
@@ -232,7 +230,6 @@
         <target state="new">Create and assign remaining as properties</target>
         <note />
       </trans-unit>
->>>>>>> f8db044a
       <trans-unit id="DisposableFieldsShouldBeDisposedDescription">
         <source>A type that implements System.IDisposable declares fields that are of types that also implement IDisposable. The Dispose method of the field is not called by the Dispose method of the declaring type. To fix a violation of this rule, call Dispose on fields that are of types that implement IDisposable if you are responsible for allocating and releasing the unmanaged resources held by the field.</source>
         <target state="translated">Un type qui implémente System.IDisposable déclare des champs dont les types implémentent également IDisposable. La méthode Dispose du champ n'est pas appelée par la méthode Dispose du type déclarant. Pour corriger toute violation de cette règle, appelez Dispose sur les champs dont les types implémentent IDisposable si vous êtes responsable de l'allocation et de la libération des ressources non managées détenues par le champ.</target>
@@ -778,8 +775,6 @@
         <target state="translated">Enveloppement</target>
         <note />
       </trans-unit>
-<<<<<<< HEAD
-=======
       <trans-unit id="_0_can_be_simplified">
         <source>{0} can be simplified</source>
         <target state="translated">{0} peut être simplifié</target>
@@ -1083,7 +1078,6 @@
         <target state="new">The "dddd" custom format specifier (plus any number of additional "d" specifiers) represents the full name of the day of the week. The localized name of the day of the week is retrieved from the DateTimeFormatInfo.DayNames property of the current or specified culture.</target>
         <note />
       </trans-unit>
->>>>>>> f8db044a
       <trans-unit id="discard">
         <source>discard</source>
         <target state="translated">discard</target>
