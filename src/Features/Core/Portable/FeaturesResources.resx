<?xml version="1.0" encoding="utf-8"?>
<root>
  <!-- 
    Microsoft ResX Schema 
    
    Version 2.0
    
    The primary goals of this format is to allow a simple XML format 
    that is mostly human readable. The generation and parsing of the 
    various data types are done through the TypeConverter classes 
    associated with the data types.
    
    Example:
    
    ... ado.net/XML headers & schema ...
    <resheader name="resmimetype">text/microsoft-resx</resheader>
    <resheader name="version">2.0</resheader>
    <resheader name="reader">System.Resources.ResXResourceReader, System.Windows.Forms, ...</resheader>
    <resheader name="writer">System.Resources.ResXResourceWriter, System.Windows.Forms, ...</resheader>
    <data name="Name1"><value>this is my long string</value><comment>this is a comment</comment></data>
    <data name="Color1" type="System.Drawing.Color, System.Drawing">Blue</data>
    <data name="Bitmap1" mimetype="application/x-microsoft.net.object.binary.base64">
        <value>[base64 mime encoded serialized .NET Framework object]</value>
    </data>
    <data name="Icon1" type="System.Drawing.Icon, System.Drawing" mimetype="application/x-microsoft.net.object.bytearray.base64">
        <value>[base64 mime encoded string representing a byte array form of the .NET Framework object]</value>
        <comment>This is a comment</comment>
    </data>
                
    There are any number of "resheader" rows that contain simple 
    name/value pairs.
    
    Each data row contains a name, and value. The row also contains a 
    type or mimetype. Type corresponds to a .NET class that support 
    text/value conversion through the TypeConverter architecture. 
    Classes that don't support this are serialized and stored with the 
    mimetype set.
    
    The mimetype is used for serialized objects, and tells the 
    ResXResourceReader how to depersist the object. This is currently not 
    extensible. For a given mimetype the value must be set accordingly:
    
    Note - application/x-microsoft.net.object.binary.base64 is the format 
    that the ResXResourceWriter will generate, however the reader can 
    read any of the formats listed below.
    
    mimetype: application/x-microsoft.net.object.binary.base64
    value   : The object must be serialized with 
            : System.Runtime.Serialization.Formatters.Binary.BinaryFormatter
            : and then encoded with base64 encoding.
    
    mimetype: application/x-microsoft.net.object.soap.base64
    value   : The object must be serialized with 
            : System.Runtime.Serialization.Formatters.Soap.SoapFormatter
            : and then encoded with base64 encoding.

    mimetype: application/x-microsoft.net.object.bytearray.base64
    value   : The object must be serialized into a byte array 
            : using a System.ComponentModel.TypeConverter
            : and then encoded with base64 encoding.
    -->
  <xsd:schema id="root" xmlns="" xmlns:xsd="http://www.w3.org/2001/XMLSchema" xmlns:msdata="urn:schemas-microsoft-com:xml-msdata">
    <xsd:import namespace="http://www.w3.org/XML/1998/namespace" />
    <xsd:element name="root" msdata:IsDataSet="true">
      <xsd:complexType>
        <xsd:choice maxOccurs="unbounded">
          <xsd:element name="metadata">
            <xsd:complexType>
              <xsd:sequence>
                <xsd:element name="value" type="xsd:string" minOccurs="0" />
              </xsd:sequence>
              <xsd:attribute name="name" use="required" type="xsd:string" />
              <xsd:attribute name="type" type="xsd:string" />
              <xsd:attribute name="mimetype" type="xsd:string" />
              <xsd:attribute ref="xml:space" />
            </xsd:complexType>
          </xsd:element>
          <xsd:element name="assembly">
            <xsd:complexType>
              <xsd:attribute name="alias" type="xsd:string" />
              <xsd:attribute name="name" type="xsd:string" />
            </xsd:complexType>
          </xsd:element>
          <xsd:element name="data">
            <xsd:complexType>
              <xsd:sequence>
                <xsd:element name="value" type="xsd:string" minOccurs="0" msdata:Ordinal="1" />
                <xsd:element name="comment" type="xsd:string" minOccurs="0" msdata:Ordinal="2" />
              </xsd:sequence>
              <xsd:attribute name="name" type="xsd:string" use="required" msdata:Ordinal="1" />
              <xsd:attribute name="type" type="xsd:string" msdata:Ordinal="3" />
              <xsd:attribute name="mimetype" type="xsd:string" msdata:Ordinal="4" />
              <xsd:attribute ref="xml:space" />
            </xsd:complexType>
          </xsd:element>
          <xsd:element name="resheader">
            <xsd:complexType>
              <xsd:sequence>
                <xsd:element name="value" type="xsd:string" minOccurs="0" msdata:Ordinal="1" />
              </xsd:sequence>
              <xsd:attribute name="name" type="xsd:string" use="required" />
            </xsd:complexType>
          </xsd:element>
        </xsd:choice>
      </xsd:complexType>
    </xsd:element>
  </xsd:schema>
  <resheader name="resmimetype">
    <value>text/microsoft-resx</value>
  </resheader>
  <resheader name="version">
    <value>2.0</value>
  </resheader>
  <resheader name="reader">
    <value>System.Resources.ResXResourceReader, System.Windows.Forms, Version=4.0.0.0, Culture=neutral, PublicKeyToken=b77a5c561934e089</value>
  </resheader>
  <resheader name="writer">
    <value>System.Resources.ResXResourceWriter, System.Windows.Forms, Version=4.0.0.0, Culture=neutral, PublicKeyToken=b77a5c561934e089</value>
  </resheader>
  <data name="Add_project_reference_to_0" xml:space="preserve">
    <value>Add project reference to '{0}'.</value>
  </data>
  <data name="Add_reference_to_0" xml:space="preserve">
    <value>Add reference to '{0}'.</value>
  </data>
  <data name="Actions_can_not_be_empty" xml:space="preserve">
    <value>Actions can not be empty.</value>
  </data>
  <data name="generic_overload" xml:space="preserve">
    <value>generic overload</value>
  </data>
  <data name="generic_overloads" xml:space="preserve">
    <value>generic overloads</value>
  </data>
  <data name="overload" xml:space="preserve">
    <value>overload</value>
  </data>
  <data name="overloads_" xml:space="preserve">
    <value>overloads</value>
  </data>
  <data name="_0_Keyword" xml:space="preserve">
    <value>{0} Keyword</value>
  </data>
  <data name="Encapsulate_field_colon_0_and_use_property" xml:space="preserve">
    <value>Encapsulate field: '{0}' (and use property)</value>
  </data>
  <data name="Encapsulate_field_colon_0_but_still_use_field" xml:space="preserve">
    <value>Encapsulate field: '{0}' (but still use field)</value>
  </data>
  <data name="Encapsulate_fields_and_use_property" xml:space="preserve">
    <value>Encapsulate fields (and use property)</value>
  </data>
  <data name="Encapsulate_fields_but_still_use_field" xml:space="preserve">
    <value>Encapsulate fields (but still use field)</value>
  </data>
  <data name="Could_not_extract_interface_colon_The_selection_is_not_inside_a_class_interface_struct" xml:space="preserve">
    <value>Could not extract interface: The selection is not inside a class/interface/struct.</value>
  </data>
  <data name="Could_not_extract_interface_colon_The_type_does_not_contain_any_member_that_can_be_extracted_to_an_interface" xml:space="preserve">
    <value>Could not extract interface: The type does not contain any member that can be extracted to an interface.</value>
  </data>
  <data name="can_t_not_construct_final_tree" xml:space="preserve">
    <value>can't not construct final tree</value>
  </data>
  <data name="Parameters_type_or_return_type_cannot_be_an_anonymous_type_colon_bracket_0_bracket" xml:space="preserve">
    <value>Parameters' type or return type cannot be an anonymous type : [{0}]</value>
  </data>
  <data name="The_selection_contains_no_active_statement" xml:space="preserve">
    <value>The selection contains no active statement.</value>
  </data>
  <data name="The_selection_contains_a_local_function_call_without_its_declaration" xml:space="preserve">
    <value>The selection contains a local function call without its declaration.</value>
  </data>
  <data name="The_selection_contains_an_error_or_unknown_type" xml:space="preserve">
    <value>The selection contains an error or unknown type.</value>
  </data>
  <data name="Type_parameter_0_is_hidden_by_another_type_parameter_1" xml:space="preserve">
    <value>Type parameter '{0}' is hidden by another type parameter '{1}'.</value>
  </data>
  <data name="The_address_of_a_variable_is_used_inside_the_selected_code" xml:space="preserve">
    <value>The address of a variable is used inside the selected code.</value>
  </data>
  <data name="Assigning_to_readonly_fields_must_be_done_in_a_constructor_colon_bracket_0_bracket" xml:space="preserve">
    <value>Assigning to readonly fields must be done in a constructor : [{0}].</value>
  </data>
  <data name="generated_code_is_overlapping_with_hidden_portion_of_the_code" xml:space="preserve">
    <value>generated code is overlapping with hidden portion of the code</value>
  </data>
  <data name="Add_optional_parameters_to_0" xml:space="preserve">
    <value>Add optional parameters to '{0}'</value>
  </data>
  <data name="Add_parameters_to_0" xml:space="preserve">
    <value>Add parameters to '{0}'</value>
  </data>
  <data name="Generate_delegating_constructor_0_1" xml:space="preserve">
    <value>Generate delegating constructor '{0}({1})'</value>
  </data>
  <data name="Generate_constructor_0_1" xml:space="preserve">
    <value>Generate constructor '{0}({1})'</value>
  </data>
  <data name="Generate_field_assigning_constructor_0_1" xml:space="preserve">
    <value>Generate field assigning constructor '{0}({1})'</value>
  </data>
  <data name="Generate_Equals_and_GetHashCode" xml:space="preserve">
    <value>Generate Equals and GetHashCode</value>
  </data>
  <data name="Generate_Equals_object" xml:space="preserve">
    <value>Generate Equals(object)</value>
  </data>
  <data name="Generate_GetHashCode" xml:space="preserve">
    <value>Generate GetHashCode()</value>
  </data>
  <data name="Generate_constructor_in_0" xml:space="preserve">
    <value>Generate constructor in '{0}'</value>
  </data>
  <data name="Generate_all" xml:space="preserve">
    <value>Generate all</value>
  </data>
  <data name="Generate_enum_member_1_0" xml:space="preserve">
    <value>Generate enum member '{1}.{0}'</value>
  </data>
  <data name="Generate_constant_1_0" xml:space="preserve">
    <value>Generate constant '{1}.{0}'</value>
  </data>
  <data name="Generate_read_only_property_1_0" xml:space="preserve">
    <value>Generate read-only property '{1}.{0}'</value>
  </data>
  <data name="Generate_property_1_0" xml:space="preserve">
    <value>Generate property '{1}.{0}'</value>
  </data>
  <data name="Generate_read_only_field_1_0" xml:space="preserve">
    <value>Generate read-only field '{1}.{0}'</value>
  </data>
  <data name="Generate_field_1_0" xml:space="preserve">
    <value>Generate field '{1}.{0}'</value>
  </data>
  <data name="Generate_local_0" xml:space="preserve">
    <value>Generate local '{0}'</value>
  </data>
  <data name="Generate_0_1_in_new_file" xml:space="preserve">
    <value>Generate {0} '{1}' in new file</value>
  </data>
  <data name="Generate_nested_0_1" xml:space="preserve">
    <value>Generate nested {0} '{1}'</value>
  </data>
  <data name="Global_Namespace" xml:space="preserve">
    <value>Global Namespace</value>
  </data>
  <data name="Implement_all_members_explicitly" xml:space="preserve">
    <value>Implement all members explicitly</value>
  </data>
  <data name="Implement_interface_abstractly" xml:space="preserve">
    <value>Implement interface abstractly</value>
  </data>
  <data name="Implement_interface_through_0" xml:space="preserve">
    <value>Implement interface through '{0}'</value>
  </data>
  <data name="Implement_interface" xml:space="preserve">
    <value>Implement interface</value>
  </data>
  <data name="Introduce_field_for_0" xml:space="preserve">
    <value>Introduce field for '{0}'</value>
  </data>
  <data name="Introduce_local_for_0" xml:space="preserve">
    <value>Introduce local for '{0}'</value>
  </data>
  <data name="Introduce_constant_for_0" xml:space="preserve">
    <value>Introduce constant for '{0}'</value>
  </data>
  <data name="Introduce_local_constant_for_0" xml:space="preserve">
    <value>Introduce local constant for '{0}'</value>
  </data>
  <data name="Introduce_field_for_all_occurrences_of_0" xml:space="preserve">
    <value>Introduce field for all occurrences of '{0}'</value>
  </data>
  <data name="Introduce_local_for_all_occurrences_of_0" xml:space="preserve">
    <value>Introduce local for all occurrences of '{0}'</value>
  </data>
  <data name="Introduce_constant_for_all_occurrences_of_0" xml:space="preserve">
    <value>Introduce constant for all occurrences of '{0}'</value>
  </data>
  <data name="Introduce_local_constant_for_all_occurrences_of_0" xml:space="preserve">
    <value>Introduce local constant for all occurrences of '{0}'</value>
  </data>
  <data name="Introduce_query_variable_for_all_occurrences_of_0" xml:space="preserve">
    <value>Introduce query variable for all occurrences of '{0}'</value>
  </data>
  <data name="Introduce_query_variable_for_0" xml:space="preserve">
    <value>Introduce query variable for '{0}'</value>
  </data>
  <data name="Anonymous_Types_colon" xml:space="preserve">
    <value>Anonymous Types:</value>
  </data>
  <data name="is_" xml:space="preserve">
    <value>is</value>
  </data>
  <data name="Represents_an_object_whose_operations_will_be_resolved_at_runtime" xml:space="preserve">
    <value>Represents an object whose operations will be resolved at runtime.</value>
  </data>
  <data name="constant" xml:space="preserve">
    <value>constant</value>
  </data>
  <data name="field" xml:space="preserve">
    <value>field</value>
  </data>
  <data name="local_constant" xml:space="preserve">
    <value>local constant</value>
  </data>
  <data name="local_variable" xml:space="preserve">
    <value>local variable</value>
  </data>
  <data name="label" xml:space="preserve">
    <value>label</value>
  </data>
  <data name="range_variable" xml:space="preserve">
    <value>range variable</value>
  </data>
  <data name="parameter" xml:space="preserve">
    <value>parameter</value>
  </data>
  <data name="discard" xml:space="preserve">
    <value>discard</value>
  </data>
  <data name="in_" xml:space="preserve">
    <value>in</value>
  </data>
  <data name="Summary_colon" xml:space="preserve">
    <value>Summary:</value>
  </data>
  <data name="Locals_and_parameters" xml:space="preserve">
    <value>Locals and parameters</value>
  </data>
  <data name="Type_parameters_colon" xml:space="preserve">
    <value>Type parameters:</value>
  </data>
  <data name="Returns_colon" xml:space="preserve">
    <value>Returns:</value>
  </data>
  <data name="Exceptions_colon" xml:space="preserve">
    <value>Exceptions:</value>
  </data>
  <data name="Remarks_colon" xml:space="preserve">
    <value>Remarks:</value>
  </data>
  <data name="generating_source_for_symbols_of_this_type_is_not_supported" xml:space="preserve">
    <value>generating source for symbols of this type is not supported</value>
  </data>
  <data name="Assembly" xml:space="preserve">
    <value>Assembly</value>
  </data>
  <data name="location_unknown" xml:space="preserve">
    <value>location unknown</value>
  </data>
  <data name="Extract_interface" xml:space="preserve">
    <value>Extract interface...</value>
  </data>
  <data name="Updating_0_will_prevent_the_debug_session_from_continuing" xml:space="preserve">
    <value>Updating '{0}' will prevent the debug session from continuing.</value>
  </data>
  <data name="Changing_0_to_1_will_prevent_the_debug_session_from_continuing_because_it_changes_the_shape_of_the_state_machine" xml:space="preserve">
    <value>Changing '{0}' to '{1}' will prevent the debug session from continuing because it changes the shape of the state machine.</value>
  </data>
  <data name="Updating_a_complex_statement_containing_an_await_expression_will_prevent_the_debug_session_from_continuing" xml:space="preserve">
    <value>Updating a complex statement containing an await expression will prevent the debug session from continuing.</value>
  </data>
  <data name="Changing_visibility_of_0_will_prevent_the_debug_session_from_continuing" xml:space="preserve">
    <value>Changing visibility of {0} will prevent the debug session from continuing.</value>
  </data>
  <data name="Capturing_variable_0_that_hasn_t_been_captured_before_will_prevent_the_debug_session_from_continuing" xml:space="preserve">
    <value>Capturing variable '{0}' that hasn't been captured before will prevent the debug session from continuing.</value>
  </data>
  <data name="Ceasing_to_capture_variable_0_will_prevent_the_debug_session_from_continuing" xml:space="preserve">
    <value>Ceasing to capture variable '{0}' will prevent the debug session from continuing.</value>
  </data>
  <data name="Deleting_captured_variable_0_will_prevent_the_debug_session_from_continuing" xml:space="preserve">
    <value>Deleting captured variable '{0}' will prevent the debug session from continuing.</value>
  </data>
  <data name="Changing_the_type_of_a_captured_variable_0_previously_of_type_1_will_prevent_the_debug_session_from_continuing" xml:space="preserve">
    <value>Changing the type of a captured variable '{0}' previously of type '{1}' will prevent the debug session from continuing.</value>
  </data>
  <data name="Changing_the_parameters_of_0_will_prevent_the_debug_session_from_continuing" xml:space="preserve">
    <value>Changing the parameters of '{0}' will prevent the debug session from continuing.</value>
  </data>
  <data name="Changing_the_return_type_of_0_will_prevent_the_debug_session_from_continuing" xml:space="preserve">
    <value>Changing the return type of '{0}' will prevent the debug session from continuing.</value>
  </data>
  <data name="Changing_the_type_of_0_will_prevent_the_debug_session_from_continuing" xml:space="preserve">
    <value>Changing the type of '{0}' will prevent the debug session from continuing.</value>
  </data>
  <data name="Changing_the_declaration_scope_of_a_captured_variable_0_will_prevent_the_debug_session_from_continuing" xml:space="preserve">
    <value>Changing the declaration scope of a captured variable '{0}' will prevent the debug session from continuing.</value>
  </data>
  <data name="Accessing_captured_variable_0_that_hasn_t_been_accessed_before_in_1_will_prevent_the_debug_session_from_continuing" xml:space="preserve">
    <value>Accessing captured variable '{0}' that hasn't been accessed before in {1} will prevent the debug session from continuing.</value>
  </data>
  <data name="Ceasing_to_access_captured_variable_0_in_1_will_prevent_the_debug_session_from_continuing" xml:space="preserve">
    <value>Ceasing to access captured variable '{0}' in {1} will prevent the debug session from continuing.</value>
  </data>
  <data name="Adding_0_that_accesses_captured_variables_1_and_2_declared_in_different_scopes_will_prevent_the_debug_session_from_continuing" xml:space="preserve">
    <value>Adding '{0}' that accesses captured variables '{1}' and '{2}' declared in different scopes will prevent the debug session from continuing.</value>
  </data>
  <data name="Removing_0_that_accessed_captured_variables_1_and_2_declared_in_different_scopes_will_prevent_the_debug_session_from_continuing" xml:space="preserve">
    <value>Removing '{0}' that accessed captured variables '{1}' and '{2}' declared in different scopes will prevent the debug session from continuing.</value>
  </data>
  <data name="Adding_0_into_a_1_will_prevent_the_debug_session_from_continuing" xml:space="preserve">
    <value>Adding '{0}' into a '{1}' will prevent the debug session from continuing.</value>
  </data>
  <data name="Adding_0_into_an_interface_will_prevent_the_debug_session_from_continuing" xml:space="preserve">
    <value>Adding '{0}' into an interface will prevent the debug session from continuing.</value>
  </data>
  <data name="Adding_0_into_a_generic_type_will_prevent_the_debug_session_from_continuing" xml:space="preserve">
    <value>Adding '{0}' into a generic type will prevent the debug session from continuing.</value>
  </data>
  <data name="Adding_0_into_an_interface_method_will_prevent_the_debug_session_from_continuing" xml:space="preserve">
    <value>Adding '{0}' into an interface method will prevent the debug session from continuing.</value>
  </data>
  <data name="Adding_0_into_a_class_with_explicit_or_sequential_layout_will_prevent_the_debug_session_from_continuing" xml:space="preserve">
    <value>Adding '{0}' into a class with explicit or sequential layout will prevent the debug session from continuing.</value>
  </data>
  <data name="Updating_the_modifiers_of_0_will_prevent_the_debug_session_from_continuing" xml:space="preserve">
    <value>Updating the modifiers of '{0}' will prevent the debug session from continuing.</value>
  </data>
  <data name="Updating_the_Handles_clause_of_0_will_prevent_the_debug_session_from_continuing" xml:space="preserve">
    <value>Updating the Handles clause of '{0}' will prevent the debug session from continuing.</value>
  </data>
  <data name="Adding_0_with_the_Handles_clause_will_prevent_the_debug_session_from_continuing" xml:space="preserve">
    <value>Adding '{0}' with the Handles clause will prevent the debug session from continuing.</value>
  </data>
  <data name="Updating_the_Implements_clause_of_a_0_will_prevent_the_debug_session_from_continuing" xml:space="preserve">
    <value>Updating the Implements clause of a '{0}' will prevent the debug session from continuing.</value>
  </data>
  <data name="Changing_the_constraint_from_0_to_1_will_prevent_the_debug_session_from_continuing" xml:space="preserve">
    <value>Changing the constraint from '{0}' to '{1}' will prevent the debug session from continuing.</value>
  </data>
  <data name="Updating_the_variance_of_0_will_prevent_the_debug_session_from_continuing" xml:space="preserve">
    <value>Updating the variance of '{0}' will prevent the debug session from continuing.</value>
  </data>
  <data name="Updating_the_type_of_0_will_prevent_the_debug_session_from_continuing" xml:space="preserve">
    <value>Updating the type of '{0}' will prevent the debug session from continuing.</value>
  </data>
  <data name="Updating_the_initializer_of_0_will_prevent_the_debug_session_from_continuing" xml:space="preserve">
    <value>Updating the initializer of '{0}' will prevent the debug session from continuing.</value>
  </data>
  <data name="Updating_the_size_of_a_0_will_prevent_the_debug_session_from_continuing" xml:space="preserve">
    <value>Updating the size of a '{0}' will prevent the debug session from continuing.</value>
  </data>
  <data name="Updating_the_underlying_type_of_0_will_prevent_the_debug_session_from_continuing" xml:space="preserve">
    <value>Updating the underlying type of '{0}' will prevent the debug session from continuing.</value>
  </data>
  <data name="Updating_the_base_class_and_or_base_interface_s_of_0_will_prevent_the_debug_session_from_continuing" xml:space="preserve">
    <value>Updating the base class and/or base interface(s) of '{0}' will prevent the debug session from continuing.</value>
  </data>
  <data name="Updating_a_field_to_an_event_or_vice_versa_will_prevent_the_debug_session_from_continuing" xml:space="preserve">
    <value>Updating a field to an event or vice versa will prevent the debug session from continuing.</value>
  </data>
  <data name="Updating_the_kind_of_a_type_will_prevent_the_debug_session_from_continuing" xml:space="preserve">
    <value>Updating the kind of a type will prevent the debug session from continuing.</value>
  </data>
  <data name="Updating_the_kind_of_an_property_event_accessor_will_prevent_the_debug_session_from_continuing" xml:space="preserve">
    <value>Updating the kind of an property/event accessor will prevent the debug session from continuing.</value>
  </data>
  <data name="Updating_the_kind_of_a_method_Sub_Function_will_prevent_the_debug_session_from_continuing" xml:space="preserve">
    <value>Updating the kind of a method (Sub/Function) will prevent the debug session from continuing.</value>
  </data>
  <data name="Updating_the_library_name_of_Declare_Statement_will_prevent_the_debug_session_from_continuing" xml:space="preserve">
    <value>Updating the library name of Declare Statement will prevent the debug session from continuing.</value>
  </data>
  <data name="Updating_the_alias_of_Declare_Statement_will_prevent_the_debug_session_from_continuing" xml:space="preserve">
    <value>Updating the alias of Declare Statement will prevent the debug session from continuing.</value>
  </data>
  <data name="Renaming_0_will_prevent_the_debug_session_from_continuing" xml:space="preserve">
    <value>Renaming '{0}' will prevent the debug session from continuing.</value>
  </data>
  <data name="Adding_0_will_prevent_the_debug_session_from_continuing" xml:space="preserve">
    <value>Adding '{0}' will prevent the debug session from continuing.</value>
  </data>
  <data name="Adding_an_abstract_0_or_overriding_an_inherited_0_will_prevent_the_debug_session_from_continuing" xml:space="preserve">
    <value>Adding an abstract '{0}' or overriding an inherited '{0}' will prevent the debug session from continuing.</value>
  </data>
  <data name="Adding_a_MustOverride_0_or_overriding_an_inherited_0_will_prevent_the_debug_session_from_continuing" xml:space="preserve">
    <value>Adding a MustOverride '{0}' or overriding an inherited '{0}' will prevent the debug session from continuing.</value>
  </data>
  <data name="Adding_an_extern_0_will_prevent_the_debug_session_from_continuing" xml:space="preserve">
    <value>Adding an extern '{0}' will prevent the debug session from continuing.</value>
  </data>
  <data name="Adding_an_imported_method_will_prevent_the_debug_session_from_continuing" xml:space="preserve">
    <value>Adding an imported method will prevent the debug session from continuing.</value>
  </data>
  <data name="Adding_a_user_defined_0_will_prevent_the_debug_session_from_continuing" xml:space="preserve">
    <value>Adding a user defined '{0}' will prevent the debug session from continuing.</value>
  </data>
  <data name="Adding_a_generic_0_will_prevent_the_debug_session_from_continuing" xml:space="preserve">
    <value>Adding a generic '{0}' will prevent the debug session from continuing.</value>
  </data>
  <data name="Adding_0_around_an_active_statement_will_prevent_the_debug_session_from_continuing" xml:space="preserve">
    <value>Adding '{0}' around an active statement will prevent the debug session from continuing.</value>
  </data>
  <data name="Moving_0_will_prevent_the_debug_session_from_continuing" xml:space="preserve">
    <value>Moving '{0}' will prevent the debug session from continuing.</value>
  </data>
  <data name="Deleting_0_will_prevent_the_debug_session_from_continuing" xml:space="preserve">
    <value>Deleting {0} will prevent the debug session from continuing.</value>
  </data>
  <data name="Deleting_0_around_an_active_statement_will_prevent_the_debug_session_from_continuing" xml:space="preserve">
    <value>Deleting '{0}' around an active statement will prevent the debug session from continuing.</value>
  </data>
  <data name="Adding_a_method_body_will_prevent_the_debug_session_from_continuing" xml:space="preserve">
    <value>Adding a method body will prevent the debug session from continuing.</value>
  </data>
  <data name="Deleting_a_method_body_will_prevent_the_debug_session_from_continuing" xml:space="preserve">
    <value>Deleting a method body will prevent the debug session from continuing.</value>
  </data>
  <data name="An_active_statement_has_been_removed_from_its_original_method_You_must_revert_your_changes_to_continue_or_restart_the_debugging_session" xml:space="preserve">
    <value>An active statement has been removed from its original method. You must revert your changes to continue or restart the debugging session.</value>
  </data>
  <data name="Updating_a_0_around_an_active_statement_will_prevent_the_debug_session_from_continuing" xml:space="preserve">
    <value>Updating a '{0}' around an active statement will prevent the debug session from continuing.</value>
  </data>
  <data name="Updating_async_or_iterator_modifier_around_an_active_statement_will_prevent_the_debug_session_from_continuing" xml:space="preserve">
    <value>Updating async or iterator modifier around an active statement will prevent the debug session from continuing.</value>
    <comment>{Locked="async"}{Locked="iterator"} "async" and "iterator" are C#/VB keywords and should not be localized.</comment>
  </data>
  <data name="Changing_0_from_asynchronous_to_synchronous_will_prevent_the_debug_session_from_continuing" xml:space="preserve">
    <value>Changing '{0}' from asynchronous to synchronous will prevent the debug session from continuing.</value>
  </data>
  <data name="Modifying_a_generic_method_will_prevent_the_debug_session_from_continuing" xml:space="preserve">
    <value>Modifying a generic method will prevent the debug session from continuing.</value>
  </data>
  <data name="Modifying_whitespace_or_comments_in_a_generic_0_will_prevent_the_debug_session_from_continuing" xml:space="preserve">
    <value>Modifying whitespace or comments in a generic '{0}' will prevent the debug session from continuing.</value>
  </data>
  <data name="Modifying_a_method_inside_the_context_of_a_generic_type_will_prevent_the_debug_session_from_continuing" xml:space="preserve">
    <value>Modifying a method inside the context of a generic type will prevent the debug session from continuing.</value>
  </data>
  <data name="Modifying_whitespace_or_comments_in_0_inside_the_context_of_a_generic_type_will_prevent_the_debug_session_from_continuing" xml:space="preserve">
    <value>Modifying whitespace or comments in '{0}' inside the context of a generic type will prevent the debug session from continuing.</value>
  </data>
  <data name="Modifying_the_initializer_of_0_in_a_generic_type_will_prevent_the_debug_session_from_continuing" xml:space="preserve">
    <value>Modifying the initializer of '{0}' in a generic type will prevent the debug session from continuing.</value>
  </data>
  <data name="Adding_a_constructor_to_a_type_with_a_field_or_property_initializer_that_contains_an_anonymous_function_will_prevent_the_debug_session_from_continuing" xml:space="preserve">
    <value>Adding a constructor to a type with a field or property initializer that contains an anonymous function will prevent the debug session from continuing.</value>
  </data>
  <data name="Renaming_a_captured_variable_from_0_to_1_will_prevent_the_debug_session_from_continuing" xml:space="preserve">
    <value>Renaming a captured variable, from '{0}' to '{1}' will prevent the debug session from continuing.</value>
  </data>
  <data name="Modifying_a_catch_finally_handler_with_an_active_statement_in_the_try_block_will_prevent_the_debug_session_from_continuing" xml:space="preserve">
    <value>Modifying a catch/finally handler with an active statement in the try block will prevent the debug session from continuing.</value>
  </data>
  <data name="Modifying_a_try_catch_finally_statement_when_the_finally_block_is_active_will_prevent_the_debug_session_from_continuing" xml:space="preserve">
    <value>Modifying a try/catch/finally statement when the finally block is active will prevent the debug session from continuing.</value>
  </data>
  <data name="Modifying_a_catch_handler_around_an_active_statement_will_prevent_the_debug_session_from_continuing" xml:space="preserve">
    <value>Modifying a catch handler around an active statement will prevent the debug session from continuing.</value>
  </data>
  <data name="Modifying_0_which_contains_the_stackalloc_operator_will_prevent_the_debug_session_from_continuing" xml:space="preserve">
    <value>Modifying '{0}' which contains the 'stackalloc' operator will prevent the debug session from continuing.</value>
  </data>
  <data name="Modifying_0_which_contains_a_switch_expression_will_prevent_the_debug_session_from_continuing" xml:space="preserve">
    <value>Modifying '{0}' which contains a switch expression will prevent the debug session from continuing.</value>
  </data>
  <data name="Modifying_an_active_0_which_contains_On_Error_or_Resume_statements_will_prevent_the_debug_session_from_continuing" xml:space="preserve">
    <value>Modifying an active '{0}' which contains 'On Error' or 'Resume' statements will prevent the debug session from continuing.</value>
  </data>
  <data name="Modifying_0_which_contains_an_Aggregate_Group_By_or_Join_query_clauses_will_prevent_the_debug_session_from_continuing" xml:space="preserve">
    <value>Modifying '{0}' which contains an Aggregate, Group By, or Join query clauses will prevent the debug session from continuing.</value>
  </data>
  <data name="Modifying_source_with_experimental_language_features_enabled_will_prevent_the_debug_session_from_continuing" xml:space="preserve">
    <value>Modifying source with experimental language features enabled will prevent the debug session from continuing.</value>
  </data>
  <data name="Updating_an_active_statement_will_prevent_the_debug_session_from_continuing" xml:space="preserve">
    <value>Updating an active statement will prevent the debug session from continuing.</value>
  </data>
  <data name="Removing_0_that_contains_an_active_statement_will_prevent_the_debug_session_from_continuing" xml:space="preserve">
    <value>Removing {0} that contains an active statement will prevent the debug session from continuing.</value>
  </data>
  <data name="Adding_a_new_file_will_prevent_the_debug_session_from_continuing" xml:space="preserve">
    <value>Adding a new file will prevent the debug session from continuing.</value>
  </data>
  <data name="Attribute_0_is_missing_Updating_an_async_method_or_an_iterator_will_prevent_the_debug_session_from_continuing" xml:space="preserve">
    <value>Attribute '{0}' is missing. Updating an async method or an iterator will prevent the debug session from continuing.</value>
  </data>
  <data name="Unexpected_interface_member_kind_colon_0" xml:space="preserve">
    <value>Unexpected interface member kind: {0}</value>
  </data>
  <data name="Unknown_symbol_kind" xml:space="preserve">
    <value>Unknown symbol kind</value>
  </data>
  <data name="Generate_abstract_property_1_0" xml:space="preserve">
    <value>Generate abstract property '{1}.{0}'</value>
  </data>
  <data name="Generate_abstract_method_1_0" xml:space="preserve">
    <value>Generate abstract method '{1}.{0}'</value>
  </data>
  <data name="Generate_method_1_0" xml:space="preserve">
    <value>Generate method '{1}.{0}'</value>
  </data>
  <data name="Requested_assembly_already_loaded_from_0" xml:space="preserve">
    <value>Requested assembly already loaded from '{0}'.</value>
  </data>
  <data name="The_symbol_does_not_have_an_icon" xml:space="preserve">
    <value>The symbol does not have an icon.</value>
  </data>
  <data name="Extract_local_function" xml:space="preserve">
    <value>Extract local function</value>
  </data>
  <data name="Extract_method" xml:space="preserve">
    <value>Extract method</value>
  </data>
  <data name="Asynchronous_method_cannot_have_ref_out_parameters_colon_bracket_0_bracket" xml:space="preserve">
    <value>Asynchronous method cannot have ref/out parameters : [{0}]</value>
  </data>
  <data name="The_member_is_defined_in_metadata" xml:space="preserve">
    <value>The member is defined in metadata.</value>
  </data>
  <data name="You_can_only_change_the_signature_of_a_constructor_indexer_method_or_delegate" xml:space="preserve">
    <value>You can only change the signature of a constructor, indexer, method or delegate.</value>
  </data>
  <data name="This_symbol_has_related_definitions_or_references_in_metadata_Changing_its_signature_may_result_in_build_errors_Do_you_want_to_continue" xml:space="preserve">
    <value>This symbol has related definitions or references in metadata. Changing its signature may result in build errors.

Do you want to continue?</value>
  </data>
  <data name="Change_signature" xml:space="preserve">
    <value>Change signature...</value>
  </data>
  <data name="Generate_new_type" xml:space="preserve">
    <value>Generate new type...</value>
  </data>
  <data name="User_Diagnostic_Analyzer_Failure" xml:space="preserve">
    <value>User Diagnostic Analyzer Failure.</value>
  </data>
  <data name="Analyzer_0_threw_an_exception_of_type_1_with_message_2" xml:space="preserve">
    <value>Analyzer '{0}' threw an exception of type '{1}' with message '{2}'.</value>
  </data>
  <data name="Analyzer_0_threw_the_following_exception_colon_1" xml:space="preserve">
    <value>Analyzer '{0}' threw the following exception:
'{1}'.</value>
  </data>
  <data name="Simplify_Names" xml:space="preserve">
    <value>Simplify Names</value>
  </data>
  <data name="Simplify_Member_Access" xml:space="preserve">
    <value>Simplify Member Access</value>
  </data>
  <data name="Remove_qualification" xml:space="preserve">
    <value>Remove qualification</value>
  </data>
  <data name="Unknown_error_occurred" xml:space="preserve">
    <value>Unknown error occurred</value>
  </data>
  <data name="No_valid_location_to_insert_method_call" xml:space="preserve">
    <value>No valid location to insert method call.</value>
  </data>
  <data name="Available" xml:space="preserve">
    <value>Available</value>
  </data>
  <data name="Not_Available" xml:space="preserve">
    <value>Not Available ⚠</value>
  </data>
  <data name="_0_1" xml:space="preserve">
    <value>    {0} - {1}</value>
  </data>
  <data name="You_can_use_the_navigation_bar_to_switch_contexts" xml:space="preserve">
    <value>You can use the navigation bar to switch contexts.</value>
  </data>
  <data name="in_Source" xml:space="preserve">
    <value>in Source</value>
  </data>
  <data name="in_Suppression_File" xml:space="preserve">
    <value>in Suppression File</value>
  </data>
  <data name="Remove_Suppression_0" xml:space="preserve">
    <value>Remove Suppression {0}</value>
  </data>
  <data name="Remove_Suppression" xml:space="preserve">
    <value>Remove Suppression</value>
  </data>
  <data name="Configure_0_severity" xml:space="preserve">
    <value>Configure {0} severity</value>
  </data>
  <data name="Configure_0_code_style" xml:space="preserve">
    <value>Configure {0} code style</value>
  </data>
  <data name="Configure_severity_for_all_0_analyzers" xml:space="preserve">
    <value>Configure severity for all '{0}' analyzers</value>
  </data>
  <data name="Configure_severity_for_all_analyzers" xml:space="preserve">
    <value>Configure severity for all analyzers</value>
  </data>
  <data name="Pending" xml:space="preserve">
    <value>&lt;Pending&gt;</value>
  </data>
  <data name="Awaited_task_returns_0" xml:space="preserve">
    <value>Awaited task returns '{0}'</value>
  </data>
  <data name="Awaited_task_returns_no_value" xml:space="preserve">
    <value>Awaited task returns no value</value>
  </data>
  <data name="Note_colon_Tab_twice_to_insert_the_0_snippet" xml:space="preserve">
    <value>Note: Tab twice to insert the '{0}' snippet.</value>
  </data>
  <data name="Implement_interface_explicitly_with_Dispose_pattern" xml:space="preserve">
    <value>Implement interface explicitly with Dispose pattern</value>
  </data>
  <data name="Implement_interface_with_Dispose_pattern" xml:space="preserve">
    <value>Implement interface with Dispose pattern</value>
  </data>
  <data name="Suppress_0" xml:space="preserve">
    <value>Suppress {0}</value>
  </data>
  <data name="Re_triage_0_currently_1" xml:space="preserve">
    <value>Re-triage {0}(currently '{1}')</value>
  </data>
  <data name="Argument_cannot_have_a_null_element" xml:space="preserve">
    <value>Argument cannot have a null element.</value>
  </data>
  <data name="Argument_cannot_be_empty" xml:space="preserve">
    <value>Argument cannot be empty.</value>
  </data>
  <data name="Reported_diagnostic_with_ID_0_is_not_supported_by_the_analyzer" xml:space="preserve">
    <value>Reported diagnostic with ID '{0}' is not supported by the analyzer.</value>
  </data>
  <data name="Computing_fix_all_occurrences_code_fix" xml:space="preserve">
    <value>Computing fix all occurrences code fix...</value>
  </data>
  <data name="Fix_all_occurrences" xml:space="preserve">
    <value>Fix all occurrences</value>
  </data>
  <data name="Document" xml:space="preserve">
    <value>Document</value>
  </data>
  <data name="Project" xml:space="preserve">
    <value>Project</value>
  </data>
  <data name="Solution" xml:space="preserve">
    <value>Solution</value>
  </data>
  <data name="TODO_colon_dispose_managed_state_managed_objects" xml:space="preserve">
    <value>TODO: dispose managed state (managed objects)</value>
  </data>
  <data name="TODO_colon_set_large_fields_to_null" xml:space="preserve">
    <value>TODO: set large fields to null</value>
  </data>
  <data name="Modifying_0_which_contains_a_static_variable_will_prevent_the_debug_session_from_continuing" xml:space="preserve">
    <value>Modifying '{0}' which contains a static variable will prevent the debug session from continuing.</value>
  </data>
  <data name="Compiler2" xml:space="preserve">
    <value>Compiler</value>
  </data>
  <data name="EditAndContinue" xml:space="preserve">
    <value>Edit and Continue</value>
  </data>
  <data name="Live" xml:space="preserve">
    <value>Live</value>
  </data>
  <data name="namespace_" xml:space="preserve">
    <value>namespace</value>
    <comment>{Locked}</comment>
  </data>
  <data name="class_" xml:space="preserve">
    <value>class</value>
    <comment>{Locked}</comment>
  </data>
  <data name="interface_" xml:space="preserve">
    <value>interface</value>
    <comment>{Locked}</comment>
  </data>
  <data name="enum_" xml:space="preserve">
    <value>enum</value>
    <comment>{Locked}</comment>
  </data>
  <data name="enum_value" xml:space="preserve">
    <value>enum value</value>
    <comment>{Locked="enum"} "enum" is a C#/VB keyword and should not be localized.</comment>
  </data>
  <data name="delegate_" xml:space="preserve">
    <value>delegate</value>
    <comment>{Locked}</comment>
  </data>
  <data name="const_field" xml:space="preserve">
    <value>const field</value>
    <comment>{Locked="const"} "const" is a C#/VB keyword and should not be localized.</comment>
  </data>
  <data name="method" xml:space="preserve">
    <value>method</value>
  </data>
  <data name="operator_" xml:space="preserve">
    <value>operator</value>
  </data>
  <data name="constructor" xml:space="preserve">
    <value>constructor</value>
  </data>
  <data name="static_constructor" xml:space="preserve">
    <value>static constructor</value>
  </data>
  <data name="auto_property" xml:space="preserve">
    <value>auto-property</value>
  </data>
  <data name="property_" xml:space="preserve">
    <value>property</value>
  </data>
  <data name="event_" xml:space="preserve">
    <value>event</value>
    <comment>{Locked}</comment>
  </data>
  <data name="event_accessor" xml:space="preserve">
    <value>event accessor</value>
  </data>
  <data name="type_constraint" xml:space="preserve">
    <value>type constraint</value>
  </data>
  <data name="type_parameter" xml:space="preserve">
    <value>type parameter</value>
  </data>
  <data name="attribute" xml:space="preserve">
    <value>attribute</value>
  </data>
  <data name="Replace_0_and_1_with_property" xml:space="preserve">
    <value>Replace '{0}' and '{1}' with property</value>
  </data>
  <data name="Replace_0_with_property" xml:space="preserve">
    <value>Replace '{0}' with property</value>
  </data>
  <data name="Method_referenced_implicitly" xml:space="preserve">
    <value>Method referenced implicitly</value>
  </data>
  <data name="Generate_type_0" xml:space="preserve">
    <value>Generate type '{0}'</value>
  </data>
  <data name="Generate_0_1" xml:space="preserve">
    <value>Generate {0} '{1}'</value>
  </data>
  <data name="Change_0_to_1" xml:space="preserve">
    <value>Change '{0}' to '{1}'.</value>
  </data>
  <data name="Non_invoked_method_cannot_be_replaced_with_property" xml:space="preserve">
    <value>Non-invoked method cannot be replaced with property.</value>
  </data>
  <data name="Only_methods_with_a_single_argument_which_is_not_an_out_variable_declaration_can_be_replaced_with_a_property" xml:space="preserve">
    <value>Only methods with a single argument, which is not an out variable declaration, can be replaced with a property.</value>
  </data>
  <data name="Roslyn_HostError" xml:space="preserve">
    <value>Roslyn.HostError</value>
  </data>
  <data name="An_instance_of_analyzer_0_cannot_be_created_from_1_colon_2" xml:space="preserve">
    <value>An instance of analyzer {0} cannot be created from {1}: {2}.</value>
  </data>
  <data name="The_assembly_0_does_not_contain_any_analyzers" xml:space="preserve">
    <value>The assembly {0} does not contain any analyzers.</value>
  </data>
  <data name="Unable_to_load_Analyzer_assembly_0_colon_1" xml:space="preserve">
    <value>Unable to load Analyzer assembly {0}: {1}</value>
  </data>
  <data name="Make_method_synchronous" xml:space="preserve">
    <value>Make method synchronous</value>
  </data>
  <data name="from_0" xml:space="preserve">
    <value>from {0}</value>
  </data>
  <data name="Find_and_install_latest_version" xml:space="preserve">
    <value>Find and install latest version</value>
  </data>
  <data name="Use_local_version_0" xml:space="preserve">
    <value>Use local version '{0}'</value>
  </data>
  <data name="Use_locally_installed_0_version_1_This_version_used_in_colon_2" xml:space="preserve">
    <value>Use locally installed '{0}' version '{1}'
This version used in: {2}</value>
  </data>
  <data name="Find_and_install_latest_version_of_0" xml:space="preserve">
    <value>Find and install latest version of '{0}'</value>
  </data>
  <data name="Install_with_package_manager" xml:space="preserve">
    <value>Install with package manager...</value>
  </data>
  <data name="Install_0_1" xml:space="preserve">
    <value>Install '{0} {1}'</value>
  </data>
  <data name="Install_version_0" xml:space="preserve">
    <value>Install version '{0}'</value>
  </data>
  <data name="Generate_variable_0" xml:space="preserve">
    <value>Generate variable '{0}'</value>
  </data>
  <data name="Classes" xml:space="preserve">
    <value>Classes</value>
  </data>
  <data name="Constants" xml:space="preserve">
    <value>Constants</value>
  </data>
  <data name="Delegates" xml:space="preserve">
    <value>Delegates</value>
  </data>
  <data name="Enums" xml:space="preserve">
    <value>Enums</value>
  </data>
  <data name="Events" xml:space="preserve">
    <value>Events</value>
  </data>
  <data name="Extension_methods" xml:space="preserve">
    <value>Extension methods</value>
  </data>
  <data name="Fields" xml:space="preserve">
    <value>Fields</value>
  </data>
  <data name="Interfaces" xml:space="preserve">
    <value>Interfaces</value>
  </data>
  <data name="Locals" xml:space="preserve">
    <value>Locals</value>
  </data>
  <data name="Methods" xml:space="preserve">
    <value>Methods</value>
  </data>
  <data name="Modules" xml:space="preserve">
    <value>Modules</value>
  </data>
  <data name="Namespaces" xml:space="preserve">
    <value>Namespaces</value>
  </data>
  <data name="Properties" xml:space="preserve">
    <value>Properties</value>
  </data>
  <data name="Structures" xml:space="preserve">
    <value>Structures</value>
  </data>
  <data name="Parameters_colon" xml:space="preserve">
    <value>Parameters:</value>
  </data>
  <data name="Variadic_SignatureHelpItem_must_have_at_least_one_parameter" xml:space="preserve">
    <value>Variadic SignatureHelpItem must have at least one parameter.</value>
  </data>
  <data name="Replace_0_with_method" xml:space="preserve">
    <value>Replace '{0}' with method</value>
  </data>
  <data name="Replace_0_with_methods" xml:space="preserve">
    <value>Replace '{0}' with methods</value>
  </data>
  <data name="Property_referenced_implicitly" xml:space="preserve">
    <value>Property referenced implicitly</value>
  </data>
  <data name="Property_cannot_safely_be_replaced_with_a_method_call" xml:space="preserve">
    <value>Property cannot safely be replaced with a method call</value>
  </data>
  <data name="Convert_to_interpolated_string" xml:space="preserve">
    <value>Convert to interpolated string</value>
  </data>
  <data name="Move_type_to_0" xml:space="preserve">
    <value>Move type to {0}</value>
  </data>
  <data name="Rename_file_to_0" xml:space="preserve">
    <value>Rename file to {0}</value>
  </data>
  <data name="Rename_type_to_0" xml:space="preserve">
    <value>Rename type to {0}</value>
  </data>
  <data name="Remove_tag" xml:space="preserve">
    <value>Remove tag</value>
  </data>
  <data name="Add_missing_param_nodes" xml:space="preserve">
    <value>Add missing param nodes</value>
  </data>
  <data name="Make_containing_scope_async" xml:space="preserve">
    <value>Make containing scope async</value>
  </data>
  <data name="Make_containing_scope_async_return_Task" xml:space="preserve">
    <value>Make containing scope async (return Task)</value>
  </data>
  <data name="paren_Unknown_paren" xml:space="preserve">
    <value>(Unknown)</value>
  </data>
  <data name="Implement_abstract_class" xml:space="preserve">
    <value>Implement abstract class</value>
  </data>
  <data name="Use_framework_type" xml:space="preserve">
    <value>Use framework type</value>
  </data>
  <data name="Install_package_0" xml:space="preserve">
    <value>Install package '{0}'</value>
  </data>
  <data name="project_0" xml:space="preserve">
    <value>project {0}</value>
  </data>
  <data name="Use_interpolated_verbatim_string" xml:space="preserve">
    <value>Use interpolated verbatim string</value>
  </data>
  <data name="Fix_typo_0" xml:space="preserve">
    <value>Fix typo '{0}'</value>
  </data>
  <data name="Fully_qualify_0" xml:space="preserve">
    <value>Fully qualify '{0}'</value>
  </data>
  <data name="Remove_reference_to_0" xml:space="preserve">
    <value>Remove reference to '{0}'.</value>
  </data>
  <data name="Keywords" xml:space="preserve">
    <value>Keywords</value>
  </data>
  <data name="Snippets" xml:space="preserve">
    <value>Snippets</value>
  </data>
  <data name="All_lowercase" xml:space="preserve">
    <value>All lowercase</value>
  </data>
  <data name="All_uppercase" xml:space="preserve">
    <value>All uppercase</value>
  </data>
  <data name="First_word_capitalized" xml:space="preserve">
    <value>First word capitalized</value>
  </data>
  <data name="Pascal_Case" xml:space="preserve">
    <value>Pascal Case</value>
  </data>
  <data name="Remove_document_0" xml:space="preserve">
    <value>Remove document '{0}'</value>
  </data>
  <data name="Add_document_0" xml:space="preserve">
    <value>Add document '{0}'</value>
  </data>
  <data name="Add_argument_name_0" xml:space="preserve">
    <value>Add argument name '{0}'</value>
  </data>
  <data name="Add_tuple_element_name_0" xml:space="preserve">
    <value>Add tuple element name '{0}'</value>
  </data>
  <data name="Take_0" xml:space="preserve">
    <value>Take '{0}'</value>
  </data>
  <data name="Take_both" xml:space="preserve">
    <value>Take both</value>
  </data>
  <data name="Take_bottom" xml:space="preserve">
    <value>Take bottom</value>
  </data>
  <data name="Take_top" xml:space="preserve">
    <value>Take top</value>
  </data>
  <data name="Remove_unused_variable" xml:space="preserve">
    <value>Remove unused variable</value>
  </data>
  <data name="Convert_to_binary" xml:space="preserve">
    <value>Convert to binary</value>
  </data>
  <data name="Convert_to_decimal" xml:space="preserve">
    <value>Convert to decimal</value>
  </data>
  <data name="Convert_to_hex" xml:space="preserve">
    <value>Convert to hex</value>
  </data>
  <data name="Separate_thousands" xml:space="preserve">
    <value>Separate thousands</value>
  </data>
  <data name="Separate_words" xml:space="preserve">
    <value>Separate words</value>
  </data>
  <data name="Separate_nibbles" xml:space="preserve">
    <value>Separate nibbles</value>
  </data>
  <data name="Remove_separators" xml:space="preserve">
    <value>Remove separators</value>
  </data>
  <data name="Add_parameter_to_0" xml:space="preserve">
    <value>Add parameter to '{0}'</value>
  </data>
  <data name="Add_parameter_to_0_and_overrides_implementations" xml:space="preserve">
    <value>Add parameter to '{0}' (and overrides/implementations)</value>
  </data>
  <data name="Add_to_0" xml:space="preserve">
    <value>Add to '{0}'</value>
  </data>
  <data name="Related_method_signatures_found_in_metadata_will_not_be_updated" xml:space="preserve">
    <value>Related method signatures found in metadata will not be updated.</value>
  </data>
  <data name="Generate_constructor" xml:space="preserve">
    <value>Generate constructor...</value>
  </data>
  <data name="Pick_members_to_be_used_as_constructor_parameters" xml:space="preserve">
    <value>Pick members to be used as constructor parameters</value>
  </data>
  <data name="Pick_members_to_be_used_in_Equals_GetHashCode" xml:space="preserve">
    <value>Pick members to be used in Equals/GetHashCode</value>
  </data>
  <data name="Generate_overrides" xml:space="preserve">
    <value>Generate overrides...</value>
  </data>
  <data name="Pick_members_to_override" xml:space="preserve">
    <value>Pick members to override</value>
  </data>
  <data name="Add_null_check" xml:space="preserve">
    <value>Add null check</value>
  </data>
  <data name="Add_string_IsNullOrEmpty_check" xml:space="preserve">
    <value>Add 'string.IsNullOrEmpty' check</value>
  </data>
  <data name="Add_string_IsNullOrWhiteSpace_check" xml:space="preserve">
    <value>Add 'string.IsNullOrWhiteSpace' check</value>
  </data>
  <data name="Create_and_assign_field_0" xml:space="preserve">
    <value>Create and assign field '{0}'</value>
  </data>
  <data name="Create_and_assign_property_0" xml:space="preserve">
    <value>Create and assign property '{0}'</value>
  </data>
  <data name="Initialize_field_0" xml:space="preserve">
    <value>Initialize field '{0}'</value>
  </data>
  <data name="Initialize_property_0" xml:space="preserve">
    <value>Initialize property '{0}'</value>
  </data>
  <data name="Add_null_checks" xml:space="preserve">
    <value>Add null checks</value>
  </data>
  <data name="Generate_operators" xml:space="preserve">
    <value>Generate operators</value>
  </data>
  <data name="Implement_0" xml:space="preserve">
    <value>Implement {0}</value>
  </data>
  <data name="Reported_diagnostic_0_has_a_source_location_in_file_1_which_is_not_part_of_the_compilation_being_analyzed" xml:space="preserve">
    <value>Reported diagnostic '{0}' has a source location in file '{1}', which is not part of the compilation being analyzed.</value>
  </data>
  <data name="Reported_diagnostic_0_has_a_source_location_1_in_file_2_which_is_outside_of_the_given_file" xml:space="preserve">
    <value>Reported diagnostic '{0}' has a source location '{1}' in file '{2}', which is outside of the given file.</value>
  </data>
  <data name="in_0_project_1" xml:space="preserve">
    <value>in {0} (project {1})</value>
  </data>
  <data name="Add_accessibility_modifiers" xml:space="preserve">
    <value>Add accessibility modifiers</value>
  </data>
  <data name="Move_declaration_near_reference" xml:space="preserve">
    <value>Move declaration near reference</value>
  </data>
  <data name="Convert_to_full_property" xml:space="preserve">
    <value>Convert to full property</value>
  </data>
  <data name="Warning_Method_overrides_symbol_from_metadata" xml:space="preserve">
    <value>Warning: Method overrides symbol from metadata</value>
  </data>
  <data name="Use_0" xml:space="preserve">
    <value>Use {0}</value>
  </data>
  <data name="Switching_between_lambda_and_local_function_will_prevent_the_debug_session_from_continuing" xml:space="preserve">
    <value>Switching between a lambda and a local function will prevent the debug session from continuing.</value>
  </data>
  <data name="Add_argument_name_0_including_trailing_arguments" xml:space="preserve">
    <value>Add argument name '{0}' (including trailing arguments)</value>
  </data>
  <data name="local_function" xml:space="preserve">
    <value>local function</value>
  </data>
  <data name="indexer_" xml:space="preserve">
    <value>indexer</value>
  </data>
  <data name="Alias_ambiguous_type_0" xml:space="preserve">
    <value>Alias ambiguous type '{0}'</value>
  </data>
  <data name="Warning_colon_Collection_was_modified_during_iteration" xml:space="preserve">
    <value>Warning: Collection was modified during iteration.</value>
  </data>
  <data name="Warning_colon_Iteration_variable_crossed_function_boundary" xml:space="preserve">
    <value>Warning: Iteration variable crossed function boundary.</value>
  </data>
  <data name="Warning_colon_Collection_may_be_modified_during_iteration" xml:space="preserve">
    <value>Warning: Collection may be modified during iteration.</value>
  </data>
  <data name="Convert_to_linq" xml:space="preserve">
    <value>Convert to LINQ</value>
  </data>
  <data name="Convert_to_class" xml:space="preserve">
    <value>Convert to class</value>
  </data>
  <data name="Convert_to_struct" xml:space="preserve">
    <value>Convert to struct</value>
  </data>
  <data name="updating_usages_in_containing_member" xml:space="preserve">
    <value>updating usages in containing member</value>
  </data>
  <data name="updating_usages_in_containing_project" xml:space="preserve">
    <value>updating usages in containing project</value>
  </data>
  <data name="updating_usages_in_containing_type" xml:space="preserve">
    <value>updating usages in containing type</value>
  </data>
  <data name="updating_usages_in_dependent_projects" xml:space="preserve">
    <value>updating usages in dependent projects</value>
  </data>
  <data name="Formatting_document" xml:space="preserve">
    <value>Formatting document</value>
  </data>
  <data name="Add_member_name" xml:space="preserve">
    <value>Add member name</value>
  </data>
  <data name="Use_block_body_for_lambda_expressions" xml:space="preserve">
    <value>Use block body for lambda expressions</value>
  </data>
  <data name="Use_expression_body_for_lambda_expressions" xml:space="preserve">
    <value>Use expression body for lambda expressions</value>
  </data>
  <data name="Convert_to_linq_call_form" xml:space="preserve">
    <value>Convert to LINQ (call form)</value>
  </data>
  <data name="Adding_method_with_explicit_interface_specifier_will_prevernt_the_debug_session_from_continuing" xml:space="preserve">
    <value>Adding a method with an explicit interface specifier will prevent the debug session from continuing.</value>
  </data>
  <data name="Modifying_source_file_will_prevent_the_debug_session_from_continuing_due_to_internal_error" xml:space="preserve">
    <value>Modifying source file '{0}' will prevent the debug session from continuing due to internal error: {1}</value>
    <comment>{1} is a multi-line exception message including a stacktrace. Place it at the end of the message and don’t add any punctation after or around {1}</comment>
  </data>
  <data name="Modifying_source_file_will_prevent_the_debug_session_from_continuing_because_the_file_is_too_big" xml:space="preserve">
    <value>Modifying source file '{0}' will prevent the debug session from continuing because the file is too big.</value>
  </data>
  <data name="Modifying_body_of_member_will_prevent_the_debug_session_from_continuing_due_to_internal_error" xml:space="preserve">
    <value>Modifying the body of '{0}' will prevent the debug session from continuing due to internal error: {1}</value>
    <comment>{1} is a multi-line exception message including a stacktrace. Place it at the end of the message and don’t add any punctation after or around {1}</comment>
  </data>
  <data name="Modifying_body_of_member_will_prevent_the_debug_session_from_continuing_because_the_body_has_too_many_statements" xml:space="preserve">
    <value>Modifying the body of '{0}' will prevent the debug session from continuing because the body has too many statements.</value>
  </data>
  <data name="Change_namespace_to_0" xml:space="preserve">
    <value>Change namespace to '{0}'</value>
  </data>
  <data name="Move_file_to_0" xml:space="preserve">
    <value>Move file to '{0}'</value>
  </data>
  <data name="Move_file_to_project_root_folder" xml:space="preserve">
    <value>Move file to project root folder</value>
  </data>
  <data name="Move_to_namespace" xml:space="preserve">
    <value>Move to namespace...</value>
  </data>
  <data name="Change_to_global_namespace" xml:space="preserve">
    <value>Change to global namespace</value>
  </data>
  <data name="Warning_colon_changing_namespace_may_produce_invalid_code_and_change_code_meaning" xml:space="preserve">
    <value>Warning: Changing namespace may produce invalid code and change code meaning.</value>
  </data>
  <data name="Invert_conditional" xml:space="preserve">
    <value>Invert conditional</value>
  </data>
  <data name="Replace_0_with_1" xml:space="preserve">
    <value>Replace '{0}' with '{1}' </value>
  </data>
  <data name="Align_wrapped_parameters" xml:space="preserve">
    <value>Align wrapped parameters</value>
  </data>
  <data name="Indent_all_parameters" xml:space="preserve">
    <value>Indent all parameters</value>
  </data>
  <data name="Indent_wrapped_parameters" xml:space="preserve">
    <value>Indent wrapped parameters</value>
  </data>
  <data name="Unwrap_all_parameters" xml:space="preserve">
    <value>Unwrap all parameters</value>
  </data>
  <data name="Unwrap_and_indent_all_parameters" xml:space="preserve">
    <value>Unwrap and indent all parameters</value>
  </data>
  <data name="Wrap_every_parameter" xml:space="preserve">
    <value>Wrap every parameter</value>
  </data>
  <data name="Wrap_long_parameter_list" xml:space="preserve">
    <value>Wrap long parameter list</value>
  </data>
  <data name="Unwrap_parameter_list" xml:space="preserve">
    <value>Unwrap parameter list</value>
  </data>
  <data name="Align_wrapped_arguments" xml:space="preserve">
    <value>Align wrapped arguments</value>
  </data>
  <data name="Indent_all_arguments" xml:space="preserve">
    <value>Indent all arguments</value>
  </data>
  <data name="Indent_wrapped_arguments" xml:space="preserve">
    <value>Indent wrapped arguments</value>
  </data>
  <data name="Unwrap_all_arguments" xml:space="preserve">
    <value>Unwrap all arguments</value>
  </data>
  <data name="Unwrap_and_indent_all_arguments" xml:space="preserve">
    <value>Unwrap and indent all arguments</value>
  </data>
  <data name="Wrap_every_argument" xml:space="preserve">
    <value>Wrap every argument</value>
  </data>
  <data name="Wrap_long_argument_list" xml:space="preserve">
    <value>Wrap long argument list</value>
  </data>
  <data name="Unwrap_argument_list" xml:space="preserve">
    <value>Unwrap argument list</value>
  </data>
  <data name="Introduce_constant" xml:space="preserve">
    <value>Introduce constant</value>
  </data>
  <data name="Introduce_field" xml:space="preserve">
    <value>Introduce field</value>
  </data>
  <data name="Introduce_local" xml:space="preserve">
    <value>Introduce local</value>
  </data>
  <data name="Introduce_query_variable" xml:space="preserve">
    <value>Introduce query variable</value>
  </data>
  <data name="Failed_to_analyze_data_flow_for_0" xml:space="preserve">
    <value>Failed to analyze data-flow for: {0}</value>
  </data>
  <data name="Fix_formatting" xml:space="preserve">
    <value>Fix formatting</value>
  </data>
  <data name="Split_into_nested_0_statements" xml:space="preserve">
    <value>Split into nested '{0}' statements</value>
  </data>
  <data name="Merge_with_outer_0_statement" xml:space="preserve">
    <value>Merge with outer '{0}' statement</value>
  </data>
  <data name="Split_into_consecutive_0_statements" xml:space="preserve">
    <value>Split into consecutive '{0}' statements</value>
  </data>
  <data name="Merge_with_previous_0_statement" xml:space="preserve">
    <value>Merge with previous '{0}' statement</value>
  </data>
  <data name="Unwrap_expression" xml:space="preserve">
    <value>Unwrap expression</value>
  </data>
  <data name="Wrap_expression" xml:space="preserve">
    <value>Wrap expression</value>
  </data>
  <data name="Wrapping" xml:space="preserve">
    <value>Wrapping</value>
  </data>
  <data name="Merge_with_nested_0_statement" xml:space="preserve">
    <value>Merge with nested '{0}' statement</value>
  </data>
  <data name="Merge_with_next_0_statement" xml:space="preserve">
    <value>Merge with next '{0}' statement</value>
  </data>
  <data name="Pull_0_up" xml:space="preserve">
    <value>Pull '{0}' up</value>
  </data>
  <data name="Pull_members_up_to_base_type" xml:space="preserve">
    <value>Pull members up to base type...</value>
  </data>
  <data name="Unwrap_call_chain" xml:space="preserve">
    <value>Unwrap call chain</value>
  </data>
  <data name="Wrap_call_chain" xml:space="preserve">
    <value>Wrap call chain</value>
  </data>
  <data name="Wrap_long_call_chain" xml:space="preserve">
    <value>Wrap long call chain</value>
  </data>
  <data name="Pull_0_up_to_1" xml:space="preserve">
    <value>Pull '{0}' up to '{1}'</value>
  </data>
  <data name="Wrap_and_align_expression" xml:space="preserve">
    <value>Wrap and align expression</value>
  </data>
  <data name="Move_contents_to_namespace" xml:space="preserve">
    <value>Move contents to namespace...</value>
  </data>
  <data name="Add_optional_parameter_to_constructor" xml:space="preserve">
    <value>Add optional parameter to constructor</value>
  </data>
  <data name="Add_parameter_to_constructor" xml:space="preserve">
    <value>Add parameter to constructor</value>
  </data>
  <data name="Target_type_matches" xml:space="preserve">
    <value>Target type matches</value>
  </data>
  <data name="Generate_parameter_0" xml:space="preserve">
    <value>Generate parameter '{0}'</value>
  </data>
  <data name="Generate_parameter_0_and_overrides_implementations" xml:space="preserve">
    <value>Generate parameter '{0}' (and overrides/implementations)</value>
  </data>
  <data name="in_Source_attribute" xml:space="preserve">
    <value>in Source (attribute)</value>
  </data>
  <data name="StreamMustSupportReadAndSeek" xml:space="preserve">
    <value>Stream must support read and seek operations.</value>
  </data>
  <data name="MethodMustReturnStreamThatSupportsReadAndSeek" xml:space="preserve">
    <value>{0} must return a stream that supports read and seek operations.</value>
  </data>
  <data name="RudeEdit" xml:space="preserve">
    <value>Rude edit</value>
  </data>
  <data name="EditAndContinueDisallowedByModule" xml:space="preserve">
    <value>Edit and Continue disallowed by module</value>
  </data>
  <data name="CannotApplyChangesUnexpectedError" xml:space="preserve">
    <value>Cannot apply changes -- unexpected error: '{0}'</value>
  </data>
  <data name="ErrorReadingFile" xml:space="preserve">
    <value>Error while reading file '{0}': {1}</value>
  </data>
  <data name="EditAndContinueDisallowedByProject" xml:space="preserve">
    <value>Changes made in project '{0}' will prevent the debug session from continuing: {1}</value>
  </data>
  <data name="ChangesNotAppliedWhileRunning" xml:space="preserve">
    <value>Changes made in project '{0}' will not be applied while the application is running</value>
  </data>
  <data name="DocumentIsOutOfSyncWithDebuggee" xml:space="preserve">
    <value>The current content of source file '{0}' does not match the built source. Any changes made to this file while debugging won't be applied until its content matches the built source.</value>
  </data>
  <data name="UnableToReadSourceFileOrPdb" xml:space="preserve">
    <value>Unable to read source file '{0}' or the PDB built for the containing project. Any changes made to this file while debugging won't be applied until its content matches the built source.</value>
  </data>
  <data name="ChangesDisallowedWhileStoppedAtException" xml:space="preserve">
    <value>Changes are not allowed while stopped at exception</value>
  </data>
  <data name="Wrap_and_align_call_chain" xml:space="preserve">
    <value>Wrap and align call chain</value>
  </data>
  <data name="Wrap_and_align_long_call_chain" xml:space="preserve">
    <value>Wrap and align long call chain</value>
  </data>
  <data name="Warning_colon_semantics_may_change_when_converting_statement" xml:space="preserve">
    <value>Warning: Semantics may change when converting statement.</value>
  </data>
  <data name="Add_null_checks_for_all_parameters" xml:space="preserve">
    <value>Add null checks for all parameters</value>
  </data>
  <data name="Implement_0_implicitly" xml:space="preserve">
    <value>Implement '{0}' implicitly</value>
  </data>
  <data name="Implement_all_interfaces_implicitly" xml:space="preserve">
    <value>Implement all interfaces implicitly</value>
  </data>
  <data name="Implement_implicitly" xml:space="preserve">
    <value>Implement implicitly</value>
  </data>
  <data name="Implement_0_explicitly" xml:space="preserve">
    <value>Implement '{0}' explicitly</value>
  </data>
  <data name="Make_member_static" xml:space="preserve">
    <value>Make static</value>
  </data>
  <data name="ChangeSignature_NewParameterIntroduceTODOVariable" xml:space="preserve">
    <value>TODO</value>
    <comment>"TODO" is an indication that there is work still to be done.</comment>
  </data>
  <data name="ChangeSignature_NewParameterOmitValue" xml:space="preserve">
    <value>&lt;omit&gt;</value>
  </data>
  <data name="Value_colon" xml:space="preserve">
    <value>Value:</value>
  </data>
  <data name="Implement_through_0" xml:space="preserve">
    <value>Implement through '{0}'</value>
  </data>
  <data name="Implement_all_interfaces_explicitly" xml:space="preserve">
    <value>Implement all interfaces explicitly</value>
  </data>
  <data name="Implement_explicitly" xml:space="preserve">
    <value>Implement explicitly</value>
  </data>
  <data name="Resolve_conflict_markers" xml:space="preserve">
    <value>Resolve conflict markers</value>
  </data>
  <data name="Base_classes_contain_inaccessible_unimplemented_members" xml:space="preserve">
    <value>Base classes contain inaccessible unimplemented members</value>
  </data>
  <data name="Add_DebuggerDisplay_attribute" xml:space="preserve">
    <value>Add 'DebuggerDisplay' attribute</value>
    <comment>{Locked="DebuggerDisplay"} "DebuggerDisplay" is a BCL class and should not be localized.</comment>
  </data>
  <data name="Do_not_change_this_code_Put_cleanup_code_in_0_method" xml:space="preserve">
    <value>Do not change this code. Put cleanup code in '{0}' method</value>
  </data>
  <data name="TODO_colon_free_unmanaged_resources_unmanaged_objects_and_override_finalizer" xml:space="preserve">
    <value>TODO: free unmanaged resources (unmanaged objects) and override finalizer</value>
  </data>
  <data name="TODO_colon_override_finalizer_only_if_0_has_code_to_free_unmanaged_resources" xml:space="preserve">
    <value>TODO: override finalizer only if '{0}' has code to free unmanaged resources</value>
  </data>
  <data name="AM_PM_abbreviated" xml:space="preserve">
    <value>AM/PM (abbreviated)</value>
  </data>
  <data name="AM_PM_abbreviated_description" xml:space="preserve">
    <value>The "t" custom format specifier represents the first character of the AM/PM designator. The appropriate localized designator is retrieved from the DateTimeFormatInfo.AMDesignator or DateTimeFormatInfo.PMDesignator property of the current or specific culture. The AM designator is used for all times from 0:00:00 (midnight) to 11:59:59.999. The PM designator is used for all times from 12:00:00 (noon) to 23:59:59.999.

If the "t" format specifier is used without other custom format specifiers, it's interpreted as the "t" standard date and time format specifier.</value>
  </data>
  <data name="AM_PM_full" xml:space="preserve">
    <value>AM/PM (full)</value>
  </data>
  <data name="AM_PM_full_description" xml:space="preserve">
    <value>The "tt" custom format specifier (plus any number of additional "t" specifiers) represents the entire AM/PM designator. The appropriate localized designator is retrieved from the DateTimeFormatInfo.AMDesignator or DateTimeFormatInfo.PMDesignator property of the current or specific culture. The AM designator is used for all times from 0:00:00 (midnight) to 11:59:59.999. The PM designator is used for all times from 12:00:00 (noon) to 23:59:59.999.

Make sure to use the "tt" specifier for languages for which it's necessary to maintain the distinction between AM and PM. An example is Japanese, for which the AM and PM designators differ in the second character instead of the first character.</value>
  </data>
  <data name="date_separator" xml:space="preserve">
    <value>date separator</value>
  </data>
  <data name="date_separator_description" xml:space="preserve">
    <value>The "/" custom format specifier represents the date separator, which is used to differentiate years, months, and days. The appropriate localized date separator is retrieved from the DateTimeFormatInfo.DateSeparator property of the current or specified culture.

Note: To change the date separator for a particular date and time string, specify the separator character within a literal string delimiter. For example, the custom format string mm'/'dd'/'yyyy produces a result string in which "/" is always used as the date separator. To change the date separator for all dates for a culture, either change the value of the DateTimeFormatInfo.DateSeparator property of the current culture, or instantiate a DateTimeFormatInfo object, assign the character to its DateSeparator property, and call an overload of the formatting method that includes an IFormatProvider parameter.

If the "/" format specifier is used without other custom format specifiers, it's interpreted as a standard date and time format specifier and throws a FormatException.</value>
  </data>
  <data name="day_of_the_month_1_2_digits" xml:space="preserve">
    <value>day of the month (1-2 digits)</value>
  </data>
  <data name="day_of_the_month_1_2_digits_description" xml:space="preserve">
    <value>The "d" custom format specifier represents the day of the month as a number from 1 through 31. A single-digit day is formatted without a leading zero.

If the "d" format specifier is used without other custom format specifiers, it's interpreted as the "d" standard date and time format specifier.</value>
  </data>
  <data name="day_of_the_month_2_digits" xml:space="preserve">
    <value>day of the month (2 digits)</value>
  </data>
  <data name="day_of_the_month_2_digits_description" xml:space="preserve">
    <value>The "dd" custom format string represents the day of the month as a number from 01 through 31. A single-digit day is formatted with a leading zero.</value>
  </data>
  <data name="day_of_the_week_abbreviated" xml:space="preserve">
    <value>day of the week (abbreviated)</value>
  </data>
  <data name="day_of_the_week_abbreviated_description" xml:space="preserve">
    <value>The "ddd" custom format specifier represents the abbreviated name of the day of the week. The localized abbreviated name of the day of the week is retrieved from the DateTimeFormatInfo.AbbreviatedDayNames property of the current or specified culture.</value>
  </data>
  <data name="day_of_the_week_full" xml:space="preserve">
    <value>day of the week (full)</value>
  </data>
  <data name="day_of_the_week_full_description" xml:space="preserve">
    <value>The "dddd" custom format specifier (plus any number of additional "d" specifiers) represents the full name of the day of the week. The localized name of the day of the week is retrieved from the DateTimeFormatInfo.DayNames property of the current or specified culture.</value>
  </data>
  <data name="full_long_date_time" xml:space="preserve">
    <value>full long date/time</value>
  </data>
  <data name="full_long_date_time_description" xml:space="preserve">
    <value>The "F" standard format specifier represents a custom date and time format string that is defined by the current DateTimeFormatInfo.FullDateTimePattern property. For example, the custom format string for the invariant culture is "dddd, dd MMMM yyyy HH:mm:ss".</value>
  </data>
  <data name="full_short_date_time" xml:space="preserve">
    <value>full short date/time</value>
  </data>
  <data name="full_short_date_time_description" xml:space="preserve">
    <value>The Full Date Short Time ("f") Format Specifier

The "f" standard format specifier represents a combination of the long date ("D") and short time ("t") patterns, separated by a space.</value>
  </data>
  <data name="general_long_date_time" xml:space="preserve">
    <value>general long date/time</value>
  </data>
  <data name="general_long_date_time_description" xml:space="preserve">
    <value>The "G" standard format specifier represents a combination of the short date ("d") and long time ("T") patterns, separated by a space.</value>
  </data>
  <data name="general_short_date_time" xml:space="preserve">
    <value>general short date/time</value>
  </data>
  <data name="general_short_date_time_description" xml:space="preserve">
    <value>The "g" standard format specifier represents a combination of the short date ("d") and short time ("t") patterns, separated by a space.</value>
  </data>
  <data name="long_date" xml:space="preserve">
    <value>long date</value>
  </data>
  <data name="long_date_description" xml:space="preserve">
    <value>The "D" standard format specifier represents a custom date and time format string that is defined by the current DateTimeFormatInfo.LongDatePattern property. For example, the custom format string for the invariant culture is "dddd, dd MMMM yyyy".</value>
  </data>
  <data name="long_time" xml:space="preserve">
    <value>long time</value>
  </data>
  <data name="long_time_description" xml:space="preserve">
    <value>The "T" standard format specifier represents a custom date and time format string that is defined by a specific culture's DateTimeFormatInfo.LongTimePattern property. For example, the custom format string for the invariant culture is "HH:mm:ss".</value>
  </data>
  <data name="minute_1_2_digits" xml:space="preserve">
    <value>minute (1-2 digits)</value>
  </data>
  <data name="minute_1_2_digits_description" xml:space="preserve">
    <value>The "m" custom format specifier represents the minute as a number from 0 through 59. The minute represents whole minutes that have passed since the last hour. A single-digit minute is formatted without a leading zero.

If the "m" format specifier is used without other custom format specifiers, it's interpreted as the "m" standard date and time format specifier.</value>
  </data>
  <data name="minute_2_digits" xml:space="preserve">
    <value>minute (2 digits)</value>
  </data>
  <data name="minute_2_digits_description" xml:space="preserve">
    <value>The "mm" custom format specifier (plus any number of additional "m" specifiers) represents the minute as a number from 00 through 59. The minute represents whole minutes that have passed since the last hour. A single-digit minute is formatted with a leading zero.</value>
  </data>
  <data name="month_1_2_digits" xml:space="preserve">
    <value>month (1-2 digits)</value>
  </data>
  <data name="month_1_2_digits_description" xml:space="preserve">
    <value>The "M" custom format specifier represents the month as a number from 1 through 12 (or from 1 through 13 for calendars that have 13 months). A single-digit month is formatted without a leading zero.

If the "M" format specifier is used without other custom format specifiers, it's interpreted as the "M" standard date and time format specifier.</value>
  </data>
  <data name="month_2_digits" xml:space="preserve">
    <value>month (2 digits)</value>
  </data>
  <data name="month_2_digits_description" xml:space="preserve">
    <value>The "MM" custom format specifier represents the month as a number from 01 through 12 (or from 1 through 13 for calendars that have 13 months). A single-digit month is formatted with a leading zero.</value>
  </data>
  <data name="month_abbreviated" xml:space="preserve">
    <value>month (abbreviated)</value>
  </data>
  <data name="month_abbreviated_description" xml:space="preserve">
    <value>The "MMM" custom format specifier represents the abbreviated name of the month. The localized abbreviated name of the month is retrieved from the DateTimeFormatInfo.AbbreviatedMonthNames property of the current or specified culture.</value>
  </data>
  <data name="month_day" xml:space="preserve">
    <value>month day</value>
  </data>
  <data name="month_day_description" xml:space="preserve">
    <value>The "M" or "m" standard format specifier represents a custom date and time format string that is defined by the current DateTimeFormatInfo.MonthDayPattern property. For example, the custom format string for the invariant culture is "MMMM dd".</value>
  </data>
  <data name="month_full" xml:space="preserve">
    <value>month (full)</value>
  </data>
  <data name="month_full_description" xml:space="preserve">
    <value>The "MMMM" custom format specifier represents the full name of the month. The localized name of the month is retrieved from the DateTimeFormatInfo.MonthNames property of the current or specified culture.</value>
  </data>
  <data name="period_era" xml:space="preserve">
    <value>period/era</value>
  </data>
  <data name="period_era_description" xml:space="preserve">
    <value>The "g" or "gg" custom format specifiers (plus any number of additional "g" specifiers) represents the period or era, such as A.D. The formatting operation ignores this specifier if the date to be formatted doesn't have an associated period or era string.

If the "g" format specifier is used without other custom format specifiers, it's interpreted as the "g" standard date and time format specifier.</value>
  </data>
  <data name="rfc1123_date_time" xml:space="preserve">
    <value>rfc1123 date/time</value>
  </data>
  <data name="rfc1123_date_time_description" xml:space="preserve">
    <value>The "R" or "r" standard format specifier represents a custom date and time format string that is defined by the DateTimeFormatInfo.RFC1123Pattern property. The pattern reflects a defined standard, and the property is read-only. Therefore, it is always the same, regardless of the culture used or the format provider supplied. The custom format string is "ddd, dd MMM yyyy HH':'mm':'ss 'GMT'". When this standard format specifier is used, the formatting or parsing operation always uses the invariant culture.</value>
  </data>
  <data name="round_trip_date_time" xml:space="preserve">
    <value>round-trip date/time</value>
  </data>
  <data name="round_trip_date_time_description" xml:space="preserve">
    <value>The "O" or "o" standard format specifier represents a custom date and time format string using a pattern that preserves time zone information and emits a result string that complies with ISO 8601. For DateTime values, this format specifier is designed to preserve date and time values along with the DateTime.Kind property in text. The formatted string can be parsed back by using the DateTime.Parse(String, IFormatProvider, DateTimeStyles) or DateTime.ParseExact method if the styles parameter is set to DateTimeStyles.RoundtripKind.

The "O" or "o" standard format specifier corresponds to the "yyyy'-'MM'-'dd'T'HH':'mm':'ss'.'fffffffK" custom format string for DateTime values and to the "yyyy'-'MM'-'dd'T'HH':'mm':'ss'.'fffffffzzz" custom format string for DateTimeOffset values. In this string, the pairs of single quotation marks that delimit individual characters, such as the hyphens, the colons, and the letter "T", indicate that the individual character is a literal that cannot be changed. The apostrophes do not appear in the output string.

The "O" or "o" standard format specifier (and the "yyyy'-'MM'-'dd'T'HH':'mm':'ss'.'fffffffK" custom format string) takes advantage of the three ways that ISO 8601 represents time zone information to preserve the Kind property of DateTime values:

    The time zone component of DateTimeKind.Local date and time values is an offset from UTC (for example, +01:00, -07:00). All DateTimeOffset values are also represented in this format.

    The time zone component of DateTimeKind.Utc date and time values uses "Z" (which stands for zero offset) to represent UTC.

    DateTimeKind.Unspecified date and time values have no time zone information.

Because the "O" or "o" standard format specifier conforms to an international standard, the formatting or parsing operation that uses the specifier always uses the invariant culture and the Gregorian calendar.

Strings that are passed to the Parse, TryParse, ParseExact, and TryParseExact methods of DateTime and DateTimeOffset can be parsed by using the "O" or "o" format specifier if they are in one of these formats. In the case of DateTime objects, the parsing overload that you call should also include a styles parameter with a value of DateTimeStyles.RoundtripKind. Note that if you call a parsing method with the custom format string that corresponds to the "O" or "o" format specifier, you won't get the same results as "O" or "o". This is because parsing methods that use a custom format string can't parse the string representation of date and time values that lack a time zone component or use "Z" to indicate UTC.</value>
  </data>
  <data name="second_1_2_digits" xml:space="preserve">
    <value>second (1-2 digits)</value>
  </data>
  <data name="second_1_2_digits_description" xml:space="preserve">
    <value>The "s" custom format specifier represents the seconds as a number from 0 through 59. The result represents whole seconds that have passed since the last minute. A single-digit second is formatted without a leading zero.

If the "s" format specifier is used without other custom format specifiers, it's interpreted as the "s" standard date and time format specifier.</value>
  </data>
  <data name="second_2_digits" xml:space="preserve">
    <value>second (2 digits)</value>
  </data>
  <data name="second_2_digits_description" xml:space="preserve">
    <value>The "ss" custom format specifier (plus any number of additional "s" specifiers) represents the seconds as a number from 00 through 59. The result represents whole seconds that have passed since the last minute. A single-digit second is formatted with a leading zero.</value>
  </data>
  <data name="short_date" xml:space="preserve">
    <value>short date</value>
  </data>
  <data name="short_date_description" xml:space="preserve">
    <value>The "d" standard format specifier represents a custom date and time format string that is defined by a specific culture's DateTimeFormatInfo.ShortDatePattern property. For example, the custom format string that is returned by the ShortDatePattern property of the invariant culture is "MM/dd/yyyy".</value>
  </data>
  <data name="short_time" xml:space="preserve">
    <value>short time</value>
  </data>
  <data name="short_time_description" xml:space="preserve">
    <value>The "t" standard format specifier represents a custom date and time format string that is defined by the current DateTimeFormatInfo.ShortTimePattern property. For example, the custom format string for the invariant culture is "HH:mm".</value>
  </data>
  <data name="sortable_date_time" xml:space="preserve">
    <value>sortable date/time</value>
  </data>
  <data name="sortable_date_time_description" xml:space="preserve">
    <value>The "s" standard format specifier represents a custom date and time format string that is defined by the DateTimeFormatInfo.SortableDateTimePattern property. The pattern reflects a defined standard (ISO 8601), and the property is read-only. Therefore, it is always the same, regardless of the culture used or the format provider supplied. The custom format string is "yyyy'-'MM'-'dd'T'HH':'mm':'ss".

The purpose of the "s" format specifier is to produce result strings that sort consistently in ascending or descending order based on date and time values. As a result, although the "s" standard format specifier represents a date and time value in a consistent format, the formatting operation does not modify the value of the date and time object that is being formatted to reflect its DateTime.Kind property or its DateTimeOffset.Offset value. For example, the result strings produced by formatting the date and time values 2014-11-15T18:32:17+00:00 and 2014-11-15T18:32:17+08:00 are identical.

When this standard format specifier is used, the formatting or parsing operation always uses the invariant culture.</value>
  </data>
  <data name="time_separator" xml:space="preserve">
    <value>time separator</value>
  </data>
  <data name="time_separator_description" xml:space="preserve">
    <value>The ":" custom format specifier represents the time separator, which is used to differentiate hours, minutes, and seconds. The appropriate localized time separator is retrieved from the DateTimeFormatInfo.TimeSeparator property of the current or specified culture.

Note: To change the time separator for a particular date and time string, specify the separator character within a literal string delimiter. For example, the custom format string hh'_'dd'_'ss produces a result string in which "_" (an underscore) is always used as the time separator. To change the time separator for all dates for a culture, either change the value of the DateTimeFormatInfo.TimeSeparator property of the current culture, or instantiate a DateTimeFormatInfo object, assign the character to its TimeSeparator property, and call an overload of the formatting method that includes an IFormatProvider parameter.

If the ":" format specifier is used without other custom format specifiers, it's interpreted as a standard date and time format specifier and throws a FormatException.</value>
  </data>
  <data name="time_zone" xml:space="preserve">
    <value>time zone</value>
  </data>
  <data name="time_zone_description" xml:space="preserve">
    <value>The "K" custom format specifier represents the time zone information of a date and time value. When this format specifier is used with DateTime values, the result string is defined by the value of the DateTime.Kind property:

    For the local time zone (a DateTime.Kind property value of DateTimeKind.Local), this specifier is equivalent to the "zzz" specifier and produces a result string containing the local offset from Coordinated Universal Time (UTC); for example, "-07:00".

    For a UTC time (a DateTime.Kind property value of DateTimeKind.Utc), the result string includes a "Z" character to represent a UTC date.

    For a time from an unspecified time zone (a time whose DateTime.Kind property equals DateTimeKind.Unspecified), the result is equivalent to String.Empty.

For DateTimeOffset values, the "K" format specifier is equivalent to the "zzz" format specifier, and produces a result string containing the DateTimeOffset value's offset from UTC.

If the "K" format specifier is used without other custom format specifiers, it's interpreted as a standard date and time format specifier and throws a FormatException.</value>
  </data>
  <data name="universal_full_date_time" xml:space="preserve">
    <value>universal full date/time</value>
  </data>
  <data name="universal_full_date_time_description" xml:space="preserve">
    <value>The "U" standard format specifier represents a custom date and time format string that is defined by a specified culture's DateTimeFormatInfo.FullDateTimePattern property. The pattern is the same as the "F" pattern. However, the DateTime value is automatically converted to UTC before it is formatted.</value>
  </data>
  <data name="universal_sortable_date_time" xml:space="preserve">
    <value>universal sortable date/time</value>
  </data>
  <data name="universal_sortable_date_time_description" xml:space="preserve">
    <value>The "u" standard format specifier represents a custom date and time format string that is defined by the DateTimeFormatInfo.UniversalSortableDateTimePattern property. The pattern reflects a defined standard, and the property is read-only. Therefore, it is always the same, regardless of the culture used or the format provider supplied. The custom format string is "yyyy'-'MM'-'dd HH':'mm':'ss'Z'". When this standard format specifier is used, the formatting or parsing operation always uses the invariant culture.

Although the result string should express a time as Coordinated Universal Time (UTC), no conversion of the original DateTime value is performed during the formatting operation. Therefore, you must convert a DateTime value to UTC by calling the DateTime.ToUniversalTime method before formatting it.</value>
  </data>
  <data name="utc_hour_and_minute_offset" xml:space="preserve">
    <value>utc hour and minute offset</value>
  </data>
  <data name="utc_hour_and_minute_offset_description" xml:space="preserve">
    <value>With DateTime values, the "zzz" custom format specifier represents the signed offset of the local operating system's time zone from UTC, measured in hours and minutes. It doesn't reflect the value of an instance's DateTime.Kind property. For this reason, the "zzz" format specifier is not recommended for use with DateTime values.

With DateTimeOffset values, this format specifier represents the DateTimeOffset value's offset from UTC in hours and minutes.

The offset is always displayed with a leading sign. A plus sign (+) indicates hours ahead of UTC, and a minus sign (-) indicates hours behind UTC. A single-digit offset is formatted with a leading zero.</value>
  </data>
  <data name="utc_hour_offset_1_2_digits" xml:space="preserve">
    <value>utc hour offset (1-2 digits)</value>
  </data>
  <data name="utc_hour_offset_1_2_digits_description" xml:space="preserve">
    <value>With DateTime values, the "z" custom format specifier represents the signed offset of the local operating system's time zone from Coordinated Universal Time (UTC), measured in hours. It doesn't reflect the value of an instance's DateTime.Kind property. For this reason, the "z" format specifier is not recommended for use with DateTime values.

With DateTimeOffset values, this format specifier represents the DateTimeOffset value's offset from UTC in hours.

The offset is always displayed with a leading sign. A plus sign (+) indicates hours ahead of UTC, and a minus sign (-) indicates hours behind UTC. A single-digit offset is formatted without a leading zero.

If the "z" format specifier is used without other custom format specifiers, it's interpreted as a standard date and time format specifier and throws a FormatException.</value>
  </data>
  <data name="utc_hour_offset_2_digits" xml:space="preserve">
    <value>utc hour offset (2 digits)</value>
  </data>
  <data name="utc_hour_offset_2_digits_description" xml:space="preserve">
    <value>With DateTime values, the "zz" custom format specifier represents the signed offset of the local operating system's time zone from UTC, measured in hours. It doesn't reflect the value of an instance's DateTime.Kind property. For this reason, the "zz" format specifier is not recommended for use with DateTime values.

With DateTimeOffset values, this format specifier represents the DateTimeOffset value's offset from UTC in hours.

The offset is always displayed with a leading sign. A plus sign (+) indicates hours ahead of UTC, and a minus sign (-) indicates hours behind UTC. A single-digit offset is formatted with a leading zero.</value>
  </data>
  <data name="year_1_2_digits" xml:space="preserve">
    <value>year (1-2 digits)</value>
  </data>
  <data name="year_1_2_digits_description" xml:space="preserve">
    <value>The "y" custom format specifier represents the year as a one-digit or two-digit number. If the year has more than two digits, only the two low-order digits appear in the result. If the first digit of a two-digit year begins with a zero (for example, 2008), the number is formatted without a leading zero.

If the "y" format specifier is used without other custom format specifiers, it's interpreted as the "y" standard date and time format specifier.</value>
  </data>
  <data name="year_2_digits" xml:space="preserve">
    <value>year (2 digits)</value>
  </data>
  <data name="year_2_digits_description" xml:space="preserve">
    <value>The "yy" custom format specifier represents the year as a two-digit number. If the year has more than two digits, only the two low-order digits appear in the result. If the two-digit year has fewer than two significant digits, the number is padded with leading zeros to produce two digits.

In a parsing operation, a two-digit year that is parsed using the "yy" custom format specifier is interpreted based on the Calendar.TwoDigitYearMax property of the format provider's current calendar. The following example parses the string representation of a date that has a two-digit year by using the default Gregorian calendar of the en-US culture, which, in this case, is the current culture. It then changes the current culture's CultureInfo object to use a GregorianCalendar object whose TwoDigitYearMax property has been modified.</value>
  </data>
  <data name="year_3_4_digits" xml:space="preserve">
    <value>year (3-4 digits)</value>
  </data>
  <data name="year_3_4_digits_description" xml:space="preserve">
    <value>The "yyy" custom format specifier represents the year with a minimum of three digits. If the year has more than three significant digits, they are included in the result string. If the year has fewer than three digits, the number is padded with leading zeros to produce three digits.</value>
  </data>
  <data name="year_4_digits" xml:space="preserve">
    <value>year (4 digits)</value>
  </data>
  <data name="year_4_digits_description" xml:space="preserve">
    <value>The "yyyy" custom format specifier represents the year with a minimum of four digits. If the year has more than four significant digits, they are included in the result string. If the year has fewer than four digits, the number is padded with leading zeros to produce four digits.</value>
  </data>
  <data name="year_5_digits" xml:space="preserve">
    <value>year (5 digits)</value>
  </data>
  <data name="year_5_digits_description" xml:space="preserve">
    <value>The "yyyyy" custom format specifier (plus any number of additional "y" specifiers) represents the year with a minimum of five digits. If the year has more than five significant digits, they are included in the result string. If the year has fewer than five digits, the number is padded with leading zeros to produce five digits.

If there are additional "y" specifiers, the number is padded with as many leading zeros as necessary to produce the number of "y" specifiers.</value>
  </data>
  <data name="year_month" xml:space="preserve">
    <value>year month</value>
  </data>
  <data name="year_month_description" xml:space="preserve">
    <value>The "Y" or "y" standard format specifier represents a custom date and time format string that is defined by the DateTimeFormatInfo.YearMonthPattern property of a specified culture. For example, the custom format string for the invariant culture is "yyyy MMMM".</value>
  </data>
  <data name="_10000000ths_of_a_second" xml:space="preserve">
    <value>10,000,000ths of a second</value>
  </data>
  <data name="_10000000ths_of_a_second_description" xml:space="preserve">
    <value>The "fffffff" custom format specifier represents the seven most significant digits of the seconds fraction; that is, it represents the ten millionths of a second in a date and time value.

Although it's possible to display the ten millionths of a second component of a time value, that value may not be meaningful. The precision of date and time values depends on the resolution of the system clock. On the Windows NT 3.5 (and later) and Windows Vista operating systems, the clock's resolution is approximately 10-15 milliseconds.</value>
  </data>
  <data name="_10000000ths_of_a_second_non_zero" xml:space="preserve">
    <value>10,000,000ths of a second (non-zero)</value>
  </data>
  <data name="_10000000ths_of_a_second_non_zero_description" xml:space="preserve">
    <value>The "FFFFFFF" custom format specifier represents the seven most significant digits of the seconds fraction; that is, it represents the ten millionths of a second in a date and time value. However, trailing zeros or seven zero digits aren't displayed.

Although it's possible to display the ten millionths of a second component of a time value, that value may not be meaningful. The precision of date and time values depends on the resolution of the system clock. On the Windows NT 3.5 (and later) and Windows Vista operating systems, the clock's resolution is approximately 10-15 milliseconds.</value>
  </data>
  <data name="_1000000ths_of_a_second" xml:space="preserve">
    <value>1,000,000ths of a second</value>
  </data>
  <data name="_1000000ths_of_a_second_description" xml:space="preserve">
    <value>The "ffffff" custom format specifier represents the six most significant digits of the seconds fraction; that is, it represents the millionths of a second in a date and time value.

Although it's possible to display the millionths of a second component of a time value, that value may not be meaningful. The precision of date and time values depends on the resolution of the system clock. On the Windows NT 3.5 (and later) and Windows Vista operating systems, the clock's resolution is approximately 10-15 milliseconds.</value>
  </data>
  <data name="_1000000ths_of_a_second_non_zero" xml:space="preserve">
    <value>1,000,000ths of a second (non-zero)</value>
  </data>
  <data name="_1000000ths_of_a_second_non_zero_description" xml:space="preserve">
    <value>The "FFFFFF" custom format specifier represents the six most significant digits of the seconds fraction; that is, it represents the millionths of a second in a date and time value. However, trailing zeros or six zero digits aren't displayed.

Although it's possible to display the millionths of a second component of a time value, that value may not be meaningful. The precision of date and time values depends on the resolution of the system clock. On the Windows NT 3.5 (and later) and Windows Vista operating systems, the clock's resolution is approximately 10-15 milliseconds.</value>
  </data>
  <data name="_100000ths_of_a_second" xml:space="preserve">
    <value>100,000ths of a second</value>
  </data>
  <data name="_100000ths_of_a_second_description" xml:space="preserve">
    <value>The "fffff" custom format specifier represents the five most significant digits of the seconds fraction; that is, it represents the hundred thousandths of a second in a date and time value.

Although it's possible to display the hundred thousandths of a second component of a time value, that value may not be meaningful. The precision of date and time values depends on the resolution of the system clock. On the Windows NT 3.5 (and later) and Windows Vista operating systems, the clock's resolution is approximately 10-15 milliseconds.</value>
  </data>
  <data name="_100000ths_of_a_second_non_zero" xml:space="preserve">
    <value>100,000ths of a second (non-zero)</value>
  </data>
  <data name="_100000ths_of_a_second_non_zero_description" xml:space="preserve">
    <value>The "FFFFF" custom format specifier represents the five most significant digits of the seconds fraction; that is, it represents the hundred thousandths of a second in a date and time value. However, trailing zeros or five zero digits aren't displayed.

Although it's possible to display the hundred thousandths of a second component of a time value, that value may not be meaningful. The precision of date and time values depends on the resolution of the system clock. On the Windows NT 3.5 (and later) and Windows Vista operating systems, the clock's resolution is approximately 10-15 milliseconds.</value>
  </data>
  <data name="_10000ths_of_a_second" xml:space="preserve">
    <value>10,000ths of a second</value>
  </data>
  <data name="_10000ths_of_a_second_description" xml:space="preserve">
    <value>The "ffff" custom format specifier represents the four most significant digits of the seconds fraction; that is, it represents the ten thousandths of a second in a date and time value.

Although it's possible to display the ten thousandths of a second component of a time value, that value may not be meaningful. The precision of date and time values depends on the resolution of the system clock. On the Windows NT version 3.5 (and later) and Windows Vista operating systems, the clock's resolution is approximately 10-15 milliseconds.</value>
  </data>
  <data name="_10000ths_of_a_second_non_zero" xml:space="preserve">
    <value>10,000ths of a second (non-zero)</value>
  </data>
  <data name="_10000ths_of_a_second_non_zero_description" xml:space="preserve">
    <value>The "FFFF" custom format specifier represents the four most significant digits of the seconds fraction; that is, it represents the ten thousandths of a second in a date and time value. However, trailing zeros or four zero digits aren't displayed.

Although it's possible to display the ten thousandths of a second component of a time value, that value may not be meaningful. The precision of date and time values depends on the resolution of the system clock. On the Windows NT 3.5 (and later) and Windows Vista operating systems, the clock's resolution is approximately 10-15 milliseconds.</value>
  </data>
  <data name="_1000ths_of_a_second" xml:space="preserve">
    <value>1,000ths of a second</value>
  </data>
  <data name="_1000ths_of_a_second_description" xml:space="preserve">
    <value>The "fff" custom format specifier represents the three most significant digits of the seconds fraction; that is, it represents the milliseconds in a date and time value.</value>
  </data>
  <data name="_1000ths_of_a_second_non_zero" xml:space="preserve">
    <value>1,000ths of a second (non-zero)</value>
  </data>
  <data name="_1000ths_of_a_second_non_zero_description" xml:space="preserve">
    <value>The "FFF" custom format specifier represents the three most significant digits of the seconds fraction; that is, it represents the milliseconds in a date and time value. However, trailing zeros or three zero digits aren't displayed.</value>
  </data>
  <data name="_100ths_of_a_second" xml:space="preserve">
    <value>100ths of a second</value>
  </data>
  <data name="_100ths_of_a_second_description" xml:space="preserve">
    <value>The "ff" custom format specifier represents the two most significant digits of the seconds fraction; that is, it represents the hundredths of a second in a date and time value.</value>
  </data>
  <data name="_100ths_of_a_second_non_zero" xml:space="preserve">
    <value>100ths of a second (non-zero)</value>
  </data>
  <data name="_100ths_of_a_second_non_zero_description" xml:space="preserve">
    <value>The "FF" custom format specifier represents the two most significant digits of the seconds fraction; that is, it represents the hundredths of a second in a date and time value. However, trailing zeros or two zero digits aren't displayed.</value>
  </data>
  <data name="_10ths_of_a_second" xml:space="preserve">
    <value>10ths of a second</value>
  </data>
  <data name="_10ths_of_a_second_description" xml:space="preserve">
    <value>The "f" custom format specifier represents the most significant digit of the seconds fraction; that is, it represents the tenths of a second in a date and time value.

If the "f" format specifier is used without other format specifiers, it's interpreted as the "f" standard date and time format specifier.

When you use "f" format specifiers as part of a format string supplied to the ParseExact or TryParseExact method, the number of "f" format specifiers indicates the number of most significant digits of the seconds fraction that must be present to successfully parse the string.</value>
    <comment>{Locked="ParseExact"}{Locked="TryParseExact"}{Locked="f"}</comment>
  </data>
  <data name="_10ths_of_a_second_non_zero" xml:space="preserve">
    <value>10ths of a second (non-zero)</value>
  </data>
  <data name="_10ths_of_a_second_non_zero_description" xml:space="preserve">
    <value>The "F" custom format specifier represents the most significant digit of the seconds fraction; that is, it represents the tenths of a second in a date and time value. Nothing is displayed if the digit is zero.

If the "F" format specifier is used without other format specifiers, it's interpreted as the "F" standard date and time format specifier.

The number of "F" format specifiers used with the ParseExact, TryParseExact, ParseExact, or TryParseExact method indicates the maximum number of most significant digits of the seconds fraction that can be present to successfully parse the string.</value>
  </data>
  <data name="_12_hour_clock_1_2_digits" xml:space="preserve">
    <value>12 hour clock (1-2 digits)</value>
  </data>
  <data name="_12_hour_clock_1_2_digits_description" xml:space="preserve">
    <value>The "h" custom format specifier represents the hour as a number from 1 through 12; that is, the hour is represented by a 12-hour clock that counts the whole hours since midnight or noon. A particular hour after midnight is indistinguishable from the same hour after noon. The hour is not rounded, and a single-digit hour is formatted without a leading zero. For example, given a time of 5:43 in the morning or afternoon, this custom format specifier displays "5".

If the "h" format specifier is used without other custom format specifiers, it's interpreted as a standard date and time format specifier and throws a FormatException.</value>
  </data>
  <data name="_12_hour_clock_2_digits" xml:space="preserve">
    <value>12 hour clock (2 digits)</value>
  </data>
  <data name="_12_hour_clock_2_digits_description" xml:space="preserve">
    <value>The "hh" custom format specifier (plus any number of additional "h" specifiers) represents the hour as a number from 01 through 12; that is, the hour is represented by a 12-hour clock that counts the whole hours since midnight or noon. A particular hour after midnight is indistinguishable from the same hour after noon. The hour is not rounded, and a single-digit hour is formatted with a leading zero. For example, given a time of 5:43 in the morning or afternoon, this format specifier displays "05".</value>
  </data>
  <data name="_24_hour_clock_1_2_digits" xml:space="preserve">
    <value>24 hour clock (1-2 digits)</value>
  </data>
  <data name="_24_hour_clock_1_2_digits_description" xml:space="preserve">
    <value>The "H" custom format specifier represents the hour as a number from 0 through 23; that is, the hour is represented by a zero-based 24-hour clock that counts the hours since midnight. A single-digit hour is formatted without a leading zero.

If the "H" format specifier is used without other custom format specifiers, it's interpreted as a standard date and time format specifier and throws a FormatException.</value>
  </data>
  <data name="_24_hour_clock_2_digits" xml:space="preserve">
    <value>24 hour clock (2 digits)</value>
  </data>
  <data name="_24_hour_clock_2_digits_description" xml:space="preserve">
    <value>The "HH" custom format specifier (plus any number of additional "H" specifiers) represents the hour as a number from 00 through 23; that is, the hour is represented by a zero-based 24-hour clock that counts the hours since midnight. A single-digit hour is formatted with a leading zero.</value>
  </data>
  <data name="Implement_remaining_members_explicitly" xml:space="preserve">
    <value>Implement remaining members explicitly</value>
  </data>
  <data name="Generate_for_0" xml:space="preserve">
    <value>Generate for '{0}'</value>
  </data>
  <data name="Generate_comparison_operators" xml:space="preserve">
    <value>Generate comparison operators</value>
  </data>
  <data name="Create_and_assign_remaining_as_fields" xml:space="preserve">
    <value>Create and assign remaining as fields</value>
  </data>
  <data name="Create_and_assign_remaining_as_properties" xml:space="preserve">
    <value>Create and assign remaining as properties</value>
  </data>
  <data name="Add_explicit_cast" xml:space="preserve">
    <value>Add explicit cast</value>
  </data>
  <data name="Example" xml:space="preserve">
    <value>Example:</value>
    <comment>Singular form when we want to show an example, but only have one to show.</comment>
  </data>
  <data name="Examples" xml:space="preserve">
    <value>Examples:</value>
    <comment>Plural form when we have multiple examples to show.</comment>
  </data>
  <data name="Alternation_conditions_cannot_be_comments" xml:space="preserve">
    <value>Alternation conditions cannot be comments</value>
    <comment>This is an error message shown to the user when they write an invalid Regular Expression. Example: a|(?#b)</comment>
  </data>
  <data name="Alternation_conditions_do_not_capture_and_cannot_be_named" xml:space="preserve">
    <value>Alternation conditions do not capture and cannot be named</value>
    <comment>This is an error message shown to the user when they write an invalid Regular Expression. Example: (?(?'x'))</comment>
  </data>
  <data name="A_subtraction_must_be_the_last_element_in_a_character_class" xml:space="preserve">
    <value>A subtraction must be the last element in a character class</value>
    <comment>This is an error message shown to the user when they write an invalid Regular Expression. Example: [a-[b]-c]</comment>
  </data>
  <data name="Cannot_include_class_0_in_character_range" xml:space="preserve">
    <value>Cannot include class \{0} in character range</value>
    <comment>This is an error message shown to the user when they write an invalid Regular Expression. Example: [a-\w]. {0} is the invalid class (\w here)</comment>
  </data>
  <data name="Capture_group_numbers_must_be_less_than_or_equal_to_Int32_MaxValue" xml:space="preserve">
    <value>Capture group numbers must be less than or equal to Int32.MaxValue</value>
    <comment>This is an error message shown to the user when they write an invalid Regular Expression. Example: a{2147483648}</comment>
  </data>
  <data name="Capture_number_cannot_be_zero" xml:space="preserve">
    <value>Capture number cannot be zero</value>
    <comment>This is an error message shown to the user when they write an invalid Regular Expression. Example: (?&lt;0&gt;a)</comment>
  </data>
  <data name="Illegal_backslash_at_end_of_pattern" xml:space="preserve">
    <value>Illegal \ at end of pattern</value>
    <comment>This is an error message shown to the user when they write an invalid Regular Expression. Example: \</comment>
  </data>
  <data name="Illegal_x_y_with_x_less_than_y" xml:space="preserve">
    <value>Illegal {x,y} with x &gt; y</value>
    <comment>This is an error message shown to the user when they write an invalid Regular Expression. Example: a{1,0}</comment>
  </data>
  <data name="Incomplete_character_escape" xml:space="preserve">
    <value>Incomplete \p{X} character escape</value>
    <comment>This is an error message shown to the user when they write an invalid Regular Expression. Example: \p{ Cc }</comment>
  </data>
  <data name="Insufficient_hexadecimal_digits" xml:space="preserve">
    <value>Insufficient hexadecimal digits</value>
    <comment>This is an error message shown to the user when they write an invalid Regular Expression. Example: \x</comment>
  </data>
  <data name="Invalid_group_name_Group_names_must_begin_with_a_word_character" xml:space="preserve">
    <value>Invalid group name: Group names must begin with a word character</value>
    <comment>This is an error message shown to the user when they write an invalid Regular Expression. Example: (?&lt;a &gt;a)</comment>
  </data>
  <data name="Malformed" xml:space="preserve">
    <value>malformed</value>
    <comment>This is an error message shown to the user when they write an invalid Regular Expression. Example: (?(0</comment>
  </data>
  <data name="Malformed_character_escape" xml:space="preserve">
    <value>Malformed \p{X} character escape</value>
    <comment>This is an error message shown to the user when they write an invalid Regular Expression. Example: \p {Cc}</comment>
  </data>
  <data name="Malformed_named_back_reference" xml:space="preserve">
    <value>Malformed \k&lt;...&gt; named back reference</value>
    <comment>This is an error message shown to the user when they write an invalid Regular Expression. Example: \k'</comment>
  </data>
  <data name="Missing_control_character" xml:space="preserve">
    <value>Missing control character</value>
    <comment>This is an error message shown to the user when they write an invalid Regular Expression. Example: \c</comment>
  </data>
  <data name="Nested_quantifier_0" xml:space="preserve">
    <value>Nested quantifier {0}</value>
    <comment>This is an error message shown to the user when they write an invalid Regular Expression. Example: a**. In this case {0} will be '*', the extra unnecessary quantifier.</comment>
  </data>
  <data name="Not_enough_close_parens" xml:space="preserve">
    <value>Not enough )'s</value>
    <comment>This is an error message shown to the user when they write an invalid Regular Expression. Example: (a</comment>
  </data>
  <data name="Quantifier_x_y_following_nothing" xml:space="preserve">
    <value>Quantifier {x,y} following nothing</value>
    <comment>This is an error message shown to the user when they write an invalid Regular Expression. Example: *</comment>
  </data>
  <data name="Reference_to_undefined_group" xml:space="preserve">
    <value>reference to undefined group</value>
    <comment>This is an error message shown to the user when they write an invalid Regular Expression. Example: (?(1))</comment>
  </data>
  <data name="Reference_to_undefined_group_name_0" xml:space="preserve">
    <value>Reference to undefined group name {0}</value>
    <comment>This is an error message shown to the user when they write an invalid Regular Expression. Example: \k&lt;a&gt;. Here, {0} will be the name of the undefined group ('a')</comment>
  </data>
  <data name="Reference_to_undefined_group_number_0" xml:space="preserve">
    <value>Reference to undefined group number {0}</value>
    <comment>This is an error message shown to the user when they write an invalid Regular Expression. Example: (?&lt;-1&gt;). Here, {0} will be the number of the undefined group ('1')</comment>
  </data>
  <data name="Too_many_bars_in_conditional_grouping" xml:space="preserve">
    <value>Too many | in (?()|)</value>
    <comment>This is an error message shown to the user when they write an invalid Regular Expression. Example: (?(0)a|b|)</comment>
  </data>
  <data name="Too_many_close_parens" xml:space="preserve">
    <value>Too many )'s</value>
    <comment>This is an error message shown to the user when they write an invalid Regular Expression. Example: )</comment>
  </data>
  <data name="Unknown_property" xml:space="preserve">
    <value>Unknown property</value>
    <comment>This is an error message shown to the user when they write an invalid Regular Expression. Example: \p{}</comment>
  </data>
  <data name="Unknown_property_0" xml:space="preserve">
    <value>Unknown property '{0}'</value>
    <comment>This is an error message shown to the user when they write an invalid Regular Expression. Example: \p{xxx}. Here, {0} will be the name of the unknown property ('xxx')</comment>
  </data>
  <data name="Unrecognized_control_character" xml:space="preserve">
    <value>Unrecognized control character</value>
    <comment>This is an error message shown to the user when they write an invalid Regular Expression. Example: [\c]</comment>
  </data>
  <data name="Unrecognized_escape_sequence_0" xml:space="preserve">
    <value>Unrecognized escape sequence \{0}</value>
    <comment>This is an error message shown to the user when they write an invalid Regular Expression. Example: \m. Here, {0} will be the unrecognized character ('m')</comment>
  </data>
  <data name="Unrecognized_grouping_construct" xml:space="preserve">
    <value>Unrecognized grouping construct</value>
    <comment>This is an error message shown to the user when they write an invalid Regular Expression. Example: (?&lt;</comment>
  </data>
  <data name="Unterminated_character_class_set" xml:space="preserve">
    <value>Unterminated [] set</value>
    <comment>This is an error message shown to the user when they write an invalid Regular Expression. Example: [</comment>
  </data>
  <data name="Unterminated_regex_comment" xml:space="preserve">
    <value>Unterminated (?#...) comment</value>
    <comment>This is an error message shown to the user when they write an invalid Regular Expression. Example: (?#</comment>
  </data>
  <data name="x_y_range_in_reverse_order" xml:space="preserve">
    <value>[x-y] range in reverse order</value>
    <comment>This is an error message shown to the user when they write an invalid Regular Expression. Example: [b-a]</comment>
  </data>
  <data name="Regex_issue_0" xml:space="preserve">
    <value>Regex issue: {0}</value>
    <comment>This is an error message shown to the user when they write an invalid Regular Expression. {0} will be the actual text of one of the above Regular Expression errors.</comment>
  </data>
  <data name="Regex_number_decimal_digit" xml:space="preserve">
    <value>number, decimal digit</value>
  </data>
  <data name="Regex_number_letter" xml:space="preserve">
    <value>number, letter</value>
  </data>
  <data name="Regex_number_other" xml:space="preserve">
    <value>number, other</value>
  </data>
  <data name="Regex_other_control" xml:space="preserve">
    <value>other, control</value>
  </data>
  <data name="Regex_other_format" xml:space="preserve">
    <value>other, format</value>
  </data>
  <data name="Regex_other_not_assigned" xml:space="preserve">
    <value>other, not assigned</value>
  </data>
  <data name="Regex_other_private_use" xml:space="preserve">
    <value>other, private use</value>
  </data>
  <data name="Regex_other_surrogate" xml:space="preserve">
    <value>other, surrogate</value>
  </data>
  <data name="Regex_punctuation_close" xml:space="preserve">
    <value>punctuation, close</value>
  </data>
  <data name="Regex_punctuation_connector" xml:space="preserve">
    <value>punctuation, connector</value>
  </data>
  <data name="Regex_punctuation_dash" xml:space="preserve">
    <value>punctuation, dash</value>
  </data>
  <data name="Regex_punctuation_final_quote" xml:space="preserve">
    <value>punctuation, final quote</value>
  </data>
  <data name="Regex_punctuation_initial_quote" xml:space="preserve">
    <value>punctuation, initial quote</value>
  </data>
  <data name="Regex_punctuation_open" xml:space="preserve">
    <value>punctuation, open</value>
  </data>
  <data name="Regex_punctuation_other" xml:space="preserve">
    <value>punctuation, other</value>
  </data>
  <data name="Regex_separator_line" xml:space="preserve">
    <value>separator, line</value>
  </data>
  <data name="Regex_separator_paragraph" xml:space="preserve">
    <value>separator, paragraph</value>
  </data>
  <data name="Regex_separator_space" xml:space="preserve">
    <value>separator, space</value>
  </data>
  <data name="Regex_symbol_currency" xml:space="preserve">
    <value>symbol, currency</value>
  </data>
  <data name="Regex_symbol_math" xml:space="preserve">
    <value>symbol, math</value>
  </data>
  <data name="Regex_symbol_modifier" xml:space="preserve">
    <value>symbol, modifier</value>
  </data>
  <data name="Regex_symbol_other" xml:space="preserve">
    <value>symbol, other</value>
  </data>
  <data name="Regex_letter_lowercase" xml:space="preserve">
    <value>letter, lowercase</value>
  </data>
  <data name="Regex_letter_modifier" xml:space="preserve">
    <value>letter, modifier</value>
  </data>
  <data name="Regex_letter_other" xml:space="preserve">
    <value>letter, other</value>
  </data>
  <data name="Regex_letter_titlecase" xml:space="preserve">
    <value>letter, titlecase</value>
  </data>
  <data name="Regex_mark_enclosing" xml:space="preserve">
    <value>mark, enclosing</value>
  </data>
  <data name="Regex_mark_nonspacing" xml:space="preserve">
    <value>mark, nonspacing</value>
  </data>
  <data name="Regex_mark_spacing_combining" xml:space="preserve">
    <value>mark, spacing combining</value>
  </data>
  <data name="Regex_contiguous_matches_long" xml:space="preserve">
    <value>The \G anchor specifies that a match must occur at the point where the previous match ended. When you use this anchor with the Regex.Matches or Match.NextMatch method, it ensures that all matches are contiguous.</value>
  </data>
  <data name="Regex_contiguous_matches_short" xml:space="preserve">
    <value>contiguous matches</value>
  </data>
  <data name="Regex_end_of_string_only_long" xml:space="preserve">
    <value>The \z anchor specifies that a match must occur at the end of the input string. Like the $ language element, \z ignores the RegexOptions.Multiline option. Unlike the \Z language element, \z does not match a \n character at the end of a string. Therefore, it can only match the last line of the input string.</value>
  </data>
  <data name="Regex_end_of_string_only_short" xml:space="preserve">
    <value>end of string only</value>
  </data>
  <data name="Regex_end_of_string_or_before_ending_newline_long" xml:space="preserve">
    <value>The \Z anchor specifies that a match must occur at the end of the input string, or before \n at the end of the input string. It is identical to the $ anchor, except that \Z ignores the RegexOptions.Multiline option. Therefore, in a multiline string, it can only match the end of the last line, or the last line before \n.

The \Z anchor matches \n but does not match \r\n (the CR/LF character combination). To match CR/LF, include \r?\Z in the regular expression pattern.</value>
  </data>
  <data name="Regex_end_of_string_or_before_ending_newline_short" xml:space="preserve">
    <value>end of string or before ending newline</value>
  </data>
  <data name="Regex_non_word_boundary_long" xml:space="preserve">
    <value>The \B anchor specifies that the match must not occur on a word boundary. It is the opposite of the \b anchor.</value>
  </data>
  <data name="Regex_non_word_boundary_short" xml:space="preserve">
    <value>non-word boundary</value>
  </data>
  <data name="Regex_start_of_string_only_long" xml:space="preserve">
    <value>The \A anchor specifies that a match must occur at the beginning of the input string. It is identical to the ^ anchor, except that \A ignores the RegexOptions.Multiline option. Therefore, it can only match the start of the first line in a multiline input string.</value>
  </data>
  <data name="Regex_start_of_string_only_short" xml:space="preserve">
    <value>start of string only</value>
  </data>
  <data name="Regex_word_boundary_long" xml:space="preserve">
    <value>The \b anchor specifies that the match must occur on a boundary between a word character (the \w language element) and a non-word character (the \W language element). Word characters consist of alphanumeric characters and underscores; a non-word character is any character that is not alphanumeric or an underscore. The match may also occur on a word boundary at the beginning or end of the string.

The \b anchor is frequently used to ensure that a subexpression matches an entire word instead of just the beginning or end of a word.</value>
  </data>
  <data name="Regex_word_boundary_short" xml:space="preserve">
    <value>word boundary</value>
  </data>
  <data name="Regex_start_of_string_or_line_long" xml:space="preserve">
    <value>The ^ anchor specifies that the following pattern must begin at the first character position of the string. If you use ^ with the RegexOptions.Multiline option, the match must occur at the beginning of each line.</value>
  </data>
  <data name="Regex_start_of_string_or_line_short" xml:space="preserve">
    <value>start of string or line</value>
  </data>
  <data name="Regex_end_of_string_or_line_long" xml:space="preserve">
    <value>The $ anchor specifies that the preceding pattern must occur at the end of the input string, or before \n at the end of the input string. If you use $ with the RegexOptions.Multiline option, the match can also occur at the end of a line.

The $ anchor matches \n but does not match \r\n (the combination of carriage return and newline characters, or CR/LF). To match the CR/LF character combination, include \r?$ in the regular expression pattern.</value>
  </data>
  <data name="Regex_end_of_string_or_line_short" xml:space="preserve">
    <value>end of string or line</value>
  </data>
  <data name="Regex_any_character_group_long" xml:space="preserve">
    <value>The period character (.) matches any character except \n (the newline character, \u000A).  If a regular expression pattern is modified by the RegexOptions.Singleline option, or if the portion of the pattern that contains the . character class is modified by the 's' option, . matches any character.</value>
  </data>
  <data name="Regex_any_character_group_short" xml:space="preserve">
    <value>any character</value>
  </data>
  <data name="Regex_backspace_character_long" xml:space="preserve">
    <value>Matches a backspace character, \u0008</value>
  </data>
  <data name="Regex_backspace_character_short" xml:space="preserve">
    <value>backspace character</value>
  </data>
  <data name="Regex_bell_character_long" xml:space="preserve">
    <value>Matches a bell (alarm) character, \u0007</value>
  </data>
  <data name="Regex_bell_character_short" xml:space="preserve">
    <value>bell character</value>
  </data>
  <data name="Regex_carriage_return_character_long" xml:space="preserve">
    <value>Matches a carriage-return character, \u000D.  Note that \r is not equivalent to the newline character, \n.</value>
  </data>
  <data name="Regex_carriage_return_character_short" xml:space="preserve">
    <value>carriage-return character</value>
  </data>
  <data name="Regex_control_character_long" xml:space="preserve">
    <value>Matches an ASCII control character, where X is the letter of the control character. For example, \cC is CTRL-C.</value>
  </data>
  <data name="Regex_control_character_short" xml:space="preserve">
    <value>control character</value>
  </data>
  <data name="Regex_decimal_digit_character_long" xml:space="preserve">
    <value>\d matches any decimal digit. It is equivalent to the \p{Nd} regular expression pattern, which includes the standard decimal digits 0-9 as well as the decimal digits of a number of other character sets.

If ECMAScript-compliant behavior is specified, \d is equivalent to [0-9]</value>
  </data>
  <data name="Regex_decimal_digit_character_short" xml:space="preserve">
    <value>decimal-digit character</value>
  </data>
  <data name="Regex_escape_character_long" xml:space="preserve">
    <value>Matches an escape character, \u001B</value>
  </data>
  <data name="Regex_escape_character_short" xml:space="preserve">
    <value>escape character</value>
  </data>
  <data name="Regex_form_feed_character_long" xml:space="preserve">
    <value>Matches a form-feed character, \u000C</value>
  </data>
  <data name="Regex_form_feed_character_short" xml:space="preserve">
    <value>form-feed character</value>
  </data>
  <data name="Regex_hexadecimal_escape_long" xml:space="preserve">
    <value>Matches an ASCII character, where ## is a two-digit hexadecimal character code.</value>
  </data>
  <data name="Regex_hexadecimal_escape_short" xml:space="preserve">
    <value>hexadecimal escape</value>
  </data>
  <data name="Regex_letter_uppercase" xml:space="preserve">
    <value>letter, uppercase</value>
  </data>
  <data name="Regex_matched_subexpression_long" xml:space="preserve">
    <value>This grouping construct captures a matched 'subexpression', where 'subexpression' is any valid regular expression pattern. Captures that use parentheses are numbered automatically from left to right based on the order of the opening parentheses in the regular expression, starting from one. The capture that is numbered zero is the text matched by the entire regular expression pattern.</value>
  </data>
  <data name="Regex_matched_subexpression_short" xml:space="preserve">
    <value>matched subexpression</value>
  </data>
  <data name="Regex_negative_character_group_long" xml:space="preserve">
    <value>A negative character group specifies a list of characters that must not appear in an input string for a match to occur. The list of characters are specified individually.

Two or more character ranges can be concatenated. For example, to specify the range of decimal digits from "0" through "9", the range of lowercase letters from "a" through "f", and the range of uppercase letters from "A" through "F", use [0-9a-fA-F].</value>
  </data>
  <data name="Regex_negative_character_group_short" xml:space="preserve">
    <value>negative character group</value>
  </data>
  <data name="Regex_negative_character_range_long" xml:space="preserve">
    <value>A negative character range specifies a list of characters that must not appear in an input string for a match to occur. 'firstCharacter' is the character that begins the range, and 'lastCharacter' is the character that ends the range.

Two or more character ranges can be concatenated. For example, to specify the range of decimal digits from "0" through "9", the range of lowercase letters from "a" through "f", and the range of uppercase letters from "A" through "F", use [0-9a-fA-F].</value>
  </data>
  <data name="Regex_negative_character_range_short" xml:space="preserve">
    <value>negative character range</value>
  </data>
  <data name="Regex_negative_unicode_category_long" xml:space="preserve">
    <value>The regular expression construct \P{ name } matches any character that does not belong to a Unicode general category or named block, where name is the category abbreviation or named block name.</value>
  </data>
  <data name="Regex_negative_unicode_category_short" xml:space="preserve">
    <value>negative unicode category</value>
  </data>
  <data name="Regex_new_line_character_long" xml:space="preserve">
    <value>Matches a new-line character, \u000A</value>
  </data>
  <data name="Regex_new_line_character_short" xml:space="preserve">
    <value>new-line character</value>
  </data>
  <data name="Regex_non_digit_character_long" xml:space="preserve">
    <value>\D matches any non-digit character. It is equivalent to the \P{Nd} regular expression pattern.

If ECMAScript-compliant behavior is specified, \D is equivalent to [^0-9]</value>
  </data>
  <data name="Regex_non_digit_character_short" xml:space="preserve">
    <value>non-digit character</value>
  </data>
  <data name="Regex_non_white_space_character_long" xml:space="preserve">
    <value>\S matches any non-white-space character. It is equivalent to the [^\f\n\r\t\v\x85\p{Z}] regular expression pattern, or the opposite of the regular expression pattern that is equivalent to \s, which matches white-space characters.

If ECMAScript-compliant behavior is specified, \S is equivalent to [^ \f\n\r\t\v]</value>
  </data>
  <data name="Regex_non_white_space_character_short" xml:space="preserve">
    <value>non-white-space character</value>
  </data>
  <data name="Regex_non_word_character_long" xml:space="preserve">
    <value>\W matches any non-word character. It matches any character except for those in the following Unicode categories:

    Ll	Letter, Lowercase
    Lu	Letter, Uppercase
    Lt	Letter, Titlecase
    Lo	Letter, Other
    Lm	Letter, Modifier
    Mn	Mark, Nonspacing
    Nd	Number, Decimal Digit
    Pc	Punctuation, Connector

If ECMAScript-compliant behavior is specified, \W is equivalent to [^a-zA-Z_0-9]</value>
    <comment>Note: Ll, Lu, Lt, Lo, Lm, Mn, Nd, and Pc are all things that should not be localized. </comment>
  </data>
  <data name="Regex_non_word_character_short" xml:space="preserve">
    <value>non-word character</value>
  </data>
  <data name="Regex_positive_character_group_long" xml:space="preserve">
    <value>A positive character group specifies a list of characters, any one of which may appear in an input string for a match to occur.</value>
  </data>
  <data name="Regex_positive_character_group_short" xml:space="preserve">
    <value>positive character group</value>
  </data>
  <data name="Regex_positive_character_range_long" xml:space="preserve">
    <value>A positive character range specifies a range of characters, any one of which may appear in an input string for a match to occur.  'firstCharacter' is the character that begins the range and 'lastCharacter' is the character that ends the range. </value>
  </data>
  <data name="Regex_positive_character_range_short" xml:space="preserve">
    <value>positive character range</value>
  </data>
  <data name="Regex_subexpression" xml:space="preserve">
    <value>subexpression</value>
  </data>
  <data name="Regex_tab_character_long" xml:space="preserve">
    <value>Matches a tab character, \u0009</value>
  </data>
  <data name="Regex_tab_character_short" xml:space="preserve">
    <value>tab character</value>
  </data>
  <data name="Regex_unicode_category_long" xml:space="preserve">
    <value>The regular expression construct \p{ name } matches any character that belongs to a Unicode general category or named block, where name is the category abbreviation or named block name.</value>
  </data>
  <data name="Regex_unicode_category_short" xml:space="preserve">
    <value>unicode category</value>
  </data>
  <data name="Regex_unicode_escape_long" xml:space="preserve">
    <value>Matches a UTF-16 code unit whose value is #### hexadecimal.</value>
  </data>
  <data name="Regex_unicode_escape_short" xml:space="preserve">
    <value>unicode escape</value>
  </data>
  <data name="Regex_vertical_tab_character_long" xml:space="preserve">
    <value>Matches a vertical-tab character, \u000B</value>
  </data>
  <data name="Regex_vertical_tab_character_short" xml:space="preserve">
    <value>vertical-tab character</value>
  </data>
  <data name="Regex_white_space_character_long" xml:space="preserve">
    <value>\s matches any white-space character. It is equivalent to the following escape sequences and Unicode categories:

    \f	The form feed character, \u000C
    \n	The newline character, \u000A
    \r	The carriage return character, \u000D
    \t	The tab character, \u0009
    \v	The vertical tab character, \u000B
    \x85	The ellipsis or NEXT LINE (NEL) character (…), \u0085
    \p{Z}	Matches any separator character

If ECMAScript-compliant behavior is specified, \s is equivalent to [ \f\n\r\t\v]</value>
  </data>
  <data name="Regex_white_space_character_short" xml:space="preserve">
    <value>white-space character</value>
  </data>
  <data name="Regex_word_character_long" xml:space="preserve">
    <value>\w matches any word character. A word character is a member of any of the following Unicode categories:

    Ll	Letter, Lowercase
    Lu	Letter, Uppercase
    Lt	Letter, Titlecase
    Lo	Letter, Other
    Lm	Letter, Modifier
    Mn	Mark, Nonspacing
    Nd	Number, Decimal Digit
    Pc	Punctuation, Connector

If ECMAScript-compliant behavior is specified, \w is equivalent to [a-zA-Z_0-9]</value>
    <comment>Note: Ll, Lu, Lt, Lo, Lm, Mn, Nd, and Pc are all things that should not be localized.</comment>
  </data>
  <data name="Regex_word_character_short" xml:space="preserve">
    <value>word character</value>
  </data>
  <data name="Regex_alternation_long" xml:space="preserve">
    <value>You can use the vertical bar (|) character to match any one of a series of patterns, where the | character separates each pattern.</value>
  </data>
  <data name="Regex_alternation_short" xml:space="preserve">
    <value>alternation</value>
  </data>
  <data name="Regex_balancing_group_long" xml:space="preserve">
    <value>A balancing group definition deletes the definition of a previously defined group and stores, in the current group, the interval between the previously defined group and the current group.
    
'name1' is the current group (optional), 'name2' is a previously defined group, and 'subexpression' is any valid regular expression pattern. The balancing group definition deletes the definition of name2 and stores the interval between name2 and name1 in name1. If no name2 group is defined, the match backtracks. Because deleting the last definition of name2 reveals the previous definition of name2, this construct lets you use the stack of captures for group name2 as a counter for keeping track of nested constructs such as parentheses or opening and closing brackets.

The balancing group definition uses 'name2' as a stack. The beginning character of each nested construct is placed in the group and in its Group.Captures collection. When the closing character is matched, its corresponding opening character is removed from the group, and the Captures collection is decreased by one. After the opening and closing characters of all nested constructs have been matched, 'name1' is empty.</value>
  </data>
  <data name="Regex_balancing_group_short" xml:space="preserve">
    <value>balancing group</value>
  </data>
  <data name="Regex_comment" xml:space="preserve">
    <value>comment</value>
  </data>
  <data name="Regex_conditional_expression_match_long" xml:space="preserve">
    <value>This language element attempts to match one of two patterns depending on whether it can match an initial pattern.

'expression' is the initial pattern to match, 'yes' is the pattern to match if expression is matched, and 'no' is the optional pattern to match if expression is not matched.</value>
  </data>
  <data name="Regex_conditional_expression_match_short" xml:space="preserve">
    <value>conditional expression match</value>
  </data>
  <data name="Regex_conditional_group_match_long" xml:space="preserve">
    <value>This language element attempts to match one of two patterns depending on whether it has matched a specified capturing group.

'name' is the name (or number) of a capturing group, 'yes' is the expression to match if 'name' (or 'number') has a match, and 'no' is the optional expression to match if it does not.</value>
  </data>
  <data name="Regex_conditional_group_match_short" xml:space="preserve">
    <value>conditional group match</value>
  </data>
  <data name="Regex_end_of_line_comment_long" xml:space="preserve">
    <value>A number sign (#) marks an x-mode comment, which starts at the unescaped # character at the end of the regular expression pattern and continues until the end of the line. To use this construct, you must either enable the x option (through inline options) or supply the RegexOptions.IgnorePatternWhitespace value to the option parameter when instantiating the Regex object or calling a static Regex method.</value>
  </data>
  <data name="Regex_end_of_line_comment_short" xml:space="preserve">
    <value>end-of-line comment</value>
  </data>
  <data name="Regex_expression" xml:space="preserve">
    <value>expression</value>
  </data>
  <data name="Regex_group_options_long" xml:space="preserve">
    <value>This grouping construct applies or disables the specified options within a subexpression. The options to enable are specified after the question mark, and the options to disable after the minus sign. The allowed options are:

    i	Use case-insensitive matching.
    m	Use multiline mode, where ^ and $ match the beginning and end of each line
	(instead of the beginning and end of the input string).
    s	Use single-line mode, where the period (.) matches every character
	(instead of every character except \n).
    n	Do not capture unnamed groups. The only valid captures are explicitly
	named or numbered groups of the form (?&lt;name&gt; subexpression).
    x	Exclude unescaped white space from the pattern, and enable comments
	after a number sign (#).</value>
  </data>
  <data name="Regex_group_options_short" xml:space="preserve">
    <value>group options</value>
  </data>
  <data name="Regex_inline_comment_long" xml:space="preserve">
    <value>The (?# comment) construct lets you include an inline comment in a regular expression. The regular expression engine does not use any part of the comment in pattern matching, although the comment is included in the string that is returned by the Regex.ToString method. The comment ends at the first closing parenthesis.</value>
  </data>
  <data name="Regex_inline_comment_short" xml:space="preserve">
    <value>inline comment</value>
  </data>
  <data name="Regex_name" xml:space="preserve">
    <value>name</value>
  </data>
  <data name="Regex_name1" xml:space="preserve">
    <value>name1</value>
  </data>
  <data name="Regex_name2" xml:space="preserve">
    <value>name2</value>
  </data>
  <data name="Regex_named_backreference_long" xml:space="preserve">
    <value>A named or numbered backreference.

'name' is the name of a capturing group defined in the regular expression pattern.</value>
  </data>
  <data name="Regex_named_backreference_short" xml:space="preserve">
    <value>named backreference</value>
  </data>
  <data name="Regex_named_matched_subexpression_long" xml:space="preserve">
    <value>Captures a matched subexpression and lets you access it by name or by number.

'name' is a valid group name, and 'subexpression' is any valid regular expression pattern. 'name' must not contain any punctuation characters and cannot begin with a number.

If the RegexOptions parameter of a regular expression pattern matching method includes the RegexOptions.ExplicitCapture flag, or if the n option is applied to this subexpression, the only way to capture a subexpression is to explicitly name capturing groups.</value>
  </data>
  <data name="Regex_named_matched_subexpression_short" xml:space="preserve">
    <value>named matched subexpression</value>
  </data>
  <data name="Regex_name_or_number" xml:space="preserve">
    <value>name-or-number</value>
  </data>
  <data name="Regex_no" xml:space="preserve">
    <value>no</value>
  </data>
  <data name="Regex_atomic_group_long" xml:space="preserve">
    <value>Atomic groups (known in some other regular expression engines as a nonbacktracking subexpression, an atomic subexpression, or a once-only subexpression) disable backtracking. The regular expression engine will match as many characters in the input string as it can. When no further match is possible, it will not backtrack to attempt alternate pattern matches. (That is, the subexpression matches only strings that would be matched by the subexpression alone; it does not attempt to match a string based on the subexpression and any subexpressions that follow it.)

This option is recommended if you know that backtracking will not succeed. Preventing the regular expression engine from performing unnecessary searching improves performance.</value>
  </data>
  <data name="Regex_atomic_group_short" xml:space="preserve">
    <value>atomic group</value>
  </data>
  <data name="Regex_noncapturing_group_long" xml:space="preserve">
    <value>This construct does not capture the substring that is matched by a subexpression:

The noncapturing group construct is typically used when a quantifier is applied to a group, but the substrings captured by the group are of no interest.

If a regular expression includes nested grouping constructs, an outer noncapturing group construct does not apply to the inner nested group constructs.</value>
  </data>
  <data name="Regex_noncapturing_group_short" xml:space="preserve">
    <value>noncapturing group</value>
  </data>
  <data name="Regex_numbered_backreference_long" xml:space="preserve">
    <value>A numbered backreference, where 'number' is the ordinal position of the capturing group in the regular expression. For example, \4 matches the contents of the fourth capturing group.

There is an ambiguity between octal escape codes (such as \16) and \number backreferences that use the same notation. If the ambiguity is a problem, you can use the \k&lt;name&gt; notation, which is unambiguous and cannot be confused with octal character codes. Similarly, hexadecimal codes such as \xdd are unambiguous and cannot be confused with backreferences.</value>
  </data>
  <data name="Regex_numbered_backreference_short" xml:space="preserve">
    <value>numbered backreference</value>
  </data>
  <data name="Regex_yes" xml:space="preserve">
    <value>yes</value>
  </data>
  <data name="Regex_zero_width_negative_lookahead_assertion_long" xml:space="preserve">
    <value>A zero-width negative lookahead assertion, where for the match to be successful, the input string must not match the regular expression pattern in subexpression. The matched string is not included in the match result.

A zero-width negative lookahead assertion is typically used either at the beginning or at the end of a regular expression. At the beginning of a regular expression, it can define a specific pattern that should not be matched when the beginning of the regular expression defines a similar but more general pattern to be matched. In this case, it is often used to limit backtracking. At the end of a regular expression, it can define a subexpression that cannot occur at the end of a match.</value>
  </data>
  <data name="Regex_zero_width_negative_lookahead_assertion_short" xml:space="preserve">
    <value>zero-width negative lookahead assertion</value>
  </data>
  <data name="Regex_zero_width_negative_lookbehind_assertion_long" xml:space="preserve">
    <value>A zero-width negative lookbehind assertion, where for a match to be successful, 'subexpression' must not occur at the input string to the left of the current position. Any substring that does not match 'subexpression' is not included in the match result.

Zero-width negative lookbehind assertions are typically used at the beginning of regular expressions. The pattern that they define precludes a match in the string that follows. They are also used to limit backtracking when the last character or characters in a captured group must not be one or more of the characters that match that group's regular expression pattern.</value>
  </data>
  <data name="Regex_zero_width_negative_lookbehind_assertion_short" xml:space="preserve">
    <value>zero-width negative lookbehind assertion</value>
  </data>
  <data name="Regex_zero_width_positive_lookahead_assertion_long" xml:space="preserve">
    <value>A zero-width positive lookahead assertion, where for a match to be successful, the input string must match the regular expression pattern in 'subexpression'. The matched substring is not included in the match result. A zero-width positive lookahead assertion does not backtrack.

Typically, a zero-width positive lookahead assertion is found at the end of a regular expression pattern. It defines a substring that must be found at the end of a string for a match to occur but that should not be included in the match. It is also useful for preventing excessive backtracking. You can use a zero-width positive lookahead assertion to ensure that a particular captured group begins with text that matches a subset of the pattern defined for that captured group.</value>
  </data>
  <data name="Regex_zero_width_positive_lookahead_assertion_short" xml:space="preserve">
    <value>zero-width positive lookahead assertion</value>
  </data>
  <data name="Regex_zero_width_positive_lookbehind_assertion_long" xml:space="preserve">
    <value>A zero-width positive lookbehind assertion, where for a match to be successful, 'subexpression' must occur at the input string to the left of the current position. 'subexpression' is not included in the match result. A zero-width positive lookbehind assertion does not backtrack.

Zero-width positive lookbehind assertions are typically used at the beginning of regular expressions. The pattern that they define is a precondition for a match, although it is not a part of the match result.</value>
  </data>
  <data name="Regex_zero_width_positive_lookbehind_assertion_short" xml:space="preserve">
    <value>zero-width positive lookbehind assertion</value>
  </data>
  <data name="Regex_all_control_characters_long" xml:space="preserve">
    <value>All control characters. This includes the Cc, Cf, Cs, Co, and Cn categories.</value>
  </data>
  <data name="Regex_all_control_characters_short" xml:space="preserve">
    <value>all control characters</value>
  </data>
  <data name="Regex_all_diacritic_marks_long" xml:space="preserve">
    <value>All diacritic marks. This includes the Mn, Mc, and Me categories.</value>
  </data>
  <data name="Regex_all_diacritic_marks_short" xml:space="preserve">
    <value>all diacritic marks</value>
  </data>
  <data name="Regex_all_letter_characters_long" xml:space="preserve">
    <value>All letter characters. This includes the Lu, Ll, Lt, Lm, and Lo characters.</value>
  </data>
  <data name="Regex_all_letter_characters_short" xml:space="preserve">
    <value>all letter characters</value>
  </data>
  <data name="Regex_all_numbers_long" xml:space="preserve">
    <value>All numbers. This includes the Nd, Nl, and No categories.</value>
  </data>
  <data name="Regex_all_numbers_short" xml:space="preserve">
    <value>all numbers</value>
  </data>
  <data name="Regex_all_punctuation_characters_long" xml:space="preserve">
    <value>All punctuation characters. This includes the Pc, Pd, Ps, Pe, Pi, Pf, and Po categories.</value>
  </data>
  <data name="Regex_all_punctuation_characters_short" xml:space="preserve">
    <value>all punctuation characters</value>
  </data>
  <data name="Regex_all_separator_characters_long" xml:space="preserve">
    <value>All separator characters. This includes the Zs, Zl, and Zp categories.</value>
  </data>
  <data name="Regex_all_separator_characters_short" xml:space="preserve">
    <value>all separator characters</value>
  </data>
  <data name="Regex_all_symbols_long" xml:space="preserve">
    <value>All symbols. This includes the Sm, Sc, Sk, and So categories.</value>
  </data>
  <data name="Regex_all_symbols_short" xml:space="preserve">
    <value>all symbols</value>
  </data>
  <data name="Regex_base_group" xml:space="preserve">
    <value>base-group</value>
  </data>
  <data name="Regex_character_class_subtraction_long" xml:space="preserve">
    <value>Character class subtraction yields a set of characters that is the result of excluding the characters in one character class from another character class.

'base_group' is a positive or negative character group or range. The 'excluded_group' component is another positive or negative character group, or another character class subtraction expression (that is, you can nest character class subtraction expressions).</value>
  </data>
  <data name="Regex_character_class_subtraction_short" xml:space="preserve">
    <value>character class subtraction</value>
  </data>
  <data name="Regex_character_group" xml:space="preserve">
    <value>character-group</value>
  </data>
  <data name="Regex_excluded_group" xml:space="preserve">
    <value>excluded-group</value>
  </data>
  <data name="Regex_match_at_least_n_times_lazy_long" xml:space="preserve">
    <value>The {n,}? quantifier matches the preceding element at least n times, where n is any integer, but as few times as possible. It is the lazy counterpart of the greedy quantifier {n,}</value>
  </data>
  <data name="Regex_match_at_least_n_times_lazy_short" xml:space="preserve">
    <value>match at least 'n' times (lazy)</value>
  </data>
  <data name="Regex_match_at_least_n_times_long" xml:space="preserve">
    <value>The {n,} quantifier matches the preceding element at least n times, where n is any integer. {n,} is a greedy quantifier whose lazy equivalent is {n,}?</value>
  </data>
  <data name="Regex_match_at_least_n_times_short" xml:space="preserve">
    <value>match at least 'n' times</value>
  </data>
  <data name="Regex_match_between_m_and_n_times_lazy_long" xml:space="preserve">
    <value>The {n,m}? quantifier matches the preceding element between n and m times, where n and m are integers, but as few times as possible. It is the lazy counterpart of the greedy quantifier {n,m}</value>
  </data>
  <data name="Regex_match_between_m_and_n_times_lazy_short" xml:space="preserve">
    <value>match at least 'n' times (lazy)</value>
  </data>
  <data name="Regex_match_between_m_and_n_times_long" xml:space="preserve">
    <value>The {n,m} quantifier matches the preceding element at least n times, but no more than m times, where n and m are integers. {n,m} is a greedy quantifier whose lazy equivalent is {n,m}?</value>
  </data>
  <data name="Regex_match_between_m_and_n_times_short" xml:space="preserve">
    <value>match between 'm' and 'n' times</value>
  </data>
  <data name="Regex_match_exactly_n_times_lazy_long" xml:space="preserve">
    <value>The {n}? quantifier matches the preceding element exactly n times, where n is any integer. It is the lazy counterpart of the greedy quantifier {n}+</value>
  </data>
  <data name="Regex_match_exactly_n_times_lazy_short" xml:space="preserve">
    <value>match exactly 'n' times (lazy)</value>
  </data>
  <data name="Regex_match_exactly_n_times_long" xml:space="preserve">
    <value>The {n} quantifier matches the preceding element exactly n times, where n is any integer. {n} is a greedy quantifier whose lazy equivalent is {n}?</value>
  </data>
  <data name="Regex_match_exactly_n_times_short" xml:space="preserve">
    <value>match exactly 'n' times</value>
  </data>
  <data name="Regex_match_one_or_more_times_lazy_long" xml:space="preserve">
    <value>The +? quantifier matches the preceding element one or more times, but as few times as possible. It is the lazy counterpart of the greedy quantifier +</value>
  </data>
  <data name="Regex_match_one_or_more_times_lazy_short" xml:space="preserve">
    <value>match one or more times (lazy)</value>
  </data>
  <data name="Regex_match_one_or_more_times_long" xml:space="preserve">
    <value>The + quantifier matches the preceding element one or more times. It is equivalent to the {1,} quantifier. + is a greedy quantifier whose lazy equivalent is +?.</value>
  </data>
  <data name="Regex_match_one_or_more_times_short" xml:space="preserve">
    <value>match one or more times</value>
  </data>
  <data name="Regex_match_zero_or_more_times_lazy_long" xml:space="preserve">
    <value>The *? quantifier matches the preceding element zero or more times, but as few times as possible. It is the lazy counterpart of the greedy quantifier *</value>
  </data>
  <data name="Regex_match_zero_or_more_times_lazy_short" xml:space="preserve">
    <value>match zero or more times (lazy)</value>
  </data>
  <data name="Regex_match_zero_or_more_times_long" xml:space="preserve">
    <value>The * quantifier matches the preceding element zero or more times. It is equivalent to the {0,} quantifier. * is a greedy quantifier whose lazy equivalent is *?.</value>
  </data>
  <data name="Regex_match_zero_or_more_times_short" xml:space="preserve">
    <value>match zero or more times</value>
  </data>
  <data name="Regex_match_zero_or_one_time_lazy_long" xml:space="preserve">
    <value>The ?? quantifier matches the preceding element zero or one time, but as few times as possible. It is the lazy counterpart of the greedy quantifier ?</value>
  </data>
  <data name="Regex_match_zero_or_one_time_lazy_short" xml:space="preserve">
    <value>match zero or one time (lazy)</value>
  </data>
  <data name="Regex_match_zero_or_one_time_long" xml:space="preserve">
    <value>The ? quantifier matches the preceding element zero or one time. It is equivalent to the {0,1} quantifier. ? is a greedy quantifier whose lazy equivalent is ??.</value>
  </data>
  <data name="Regex_match_zero_or_one_time_short" xml:space="preserve">
    <value>match zero or one time</value>
  </data>
  <data name="Regex_unicode_general_category_0" xml:space="preserve">
    <value>Unicode General Category: {0}</value>
  </data>
  <data name="Regex_inline_options_long" xml:space="preserve">
    <value>Enables or disables specific pattern matching options for the remainder of a regular expression. The options to enable are specified after the question mark, and the options to disable after the minus sign. The allowed options are:

    i	Use case-insensitive matching.
    m	Use multiline mode, where ^ and $ match the beginning and end of each line
	(instead of the beginning and end of the input string).
    s	Use single-line mode, where the period (.) matches every character
	(instead of every character except \n).
    n	Do not capture unnamed groups. The only valid captures are explicitly named
	or numbered groups of the form (?&lt;name&gt; subexpression).
    x	Exclude unescaped white space from the pattern, and enable comments
	after a number sign (#).</value>
  </data>
  <data name="Regex_inline_options_short" xml:space="preserve">
    <value>inline options</value>
  </data>
  <data name="_0_cannot_be_null_or_empty" xml:space="preserve">
    <value>'{0}' cannot be null or empty.</value>
  </data>
  <data name="_0_cannot_be_null_or_whitespace" xml:space="preserve">
    <value>'{0}' cannot be null or whitespace.</value>
  </data>
  <data name="_0_is_not_null_here" xml:space="preserve">
    <value>'{0}' is not null here.</value>
  </data>
  <data name="_0_may_be_null_here" xml:space="preserve">
    <value>'{0}' may be null here.</value>
  </data>
  <data name="ChangeSignature_NewParameterInferValue" xml:space="preserve">
    <value>&lt;infer&gt;</value>
  </data>
  <data name="Convert_type_to_0" xml:space="preserve">
    <value>Convert type to '{0}'</value>
  </data>
  <data name="from_metadata" xml:space="preserve">
    <value>from metadata</value>
  </data>
  <data name="symbol_cannot_be_a_namespace" xml:space="preserve">
    <value>'symbol' cannot be a namespace.</value>
  </data>
  <data name="Document_must_be_contained_in_the_workspace_that_created_this_service" xml:space="preserve">
    <value>Document must be contained in the workspace that created this service</value>
  </data>
  <data name="Generate_constructor_in_0_with_fields" xml:space="preserve">
    <value>Generate constructor in '{0}' (with fields)</value>
  </data>
  <data name="Generate_constructor_in_0_with_properties" xml:space="preserve">
    <value>Generate constructor in '{0}' (with properties)</value>
  </data>
  <data name="Property_reference_cannot_be_updated" xml:space="preserve">
    <value>Property reference cannot be updated</value>
  </data>
  <data name="Make_class_abstract" xml:space="preserve">
    <value>Make class 'abstract'</value>
  </data>
  <data name="Inline_0" xml:space="preserve">
    <value>Inline '{0}'</value>
  </data>
  <data name="Remove_async_modifier" xml:space="preserve">
    <value>Remove 'async' modifier</value>
  </data>
  <data name="Extract_base_class" xml:space="preserve">
    <value>Extract base class...</value>
  </data>
  <data name="Inline_and_keep_0" xml:space="preserve">
    <value>Inline and keep '{0}'</value>
  </data>
  <data name="Pull_members_up_to_new_base_class" xml:space="preserve">
    <value>Pull member(s) up to new base class...</value>
  </data>
  <data name="Operators" xml:space="preserve">
    <value>Operators</value>
  </data>
  <data name="The_assembly_0_containing_type_1_references_NET_Framework" xml:space="preserve">
    <value>The assembly '{0}' containing type '{1}' references .NET Framework, which is not supported.</value>
  </data>
  <data name="Apply_file_header_preferences" xml:space="preserve">
    <value>Apply file header preferences</value>
  </data>
  <data name="Apply_object_collection_initialization_preferences" xml:space="preserve">
    <value>Apply object/collection initialization preferences</value>
  </data>
  <data name="Remove_unnecessary_casts" xml:space="preserve">
    <value>Remove unnecessary casts</value>
  </data>
  <data name="Remove_unused_variables" xml:space="preserve">
    <value>Remove unused variables</value>
  </data>
  <data name="Sort_accessibility_modifiers" xml:space="preserve">
    <value>Sort accessibility modifiers</value>
  </data>
  <data name="Format_document" xml:space="preserve">
    <value>Format document</value>
  </data>
  <data name="Error_creating_instance_of_CodeFixProvider" xml:space="preserve">
    <value>Error creating instance of CodeFixProvider</value>
  </data>
  <data name="Error_creating_instance_of_CodeFixProvider_0" xml:space="preserve">
    <value>Error creating instance of CodeFixProvider '{0}'</value>
  </data>
  <data name="Removal_of_document_not_supported" xml:space="preserve">
    <value>Removal of document not supported</value>
  </data>
  <data name="in_0_1_2" xml:space="preserve">
    <value>in {0} ({1} - {2})</value>
  </data>
  <data name="_0_dash_1" xml:space="preserve">
    <value>{0} - {1}</value>
  </data>
  <data name="member_kind_and_name" xml:space="preserve">
    <value>{0} '{1}'</value>
    <comment>e.g. "method 'M'"</comment>
  </data>
  <data name="code" xml:space="preserve">
    <value>code</value>
  </data>
  <data name="Convert_to_record" xml:space="preserve">
    <value>Convert to record</value>
  </data>
  <data name="Introduce_parameter" xml:space="preserve">
    <value>Introduce parameter</value>
  </data>
  <data name="Introduce_parameter_for_0" xml:space="preserve">
    <value>Introduce parameter for '{0}'</value>
  </data>
  <data name="Introduce_parameter_for_all_occurrences_of_0" xml:space="preserve">
    <value>Introduce parameter for all occurrences of '{0}'</value>
  </data>
  <data name="into_new_overload" xml:space="preserve">
    <value>into new overload</value>
  </data>
  <data name="into_extracted_method_to_invoke_at_call_sites" xml:space="preserve">
    <value>into extracted method to invoke at call sites</value>
  </data>
  <data name="and_update_call_sites_directly" xml:space="preserve">
    <value>and update call sites directly</value>
  </data>
  <data name="Implementing_a_record_positional_parameter_0_as_read_only_will_prevent_the_debug_session_from_continuing" xml:space="preserve">
    <value>Implementing a record positional parameter '{0}' as read only will prevent the debug session from continuing,</value>
  </data>
  <data name="Implementing_a_record_positional_parameter_0_with_a_set_accessor_will_prevent_the_debug_session_from_continuing" xml:space="preserve">
    <value>Implementing a record positional parameter '{0}' with a set accessor will prevent the debug session from continuing.</value>
  </data>
  <data name="Adding_a_positional_parameter_to_a_record_will_prevent_the_debug_session_from_continuing" xml:space="preserve">
    <value>Adding a positional parameter to a record will prevent the debug session from continuing.</value>
  </data>
  <data name="Deleting_a_positional_parameter_from_a_record_will_prevent_the_debug_session_from_continuing" xml:space="preserve">
    <value>Deleting a positional parameter from a record will prevent the debug session from continuing.</value>
  </data>
  <data name="Explicitly_implemented_methods_of_records_must_have_parameter_names_that_match_the_compiler_generated_equivalent_0" xml:space="preserve">
    <value>Explicitly implemented methods of records must have parameter names that match the compiler generated equivalent '{0}'</value>
  </data>
<<<<<<< HEAD
  <data name="Invalid_selection" xml:space="preserve">
    <value>Invalid selection.</value>
  </data>
  <data name="No_common_root_node_for_extraction" xml:space="preserve">
    <value>No common root node for extraction.</value>
  </data>
  <data name="No_valid_selection_to_perform_extraction" xml:space="preserve">
    <value>No valid selection to perform extraction.</value>
  </data>
  <data name="Selection_does_not_contain_a_valid_token" xml:space="preserve">
    <value>Selection does not contain a valid token.</value>
  </data>
  <data name="Selection_not_contained_inside_a_type" xml:space="preserve">
    <value>Selection not contained inside a type.</value>
=======
  <data name="Convert_to_record_struct" xml:space="preserve">
    <value>Convert to record struct</value>
  </data>
  <data name="Edit_and_continue_is_not_supported_by_the_runtime" xml:space="preserve">
    <value>Edit and continue is not supported by the runtime.</value>
  </data>
  <data name="Making_a_method_an_iterator_will_prevent_the_debug_session_from_continuing" xml:space="preserve">
    <value>Making a method an iterator will prevent the debug session from continuing.</value>
  </data>
  <data name="Making_a_method_async_will_prevent_the_debug_session_from_continuing" xml:space="preserve">
    <value>Making a method 'async' will prevent the debug session from continuing.</value>
>>>>>>> e5efecda
  </data>
</root><|MERGE_RESOLUTION|>--- conflicted
+++ resolved
@@ -2873,7 +2873,6 @@
   <data name="Explicitly_implemented_methods_of_records_must_have_parameter_names_that_match_the_compiler_generated_equivalent_0" xml:space="preserve">
     <value>Explicitly implemented methods of records must have parameter names that match the compiler generated equivalent '{0}'</value>
   </data>
-<<<<<<< HEAD
   <data name="Invalid_selection" xml:space="preserve">
     <value>Invalid selection.</value>
   </data>
@@ -2888,7 +2887,7 @@
   </data>
   <data name="Selection_not_contained_inside_a_type" xml:space="preserve">
     <value>Selection not contained inside a type.</value>
-=======
+  </data>
   <data name="Convert_to_record_struct" xml:space="preserve">
     <value>Convert to record struct</value>
   </data>
@@ -2900,6 +2899,5 @@
   </data>
   <data name="Making_a_method_async_will_prevent_the_debug_session_from_continuing" xml:space="preserve">
     <value>Making a method 'async' will prevent the debug session from continuing.</value>
->>>>>>> e5efecda
   </data>
 </root>