--- conflicted
+++ resolved
@@ -1586,10 +1586,9 @@
   <data name="Wrap_expression_including_operators" xml:space="preserve">
     <value>Wrap expression (including operators)</value>
   </data>
-<<<<<<< HEAD
   <data name="Wrapping" xml:space="preserve">
     <value>Wrapping</value>
-=======
+  </data>
   <data name="Remove_unused_parameter_0_if_it_is_not_part_of_a_shipped_public_API" xml:space="preserve">
     <value>Remove unused parameter '{0}' if it is not part of a shipped public API</value>
   </data>
@@ -1598,6 +1597,5 @@
   </data>
   <data name="Remove_unused_parameter_0_its_initial_value_is_never_used" xml:space="preserve">
     <value>Remove unused parameter '{0}', its initial value is never used</value>
->>>>>>> 956bbbc8
   </data>
 </root>