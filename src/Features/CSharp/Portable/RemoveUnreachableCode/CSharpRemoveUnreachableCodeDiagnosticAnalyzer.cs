--- conflicted
+++ resolved
@@ -17,8 +17,8 @@
     {
         private const string CS0162 = nameof(CS0162); // Unreachable code detected
 
-        public const string IsCascadedSection = nameof(IsCascadedSection);
-        private static readonly ImmutableDictionary<string, string> s_additionalProperties = ImmutableDictionary<string, string>.Empty.Add(IsCascadedSection, "");
+        public const string IsSubsequentSection = nameof(IsSubsequentSection);
+        private static readonly ImmutableDictionary<string, string> s_additionalProperties = ImmutableDictionary<string, string>.Empty.Add(IsSubsequentSection, "");
 
         public CSharpRemoveUnreachableCodeDiagnosticAnalyzer()
             : base(IDEDiagnosticIds.RemoveUnreachableCodeDiagnosticId,
@@ -153,8 +153,10 @@
             // statement in this group.
             var additionalLocations = SpecializedCollections.SingletonEnumerable(firstStatementLocation);
 
+            var descriptor = fadeOutCode ? UnnecessaryWithSuggestionDescriptor : HiddenDescriptor;
+
             context.ReportDiagnostic(
-                Diagnostic.Create(UnnecessaryWithSuggestionDescriptor, firstStatementLocation, additionalLocations));
+                Diagnostic.Create(descriptor, firstStatementLocation, additionalLocations));
 
             var sections = RemoveUnreachableCodeHelpers.GetSubsequentUnreachableSections(firstUnreachableStatement);
             foreach (var section in sections)
@@ -165,19 +167,8 @@
                 // Mark subsequent sections as being 'cascaded'.  We don't need to actually process them 
                 // when doing a fix-all as they'll be scooped up when we process the fix for the first
                 // section.
-<<<<<<< HEAD
-                var descriptor = fadeOutCode ? UnnecessaryWithSuggestionDescriptor : HiddenDescriptor;
-
-                var diagnostic = isFirstSection
-                    ? Diagnostic.Create(descriptor, location, additionalLocations)
-                    : Diagnostic.Create(descriptor, location, additionalLocations, s_additionalProperties);
-                context.ReportDiagnostic(diagnostic);
-
-                isFirstSection = false;
-=======
                 context.ReportDiagnostic(
-                    Diagnostic.Create(UnnecessaryWithSuggestionDescriptor, location, additionalLocations, s_additionalProperties));
->>>>>>> bdb37bb3
+                    Diagnostic.Create(descriptor, location, additionalLocations, s_additionalProperties));
             }
         }
     }
