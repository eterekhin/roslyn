--- conflicted
+++ resolved
@@ -592,13 +592,6 @@
     <value>Introduce 'using' statement</value>
     <comment>{Locked="using"} "using" is a C# keyword and should not be localized.</comment>
   </data>
-<<<<<<< HEAD
-  <data name="Convert_switch_statement_to_expression" xml:space="preserve">
-    <value>Convert switch statement to expression</value>
-  </data>
-  <data name="Use_switch_expression" xml:space="preserve">
-    <value>Use 'switch' expression</value>
-=======
   <data name="Unseal_class_0" xml:space="preserve">
     <value>Unseal class '{0}'</value>
   </data>
@@ -608,6 +601,11 @@
   </data>
   <data name="Sort_Usings" xml:space="preserve">
     <value>&amp;Sort Usings</value>
->>>>>>> 04252e91
+  </data>
+  <data name="Convert_switch_statement_to_expression" xml:space="preserve">
+    <value>Convert switch statement to expression</value>
+  </data>
+  <data name="Use_switch_expression" xml:space="preserve">
+    <value>Use 'switch' expression</value>
   </data>
 </root>