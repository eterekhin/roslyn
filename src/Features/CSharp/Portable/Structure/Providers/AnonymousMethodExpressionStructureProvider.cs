--- conflicted
+++ resolved
@@ -4,12 +4,7 @@
 
 using System.Threading;
 using Microsoft.CodeAnalysis.CSharp.Syntax;
-<<<<<<< HEAD
-using Microsoft.CodeAnalysis.Options;
 using Microsoft.CodeAnalysis.Shared.Collections;
-=======
-using Microsoft.CodeAnalysis.PooledObjects;
->>>>>>> 72e1f823
 using Microsoft.CodeAnalysis.Structure;
 
 namespace Microsoft.CodeAnalysis.CSharp.Structure
@@ -18,14 +13,8 @@
     {
         protected override void CollectBlockSpans(
             AnonymousMethodExpressionSyntax anonymousMethod,
-<<<<<<< HEAD
             ref TemporaryArray<BlockSpan> spans,
-            bool isMetadataAsSource,
-            OptionSet options,
-=======
-            ArrayBuilder<BlockSpan> spans,
             BlockStructureOptionProvider optionProvider,
->>>>>>> 72e1f823
             CancellationToken cancellationToken)
         {
             // fault tolerance
