--- conflicted
+++ resolved
@@ -11,10 +11,7 @@
 using System.Threading.Tasks;
 using Microsoft.CodeAnalysis.FindUsages;
 using Microsoft.CodeAnalysis.Host;
-<<<<<<< HEAD
-=======
 using Microsoft.CodeAnalysis.Shared.Extensions;
->>>>>>> c8d525c5
 using Microsoft.CodeAnalysis.Text;
 using Microsoft.VisualStudio.LanguageServer.Protocol;
 using Microsoft.VisualStudio.Text.Adornments;
@@ -28,11 +25,7 @@
             return ProtocolConversions.GetUriFromFilePath(document.FilePath);
         }
 
-<<<<<<< HEAD
-        public static Document? GetDocumentFromURI(this Solution solution, Uri fileName, string? clientName = null)
-=======
         public static ImmutableArray<Document> GetDocuments(this Solution solution, Uri uri, string? clientName = null)
->>>>>>> c8d525c5
         {
             // TODO: we need to normalize this. but for now, we check both absolute and local path
             //       right now, based on who calls this, solution might has "/" or "\\" as directory
@@ -92,30 +85,10 @@
                 }
             }
 
-<<<<<<< HEAD
-            var document = solution.GetDocument(documentId);
-
-            if (clientName != null)
-            {
-                var documentPropertiesService = document?.Services.GetService<DocumentPropertiesService>();
-                // When a client name is specified, only return documents that have a matching client name.
-                // Allows the razor lsp server to return results only for razor documents.
-                // This workaround should be removed when https://devdiv.visualstudio.com/DevDiv/_workitems/edit/1106064/
-                // is fixed (so that the razor language server is only asked about razor buffers).
-                if (!Equals(documentPropertiesService?.DiagnosticsLspClientName, clientName))
-                {
-                    return null;
-                }
-            }
-
-            return document;
-
-=======
             // We either have only one document or have multiple, but none of them  matched our context. In the
             // latter case, we'll just return the first one arbitrarily since this might just be some temporary mis-sync
             // of client and server state.
             return documents[0];
->>>>>>> c8d525c5
         }
 
         public static async Task<int> GetPositionFromLinePositionAsync(this Document document, LinePosition linePosition, CancellationToken cancellationToken)
