﻿// Licensed to the .NET Foundation under one or more agreements.
// The .NET Foundation licenses this file to you under the MIT license.
// See the LICENSE file in the project root for more information.

using System;
using System.Collections.Generic;
using System.Collections.Immutable;
using System.Composition;
using System.Diagnostics;
using System.Threading;
using System.Threading.Tasks;
using Microsoft.CodeAnalysis.BraceCompletion;
using Microsoft.CodeAnalysis.DocumentationComments;
using Microsoft.CodeAnalysis.Formatting;
using Microsoft.CodeAnalysis.Host;
using Microsoft.CodeAnalysis.Host.Mef;
using Microsoft.CodeAnalysis.Options;
using Microsoft.CodeAnalysis.Shared.Extensions;
using Microsoft.CodeAnalysis.Text;
<<<<<<< HEAD
=======
using Roslyn.Utilities;
>>>>>>> 67d940c4
using static Microsoft.CodeAnalysis.Completion.Utilities;
using LSP = Microsoft.VisualStudio.LanguageServer.Protocol;

namespace Microsoft.CodeAnalysis.LanguageServer.Handler
{
    [ExportRoslynLanguagesLspRequestHandlerProvider, Shared]
    [ProvidesMethod(LSP.VSInternalMethods.OnAutoInsertName)]
    internal class OnAutoInsertHandler : AbstractStatelessRequestHandler<LSP.VSInternalDocumentOnAutoInsertParams, LSP.VSInternalDocumentOnAutoInsertResponseItem?>
    {
        private readonly ImmutableArray<IBraceCompletionService> _csharpBraceCompletionServices;
        private readonly ImmutableArray<IBraceCompletionService> _visualBasicBraceCompletionServices;

        public override string Method => LSP.VSInternalMethods.OnAutoInsertName;

        public override bool MutatesSolutionState => false;
        public override bool RequiresLSPSolution => true;

        [ImportingConstructor]
        [Obsolete(MefConstruction.ImportingConstructorMessage, error: true)]
        public OnAutoInsertHandler(
            [ImportMany(LanguageNames.CSharp)] IEnumerable<IBraceCompletionService> csharpBraceCompletionServices,
            [ImportMany(LanguageNames.VisualBasic)] IEnumerable<IBraceCompletionService> visualBasicBraceCompletionServices)
        {
            _csharpBraceCompletionServices = csharpBraceCompletionServices.ToImmutableArray();
            _visualBasicBraceCompletionServices = _visualBasicBraceCompletionServices.ToImmutableArray();
        }

        public override LSP.TextDocumentIdentifier? GetTextDocumentIdentifier(LSP.VSInternalDocumentOnAutoInsertParams request) => request.TextDocument;

        public override async Task<LSP.VSInternalDocumentOnAutoInsertResponseItem?> HandleRequestAsync(
            LSP.VSInternalDocumentOnAutoInsertParams request,
            RequestContext context,
            CancellationToken cancellationToken)
        {
            var document = context.Document;
            if (document == null)
                return null;

            var service = document.GetRequiredLanguageService<IDocumentationCommentSnippetService>();

            // We should use the options passed in by LSP instead of the document's options.
            var documentOptions = await ProtocolConversions.FormattingOptionsToDocumentOptionsAsync(
                request.Options, document, cancellationToken).ConfigureAwait(false);

<<<<<<< HEAD
=======
            var options = DocumentationCommentOptions.From(documentOptions);

>>>>>>> 67d940c4
            // The editor calls this handler for C# and VB comment characters, but we only need to process the one for the language that matches the document
            if (request.Character == "\n" || request.Character == service.DocumentationCommentCharacter)
            {
                var documentationCommentResponse = await GetDocumentationCommentResponseAsync(
<<<<<<< HEAD
                    request, document, service, documentOptions, cancellationToken).ConfigureAwait(false);
=======
                    request, document, service, options, cancellationToken).ConfigureAwait(false);
>>>>>>> 67d940c4
                if (documentationCommentResponse != null)
                {
                    return documentationCommentResponse;
                }
            }

            // Only support this for razor as LSP doesn't support overtype yet.
            // https://devdiv.visualstudio.com/DevDiv/_workitems/edit/1165179/
            // Once LSP supports overtype we can move all of brace completion to LSP.
            if (request.Character == "\n" && context.ClientName == document.Services.GetService<DocumentPropertiesService>()?.DiagnosticsLspClientName)
            {
                var braceCompletionAfterReturnResponse = await GetBraceCompletionAfterReturnResponseAsync(
                    request, document, documentOptions, cancellationToken).ConfigureAwait(false);
                if (braceCompletionAfterReturnResponse != null)
                {
                    return braceCompletionAfterReturnResponse;
                }
            }

            return null;
        }

        private static async Task<LSP.VSInternalDocumentOnAutoInsertResponseItem?> GetDocumentationCommentResponseAsync(
            LSP.VSInternalDocumentOnAutoInsertParams autoInsertParams,
            Document document,
            IDocumentationCommentSnippetService service,
<<<<<<< HEAD
            DocumentOptionSet documentOptions,
=======
            DocumentationCommentOptions options,
>>>>>>> 67d940c4
            CancellationToken cancellationToken)
        {
            var syntaxTree = await document.GetRequiredSyntaxTreeAsync(cancellationToken).ConfigureAwait(false);
            var sourceText = await document.GetTextAsync(cancellationToken).ConfigureAwait(false);

            var linePosition = ProtocolConversions.PositionToLinePosition(autoInsertParams.Position);
            var position = sourceText.Lines.GetPosition(linePosition);

            var result = autoInsertParams.Character == "\n"
                ? service.GetDocumentationCommentSnippetOnEnterTyped(syntaxTree, sourceText, position, documentOptions, cancellationToken)
                : service.GetDocumentationCommentSnippetOnCharacterTyped(syntaxTree, sourceText, position, documentOptions, cancellationToken);

            if (result == null)
            {
                return null;
            }

            return new LSP.VSInternalDocumentOnAutoInsertResponseItem
            {
                TextEditFormat = LSP.InsertTextFormat.Snippet,
                TextEdit = new LSP.TextEdit
                {
                    NewText = result.SnippetText.Insert(result.CaretOffset, "$0"),
                    Range = ProtocolConversions.TextSpanToRange(result.SpanToReplace, sourceText)
                }
            };
        }

        private async Task<LSP.VSInternalDocumentOnAutoInsertResponseItem?> GetBraceCompletionAfterReturnResponseAsync(
            LSP.VSInternalDocumentOnAutoInsertParams autoInsertParams,
            Document document,
            DocumentOptionSet documentOptions,
            CancellationToken cancellationToken)
        {
            var sourceText = await document.GetTextAsync(cancellationToken).ConfigureAwait(false);
            var position = sourceText.Lines.GetPosition(ProtocolConversions.PositionToLinePosition(autoInsertParams.Position));

            var serviceAndContext = await GetBraceCompletionContextAsync(position, document, cancellationToken).ConfigureAwait(false);
            if (serviceAndContext == null)
            {
                return null;
            }

            var (service, context) = serviceAndContext.Value;
            var postReturnEdit = await service.GetTextChangeAfterReturnAsync(context, documentOptions, cancellationToken).ConfigureAwait(false);
            if (postReturnEdit == null)
            {
                return null;
            }

            var textChanges = postReturnEdit.Value.TextChanges;
            var desiredCaretLinePosition = postReturnEdit.Value.CaretLocation;
            var newSourceText = sourceText.WithChanges(textChanges);

            var caretLine = newSourceText.Lines[desiredCaretLinePosition.Line];
            if (desiredCaretLinePosition.Character > caretLine.Span.Length)
            {
                if (caretLine.Span.IsEmpty)
                {
                    // We have an empty line with the caret column at an indented position, let's add whitespace indentation to the text.
                    var indentedText = GetIndentedText(newSourceText, caretLine, desiredCaretLinePosition, documentOptions);

                    // Get the overall text changes between the original text and the formatted + indented text.
                    textChanges = indentedText.GetTextChanges(sourceText).ToImmutableArray();
                    newSourceText = indentedText;

                    // If tabs were inserted the desired caret column can remain beyond the line text.
                    // So just set the caret position to the end of the newly indented line.
                    var caretLineInIndentedText = indentedText.Lines[desiredCaretLinePosition.Line];
                    desiredCaretLinePosition = indentedText.Lines.GetLinePosition(caretLineInIndentedText.End);
                }
                else
                {
                    // We're not on an empty line, clamp the line position to the actual line end.
                    desiredCaretLinePosition = new LinePosition(desiredCaretLinePosition.Line, Math.Min(desiredCaretLinePosition.Character, caretLine.End));
                }
            }

            var textChange = await GetCollapsedChangeAsync(textChanges, document, cancellationToken).ConfigureAwait(false);
            var newText = GetTextChangeTextWithCaretAtLocation(newSourceText, textChange, desiredCaretLinePosition);
            var autoInsertChange = new LSP.VSInternalDocumentOnAutoInsertResponseItem
            {
                TextEditFormat = LSP.InsertTextFormat.Snippet,
                TextEdit = new LSP.TextEdit
                {
                    NewText = newText,
                    Range = ProtocolConversions.TextSpanToRange(textChange.Span, sourceText)
                }
            };

            return autoInsertChange;

            static SourceText GetIndentedText(
                SourceText textToIndent,
                TextLine lineToIndent,
                LinePosition desiredCaretLinePosition,
                DocumentOptionSet documentOptions)
            {
                // Indent by the amount needed to make the caret line contain the desired indentation column.
                var amountToIndent = desiredCaretLinePosition.Character - lineToIndent.Span.Length;

                // Create and apply a text change with whitespace for the indentation amount.
                var indentText = amountToIndent.CreateIndentationString(documentOptions.GetOption(FormattingOptions.UseTabs), documentOptions.GetOption(FormattingOptions.TabSize));
                var indentedText = textToIndent.WithChanges(new TextChange(new TextSpan(lineToIndent.End, 0), indentText));
                return indentedText;
            }

            static async Task<TextChange> GetCollapsedChangeAsync(ImmutableArray<TextChange> textChanges, Document oldDocument, CancellationToken cancellationToken)
            {
                var documentText = await oldDocument.GetTextAsync(cancellationToken).ConfigureAwait(false);
                documentText = documentText.WithChanges(textChanges);
                return Collapse(documentText, textChanges);
            }

            static string GetTextChangeTextWithCaretAtLocation(SourceText sourceText, TextChange textChange, LinePosition desiredCaretLinePosition)
            {
                var desiredCaretLocation = sourceText.Lines.GetPosition(desiredCaretLinePosition);
                Debug.Assert(desiredCaretLocation >= textChange.Span.Start);
                var offsetInTextChange = desiredCaretLocation - textChange.Span.Start;
                var newText = textChange.NewText!.Insert(offsetInTextChange, "$0");
                return newText;
            }
        }

        private async Task<(IBraceCompletionService Service, BraceCompletionContext Context)?> GetBraceCompletionContextAsync(int caretLocation, Document document, CancellationToken cancellationToken)
        {
            var servicesForDocument = document.Project.Language switch
            {
                LanguageNames.CSharp => _csharpBraceCompletionServices,
                LanguageNames.VisualBasic => _visualBasicBraceCompletionServices,
                _ => throw new ArgumentException($"Language {document.Project.Language} is not recognized for OnAutoInsert")
            };

            foreach (var service in servicesForDocument)
            {
                var context = await service.GetCompletedBraceContextAsync(document, caretLocation, cancellationToken).ConfigureAwait(false);
                if (context != null)
                {
                    return (service, context.Value);
                }
            }

            return null;
        }
    }
}<|MERGE_RESOLUTION|>--- conflicted
+++ resolved
@@ -17,10 +17,7 @@
 using Microsoft.CodeAnalysis.Options;
 using Microsoft.CodeAnalysis.Shared.Extensions;
 using Microsoft.CodeAnalysis.Text;
-<<<<<<< HEAD
-=======
 using Roslyn.Utilities;
->>>>>>> 67d940c4
 using static Microsoft.CodeAnalysis.Completion.Utilities;
 using LSP = Microsoft.VisualStudio.LanguageServer.Protocol;
 
@@ -65,20 +62,13 @@
             var documentOptions = await ProtocolConversions.FormattingOptionsToDocumentOptionsAsync(
                 request.Options, document, cancellationToken).ConfigureAwait(false);
 
-<<<<<<< HEAD
-=======
             var options = DocumentationCommentOptions.From(documentOptions);
 
->>>>>>> 67d940c4
             // The editor calls this handler for C# and VB comment characters, but we only need to process the one for the language that matches the document
             if (request.Character == "\n" || request.Character == service.DocumentationCommentCharacter)
             {
                 var documentationCommentResponse = await GetDocumentationCommentResponseAsync(
-<<<<<<< HEAD
-                    request, document, service, documentOptions, cancellationToken).ConfigureAwait(false);
-=======
                     request, document, service, options, cancellationToken).ConfigureAwait(false);
->>>>>>> 67d940c4
                 if (documentationCommentResponse != null)
                 {
                     return documentationCommentResponse;
@@ -105,11 +95,7 @@
             LSP.VSInternalDocumentOnAutoInsertParams autoInsertParams,
             Document document,
             IDocumentationCommentSnippetService service,
-<<<<<<< HEAD
-            DocumentOptionSet documentOptions,
-=======
             DocumentationCommentOptions options,
->>>>>>> 67d940c4
             CancellationToken cancellationToken)
         {
             var syntaxTree = await document.GetRequiredSyntaxTreeAsync(cancellationToken).ConfigureAwait(false);
@@ -119,8 +105,8 @@
             var position = sourceText.Lines.GetPosition(linePosition);
 
             var result = autoInsertParams.Character == "\n"
-                ? service.GetDocumentationCommentSnippetOnEnterTyped(syntaxTree, sourceText, position, documentOptions, cancellationToken)
-                : service.GetDocumentationCommentSnippetOnCharacterTyped(syntaxTree, sourceText, position, documentOptions, cancellationToken);
+                ? service.GetDocumentationCommentSnippetOnEnterTyped(syntaxTree, sourceText, position, options, cancellationToken)
+                : service.GetDocumentationCommentSnippetOnCharacterTyped(syntaxTree, sourceText, position, options, cancellationToken);
 
             if (result == null)
             {
