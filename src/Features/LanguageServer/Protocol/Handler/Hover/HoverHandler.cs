﻿// Licensed to the .NET Foundation under one or more agreements.
// The .NET Foundation licenses this file to you under the MIT license.
// See the LICENSE file in the project root for more information.

#nullable enable

using System;
using System.Composition;
using System.Linq;
using System.Threading;
using System.Threading.Tasks;
using Microsoft.CodeAnalysis.Host.Mef;
using Microsoft.CodeAnalysis.QuickInfo;
using Microsoft.VisualStudio.LanguageServer.Protocol;

namespace Microsoft.CodeAnalysis.LanguageServer.Handler
{
    [Shared]
    [ExportLspMethod(Methods.TextDocumentHoverName)]
    internal class HoverHandler : IRequestHandler<TextDocumentPositionParams, Hover?>
    {
        [ImportingConstructor]
        [Obsolete(MefConstruction.ImportingConstructorMessage, error: true)]
        public HoverHandler()
        {
        }

        public async Task<Hover?> HandleRequestAsync(Solution solution, TextDocumentPositionParams request,
            ClientCapabilities clientCapabilities, string? clientName, CancellationToken cancellationToken)
        {
<<<<<<< HEAD
            var document = solution.GetDocumentFromURI(request.TextDocument.Uri, clientName);
=======
            var document = solution.GetDocument(request.TextDocument, clientName);
>>>>>>> c8d525c5
            if (document == null)
            {
                return null;
            }

            var position = await document.GetPositionFromLinePositionAsync(ProtocolConversions.PositionToLinePosition(request.Position), cancellationToken).ConfigureAwait(false);

            var quickInfoService = document.Project.LanguageServices.GetRequiredService<QuickInfoService>();
            var info = await quickInfoService.GetQuickInfoAsync(document, position, cancellationToken).ConfigureAwait(false);
            if (info == null)
            {
                return null;
            }

            var text = await document.GetTextAsync(cancellationToken).ConfigureAwait(false);
            return new Hover
            {
                Range = ProtocolConversions.TextSpanToRange(info.Span, text),
                Contents = new MarkupContent
                {
                    Kind = MarkupKind.Markdown,
                    Value = GetMarkdownString(info)
                }
            };

            // local functions
            // TODO - This should return correctly formatted markdown from quick info.
            // https://github.com/dotnet/roslyn/issues/43387
            static string GetMarkdownString(QuickInfoItem info)
                => string.Join("\r\n", info.Sections.Select(section => section.Text).Where(text => !string.IsNullOrEmpty(text)));
        }
    }
}<|MERGE_RESOLUTION|>--- conflicted
+++ resolved
@@ -28,11 +28,7 @@
         public async Task<Hover?> HandleRequestAsync(Solution solution, TextDocumentPositionParams request,
             ClientCapabilities clientCapabilities, string? clientName, CancellationToken cancellationToken)
         {
-<<<<<<< HEAD
-            var document = solution.GetDocumentFromURI(request.TextDocument.Uri, clientName);
-=======
             var document = solution.GetDocument(request.TextDocument, clientName);
->>>>>>> c8d525c5
             if (document == null)
             {
                 return null;
