--- conflicted
+++ resolved
@@ -52,16 +52,13 @@
                     DocumentRangeFormattingProvider = true,
                     DocumentOnTypeFormattingProvider = new LSP.DocumentOnTypeFormattingOptions { FirstTriggerCharacter = "}", MoreTriggerCharacter = new[] { ";", "\n" } },
                     DocumentHighlightProvider = true,
-<<<<<<< HEAD
+                    ReferencesProvider = true,
+                    ProjectContextProvider = true,
                     TextDocumentSync = new LSP.TextDocumentSyncOptions
                     {
                         OpenClose = false,
                         Change = LSP.TextDocumentSyncKind.None
                     }
-=======
-                    ReferencesProvider = true,
-                    ProjectContextProvider = true
->>>>>>> 86d253f4
                 }
             });
         }
