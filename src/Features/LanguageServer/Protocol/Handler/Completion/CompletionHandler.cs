﻿// Licensed to the .NET Foundation under one or more agreements.
// The .NET Foundation licenses this file to you under the MIT license.
// See the LICENSE file in the project root for more information.

#nullable enable

using System;
using System.Collections.Immutable;
using System.Composition;
using System.Linq;
using System.Threading;
using System.Threading.Tasks;
using Microsoft.CodeAnalysis.Completion;
using Microsoft.CodeAnalysis.Editor.Shared.Extensions;
using Microsoft.CodeAnalysis.Host.Mef;
using Microsoft.CodeAnalysis.LanguageServer.CustomProtocol;
using Microsoft.VisualStudio.Text.Adornments;
using LSP = Microsoft.VisualStudio.LanguageServer.Protocol;

namespace Microsoft.CodeAnalysis.LanguageServer.Handler
{
    /// <summary>
    /// Handle a completion request.
    /// </summary>
    [Shared]
    [ExportLspMethod(LSP.Methods.TextDocumentCompletionName)]
<<<<<<< HEAD
    internal class CompletionHandler : IRequestHandler<LSP.CompletionParams, LSP.SumType<LSP.CompletionItem[], LSP.CompletionList>?>
=======
    internal class CompletionHandler : IRequestHandler<LSP.CompletionParams, LSP.CompletionItem[]>
>>>>>>> 9e672772
    {
        [ImportingConstructor]
        [Obsolete(MefConstruction.ImportingConstructorMessage, error: true)]
        public CompletionHandler()
        {
        }

<<<<<<< HEAD
        public async Task<LSP.SumType<LSP.CompletionItem[], LSP.CompletionList>?> HandleRequestAsync(Solution solution, LSP.CompletionParams request, LSP.ClientCapabilities clientCapabilities,
            CancellationToken cancellationToken)
=======
        public async Task<LSP.CompletionItem[]> HandleRequestAsync(Solution solution, LSP.CompletionParams request, LSP.ClientCapabilities clientCapabilities,
            string? clientName, CancellationToken cancellationToken)
>>>>>>> 9e672772
        {
            var document = solution.GetDocumentFromURI(request.TextDocument.Uri, clientName);
            if (document == null)
            {
                return Array.Empty<LSP.CompletionItem>();
            }

            var position = await document.GetPositionFromLinePositionAsync(ProtocolConversions.PositionToLinePosition(request.Position), cancellationToken).ConfigureAwait(false);

            // Filter out unimported types for now as there are two issues with providing them:
            // 1.  LSP client does not currently provide a way to provide detail text on the completion item to show the namespace.
            //     https://dev.azure.com/devdiv/DevDiv/_workitems/edit/1076759
            // 2.  We need to figure out how to provide the text edits along with the completion item or provide them in the resolve request.
            //     https://devdiv.visualstudio.com/DevDiv/_workitems/edit/985860/
            // 3.  LSP client should support completion filters / expanders
            var documentOptions = await document.GetOptionsAsync(cancellationToken).ConfigureAwait(false);
            var completionOptions = documentOptions
                .WithChangedOption(CompletionOptions.ShowItemsFromUnimportedNamespaces, false)
                .WithChangedOption(CompletionServiceOptions.IsExpandedCompletion, false);

            var completionService = document.Project.LanguageServices.GetRequiredService<CompletionService>();
            var list = await completionService.GetCompletionsAsync(document, position, options: completionOptions, cancellationToken: cancellationToken).ConfigureAwait(false);
            if (list == null)
            {
                return Array.Empty<LSP.CompletionItem>();
            }

            var lspVSClientCapability = clientCapabilities?.HasVisualStudioLspCapability() == true;

            return list.Items.Select(item => CreateLSPCompletionItem(request, item, lspVSClientCapability)).ToArray();

            // local functions
            static LSP.CompletionItem CreateLSPCompletionItem(LSP.CompletionParams request, CompletionItem item, bool useVSCompletionItem)
            {
                if (useVSCompletionItem)
                {
                    var vsCompletionItem = CreateCompletionItem<LSP.VSCompletionItem>(request, item);
                    vsCompletionItem.Icon = new ImageElement(item.Tags.GetFirstGlyph().GetImageId());
                    return vsCompletionItem;
                }
                else
                {
                    var roslynCompletionItem = CreateCompletionItem<RoslynCompletionItem>(request, item);
                    roslynCompletionItem.Tags = item.Tags.ToArray();
                    return roslynCompletionItem;
                }
            }

            static TCompletionItem CreateCompletionItem<TCompletionItem>(LSP.CompletionParams request, CompletionItem item) where TCompletionItem : LSP.CompletionItem, new()
                => new TCompletionItem
                {
                    Label = item.DisplayTextPrefix + item.DisplayText + item.DisplayTextSuffix,
                    InsertText = item.Properties.ContainsKey("InsertionText") ? item.Properties["InsertionText"] : item.DisplayText,
                    SortText = item.SortText,
                    FilterText = item.FilterText,
                    Kind = GetCompletionKind(item.Tags),
                    Data = new CompletionResolveData { CompletionParams = request, DisplayText = item.DisplayText }
                };
        }

        private static LSP.CompletionItemKind GetCompletionKind(ImmutableArray<string> tags)
        {
            foreach (var tag in tags)
            {
                if (ProtocolConversions.RoslynTagToCompletionItemKind.TryGetValue(tag, out var completionItemKind))
                {
                    return completionItemKind;
                }
            }

            return LSP.CompletionItemKind.Text;
        }
    }
}<|MERGE_RESOLUTION|>--- conflicted
+++ resolved
@@ -24,11 +24,7 @@
     /// </summary>
     [Shared]
     [ExportLspMethod(LSP.Methods.TextDocumentCompletionName)]
-<<<<<<< HEAD
-    internal class CompletionHandler : IRequestHandler<LSP.CompletionParams, LSP.SumType<LSP.CompletionItem[], LSP.CompletionList>?>
-=======
     internal class CompletionHandler : IRequestHandler<LSP.CompletionParams, LSP.CompletionItem[]>
->>>>>>> 9e672772
     {
         [ImportingConstructor]
         [Obsolete(MefConstruction.ImportingConstructorMessage, error: true)]
@@ -36,13 +32,8 @@
         {
         }
 
-<<<<<<< HEAD
-        public async Task<LSP.SumType<LSP.CompletionItem[], LSP.CompletionList>?> HandleRequestAsync(Solution solution, LSP.CompletionParams request, LSP.ClientCapabilities clientCapabilities,
-            CancellationToken cancellationToken)
-=======
         public async Task<LSP.CompletionItem[]> HandleRequestAsync(Solution solution, LSP.CompletionParams request, LSP.ClientCapabilities clientCapabilities,
             string? clientName, CancellationToken cancellationToken)
->>>>>>> 9e672772
         {
             var document = solution.GetDocumentFromURI(request.TextDocument.Uri, clientName);
             if (document == null)
