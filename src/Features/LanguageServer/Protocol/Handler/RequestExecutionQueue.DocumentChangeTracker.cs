﻿// Licensed to the .NET Foundation under one or more agreements.
// The .NET Foundation licenses this file to you under the MIT license.
// See the LICENSE file in the project root for more information.

using System;
using System.Collections.Generic;
<<<<<<< HEAD
=======
using System.Collections.Immutable;
>>>>>>> 6da8bc3a
using System.Linq;
using Microsoft.CodeAnalysis.Host;
using Microsoft.CodeAnalysis.Text;
using Roslyn.Utilities;

namespace Microsoft.CodeAnalysis.LanguageServer.Handler
{
    internal partial class RequestExecutionQueue
    {
        /// <summary>
        /// Associates LSP document URIs with the roslyn source text containing the LSP document text.
        /// </summary>
        internal interface IDocumentChangeTracker
        {
            void StartTracking(Uri documentUri, SourceText initialText);
            void UpdateTrackedDocument(Uri documentUri, SourceText text);
            void StopTracking(Uri documentUri);
            bool IsTracking(Uri documentUri);
            ImmutableArray<(Uri DocumentUri, SourceText Text)> GetTrackedDocuments();
            SourceText GetTrackedDocumentSourceText(Uri documentUri);
        }

        private class NonMutatingDocumentChangeTracker : IDocumentChangeTracker
        {
            private readonly DocumentChangeTracker _tracker;

            public NonMutatingDocumentChangeTracker(DocumentChangeTracker tracker)
            {
                _tracker = tracker;
            }

            public ImmutableArray<(Uri DocumentUri, SourceText Text)> GetTrackedDocuments()
                => _tracker.GetTrackedDocuments();

            public SourceText GetTrackedDocumentSourceText(Uri documentUri)
            {
                Contract.Fail("Mutating documents not allowed in a non-mutating request handler");
                throw new NotImplementedException();
            }

            public bool IsTracking(Uri documentUri)
                => _tracker.IsTracking(documentUri);

            public void StartTracking(Uri documentUri, SourceText initialText)
            {
                Contract.Fail("Mutating documents not allowed in a non-mutating request handler");
                throw new NotImplementedException();
            }

            public void StopTracking(Uri documentUri)
            {
                Contract.Fail("Mutating documents not allowed in a non-mutating request handler");
                throw new NotImplementedException();
            }

            public void UpdateTrackedDocument(Uri documentUri, SourceText text)
            {
                Contract.Fail("Mutating documents not allowed in a non-mutating request handler");
                throw new NotImplementedException();
            }
        }

        /// <summary>
        /// Keeps track of changes to documents that are opened in the LSP client. Calls MUST not overlap, so this
        /// should be called from a mutating request handler. See <see cref="RequestExecutionQueue"/> for more details.
        /// </summary>
        internal class DocumentChangeTracker : IDocumentChangeTracker
        {
            private readonly Dictionary<Uri, SourceText> _trackedDocuments = new();
            private readonly LspMiscellaneousFilesWorkspace? _lspMiscellaneousFilesWorkspace;
            private readonly ILspWorkspaceRegistrationService _lspWorkspaceRegistrationService;

            public DocumentChangeTracker(LspMiscellaneousFilesWorkspace? lspMiscellaneousFilesWorkspace, ILspWorkspaceRegistrationService lspWorkspaceRegistrationService)
            {
                _lspMiscellaneousFilesWorkspace = lspMiscellaneousFilesWorkspace;
                _lspWorkspaceRegistrationService = lspWorkspaceRegistrationService;
            }

            public DocumentChangeTracker()
            {
            }

            public bool IsTracking(Uri documentUri)
                => _trackedDocuments.ContainsKey(documentUri);

            public void StartTracking(Uri documentUri, SourceText initialText)
            {
                Contract.ThrowIfTrue(_trackedDocuments.ContainsKey(documentUri), $"didOpen received for {documentUri} which is already open.");

                _trackedDocuments.Add(documentUri, initialText);

                // If we can't find the document in any of the registered workspaces, add it to our loose files workspace.
                if (!IsPresentInRegisteredWorkspaces(documentUri, _lspWorkspaceRegistrationService))
                {
                    _lspMiscellaneousFilesWorkspace?.AddMiscellaneousDocument(documentUri);
                }
            }

            public void UpdateTrackedDocument(Uri documentUri, SourceText text)
            {
                Contract.ThrowIfFalse(_trackedDocuments.ContainsKey(documentUri), $"didChange received for {documentUri} which is not open.");

                _trackedDocuments[documentUri] = text;

                // If we see the document has been moved to a registered workspace, remove it from our loose files workspace.
                if (IsPresentInRegisteredWorkspaces(documentUri, _lspWorkspaceRegistrationService))
                {
                    _lspMiscellaneousFilesWorkspace?.TryRemoveMiscellaneousDocument(documentUri);
                }
            }

            public SourceText GetTrackedDocumentSourceText(Uri documentUri)
            {
                Contract.ThrowIfFalse(_trackedDocuments.ContainsKey(documentUri), "didChange received for a document that isn't open.");

                return _trackedDocuments[documentUri];
            }

            public void StopTracking(Uri documentUri)
            {
                Contract.ThrowIfFalse(_trackedDocuments.ContainsKey(documentUri), $"didClose received for {documentUri} which is not open.");

                _trackedDocuments.Remove(documentUri);

                // Remove from the lsp misc files workspace if it was added there.
                _lspMiscellaneousFilesWorkspace?.TryRemoveMiscellaneousDocument(documentUri);
            }

<<<<<<< HEAD
            public IEnumerable<(Uri DocumentUri, SourceText Text)> GetTrackedDocuments()
                => _trackedDocuments.Select(k => (k.Key, k.Value));

            private static bool IsPresentInRegisteredWorkspaces(Uri uri, ILspWorkspaceRegistrationService lspWorkspaceRegistrationService)
            {
                return lspWorkspaceRegistrationService.GetAllRegistrations().Any(workspace => workspace.CurrentSolution.GetDocuments(uri).Any());
            }
=======
            public ImmutableArray<(Uri DocumentUri, SourceText Text)> GetTrackedDocuments()
                => _trackedDocuments.Select(k => (k.Key, k.Value)).ToImmutableArray();
>>>>>>> 6da8bc3a
        }

        internal TestAccessor GetTestAccessor()
            => new TestAccessor(this);

        internal readonly struct TestAccessor
        {
            private readonly RequestExecutionQueue _queue;

            public TestAccessor(RequestExecutionQueue queue)
                => _queue = queue;

            public List<SourceText> GetTrackedTexts()
                => _queue._documentChangeTracker.GetTrackedDocuments().Select(i => i.Text).ToList();

<<<<<<< HEAD
            public LspMiscellaneousFilesWorkspace? GetLspMiscellaneousFilesWorkspace() => _queue._lspMiscellaneousFilesWorkspace;
=======
            public LspWorkspaceManager GetLspWorkspaceManager() => _queue._lspWorkspaceManager;
>>>>>>> 6da8bc3a

            public bool IsComplete() => _queue._queue.IsCompleted && _queue._queue.IsEmpty;
        }
    }
}<|MERGE_RESOLUTION|>--- conflicted
+++ resolved
@@ -4,10 +4,7 @@
 
 using System;
 using System.Collections.Generic;
-<<<<<<< HEAD
-=======
 using System.Collections.Immutable;
->>>>>>> 6da8bc3a
 using System.Linq;
 using Microsoft.CodeAnalysis.Host;
 using Microsoft.CodeAnalysis.Text;
@@ -77,14 +74,6 @@
         internal class DocumentChangeTracker : IDocumentChangeTracker
         {
             private readonly Dictionary<Uri, SourceText> _trackedDocuments = new();
-            private readonly LspMiscellaneousFilesWorkspace? _lspMiscellaneousFilesWorkspace;
-            private readonly ILspWorkspaceRegistrationService _lspWorkspaceRegistrationService;
-
-            public DocumentChangeTracker(LspMiscellaneousFilesWorkspace? lspMiscellaneousFilesWorkspace, ILspWorkspaceRegistrationService lspWorkspaceRegistrationService)
-            {
-                _lspMiscellaneousFilesWorkspace = lspMiscellaneousFilesWorkspace;
-                _lspWorkspaceRegistrationService = lspWorkspaceRegistrationService;
-            }
 
             public DocumentChangeTracker()
             {
@@ -98,12 +87,6 @@
                 Contract.ThrowIfTrue(_trackedDocuments.ContainsKey(documentUri), $"didOpen received for {documentUri} which is already open.");
 
                 _trackedDocuments.Add(documentUri, initialText);
-
-                // If we can't find the document in any of the registered workspaces, add it to our loose files workspace.
-                if (!IsPresentInRegisteredWorkspaces(documentUri, _lspWorkspaceRegistrationService))
-                {
-                    _lspMiscellaneousFilesWorkspace?.AddMiscellaneousDocument(documentUri);
-                }
             }
 
             public void UpdateTrackedDocument(Uri documentUri, SourceText text)
@@ -111,12 +94,6 @@
                 Contract.ThrowIfFalse(_trackedDocuments.ContainsKey(documentUri), $"didChange received for {documentUri} which is not open.");
 
                 _trackedDocuments[documentUri] = text;
-
-                // If we see the document has been moved to a registered workspace, remove it from our loose files workspace.
-                if (IsPresentInRegisteredWorkspaces(documentUri, _lspWorkspaceRegistrationService))
-                {
-                    _lspMiscellaneousFilesWorkspace?.TryRemoveMiscellaneousDocument(documentUri);
-                }
             }
 
             public SourceText GetTrackedDocumentSourceText(Uri documentUri)
@@ -131,23 +108,10 @@
                 Contract.ThrowIfFalse(_trackedDocuments.ContainsKey(documentUri), $"didClose received for {documentUri} which is not open.");
 
                 _trackedDocuments.Remove(documentUri);
-
-                // Remove from the lsp misc files workspace if it was added there.
-                _lspMiscellaneousFilesWorkspace?.TryRemoveMiscellaneousDocument(documentUri);
             }
 
-<<<<<<< HEAD
-            public IEnumerable<(Uri DocumentUri, SourceText Text)> GetTrackedDocuments()
-                => _trackedDocuments.Select(k => (k.Key, k.Value));
-
-            private static bool IsPresentInRegisteredWorkspaces(Uri uri, ILspWorkspaceRegistrationService lspWorkspaceRegistrationService)
-            {
-                return lspWorkspaceRegistrationService.GetAllRegistrations().Any(workspace => workspace.CurrentSolution.GetDocuments(uri).Any());
-            }
-=======
             public ImmutableArray<(Uri DocumentUri, SourceText Text)> GetTrackedDocuments()
                 => _trackedDocuments.Select(k => (k.Key, k.Value)).ToImmutableArray();
->>>>>>> 6da8bc3a
         }
 
         internal TestAccessor GetTestAccessor()
@@ -163,11 +127,7 @@
             public List<SourceText> GetTrackedTexts()
                 => _queue._documentChangeTracker.GetTrackedDocuments().Select(i => i.Text).ToList();
 
-<<<<<<< HEAD
-            public LspMiscellaneousFilesWorkspace? GetLspMiscellaneousFilesWorkspace() => _queue._lspMiscellaneousFilesWorkspace;
-=======
             public LspWorkspaceManager GetLspWorkspaceManager() => _queue._lspWorkspaceManager;
->>>>>>> 6da8bc3a
 
             public bool IsComplete() => _queue._queue.IsCompleted && _queue._queue.IsEmpty;
         }
