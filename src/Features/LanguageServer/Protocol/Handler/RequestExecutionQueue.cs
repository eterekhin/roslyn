// Licensed to the .NET Foundation under one or more agreements.
// The .NET Foundation licenses this file to you under the MIT license.
// See the LICENSE file in the project root for more information.

using System;
using System.Collections.Generic;
using System.Diagnostics;
using System.Threading;
using System.Threading.Tasks;
using Microsoft.CodeAnalysis.ErrorReporting;
using Microsoft.VisualStudio.LanguageServer.Protocol;
using Microsoft.VisualStudio.Threading;
using Roslyn.Utilities;

namespace Microsoft.CodeAnalysis.LanguageServer.Handler
{
    /// <summary>
    /// Coordinates the exectution of LSP messages to ensure correct results are sent back.
    /// </summary>
    /// <remarks>
    /// <para>
    /// When a request comes in for some data the handler must be able to access a solution state that is correct
    /// at the time of the request, that takes into account any text change requests that have come in  previously
    /// (via textDocument/didChange for example).
    /// </para>
    /// <para>
    /// This class acheives this by distinguishing between mutating and non-mutating requests, and ensuring that
    /// when a mutating request comes in, its processing blocks all subsequent requests. As each request comes in
    /// it is added to a queue, and a queue item will not be retrieved while a mutating request is running. Before
    /// any request is handled the solution state is created by merging workspace solution state, which could have
    /// changes from non-LSP means (eg, adding a project reference), with the current "mutated" state.
    /// When a non-mutating work item is retrieved from the queue, it is given the current solution state, but then
    /// run in a fire-and-forget fashion.
    /// </para>
    /// <para>
    /// Regardless of whether a request is mutating or not, or blocking or not, is an implementation detail of this class
    /// and any consumers observing the results of the task returned from <see cref="ExecuteAsync{TRequestType, TResponseType}(bool, IRequestHandler{TRequestType, TResponseType}, TRequestType, ClientCapabilities, string?, string, CancellationToken)"/>
    /// will see the results of the handling of the request, whenever it occurred.
    /// </para>
    /// <para>
    /// Exceptions in the handling of non-mutating requests are sent back to callers. Exceptions in the processing of
    /// the queue will close the LSP connection so that the client can reconnect. Exceptions in the handling of mutating
    /// requests will also close the LSP connection, as at that point the mutated solution is in an unknown state.
    /// </para>
    /// <para>
    /// After shutdown is called, or an error causes the closing of the connection, the queue will not accept any
    /// more messages, and a new queue will need to be created.
    /// </para>
    /// </remarks>
    internal partial class RequestExecutionQueue
    {
        private readonly string _serverName;

        private readonly AsyncQueue<QueueItem> _queue;
        private readonly CancellationTokenSource _cancelSource;
        private readonly DocumentChangeTracker _documentChangeTracker;
        private readonly RequestTelemetryLogger _requestTelemetryLogger;

        // This dictionary is used to cache our forked LSP solution so we don't have to
        // recompute it for each request. We don't need to worry about threading because they are only
        // used when preparing to handle a request, which happens in a single thread in the ProcessQueueAsync
        // method.
        private readonly Dictionary<Workspace, (Solution workspaceSolution, Solution lspSolution)> _lspSolutionCache = new();
        private readonly ILspLogger _logger;
        private readonly ILspWorkspaceRegistrationService _workspaceRegistrationService;

        public CancellationToken CancellationToken => _cancelSource.Token;

        /// <summary>
        /// Raised when the execution queue has failed, or the solution state its tracking is in an unknown state
        /// and so the only course of action is to shutdown the server so that the client re-connects and we can
        /// start over again.
        /// </summary>
        /// <remarks>
        /// Once this event has been fired all currently active and pending work items in the queue will be cancelled.
        /// </remarks>
        public event EventHandler<RequestShutdownEventArgs>? RequestServerShutdown;

        public RequestExecutionQueue(
            ILspLogger logger,
            ILspWorkspaceRegistrationService workspaceRegistrationService,
<<<<<<< HEAD
            string serverName)
=======
            string serverName,
            string serverTypeName)
>>>>>>> 63bf9e9f
        {
            _logger = logger;
            _workspaceRegistrationService = workspaceRegistrationService;
            _serverName = serverName;

            _queue = new AsyncQueue<QueueItem>();
            _cancelSource = new CancellationTokenSource();
            _documentChangeTracker = new DocumentChangeTracker();

            // Pass the language client instance type name to the telemetry logger to ensure we can
            // differentiate between the different C# LSP servers that have the same client name.
            // We also don't use the language client's name property as it is a localized user facing string
            // which is difficult to write telemetry queries for.
            _requestTelemetryLogger = new RequestTelemetryLogger(serverTypeName);

            // Start the queue processing
            _ = ProcessQueueAsync();
        }

        /// <summary>
        /// Shuts down the queue, stops accepting new messages, and cancels any in-progress or queued tasks. Calling
        /// this multiple times won't cause any issues.
        /// </summary>
        public void Shutdown()
        {
            _cancelSource.Cancel();
            DrainQueue();
            _requestTelemetryLogger.Dispose();
        }

        /// <summary>
        /// Queues a request to be handled by the specified handler, with mutating requests blocking subsequent requests
        /// from starting until the mutation is complete.
        /// </summary>
        /// <param name="mutatesSolutionState">Whether or not handling this method results in changes to the current solution state.
        /// Mutating requests will block all subsequent requests from starting until after they have
        /// completed and mutations have been applied.</param>
        /// <param name="handler">The handler that will handle the request.</param>
        /// <param name="request">The request to handle.</param>
        /// <param name="clientCapabilities">The client capabilities.</param>
        /// <param name="clientName">The client name.</param>
        /// <param name="methodName">The name of the LSP method.</param>
        /// <param name="requestCancellationToken">A cancellation token that will cancel the handing of this request.
        /// The request could also be cancelled by the queue shutting down.</param>
        /// <returns>A task that can be awaited to observe the results of the handing of this request.</returns>
        public Task<TResponseType> ExecuteAsync<TRequestType, TResponseType>(
            bool mutatesSolutionState,
            IRequestHandler<TRequestType, TResponseType> handler,
            TRequestType request,
            ClientCapabilities clientCapabilities,
            string? clientName,
            string methodName,
            CancellationToken requestCancellationToken) where TRequestType : class
        {
            // Create a task completion source that will represent the processing of this request to the caller
            var completion = new TaskCompletionSource<TResponseType>();

            // Note: If the queue is not accepting any more items then TryEnqueue below will fail.

            var textDocument = handler.GetTextDocumentIdentifier(request);
            var item = new QueueItem(
                mutatesSolutionState,
                clientCapabilities,
                clientName,
                methodName,
                textDocument,
                Trace.CorrelationManager.ActivityId,
                _logger,
                callbackAsync: async (context, cancellationToken) =>
                {
                    // Check if cancellation was requested while this was waiting in the queue
                    if (cancellationToken.IsCancellationRequested)
                    {
                        completion.SetCanceled();

                        return;
                    }

                    try
                    {
                        var result = await handler.HandleRequestAsync(request, context, cancellationToken).ConfigureAwait(false);
                        completion.SetResult(result);

                        // Update success count for the request
                        _requestTelemetryLogger.LogSuccess(methodName);
                    }
                    catch (OperationCanceledException ex)
                    {
                        completion.TrySetCanceled(ex.CancellationToken);
                        _requestTelemetryLogger.LogCancel(methodName);
                    }
                    catch (Exception exception)
                    {
                        // Pass the exception to the task completion source, so the caller of the ExecuteAsync method can react
                        completion.SetException(exception);

                        // Update the failure count for the request.
                        // Failure details are captured separately in a non fatal watson report.
                        _requestTelemetryLogger.LogFailure(methodName);

                        // Also allow the exception to flow back to the request queue to handle as appropriate
                        throw new InvalidOperationException($"Error handling '{methodName}' request: {exception.Message}", exception);
                    }
                }, requestCancellationToken);

            var didEnqueue = _queue.TryEnqueue(item);

            // If the queue has been shut down the enqueue will fail, so we just fault the task immediately.
            // The queue itself is threadsafe (_queue.TryEnqueue and _queue.Complete use the same lock).
            if (!didEnqueue)
            {
                completion.SetException(new InvalidOperationException($"{_serverName} was requested to shut down."));
            }

            return completion.Task;
        }

        private async Task ProcessQueueAsync()
        {
            try
            {
                while (!_cancelSource.IsCancellationRequested)
                {
                    var work = await _queue.DequeueAsync().ConfigureAwait(false);

                    // Create a linked cancellation token to cancel any requests in progress when this shuts down
                    var cancellationToken = CancellationTokenSource.CreateLinkedTokenSource(_cancelSource.Token, work.CancellationToken).Token;

                    // Restore our activity id so that logging/tracking works across asynchronous calls.
                    Trace.CorrelationManager.ActivityId = work.ActivityId;
                    var context = CreateRequestContext(work);

                    if (work.MutatesSolutionState)
                    {
                        // Mutating requests block other requests from starting to ensure an up to date snapshot is used.
                        await work.CallbackAsync(context, cancellationToken).ConfigureAwait(false);

                        // Now that we've mutated our solution, clear out our saved state to ensure it gets recalculated
                        _lspSolutionCache.Remove(context.Solution.Workspace);
                    }
                    else
                    {
                        // Non mutating are fire-and-forget because they are by definition readonly. Any errors
                        // will be sent back to the client but we can still capture errors in queue processing
                        // via NFW, though these errors don't put us into a bad state as far as the rest of the queue goes.
                        _ = work.CallbackAsync(context, cancellationToken).ReportNonFatalErrorAsync();
                    }
                }
            }
            catch (OperationCanceledException e) when (e.CancellationToken == _cancelSource.Token)
            {
                // If the queue is asked to shut down between the start of the while loop, and the Dequeue call
                // we could end up here, but we don't want to report an error. The Shutdown call will take care of things.
            }
            catch (Exception e) when (FatalError.ReportAndCatch(e))
            {
                _logger.TraceException(e);
                OnRequestServerShutdown($"Error occurred processing queue in {_serverName}: {e.Message}.");
            }
        }

        private void OnRequestServerShutdown(string message)
        {
            RequestServerShutdown?.Invoke(this, new RequestShutdownEventArgs(message));

            Shutdown();
        }

        /// <summary>
        /// Cancels all requests in the queue and stops the queue from accepting any more requests. After this method
        /// is called this queue is essentially useless.
        /// </summary>
        private void DrainQueue()
        {
            // Tell the queue not to accept any more items
            _queue.Complete();

            // Spin through the queue and pass in our cancelled token, so that the waiting tasks are cancelled.
            // NOTE: This only really works because the first thing that CallbackAsync does is check for cancellation
            // but generics make it annoying to store the TaskCompletionSource<TResult> on the QueueItem so this
            // is the best we can do for now. Ideally we would manipulate the TaskCompletionSource directly here
            // and just call SetCanceled
            while (_queue.TryDequeue(out var item))
            {
                _ = item.CallbackAsync(default, new CancellationToken(true));
            }
        }

        private RequestContext CreateRequestContext(QueueItem queueItem)
        {
            var trackerToUse = queueItem.MutatesSolutionState
                ? (IDocumentChangeTracker)_documentChangeTracker
                : new NonMutatingDocumentChangeTracker(_documentChangeTracker);

            return RequestContext.Create(
                queueItem.TextDocument,
                queueItem.ClientName,
                _logger,
                queueItem.ClientCapabilities,
                _workspaceRegistrationService,
                _lspSolutionCache,
                trackerToUse);
        }
    }
}<|MERGE_RESOLUTION|>--- conflicted
+++ resolved
@@ -79,12 +79,8 @@
         public RequestExecutionQueue(
             ILspLogger logger,
             ILspWorkspaceRegistrationService workspaceRegistrationService,
-<<<<<<< HEAD
-            string serverName)
-=======
             string serverName,
             string serverTypeName)
->>>>>>> 63bf9e9f
         {
             _logger = logger;
             _workspaceRegistrationService = workspaceRegistrationService;
