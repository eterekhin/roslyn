﻿// Licensed to the .NET Foundation under one or more agreements.
// The .NET Foundation licenses this file to you under the MIT license.
// See the LICENSE file in the project root for more information.

using System.Collections.Generic;
using System.Collections.Immutable;
using System.Threading;
using System.Threading.Tasks;
using Microsoft.CodeAnalysis.Diagnostics;
using Microsoft.CodeAnalysis.EditAndContinue;
using Microsoft.CodeAnalysis.Options;
using Microsoft.CodeAnalysis.PooledObjects;
using Microsoft.CodeAnalysis.Text;
using Microsoft.VisualStudio.LanguageServer.Protocol;
using Roslyn.Utilities;
using LSP = Microsoft.VisualStudio.LanguageServer.Protocol;

namespace Microsoft.CodeAnalysis.LanguageServer.Handler.Diagnostics
{
    /// <summary>
    /// Root type for both document and workspace diagnostic pull requests.
    /// </summary>
    /// <typeparam name="TDiagnosticsParams">The LSP input param type</typeparam>
    /// <typeparam name="TReport">The LSP type that is reported via IProgress</typeparam>
    /// <typeparam name="TReturn">The LSP type that is returned on completion of the request.</typeparam>
    internal abstract class AbstractPullDiagnosticHandler<TDiagnosticsParams, TReport, TReturn> : IRequestHandler<TDiagnosticsParams, TReturn?> where TDiagnosticsParams : IPartialResultParams<TReport[]>
    {
        /// <summary>
        /// Diagnostic mode setting for Razor.  This should always be <see cref="DiagnosticMode.Pull"/> as there is no push support in Razor.
        /// This option is only for passing to the diagnostics service and can be removed when we switch all of Roslyn to LSP pull.
        /// </summary>
        private static readonly Option2<DiagnosticMode> s_razorDiagnosticMode = new(nameof(InternalDiagnosticsOptions), "RazorDiagnosticMode", defaultValue: DiagnosticMode.Pull);

        /// <summary>
        /// Diagnostic mode setting for Live Share.  This should always be <see cref="DiagnosticMode.Pull"/> as there is no push support in Live Share.
        /// This option is only for passing to the diagnostics service and can be removed when we switch all of Roslyn to LSP pull.
        /// </summary>
        private static readonly Option2<DiagnosticMode> s_liveShareDiagnosticMode = new(nameof(InternalDiagnosticsOptions), "LiveShareDiagnosticMode", defaultValue: DiagnosticMode.Pull);

        /// <summary>
        /// Special value we use to designate workspace diagnostics vs document diagnostics.  Document diagnostics
        /// should always <see cref="VSInternalDiagnosticReport.Supersedes"/> a workspace diagnostic as the former are 'live'
        /// while the latter are cached and may be stale.
        /// </summary>
        protected const int WorkspaceDiagnosticIdentifier = 1;
        protected const int DocumentDiagnosticIdentifier = 2;

        private readonly WellKnownLspServerKinds _serverKind;
        private readonly EditAndContinueDiagnosticUpdateSource _editAndContinueDiagnosticUpdateSource;

        protected readonly IDiagnosticService DiagnosticService;

        /// <summary>
        /// Cache where we store the data produced by prior requests so that they can be returned if nothing of significance 
        /// changed. The VersionStamp is produced by <see cref="Project.GetDependentVersionAsync(CancellationToken)"/> while the 
        /// Checksum is produced by <see cref="Project.GetDependentChecksumAsync(CancellationToken)"/>.  The former is faster
        /// and works well for us in the normal case.  The latter still allows us to reuse diagnostics when changes happen that
        /// update the version stamp but not the content (for example, forking LSP text).
        /// </summary>
<<<<<<< HEAD
        private readonly VersionedPullCache<VersionStamp?, Checksum> _versionedCache;
=======
        private readonly VersionedPullCache<(int, VersionStamp), (int, Checksum)> _versionedCache;
>>>>>>> d57034ff

        public bool MutatesSolutionState => false;
        public bool RequiresLSPSolution => true;

        protected AbstractPullDiagnosticHandler(
            WellKnownLspServerKinds serverKind,
            IDiagnosticService diagnosticService,
            EditAndContinueDiagnosticUpdateSource editAndContinueDiagnosticUpdateSource)
        {
            _serverKind = serverKind;
            DiagnosticService = diagnosticService;
            _editAndContinueDiagnosticUpdateSource = editAndContinueDiagnosticUpdateSource;
            _versionedCache = new(this.GetType().Name);
        }

        public abstract TextDocumentIdentifier? GetTextDocumentIdentifier(TDiagnosticsParams diagnosticsParams);

        /// <summary>
        /// Retrieve the previous results we reported.  Used so we can avoid resending data for unchanged files. Also
        /// used so we can report which documents were removed and can have all their diagnostics cleared.
        /// </summary>
        protected abstract ImmutableArray<PreviousPullResult>? GetPreviousResults(TDiagnosticsParams diagnosticsParams);

        /// <summary>
        /// Returns all the documents that should be processed in the desired order to process them in.
        /// </summary>
        protected abstract ValueTask<ImmutableArray<Document>> GetOrderedDocumentsAsync(RequestContext context, CancellationToken cancellationToken);

        /// <summary>
        /// Creates the <see cref="VSInternalDiagnosticReport"/> instance we'll report back to clients to let them know our
        /// progress.  Subclasses can fill in data specific to their needs as appropriate.
        /// </summary>
        protected abstract TReport CreateReport(TextDocumentIdentifier identifier, LSP.Diagnostic[]? diagnostics, string? resultId);

        protected abstract TReturn? CreateReturn(BufferedProgress<TReport> progress);

        /// <summary>
        /// Produce the diagnostics for the specified document.
        /// </summary>
        protected abstract Task<ImmutableArray<DiagnosticData>> GetDiagnosticsAsync(RequestContext context, Document document, DiagnosticMode diagnosticMode, CancellationToken cancellationToken);

        /// <summary>
        /// Generate the right diagnostic tags for a particular diagnostic.
        /// </summary>
        protected abstract DiagnosticTag[] ConvertTags(DiagnosticData diagnosticData);

        public async Task<TReturn?> HandleRequestAsync(
            TDiagnosticsParams diagnosticsParams, RequestContext context, CancellationToken cancellationToken)
        {
            context.TraceInformation($"{this.GetType()} started getting diagnostics");

            // The progress object we will stream reports to.
            using var progress = BufferedProgress.Create(diagnosticsParams.PartialResultToken);

            // Get the set of results the request said were previously reported.  We can use this to determine both
            // what to skip, and what files we have to tell the client have been removed.
            var previousResults = GetPreviousResults(diagnosticsParams) ?? ImmutableArray<PreviousPullResult>.Empty;
            context.TraceInformation($"previousResults.Length={previousResults.Length}");

            // First, let the client know if any workspace documents have gone away.  That way it can remove those for
            // the user from squiggles or error-list.
            HandleRemovedDocuments(context, previousResults, progress);

            // Create a mapping from documents to the previous results the client says it has for them.  That way as we
            // process documents we know if we should tell the client it should stay the same, or we can tell it what
            // the updated diagnostics are.
            var documentToPreviousDiagnosticParams = GetDocumentToPreviousDiagnosticParams(context, previousResults);

            // Next process each file in priority order. Determine if diagnostics are changed or unchanged since the
            // last time we notified the client.  Report back either to the client so they can update accordingly.
            var orderedDocuments = await GetOrderedDocumentsAsync(context, cancellationToken).ConfigureAwait(false);
            context.TraceInformation($"Processing {orderedDocuments.Length} documents");

            foreach (var document in orderedDocuments)
            {
                context.TraceInformation($"Processing: {document.FilePath}");

                if (!IncludeDocument(document, context.ClientName))
                {
                    context.TraceInformation($"Ignoring document '{document.FilePath}' because of razor/client-name mismatch");
                    continue;
                }

                var encVersion = _editAndContinueDiagnosticUpdateSource.Version;

                var project = document.Project;
                var newResultId = await _versionedCache.GetNewResultIdAsync(
                    documentToPreviousDiagnosticParams,
                    document,
<<<<<<< HEAD
                    computeCheapVersionAsync: async () => await project.GetDependentVersionAsync(cancellationToken).ConfigureAwait(false),
                    computeExpensiveVersionAsync: async () => await project.GetDependentChecksumAsync(cancellationToken).ConfigureAwait(false),
=======
                    computeCheapVersionAsync: async () => (encVersion, await project.GetDependentVersionAsync(cancellationToken).ConfigureAwait(false)),
                    computeExpensiveVersionAsync: async () => (encVersion, await project.GetDependentChecksumAsync(cancellationToken).ConfigureAwait(false)),
>>>>>>> d57034ff
                    cancellationToken).ConfigureAwait(false);
                if (newResultId != null)
                {
                    context.TraceInformation($"Diagnostics were changed for document: {document.FilePath}");
                    progress.Report(await ComputeAndReportCurrentDiagnosticsAsync(context, document, newResultId, context.ClientCapabilities, cancellationToken).ConfigureAwait(false));
                }
                else
                {
                    context.TraceInformation($"Diagnostics were unchanged for document: {document.FilePath}");

                    // Nothing changed between the last request and this one.  Report a (null-diagnostics,
                    // same-result-id) response to the client as that means they should just preserve the current
                    // diagnostics they have for this file.
                    var previousParams = documentToPreviousDiagnosticParams[document];
                    progress.Report(CreateReport(previousParams.TextDocument, diagnostics: null, previousParams.PreviousResultId));
                }
            }

            // If we had a progress object, then we will have been reporting to that.  Otherwise, take what we've been
            // collecting and return that.
            context.TraceInformation($"{this.GetType()} finished getting diagnostics");
            return CreateReturn(progress);
        }

        private static bool IncludeDocument(Document document, string? clientName)
        {
            // Documents either belong to Razor or not.  We can determine this by checking if the doc has a span-mapping
            // service or not.  If we're not in razor, we do not include razor docs.  If we are in razor, we only
            // include razor docs.
            var isRazorDoc = document.IsRazorDocument();
            var wantsRazorDoc = clientName != null;

            return wantsRazorDoc == isRazorDoc;
        }

        private static Dictionary<Document, PreviousPullResult> GetDocumentToPreviousDiagnosticParams(
            RequestContext context, ImmutableArray<PreviousPullResult> previousResults)
        {
            Contract.ThrowIfNull(context.Solution);

            var result = new Dictionary<Document, PreviousPullResult>();
            foreach (var diagnosticParams in previousResults)
            {
                if (diagnosticParams.TextDocument != null)
                {
                    var document = context.Solution.GetDocument(diagnosticParams.TextDocument);
                    if (document != null)
                        result[document] = diagnosticParams;
                }
            }

            return result;
        }

        private async Task<TReport> ComputeAndReportCurrentDiagnosticsAsync(
            RequestContext context,
            Document document,
            string resultId,
            ClientCapabilities clientCapabilities,
            CancellationToken cancellationToken)
        {
            var diagnosticModeOption = _serverKind switch
            {
                WellKnownLspServerKinds.LiveShareLspServer => s_liveShareDiagnosticMode,
                WellKnownLspServerKinds.RazorLspServer => s_razorDiagnosticMode,
                _ => InternalDiagnosticsOptions.NormalDiagnosticMode,
            };

            var diagnosticMode = context.GlobalOptions.GetDiagnosticMode(diagnosticModeOption);
            var isPull = diagnosticMode == DiagnosticMode.Pull;

            context.TraceInformation($"Getting '{(isPull ? "pull" : "push")}' diagnostics with mode '{diagnosticMode}'");

            using var _ = ArrayBuilder<LSP.Diagnostic>.GetInstance(out var result);

            if (isPull)
            {
                var text = await document.GetTextAsync(cancellationToken).ConfigureAwait(false);
                var diagnostics = await GetDiagnosticsAsync(context, document, diagnosticMode, cancellationToken).ConfigureAwait(false);
                context.TraceInformation($"Got {diagnostics.Length} diagnostics");

                foreach (var diagnostic in diagnostics)
                    result.Add(ConvertDiagnostic(document, text, diagnostic, clientCapabilities));
            }

            return CreateReport(ProtocolConversions.DocumentToTextDocumentIdentifier(document), result.ToArray(), resultId);
        }

        private void HandleRemovedDocuments(RequestContext context, ImmutableArray<PreviousPullResult> previousResults, BufferedProgress<TReport> progress)
        {
            Contract.ThrowIfNull(context.Solution);

            foreach (var previousResult in previousResults)
            {
                var textDocument = previousResult.TextDocument;
                if (textDocument != null)
                {
                    var document = context.Solution.GetDocument(textDocument);
                    if (document == null)
                    {
                        context.TraceInformation($"Clearing diagnostics for removed document: {textDocument.Uri}");

                        // Client is asking server about a document that no longer exists (i.e. was removed/deleted from
                        // the workspace). Report a (null-diagnostics, null-result-id) response to the client as that
                        // means they should just consider the file deleted and should remove all diagnostics
                        // information they've cached for it.
                        progress.Report(CreateReport(textDocument, diagnostics: null, resultId: null));
                    }
                }
            }
        }

        private LSP.Diagnostic ConvertDiagnostic(Document document, SourceText text, DiagnosticData diagnosticData, ClientCapabilities capabilities)
        {
            Contract.ThrowIfNull(diagnosticData.Message, $"Got a document diagnostic that did not have a {nameof(diagnosticData.Message)}");
            Contract.ThrowIfNull(diagnosticData.DataLocation, $"Got a document diagnostic that did not have a {nameof(diagnosticData.DataLocation)}");

            var project = document.Project;

            // We currently do not map diagnostics spans as
            //   1.  Razor handles span mapping for razor files on their side.
            //   2.  LSP does not allow us to report document pull diagnostics for a different file path.
            //   3.  The VS LSP client does not support document pull diagnostics for files outside our content type.
            //   4.  This matches classic behavior where we only squiggle the original location anyway.
            var useMappedSpan = false;
            if (!capabilities.HasVisualStudioLspCapability())
            {
                var diagnostic = CreateBaseLspDiagnostic();
                return diagnostic;
            }
            else
            {
                var vsDiagnostic = CreateBaseLspDiagnostic();
                vsDiagnostic.DiagnosticType = diagnosticData.Category;
                vsDiagnostic.Projects = new[]
                {
                    new VSDiagnosticProjectInformation
                    {
                        ProjectIdentifier = project.Id.Id.ToString(),
                        ProjectName = project.Name,
                    },
                };

                return vsDiagnostic;
            }

            // We can just use VSDiagnostic as it doesn't have any default properties set that
            // would get automatically serialized.
            LSP.VSDiagnostic CreateBaseLspDiagnostic()
            {
                return new LSP.VSDiagnostic
                {
                    Source = "Roslyn",
                    Code = diagnosticData.Id,
                    CodeDescription = ProtocolConversions.HelpLinkToCodeDescription(diagnosticData.GetValidHelpLinkUri()),
                    Message = diagnosticData.Message,
                    Severity = ConvertDiagnosticSeverity(diagnosticData.Severity),
                    Range = ProtocolConversions.LinePositionToRange(DiagnosticData.GetLinePositionSpan(diagnosticData.DataLocation, text, useMappedSpan)),
                    Tags = ConvertTags(diagnosticData),
                };
            }
        }

        private static LSP.DiagnosticSeverity ConvertDiagnosticSeverity(DiagnosticSeverity severity)
            => severity switch
            {
                // Hidden is translated in ConvertTags to pass along appropriate _ms tags
                // that will hide the item in a client that knows about those tags.
                DiagnosticSeverity.Hidden => LSP.DiagnosticSeverity.Hint,
                DiagnosticSeverity.Info => LSP.DiagnosticSeverity.Hint,
                DiagnosticSeverity.Warning => LSP.DiagnosticSeverity.Warning,
                DiagnosticSeverity.Error => LSP.DiagnosticSeverity.Error,
                _ => throw ExceptionUtilities.UnexpectedValue(severity),
            };

        /// <summary>
        /// If you make change in this method, please also update the corresponding file in
        /// src\VisualStudio\Xaml\Impl\Implementation\LanguageServer\Handler\Diagnostics\AbstractPullDiagnosticHandler.cs
        /// </summary>
        protected static DiagnosticTag[] ConvertTags(DiagnosticData diagnosticData, bool potentialDuplicate)
        {
            using var _ = ArrayBuilder<DiagnosticTag>.GetInstance(out var result);

            if (diagnosticData.Severity == DiagnosticSeverity.Hidden)
            {
                result.Add(VSDiagnosticTags.HiddenInEditor);
                result.Add(VSDiagnosticTags.HiddenInErrorList);
                result.Add(VSDiagnosticTags.SuppressEditorToolTip);
            }
            else
            {
                result.Add(VSDiagnosticTags.VisibleInErrorList);
            }

            if (potentialDuplicate)
                result.Add(VSDiagnosticTags.PotentialDuplicate);

            result.Add(diagnosticData.CustomTags.Contains(WellKnownDiagnosticTags.Build)
                ? VSDiagnosticTags.BuildError
                : VSDiagnosticTags.IntellisenseError);

            if (diagnosticData.CustomTags.Contains(WellKnownDiagnosticTags.Unnecessary))
                result.Add(DiagnosticTag.Unnecessary);

            if (diagnosticData.CustomTags.Contains(WellKnownDiagnosticTags.EditAndContinue))
                result.Add(VSDiagnosticTags.EditAndContinueError);

            return result.ToArray();
        }
    }
}<|MERGE_RESOLUTION|>--- conflicted
+++ resolved
@@ -57,11 +57,7 @@
         /// and works well for us in the normal case.  The latter still allows us to reuse diagnostics when changes happen that
         /// update the version stamp but not the content (for example, forking LSP text).
         /// </summary>
-<<<<<<< HEAD
-        private readonly VersionedPullCache<VersionStamp?, Checksum> _versionedCache;
-=======
-        private readonly VersionedPullCache<(int, VersionStamp), (int, Checksum)> _versionedCache;
->>>>>>> d57034ff
+        private readonly VersionedPullCache<(int, VersionStamp?), (int, Checksum)> _versionedCache;
 
         public bool MutatesSolutionState => false;
         public bool RequiresLSPSolution => true;
@@ -151,13 +147,8 @@
                 var newResultId = await _versionedCache.GetNewResultIdAsync(
                     documentToPreviousDiagnosticParams,
                     document,
-<<<<<<< HEAD
-                    computeCheapVersionAsync: async () => await project.GetDependentVersionAsync(cancellationToken).ConfigureAwait(false),
-                    computeExpensiveVersionAsync: async () => await project.GetDependentChecksumAsync(cancellationToken).ConfigureAwait(false),
-=======
                     computeCheapVersionAsync: async () => (encVersion, await project.GetDependentVersionAsync(cancellationToken).ConfigureAwait(false)),
                     computeExpensiveVersionAsync: async () => (encVersion, await project.GetDependentChecksumAsync(cancellationToken).ConfigureAwait(false)),
->>>>>>> d57034ff
                     cancellationToken).ConfigureAwait(false);
                 if (newResultId != null)
                 {
