--- conflicted
+++ resolved
@@ -190,16 +190,11 @@
                 // `fillInClassifiedSpanGaps` includes whitespace in the results, which we don't care about in LSP.
                 // Therefore, we set both optional parameters to false.
                 var spans = await ClassifierHelper.GetClassifiedSpansAsync(
-<<<<<<< HEAD
                     document, textSpan, options, cancellationToken, removeAdditiveSpans: false, fillInClassifiedSpanGaps: false).ConfigureAwait(false);
-                classifiedSpans.AddRange(spans);
-=======
-                    document, textSpan, cancellationToken, removeAdditiveSpans: false, fillInClassifiedSpanGaps: false).ConfigureAwait(false);
 
                 // The spans returned to us may include some empty spans, which we don't care about.
                 var nonEmptySpans = spans.Where(s => !s.TextSpan.IsEmpty);
                 classifiedSpans.AddRange(nonEmptySpans);
->>>>>>> 7fc00473
             }
             else
             {
