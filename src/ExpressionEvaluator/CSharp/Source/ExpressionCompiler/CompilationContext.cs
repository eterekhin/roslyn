﻿// Copyright (c) Microsoft.  All Rights Reserved.  Licensed under the Apache License, Version 2.0.  See License.txt in the project root for license information.

using Microsoft.CodeAnalysis.Collections;
using Microsoft.CodeAnalysis.CSharp.Symbols;
using Microsoft.CodeAnalysis.CSharp.Symbols.Metadata.PE;
using Microsoft.CodeAnalysis.CSharp.Syntax;
using Microsoft.CodeAnalysis.Debugging;
using Microsoft.CodeAnalysis.Emit;
using Microsoft.CodeAnalysis.ExpressionEvaluator;
using Microsoft.CodeAnalysis.PooledObjects;
using Microsoft.VisualStudio.Debugger.Clr;
using Microsoft.VisualStudio.Debugger.Evaluation.ClrCompilation;
using Roslyn.Utilities;
using System;
using System.Collections.Generic;
using System.Collections.Immutable;
using System.Diagnostics;
using System.Linq;
using System.Threading;

namespace Microsoft.CodeAnalysis.CSharp.ExpressionEvaluator
{
    internal sealed class CompilationContext
    {
        private static readonly SymbolDisplayFormat s_fullNameFormat =
            new SymbolDisplayFormat(
                globalNamespaceStyle: SymbolDisplayGlobalNamespaceStyle.Omitted,
                typeQualificationStyle: SymbolDisplayTypeQualificationStyle.NameAndContainingTypesAndNamespaces,
                genericsOptions: SymbolDisplayGenericsOptions.IncludeTypeParameters,
                miscellaneousOptions:
                    SymbolDisplayMiscellaneousOptions.EscapeKeywordIdentifiers |
                    SymbolDisplayMiscellaneousOptions.UseSpecialTypes);

        internal readonly CSharpCompilation Compilation;
        internal readonly Binder NamespaceBinder; // Internal for test purposes.

        private readonly MethodSymbol _currentFrame;
        private readonly ImmutableArray<LocalSymbol> _locals;
        private readonly ImmutableDictionary<string, DisplayClassVariable> _displayClassVariables;
        private readonly ImmutableArray<string> _sourceMethodParametersInOrder;
        private readonly ImmutableArray<LocalSymbol> _localsForBinding;
        private readonly bool _methodNotType;

        /// <summary>
        /// Create a context to compile expressions within a method scope.
        /// </summary>
        internal CompilationContext(
            CSharpCompilation compilation,
            MethodSymbol currentFrame,
            MethodSymbol currentSourceMethod,
            ImmutableArray<LocalSymbol> locals,
            ImmutableSortedSet<int> inScopeHoistedLocalSlots,
            MethodDebugInfo<TypeSymbol, LocalSymbol> methodDebugInfo)
        {
            _currentFrame = currentFrame;
            _methodNotType = !locals.IsDefault;

            // NOTE: Since this is done within CompilationContext, it will not be cached.
            // CONSIDER: The values should be the same everywhere in the module, so they
            // could be cached.  
            // (Catch: what happens in a type context without a method def?)
            this.Compilation = GetCompilationWithExternAliases(compilation, methodDebugInfo.ExternAliasRecords);

            // Each expression compile should use a unique compilation
            // to ensure expression-specific synthesized members can be
            // added (anonymous types, for instance).
            Debug.Assert(this.Compilation != compilation);

            this.NamespaceBinder = CreateBinderChain(
                this.Compilation,
                (PEModuleSymbol)currentFrame.ContainingModule,
                currentFrame.ContainingNamespace,
                methodDebugInfo.ImportRecordGroups);

            if (_methodNotType)
            {
                _locals = locals;
                _sourceMethodParametersInOrder = GetSourceMethodParametersInOrder(currentFrame, currentSourceMethod);
                ImmutableArray<string> displayClassVariableNamesInOrder;
                GetDisplayClassVariables(
                    currentFrame,
                    _locals,
                    inScopeHoistedLocalSlots,
                    _sourceMethodParametersInOrder,
                    out displayClassVariableNamesInOrder,
                    out _displayClassVariables);
                Debug.Assert(displayClassVariableNamesInOrder.Length == _displayClassVariables.Count);
                _localsForBinding = GetLocalsForBinding(_locals, displayClassVariableNamesInOrder, _displayClassVariables);
            }
            else
            {
                _locals = ImmutableArray<LocalSymbol>.Empty;
                _displayClassVariables = ImmutableDictionary<string, DisplayClassVariable>.Empty;
                _localsForBinding = ImmutableArray<LocalSymbol>.Empty;
            }

            // Assert that the cheap check for "this" is equivalent to the expensive check for "this".
            Debug.Assert(
                (GetThisProxy(_displayClassVariables) != null) ==
                _displayClassVariables.Values.Any(v => v.Kind == DisplayClassVariableKind.This));
        }

        internal CommonPEModuleBuilder CompileExpressions(
            ImmutableArray<CSharpSyntaxNode> syntaxNodes,
            string typeNameBase,
            string methodName,
            DiagnosticBag diagnostics)
        {
            // Create a separate synthesized type for each evaluation method.
            // (Necessary for VB in particular since the EENamedTypeSymbol.Locations
            // is tied to the expression syntax in VB.)
            var synthesizedTypes = syntaxNodes.SelectAsArray(
                (syntax, i, arg) => (NamedTypeSymbol)CreateSynthesizedType(syntax, typeNameBase + i, methodName, ImmutableArray<Alias>.Empty),
                (object)null);
            if (synthesizedTypes.Length == 0)
            {
                return null;
            }
            var module = CreateModuleBuilder(
                this.Compilation,
                additionalTypes: synthesizedTypes,
                testData: null,
                diagnostics: diagnostics);
            Debug.Assert(module != null);
            this.Compilation.Compile(
                module,
                emittingPdb: false,
                diagnostics: diagnostics,
                filterOpt: null,
                cancellationToken: CancellationToken.None);
            return diagnostics.HasAnyErrors() ? null : module;
        }

        internal CommonPEModuleBuilder CompileExpression(
            CSharpSyntaxNode syntax,
            string typeName,
            string methodName,
            ImmutableArray<Alias> aliases,
            Microsoft.CodeAnalysis.CodeGen.CompilationTestData testData,
            DiagnosticBag diagnostics,
            out EEMethodSymbol synthesizedMethod)
        {
            var synthesizedType = CreateSynthesizedType(syntax, typeName, methodName, aliases);
            var module = CreateModuleBuilder(
                this.Compilation,
                additionalTypes: ImmutableArray.Create((NamedTypeSymbol)synthesizedType),
                testData: testData,
                diagnostics: diagnostics);

            Debug.Assert(module != null);

            this.Compilation.Compile(
                module,
                emittingPdb: false,
                diagnostics: diagnostics,
                filterOpt: null,
                cancellationToken: CancellationToken.None);

            if (diagnostics.HasAnyErrors())
            {
                synthesizedMethod = null;
                return null;
            }

            synthesizedMethod = GetSynthesizedMethod(synthesizedType);
            return module;
        }

        private EENamedTypeSymbol CreateSynthesizedType(
            CSharpSyntaxNode syntax,
            string typeName,
            string methodName,
            ImmutableArray<Alias> aliases)
        {
            var objectType = this.Compilation.GetSpecialType(SpecialType.System_Object);
            var synthesizedType = new EENamedTypeSymbol(
                this.Compilation.SourceModule.GlobalNamespace,
                objectType,
                syntax,
                _currentFrame,
                typeName,
                methodName,
                this,
                (EEMethodSymbol method, DiagnosticBag diags, out ImmutableArray<LocalSymbol> declaredLocals, out ResultProperties properties) =>
                {
                    var hasDisplayClassThis = GetThisProxy(_displayClassVariables) != null;
                    var binder = ExtendBinderChain(
                        syntax,
                        aliases,
                        method,
                        this.NamespaceBinder,
                        hasDisplayClassThis,
                        _methodNotType,
                        out declaredLocals);
                    var statementSyntax = syntax as StatementSyntax;

                    return (statementSyntax == null) ?
                        BindExpression(binder, (ExpressionSyntax)syntax, diags, out properties) :
                        BindStatement(binder, statementSyntax, diags, out properties);
                });
            return synthesizedType;
        }

        internal CommonPEModuleBuilder CompileAssignment(
            ExpressionSyntax syntax,
            string typeName,
            string methodName,
            ImmutableArray<Alias> aliases,
            Microsoft.CodeAnalysis.CodeGen.CompilationTestData testData,
            DiagnosticBag diagnostics,
            out EEMethodSymbol synthesizedMethod)
        {
            var objectType = this.Compilation.GetSpecialType(SpecialType.System_Object);
            var synthesizedType = new EENamedTypeSymbol(
                Compilation.SourceModule.GlobalNamespace,
                objectType,
                syntax,
                _currentFrame,
                typeName,
                methodName,
                this,
                (EEMethodSymbol method, DiagnosticBag diags, out ImmutableArray<LocalSymbol> declaredLocals, out ResultProperties properties) =>
                {
                    var hasDisplayClassThis = GetThisProxy(_displayClassVariables) != null;
                    var binder = ExtendBinderChain(
                        syntax,
                        aliases,
                        method,
                        this.NamespaceBinder,
                        hasDisplayClassThis,
                        methodNotType: true,
                        declaredLocals: out declaredLocals);
                    properties = new ResultProperties(DkmClrCompilationResultFlags.PotentialSideEffect);
                    return BindAssignment(binder, syntax, diags);
                });

            var module = CreateModuleBuilder(
                this.Compilation,
                additionalTypes: ImmutableArray.Create((NamedTypeSymbol)synthesizedType),
                testData: testData,
                diagnostics: diagnostics);

            Debug.Assert(module != null);

            this.Compilation.Compile(
                module,
                emittingPdb: false,
                diagnostics: diagnostics,
                filterOpt: null,
                cancellationToken: CancellationToken.None);

            if (diagnostics.HasAnyErrors())
            {
                synthesizedMethod = null;
                return null;
            }

            synthesizedMethod = GetSynthesizedMethod(synthesizedType);
            return module;
        }

        private static EEMethodSymbol GetSynthesizedMethod(EENamedTypeSymbol synthesizedType)
        {
            return (EEMethodSymbol)synthesizedType.Methods[0];
        }

        private static string GetNextMethodName(ArrayBuilder<MethodSymbol> builder)
        {
            return string.Format("<>m{0}", builder.Count);
        }

        /// <summary>
        /// Generate a class containing methods that represent
        /// the set of arguments and locals at the current scope.
        /// </summary>
        internal CommonPEModuleBuilder CompileGetLocals(
            string typeName,
            ArrayBuilder<LocalAndMethod> localBuilder,
            bool argumentsOnly,
            ImmutableArray<Alias> aliases,
            Microsoft.CodeAnalysis.CodeGen.CompilationTestData testData,
            DiagnosticBag diagnostics)
        {
            var objectType = this.Compilation.GetSpecialType(SpecialType.System_Object);
            var allTypeParameters = _currentFrame.GetAllTypeParameters();
            var additionalTypes = ArrayBuilder<NamedTypeSymbol>.GetInstance();

            EENamedTypeSymbol typeVariablesType = null;
            if (!argumentsOnly && (allTypeParameters.Length > 0))
            {
                // Generate a generic type with matching type parameters.
                // A null instance of the type will be used to represent the
                // "Type variables" local.
                typeVariablesType = new EENamedTypeSymbol(
                    this.Compilation.SourceModule.GlobalNamespace,
                    objectType,
                    _currentFrame,
                    ExpressionCompilerConstants.TypeVariablesClassName,
                    (m, t) => ImmutableArray.Create<MethodSymbol>(new EEConstructorSymbol(t)),
                    allTypeParameters,
                    (t1, t2) => allTypeParameters.SelectAsArray((tp, i, t) => (TypeParameterSymbol)new SimpleTypeParameterSymbol(t, i, tp.Name), t2));
                additionalTypes.Add(typeVariablesType);
            }

            var synthesizedType = new EENamedTypeSymbol(
                Compilation.SourceModule.GlobalNamespace,
                objectType,
                _currentFrame,
                typeName,
                (m, container) =>
                {
                    var methodBuilder = ArrayBuilder<MethodSymbol>.GetInstance();

                    if (!argumentsOnly)
                    {
                        // Pseudo-variables: $exception, $ReturnValue, etc.
                        if (aliases.Length > 0)
                        {
                            var sourceAssembly = Compilation.SourceAssembly;
                            var typeNameDecoder = new EETypeNameDecoder(Compilation, (PEModuleSymbol)_currentFrame.ContainingModule);
                            foreach (var alias in aliases)
                            {
                                if (alias.IsReturnValueWithoutIndex())
                                {
                                    Debug.Assert(aliases.Count(a => a.Kind == DkmClrAliasKind.ReturnValue) > 1);
                                    continue;
                                }

                                var local = PlaceholderLocalSymbol.Create(
                                    typeNameDecoder,
                                    _currentFrame,
                                    sourceAssembly,
                                    alias);
                                // Skip pseudo-variables with errors.
                                if (local.GetUseSiteDiagnostic()?.Severity == DiagnosticSeverity.Error)
                                {
                                    continue;
                                }
                                var methodName = GetNextMethodName(methodBuilder);
                                var syntax = SyntaxFactory.IdentifierName(SyntaxFactory.MissingToken(SyntaxKind.IdentifierToken));
                                var aliasMethod = this.CreateMethod(
                                    container,
                                    methodName,
                                    syntax,
                                    (EEMethodSymbol method, DiagnosticBag diags, out ImmutableArray<LocalSymbol> declaredLocals, out ResultProperties properties) =>
                                    {
                                        declaredLocals = ImmutableArray<LocalSymbol>.Empty;
                                        var expression = new BoundLocal(syntax, local, constantValueOpt: null, type: local.Type.TypeSymbol);
                                        properties = default(ResultProperties);
                                        return new BoundReturnStatement(syntax, RefKind.None, expression) { WasCompilerGenerated = true };
                                    });
                                var flags = local.IsWritable ? DkmClrCompilationResultFlags.None : DkmClrCompilationResultFlags.ReadOnlyResult;
                                localBuilder.Add(MakeLocalAndMethod(local, aliasMethod, flags));
                                methodBuilder.Add(aliasMethod);
                            }
                        }

                        // "this" for non-static methods that are not display class methods or
                        // display class methods where the display class contains "<>4__this".
                        if ((!m.IsStatic && !IsDisplayClassType(m.ContainingType)) || GetThisProxy(_displayClassVariables) != null)
                        {
                            var methodName = GetNextMethodName(methodBuilder);
                            var method = this.GetThisMethod(container, methodName);
                            localBuilder.Add(new CSharpLocalAndMethod("this", "this", method, DkmClrCompilationResultFlags.None)); // Note: writable in dev11.
                            methodBuilder.Add(method);
                        }
                    }

                    var itemsAdded = PooledHashSet<string>.GetInstance();

                    // Method parameters
                    int parameterIndex = m.IsStatic ? 0 : 1;
                    foreach (var parameter in m.Parameters)
                    {
                        var parameterName = parameter.Name;
                        if (GeneratedNames.GetKind(parameterName) == GeneratedNameKind.None &&
                            !IsDisplayClassParameter(parameter))
                        {
                            itemsAdded.Add(parameterName);
                            AppendParameterAndMethod(localBuilder, methodBuilder, parameter, container, parameterIndex);
                        }

                        parameterIndex++;
                    }

                    // In case of iterator or async state machine, the 'm' method has no parameters
                    // but the source method can have parameters to iterate over.
                    if (itemsAdded.Count == 0 && _sourceMethodParametersInOrder.Length != 0)
                    {
                        var localsDictionary = PooledDictionary<string, (LocalSymbol, int)>.GetInstance();
                        int localIndex = 0;
                        foreach (var local in _localsForBinding)
                        {
                            localsDictionary.Add(local.Name, (local, localIndex));
                            localIndex++;
                        }
                        
                        foreach (var argumentName in _sourceMethodParametersInOrder)
                        {
                            (LocalSymbol local, int localIndex) localSymbolAndIndex;
                            if (localsDictionary.TryGetValue(argumentName, out localSymbolAndIndex))
                            {
                                itemsAdded.Add(argumentName);
                                var local = localSymbolAndIndex.local;
                                AppendLocalAndMethod(localBuilder, methodBuilder, local, container, localSymbolAndIndex.localIndex, GetLocalResultFlags(local));
                            }
                        }

                        localsDictionary.Free();
                    }

                    if (!argumentsOnly)
                    {
                        // Locals which were not added as parameters or parameters of the source method.
                        int localIndex = 0;
                        foreach (var local in _localsForBinding)
                        {
                            if (!itemsAdded.Contains(local.Name))
                            {
                                AppendLocalAndMethod(localBuilder, methodBuilder, local, container, localIndex, GetLocalResultFlags(local));
                            }

                            localIndex++;
                        }

                        // "Type variables".
                        if ((object)typeVariablesType != null)
                        {
                            var methodName = GetNextMethodName(methodBuilder);
                            var returnType = typeVariablesType.Construct(allTypeParameters.Cast<TypeParameterSymbol, TypeSymbol>());
                            var method = this.GetTypeVariablesMethod(container, methodName, returnType);
                            localBuilder.Add(new CSharpLocalAndMethod(
                                ExpressionCompilerConstants.TypeVariablesLocalName,
                                ExpressionCompilerConstants.TypeVariablesLocalName,
                                method,
                                DkmClrCompilationResultFlags.ReadOnlyResult));
                            methodBuilder.Add(method);
                        }
                    }

                    itemsAdded.Free();
                    return methodBuilder.ToImmutableAndFree();
                });

            additionalTypes.Add(synthesizedType);

            var module = CreateModuleBuilder(
                this.Compilation,
                additionalTypes: additionalTypes.ToImmutableAndFree(),
                testData: testData,
                diagnostics: diagnostics);

            Debug.Assert(module != null);

            this.Compilation.Compile(
                module,
                emittingPdb: false,
                diagnostics: diagnostics,
                filterOpt: null,
                cancellationToken: CancellationToken.None);

            return diagnostics.HasAnyErrors() ? null : module;
        }

        private void AppendLocalAndMethod(
            ArrayBuilder<LocalAndMethod> localBuilder,
            ArrayBuilder<MethodSymbol> methodBuilder,
            LocalSymbol local,
            EENamedTypeSymbol container,
            int localIndex,
            DkmClrCompilationResultFlags resultFlags)
        {
            var methodName = GetNextMethodName(methodBuilder);
            var method = this.GetLocalMethod(container, methodName, local.Name, localIndex);
            localBuilder.Add(MakeLocalAndMethod(local, method, resultFlags));
            methodBuilder.Add(method);
        }

        private void AppendParameterAndMethod(
            ArrayBuilder<LocalAndMethod> localBuilder,
            ArrayBuilder<MethodSymbol> methodBuilder,
            ParameterSymbol parameter,
            EENamedTypeSymbol container,
            int parameterIndex)
        {
            // Note: The native EE doesn't do this, but if we don't escape keyword identifiers,
            // the ResultProvider needs to be able to disambiguate cases like "this" and "@this",
            // which it can't do correctly without semantic information.
            var name = SyntaxHelpers.EscapeKeywordIdentifiers(parameter.Name);
            var methodName = GetNextMethodName(methodBuilder);
            var method = this.GetParameterMethod(container, methodName, name, parameterIndex);
            localBuilder.Add(new CSharpLocalAndMethod(name, name, method, DkmClrCompilationResultFlags.None));
            methodBuilder.Add(method);
        }

        private static LocalAndMethod MakeLocalAndMethod(LocalSymbol local, MethodSymbol method, DkmClrCompilationResultFlags flags)
        {
            // Note: The native EE doesn't do this, but if we don't escape keyword identifiers,
            // the ResultProvider needs to be able to disambiguate cases like "this" and "@this",
            // which it can't do correctly without semantic information.
            var escapedName = SyntaxHelpers.EscapeKeywordIdentifiers(local.Name);
            var displayName = (local as PlaceholderLocalSymbol)?.DisplayName ?? escapedName;
            return new CSharpLocalAndMethod(escapedName, displayName, method, flags);
        }

        private static EEAssemblyBuilder CreateModuleBuilder(
            CSharpCompilation compilation,
            ImmutableArray<NamedTypeSymbol> additionalTypes,
            Microsoft.CodeAnalysis.CodeGen.CompilationTestData testData,
            DiagnosticBag diagnostics)
        {
            // Each assembly must have a unique name.
            var emitOptions = new EmitOptions(outputNameOverride: ExpressionCompilerUtilities.GenerateUniqueName());

            string runtimeMetadataVersion = compilation.GetRuntimeMetadataVersion(emitOptions, diagnostics);
            var serializationProperties = compilation.ConstructModuleSerializationProperties(emitOptions, runtimeMetadataVersion);
            return new EEAssemblyBuilder(
                compilation.SourceAssembly,
                emitOptions,
                serializationProperties,
                additionalTypes,
                contextType => GetNonDisplayClassContainer(((EENamedTypeSymbol)contextType).SubstitutedSourceType),
                testData);
        }

        internal EEMethodSymbol CreateMethod(
            EENamedTypeSymbol container,
            string methodName,
            CSharpSyntaxNode syntax,
            GenerateMethodBody generateMethodBody)
        {
            return new EEMethodSymbol(
                container,
                methodName,
                syntax.Location,
                _currentFrame,
                _locals,
                _localsForBinding,
                _displayClassVariables,
                generateMethodBody);
        }

        private EEMethodSymbol GetLocalMethod(EENamedTypeSymbol container, string methodName, string localName, int localIndex)
        {
            var syntax = SyntaxFactory.IdentifierName(localName);
            return this.CreateMethod(container, methodName, syntax, (EEMethodSymbol method, DiagnosticBag diagnostics, out ImmutableArray<LocalSymbol> declaredLocals, out ResultProperties properties) =>
            {
                declaredLocals = ImmutableArray<LocalSymbol>.Empty;
                var local = method.LocalsForBinding[localIndex];
                var expression = new BoundLocal(syntax, local, constantValueOpt: local.GetConstantValue(null, null, diagnostics), type: local.Type.TypeSymbol);
                properties = default(ResultProperties);
                return new BoundReturnStatement(syntax, RefKind.None, expression) { WasCompilerGenerated = true };
            });
        }

        private EEMethodSymbol GetParameterMethod(EENamedTypeSymbol container, string methodName, string parameterName, int parameterIndex)
        {
            var syntax = SyntaxFactory.IdentifierName(parameterName);
            return this.CreateMethod(container, methodName, syntax, (EEMethodSymbol method, DiagnosticBag diagnostics, out ImmutableArray<LocalSymbol> declaredLocals, out ResultProperties properties) =>
            {
                declaredLocals = ImmutableArray<LocalSymbol>.Empty;
                var parameter = method.Parameters[parameterIndex];
                var expression = new BoundParameter(syntax, parameter);
                properties = default(ResultProperties);
                return new BoundReturnStatement(syntax, RefKind.None, expression) { WasCompilerGenerated = true };
            });
        }

        private EEMethodSymbol GetThisMethod(EENamedTypeSymbol container, string methodName)
        {
            var syntax = SyntaxFactory.ThisExpression();
            return this.CreateMethod(container, methodName, syntax, (EEMethodSymbol method, DiagnosticBag diagnostics, out ImmutableArray<LocalSymbol> declaredLocals, out ResultProperties properties) =>
            {
                declaredLocals = ImmutableArray<LocalSymbol>.Empty;
                var expression = new BoundThisReference(syntax, GetNonDisplayClassContainer(container.SubstitutedSourceType));
                properties = default(ResultProperties);
                return new BoundReturnStatement(syntax, RefKind.None, expression) { WasCompilerGenerated = true };
            });
        }

        private EEMethodSymbol GetTypeVariablesMethod(EENamedTypeSymbol container, string methodName, NamedTypeSymbol typeVariablesType)
        {
            var syntax = SyntaxFactory.IdentifierName(SyntaxFactory.MissingToken(SyntaxKind.IdentifierToken));
            return this.CreateMethod(container, methodName, syntax, (EEMethodSymbol method, DiagnosticBag diagnostics, out ImmutableArray<LocalSymbol> declaredLocals, out ResultProperties properties) =>
            {
                declaredLocals = ImmutableArray<LocalSymbol>.Empty;
                var type = method.TypeMap.SubstituteNamedType(typeVariablesType);
                var expression = new BoundObjectCreationExpression(syntax, type.InstanceConstructors[0], null);
                var statement = new BoundReturnStatement(syntax, RefKind.None, expression) { WasCompilerGenerated = true };
                properties = default(ResultProperties);
                return statement;
            });
        }

        private static BoundStatement BindExpression(Binder binder, ExpressionSyntax syntax, DiagnosticBag diagnostics, out ResultProperties resultProperties)
        {
            var flags = DkmClrCompilationResultFlags.None;

            // In addition to C# expressions, the native EE also supports
            // type names which are bound to a representation of the type
            // (but not System.Type) that the user can expand to see the
            // base type. Instead, we only allow valid C# expressions.
            var expression = IsDeconstruction(syntax)
                ? binder.BindDeconstruction((AssignmentExpressionSyntax)syntax, diagnostics, resultIsUsedOverride: true)
                : binder.BindValue(syntax, diagnostics, Binder.BindValueKind.RValue);
            if (diagnostics.HasAnyErrors())
            {
                resultProperties = default;
                return null;
            }

            try
            {
                if (MayHaveSideEffectsVisitor.MayHaveSideEffects(expression))
                {
                    flags |= DkmClrCompilationResultFlags.PotentialSideEffect;
                }
            }
            catch (BoundTreeVisitor.CancelledByStackGuardException ex)
            {
                ex.AddAnError(diagnostics);
                resultProperties = default(ResultProperties);
                return null;
            }

            var expressionType = expression.Type;
            if ((object)expressionType == null)
            {
                expression = binder.CreateReturnConversion(
                    syntax,
                    diagnostics,
                    expression,
                    RefKind.None,
                    binder.Compilation.GetSpecialType(SpecialType.System_Object));
                if (diagnostics.HasAnyErrors())
                {
                    resultProperties = default(ResultProperties);
                    return null;
                }
            }
            else if (expressionType.SpecialType == SpecialType.System_Void)
            {
                flags |= DkmClrCompilationResultFlags.ReadOnlyResult;
                Debug.Assert(expression.ConstantValue == null);
                resultProperties = expression.ExpressionSymbol.GetResultProperties(flags, isConstant: false);
                return new BoundExpressionStatement(syntax, expression) { WasCompilerGenerated = true };
            }
            else if (expressionType.SpecialType == SpecialType.System_Boolean)
            {
                flags |= DkmClrCompilationResultFlags.BoolResult;
            }

            if (!IsAssignableExpression(binder, expression))
            {
                flags |= DkmClrCompilationResultFlags.ReadOnlyResult;
            }

            resultProperties = expression.ExpressionSymbol.GetResultProperties(flags, expression.ConstantValue != null);
            return new BoundReturnStatement(syntax, RefKind.None, expression) { WasCompilerGenerated = true };
        }

        private static bool IsDeconstruction(ExpressionSyntax syntax)
        {
            if (syntax.Kind() != SyntaxKind.SimpleAssignmentExpression)
            {
                return false;
            }

            var node = (AssignmentExpressionSyntax)syntax;
            return node.Left.Kind() == SyntaxKind.TupleExpression || node.Left.Kind() == SyntaxKind.DeclarationExpression;
        }

        private static BoundStatement BindStatement(Binder binder, StatementSyntax syntax, DiagnosticBag diagnostics, out ResultProperties properties)
        {
            properties = new ResultProperties(DkmClrCompilationResultFlags.PotentialSideEffect | DkmClrCompilationResultFlags.ReadOnlyResult);
            return binder.BindStatement(syntax, diagnostics);
        }

        private static bool IsAssignableExpression(Binder binder, BoundExpression expression)
        {
            var diagnostics = DiagnosticBag.GetInstance();
            var result = binder.CheckValueKind(expression.Syntax, expression, Binder.BindValueKind.Assignable, checkingReceiver: false, diagnostics: diagnostics);
            diagnostics.Free();
            return result;
        }

        private static BoundStatement BindAssignment(Binder binder, ExpressionSyntax syntax, DiagnosticBag diagnostics)
        {
            var expression = binder.BindValue(syntax, diagnostics, Binder.BindValueKind.RValue);
            if (diagnostics.HasAnyErrors())
            {
                return null;
            }

            return new BoundExpressionStatement(expression.Syntax, expression) { WasCompilerGenerated = true };
        }

        private static Binder CreateBinderChain(
            CSharpCompilation compilation,
            PEModuleSymbol module,
            NamespaceSymbol @namespace,
            ImmutableArray<ImmutableArray<ImportRecord>> importRecordGroups)
        {
            var stack = ArrayBuilder<string>.GetInstance();
            while ((object)@namespace != null)
            {
                stack.Push(@namespace.Name);
                @namespace = @namespace.ContainingNamespace;
            }

            Binder binder = new BuckStopsHereBinder(compilation);
            var hasImports = !importRecordGroups.IsDefaultOrEmpty;
            var numImportStringGroups = hasImports ? importRecordGroups.Length : 0;
            var currentStringGroup = numImportStringGroups - 1;

            // PERF: We used to call compilation.GetCompilationNamespace on every iteration,
            // but that involved walking up to the global namespace, which we have to do
            // anyway.  Instead, we'll inline the functionality into our own walk of the
            // namespace chain.
            @namespace = compilation.GlobalNamespace;

            while (stack.Count > 0)
            {
                var namespaceName = stack.Pop();
                if (namespaceName.Length > 0)
                {
                    // We're re-getting the namespace, rather than using the one containing
                    // the current frame method, because we want the merged namespace.
                    @namespace = @namespace.GetNestedNamespace(namespaceName);
                    Debug.Assert((object)@namespace != null,
                        $"We worked backwards from symbols to names, but no symbol exists for name '{namespaceName}'");
                }
                else
                {
                    Debug.Assert((object)@namespace == (object)compilation.GlobalNamespace);
                }

                Imports imports = null;
                if (hasImports)
                {
                    if (currentStringGroup < 0)
                    {
                        Debug.WriteLine($"No import string group for namespace '{@namespace}'");
                        break;
                    }

                    var importsBinder = new InContainerBinder(@namespace, binder);
                    imports = BuildImports(compilation, module, importRecordGroups[currentStringGroup], importsBinder);
                    currentStringGroup--;
                }

                binder = new InContainerBinder(@namespace, binder, imports);
            }

            stack.Free();

            if (currentStringGroup >= 0)
            {
                // CONSIDER: We could lump these into the outermost namespace.  It's probably not worthwhile since
                // the usings are already for the wrong method.
                Debug.WriteLine($"Found {currentStringGroup + 1} import string groups without corresponding namespaces");
            }

            return binder;
        }

        private static CSharpCompilation GetCompilationWithExternAliases(CSharpCompilation compilation, ImmutableArray<ExternAliasRecord> externAliasRecords)
        {
            if (externAliasRecords.IsDefaultOrEmpty)
            {
                return compilation.Clone();
            }

            var updatedReferences = ArrayBuilder<MetadataReference>.GetInstance();
            var assembliesAndModulesBuilder = ArrayBuilder<Symbol>.GetInstance();
            foreach (var reference in compilation.References)
            {
                updatedReferences.Add(reference);
                assembliesAndModulesBuilder.Add(compilation.GetAssemblyOrModuleSymbol(reference));
            }
            Debug.Assert(assembliesAndModulesBuilder.Count == updatedReferences.Count);

            var assembliesAndModules = assembliesAndModulesBuilder.ToImmutableAndFree();

            foreach (var externAliasRecord in externAliasRecords)
            {
                var targetAssembly = externAliasRecord.TargetAssembly as AssemblySymbol;
                int index;
                if (targetAssembly != null)
                {
                    index = assembliesAndModules.IndexOf(targetAssembly);
                }
                else
                {
                    index = IndexOfMatchingAssembly((AssemblyIdentity)externAliasRecord.TargetAssembly, assembliesAndModules, compilation.Options.AssemblyIdentityComparer);
                }

                if (index < 0)
                {
                    Debug.WriteLine($"Unable to find corresponding assembly reference for extern alias '{externAliasRecord}'");
                    continue;
                }

                var externAlias = externAliasRecord.Alias;

                var assemblyReference = updatedReferences[index];
                var oldAliases = assemblyReference.Properties.Aliases;
                var newAliases = oldAliases.IsEmpty
                    ? ImmutableArray.Create(MetadataReferenceProperties.GlobalAlias, externAlias)
                    : oldAliases.Concat(ImmutableArray.Create(externAlias));

                // NOTE: Dev12 didn't emit custom debug info about "global", so we don't have
                // a good way to distinguish between a module aliased with both (e.g.) "X" and 
                // "global" and a module aliased with only "X".  As in Dev12, we assume that 
                // "global" is a valid alias to remain at least as permissive as source.
                // NOTE: In the event that this introduces ambiguities between two assemblies
                // (e.g. because one was "global" in source and the other was "X"), it should be
                // possible to disambiguate as long as each assembly has a distinct extern alias,
                // not necessarily used in source.
                Debug.Assert(newAliases.Contains(MetadataReferenceProperties.GlobalAlias));

                // Replace the value in the map with the updated reference.
                updatedReferences[index] = assemblyReference.WithAliases(newAliases);
            }

            compilation = compilation.WithReferences(updatedReferences);

            updatedReferences.Free();

            return compilation;
        }

        private static int IndexOfMatchingAssembly(AssemblyIdentity referenceIdentity, ImmutableArray<Symbol> assembliesAndModules, AssemblyIdentityComparer assemblyIdentityComparer)
        {
            for (int i = 0; i < assembliesAndModules.Length; i++)
            {
                if (assembliesAndModules[i] is AssemblySymbol assembly && assemblyIdentityComparer.ReferenceMatchesDefinition(referenceIdentity, assembly.Identity))
                {
                    return i;
                }
            }

            return -1;
        }

        private static Binder ExtendBinderChain(
            CSharpSyntaxNode syntax,
            ImmutableArray<Alias> aliases,
            EEMethodSymbol method,
            Binder binder,
            bool hasDisplayClassThis,
            bool methodNotType,
            out ImmutableArray<LocalSymbol> declaredLocals)
        {
            var substitutedSourceMethod = GetSubstitutedSourceMethod(method.SubstitutedSourceMethod, hasDisplayClassThis);
            var substitutedSourceType = substitutedSourceMethod.ContainingType;

            var stack = ArrayBuilder<NamedTypeSymbol>.GetInstance();
            for (var type = substitutedSourceType; (object)type != null; type = type.ContainingType)
            {
                stack.Add(type);
            }

            while (stack.Count > 0)
            {
                substitutedSourceType = stack.Pop();

                binder = new InContainerBinder(substitutedSourceType, binder);
                if (substitutedSourceType.Arity > 0)
                {
                    binder = new WithTypeArgumentsBinder(substitutedSourceType.TypeArgumentsNoUseSiteDiagnostics, binder);
                }
            }

            stack.Free();

            if (substitutedSourceMethod.Arity > 0)
            {
                binder = new WithTypeArgumentsBinder(substitutedSourceMethod.TypeArguments, binder);
            }

            // Method locals and parameters shadow pseudo-variables.
            // That is why we place PlaceholderLocalBinder and ExecutableCodeBinder before EEMethodBinder.
            if (methodNotType)
            {
                var typeNameDecoder = new EETypeNameDecoder(binder.Compilation, (PEModuleSymbol)substitutedSourceMethod.ContainingModule);
                binder = new PlaceholderLocalBinder(
                    syntax,
                    aliases,
                    method,
                    typeNameDecoder,
                    binder);
            }

            binder = new EEMethodBinder(method, substitutedSourceMethod, binder);

            if (methodNotType)
            {
                binder = new SimpleLocalScopeBinder(method.LocalsForBinding, binder);
            }

            Binder actualRootBinder = null;
            SyntaxNode declaredLocalsScopeDesignator = null;

            var executableBinder = new ExecutableCodeBinder(syntax, substitutedSourceMethod, binder,
                                              (rootBinder, declaredLocalsScopeDesignatorOpt) =>
                                              {
                                                  actualRootBinder = rootBinder;
                                                  declaredLocalsScopeDesignator = declaredLocalsScopeDesignatorOpt;
                                              });

            // We just need to trigger the process of building the binder map
            // so that the lambda above was executed.
            executableBinder.GetBinder(syntax);

            Debug.Assert(actualRootBinder != null);

            if (declaredLocalsScopeDesignator != null)
            {
                declaredLocals = actualRootBinder.GetDeclaredLocalsForScope(declaredLocalsScopeDesignator);
            }
            else
            {
                declaredLocals = ImmutableArray<LocalSymbol>.Empty;
            }

            return actualRootBinder;
        }

        private static Imports BuildImports(CSharpCompilation compilation, PEModuleSymbol module, ImmutableArray<ImportRecord> importRecords, InContainerBinder binder)
        {
            // We make a first pass to extract all of the extern aliases because other imports may depend on them.
            var externsBuilder = ArrayBuilder<AliasAndExternAliasDirective>.GetInstance();
            foreach (var importRecord in importRecords)
            {
                if (importRecord.TargetKind != ImportTargetKind.Assembly)
                {
                    continue;
                }

                var alias = importRecord.Alias;
                IdentifierNameSyntax aliasNameSyntax;
                if (!TryParseIdentifierNameSyntax(alias, out aliasNameSyntax))
                {
                    Debug.WriteLine($"Import record '{importRecord}' has syntactically invalid extern alias '{alias}'");
                    continue;
                }

                var externAliasSyntax = SyntaxFactory.ExternAliasDirective(aliasNameSyntax.Identifier);
                var aliasSymbol = new AliasSymbol(binder, externAliasSyntax); // Binder is only used to access compilation.
                externsBuilder.Add(new AliasAndExternAliasDirective(aliasSymbol, externAliasDirective: null)); // We have one, but we pass null for consistency.
            }

            var externs = externsBuilder.ToImmutableAndFree();

            if (externs.Any())
            {
                // NB: This binder (and corresponding Imports) is only used to bind the other imports.
                // We'll merge the externs into a final Imports object and return that to be used in
                // the actual binder chain.
                binder = new InContainerBinder(
                    binder.Container,
                    binder,
                    Imports.FromCustomDebugInfo(binder.Compilation, ImmutableDictionary<string, AliasAndUsingDirective>.Empty, ImmutableArray<NamespaceOrTypeAndUsingDirective>.Empty, externs));
            }

            var usingAliases = ImmutableDictionary.CreateBuilder<string, AliasAndUsingDirective>();
            var usingsBuilder = ArrayBuilder<NamespaceOrTypeAndUsingDirective>.GetInstance();

            foreach (var importRecord in importRecords)
            {
                switch (importRecord.TargetKind)
                {
                    case ImportTargetKind.Type:
                        {
                            TypeSymbol typeSymbol = (TypeSymbol)importRecord.TargetType;
                            Debug.Assert((object)typeSymbol != null);

                            if (typeSymbol.IsErrorType())
                            {
                                // Type is unrecognized. The import may have been
                                // valid in the original source but unnecessary.
                                continue; // Don't add anything for this import.
                            }
                            else if (importRecord.Alias == null && !typeSymbol.IsStatic)
                            {
                                // Only static types can be directly imported.
                                continue;
                            }

                            if (!TryAddImport(importRecord.Alias, typeSymbol, usingsBuilder, usingAliases, binder, importRecord))
                            {
                                continue;
                            }

                            break;
                        }
                    case ImportTargetKind.Namespace:
                        {
                            var namespaceName = importRecord.TargetString;
                            NameSyntax targetSyntax;
                            if (!SyntaxHelpers.TryParseDottedName(namespaceName, out targetSyntax))
                            {
                                // DevDiv #999086: Some previous version of VS apparently generated type aliases as "UA{alias} T{alias-qualified type name}". 
                                // Neither Roslyn nor Dev12 parses such imports.  However, Roslyn discards them, rather than interpreting them as "UA{alias}"
                                // (which will rarely work and never be correct).
                                Debug.WriteLine($"Import record '{importRecord}' has syntactically invalid target '{importRecord.TargetString}'");
                                continue;
                            }

                            NamespaceSymbol globalNamespace;
                            AssemblySymbol targetAssembly = (AssemblySymbol)importRecord.TargetAssembly;

                            if (targetAssembly != null)
                            {
                                if (targetAssembly.IsMissing)
                                {
                                    Debug.WriteLine($"Import record '{importRecord}' has invalid assembly reference '{targetAssembly.Identity}'");
                                    continue;
                                }

                                globalNamespace = targetAssembly.GlobalNamespace;
                            }
                            else if (importRecord.TargetAssemblyAlias != null)
                            {
                                IdentifierNameSyntax externAliasSyntax = null;
                                if (!TryParseIdentifierNameSyntax(importRecord.TargetAssemblyAlias, out externAliasSyntax))
                                {
                                    Debug.WriteLine($"Import record '{importRecord}' has syntactically invalid extern alias '{importRecord.TargetAssemblyAlias}'");
                                    continue;
                                }

                                var unusedDiagnostics = DiagnosticBag.GetInstance();
                                var aliasSymbol = (AliasSymbol)binder.BindNamespaceAliasSymbol(externAliasSyntax, unusedDiagnostics);
                                unusedDiagnostics.Free();

                                if ((object)aliasSymbol == null)
                                {
                                    Debug.WriteLine($"Import record '{importRecord}' requires unknown extern alias '{importRecord.TargetAssemblyAlias}'");
                                    continue;
                                }

                                globalNamespace = (NamespaceSymbol)aliasSymbol.Target;
                            }
                            else
                            {
                                globalNamespace = compilation.GlobalNamespace;
                            }

                            var namespaceSymbol = BindNamespace(namespaceName, globalNamespace);

                            if ((object)namespaceSymbol == null)
                            {
                                // Namespace is unrecognized. The import may have been
                                // valid in the original source but unnecessary.
                                continue; // Don't add anything for this import.
                            }

                            if (!TryAddImport(importRecord.Alias, namespaceSymbol, usingsBuilder, usingAliases, binder, importRecord))
                            {
                                continue;
                            }

                            break;
                        }
                    case ImportTargetKind.Assembly:
                        {
                            // Handled in first pass (above).
                            break;
                        }
                    default:
                        {
                            throw ExceptionUtilities.UnexpectedValue(importRecord.TargetKind);
                        }
                }
            }

            return Imports.FromCustomDebugInfo(binder.Compilation, usingAliases.ToImmutableDictionary(), usingsBuilder.ToImmutableAndFree(), externs);
        }

        private static NamespaceSymbol BindNamespace(string namespaceName, NamespaceSymbol globalNamespace)
        {
            var namespaceSymbol = globalNamespace;
            foreach (var name in namespaceName.Split('.'))
            {
                var members = namespaceSymbol.GetMembers(name);
                namespaceSymbol = members.Length == 1
                        ? members[0] as NamespaceSymbol
                        : null;

                if ((object)namespaceSymbol == null)
                {
                    break;
                }
            }
            return namespaceSymbol;
        }

        private static bool TryAddImport(
            string alias,
            NamespaceOrTypeSymbol targetSymbol,
            ArrayBuilder<NamespaceOrTypeAndUsingDirective> usingsBuilder,
            ImmutableDictionary<string, AliasAndUsingDirective>.Builder usingAliases,
            InContainerBinder binder,
            ImportRecord importRecord)
        {
            if (alias == null)
            {
                usingsBuilder.Add(new NamespaceOrTypeAndUsingDirective(targetSymbol, usingDirective: null));
            }
            else
            {
                IdentifierNameSyntax aliasSyntax;
                if (!TryParseIdentifierNameSyntax(alias, out aliasSyntax))
                {
                    Debug.WriteLine($"Import record '{importRecord}' has syntactically invalid alias '{alias}'");
                    return false;
                }

                var aliasSymbol = AliasSymbol.CreateCustomDebugInfoAlias(targetSymbol, aliasSyntax.Identifier, binder);
                usingAliases.Add(alias, new AliasAndUsingDirective(aliasSymbol, usingDirective: null));
            }

            return true;
        }

        private static bool TryParseIdentifierNameSyntax(string name, out IdentifierNameSyntax syntax)
        {
            Debug.Assert(name != null);

            if (name == MetadataReferenceProperties.GlobalAlias)
            {
                syntax = SyntaxFactory.IdentifierName(SyntaxFactory.Token(SyntaxKind.GlobalKeyword));
                return true;
            }

            NameSyntax nameSyntax;
            if (!SyntaxHelpers.TryParseDottedName(name, out nameSyntax) || nameSyntax.Kind() != SyntaxKind.IdentifierName)
            {
                syntax = null;
                return false;
            }

            syntax = (IdentifierNameSyntax)nameSyntax;
            return true;
        }

        internal CommonMessageProvider MessageProvider
        {
            get { return this.Compilation.MessageProvider; }
        }

        private static DkmClrCompilationResultFlags GetLocalResultFlags(LocalSymbol local)
        {
            // CONSIDER: We might want to prevent the user from modifying pinned locals -
            // that's pretty dangerous.
            return local.IsConst
                ? DkmClrCompilationResultFlags.ReadOnlyResult
                : DkmClrCompilationResultFlags.None;
        }

        /// <summary>
        /// Generate the set of locals to use for binding. 
        /// </summary>
        private static ImmutableArray<LocalSymbol> GetLocalsForBinding(
            ImmutableArray<LocalSymbol> locals,
            ImmutableArray<string> displayClassVariableNamesInOrder,
            ImmutableDictionary<string, DisplayClassVariable> displayClassVariables)
        {
            var builder = ArrayBuilder<LocalSymbol>.GetInstance();
            foreach (var local in locals)
            {
                var name = local.Name;
                if (name == null)
                {
                    continue;
                }

                if (GeneratedNames.GetKind(name) != GeneratedNameKind.None)
                {
                    continue;
                }

                // Although Roslyn doesn't name synthesized locals unless they are well-known to EE,
                // Dev12 did so we need to skip them here.
                if (GeneratedNames.IsSynthesizedLocalName(name))
                {
                    continue;
                }

                builder.Add(local);
            }

            foreach (var variableName in displayClassVariableNamesInOrder)
            {
                var variable = displayClassVariables[variableName];
                switch (variable.Kind)
                {
                    case DisplayClassVariableKind.Local:
                    case DisplayClassVariableKind.Parameter:
                        builder.Add(new EEDisplayClassFieldLocalSymbol(variable));
                        break;
                }
            }

            return builder.ToImmutableAndFree();
        }

        private static ImmutableArray<string> GetSourceMethodParametersInOrder(
            MethodSymbol method,
            MethodSymbol sourceMethod)
        {
            var containingType = method.ContainingType;
            bool isIteratorOrAsyncMethod = IsDisplayClassType(containingType) &&
                GeneratedNames.GetKind(containingType.Name) == GeneratedNameKind.StateMachineType;

            var parameterNamesInOrder = ArrayBuilder<string>.GetInstance();
            // For version before .NET 4.5, we cannot find the sourceMethod properly:
            // The source method coincides with the original method in the case.
            // Therefore, for iterators and async state machines, we have to get parameters from the containingType.
            // This does not guarantee the proper order of parameters.
            if (isIteratorOrAsyncMethod && method == sourceMethod)
            {
                Debug.Assert(IsDisplayClassType(containingType));
                foreach (var member in containingType.GetMembers())
                {
                    if (member.Kind != SymbolKind.Field)
                    {
                        continue;
                    }

                    var field = (FieldSymbol)member;
                    var fieldName = field.Name;
                    if (GeneratedNames.GetKind(fieldName) == GeneratedNameKind.None)
                    {
                        parameterNamesInOrder.Add(fieldName);
                    }
                }
            }
            else
            {
                if (sourceMethod != null)
                {
                    foreach (var p in sourceMethod.Parameters)
                    {
                        parameterNamesInOrder.Add(p.Name);
                    }
                }
            }

            return parameterNamesInOrder.ToImmutableAndFree();
        }

        /// <summary>
        /// Return a mapping of captured variables (parameters, locals, and
        /// "this") to locals. The mapping is needed to expose the original
        /// local identifiers (those from source) in the binder.
        /// </summary>
        private static void GetDisplayClassVariables(
            MethodSymbol method,
            ImmutableArray<LocalSymbol> locals,
            ImmutableSortedSet<int> inScopeHoistedLocalSlots,
            ImmutableArray<string> parameterNamesInOrder,
            out ImmutableArray<string> displayClassVariableNamesInOrder,
            out ImmutableDictionary<string, DisplayClassVariable> displayClassVariables)
        {
            // Calculate the shortest paths from locals to instances of display
            // classes. There should not be two instances of the same display
            // class immediately within any particular method.
            var displayClassInstances = ArrayBuilder<DisplayClassInstanceAndFields>.GetInstance();

            foreach (var parameter in method.Parameters)
            {
                if (GeneratedNames.GetKind(parameter.Name) == GeneratedNameKind.TransparentIdentifier ||
                    IsDisplayClassParameter(parameter))
                {
                    var instance = new DisplayClassInstanceFromParameter(parameter);
                    displayClassInstances.Add(new DisplayClassInstanceAndFields(instance));
                }
            }

            if (IsDisplayClassType(method.ContainingType) && !method.IsStatic)
            {
                // Add "this" display class instance.
                var instance = new DisplayClassInstanceFromParameter(method.ThisParameter);
                displayClassInstances.Add(new DisplayClassInstanceAndFields(instance));
            }

            var displayClassTypes = PooledHashSet<TypeSymbol>.GetInstance();
            foreach (var instance in displayClassInstances)
            {
                displayClassTypes.Add(instance.Instance.Type);
            }

            // Find any additional display class instances.
            GetAdditionalDisplayClassInstances(displayClassTypes, displayClassInstances, startIndex: 0);

            // Add any display class instances from locals (these will contain any hoisted locals).
            // Locals are only added after finding all display class instances reachable from
            // parameters because locals may be null (temporary locals in async state machine
            // for instance) so we prefer parameters to locals.
            int startIndex = displayClassInstances.Count;
            foreach (var local in locals)
            {
                var name = local.Name;
                if ((name != null) && (GeneratedNames.GetKind(name) == GeneratedNameKind.DisplayClassLocalOrField))
                {
                    if (displayClassTypes.Add(local.Type))
                    {
                        var instance = new DisplayClassInstanceFromLocal((EELocalSymbol)local);
                        displayClassInstances.Add(new DisplayClassInstanceAndFields(instance));
                    }
                }
            }
            GetAdditionalDisplayClassInstances(displayClassTypes, displayClassInstances, startIndex);

            displayClassTypes.Free();

            if (displayClassInstances.Any())
            {
                var parameterNames = PooledHashSet<string>.GetInstance();
                foreach (var name in parameterNamesInOrder)
                {
                    parameterNames.Add(name);
                }

                // The locals are the set of all fields from the display classes.
                var displayClassVariableNamesInOrderBuilder = ArrayBuilder<string>.GetInstance();
                var displayClassVariablesBuilder = PooledDictionary<string, DisplayClassVariable>.GetInstance();

                foreach (var instance in displayClassInstances)
                {
                    GetDisplayClassVariables(
                        displayClassVariableNamesInOrderBuilder,
                        displayClassVariablesBuilder,
                        parameterNames,
                        inScopeHoistedLocalSlots,
                        instance);
                }

                displayClassVariableNamesInOrder = displayClassVariableNamesInOrderBuilder.ToImmutableAndFree();
                displayClassVariables = displayClassVariablesBuilder.ToImmutableDictionary();
                displayClassVariablesBuilder.Free();
                parameterNames.Free();
            }
            else
            {
                displayClassVariableNamesInOrder = ImmutableArray<string>.Empty;
                displayClassVariables = ImmutableDictionary<string, DisplayClassVariable>.Empty;
            }

            displayClassInstances.Free();
        }

        private static void GetAdditionalDisplayClassInstances(
            HashSet<TypeSymbol> displayClassTypes,
            ArrayBuilder<DisplayClassInstanceAndFields> displayClassInstances,
            int startIndex)
        {
            // Find any additional display class instances breadth first.
            for (int i = startIndex; i < displayClassInstances.Count; i++)
            {
                GetDisplayClassInstances(displayClassTypes, displayClassInstances, displayClassInstances[i]);
            }
        }

        private static void GetDisplayClassInstances(
            HashSet<TypeSymbol> displayClassTypes,
            ArrayBuilder<DisplayClassInstanceAndFields> displayClassInstances,
            DisplayClassInstanceAndFields instance)
        {
            // Display class instance. The display class fields are variables.
            foreach (var member in instance.Type.GetMembers())
            {
                if (member.Kind != SymbolKind.Field)
                {
                    continue;
                }

                var field = (FieldSymbol)member;
                var fieldType = field.Type.TypeSymbol;
                var fieldName = field.Name;
                TryParseGeneratedName(fieldName, out var fieldKind, out var part);

                switch (fieldKind)
                {
                    case GeneratedNameKind.DisplayClassLocalOrField:
                    case GeneratedNameKind.TransparentIdentifier:
                        break;
                    case GeneratedNameKind.AnonymousTypeField:
                        if (GeneratedNames.GetKind(part) != GeneratedNameKind.TransparentIdentifier)
                        {
                            continue;
                        }
                        break;
                    case GeneratedNameKind.ThisProxyField:
                        if (GeneratedNames.GetKind(fieldType.Name) != GeneratedNameKind.LambdaDisplayClass)
                        {
                            continue;
                        }
                        // Async lambda case.
                        break;
                    default:
                        continue;
                }

                Debug.Assert(!field.IsStatic);

                // A hoisted local that is itself a display class instance.
<<<<<<< HEAD
                if (displayClassTypes.Add((NamedTypeSymbol)fieldType))
=======
                if (displayClassTypes.Add(field.Type))
>>>>>>> 1bc93344
                {
                    var other = instance.FromField(field);
                    displayClassInstances.Add(other);
                }
            }
        }

        /// <summary>
        /// Returns true if the parameter is a synthesized parameter representing
        /// a display class instance (used to pass hoisted symbols to local functions).
        /// </summary>
        private static bool IsDisplayClassParameter(ParameterSymbol parameter)
        {
            var type = parameter.Type.TypeSymbol;
            var result = type.Kind == SymbolKind.NamedType && IsDisplayClassType((NamedTypeSymbol)type);
            Debug.Assert(!result || parameter.MetadataName == "");
            return result;
        }

        private static void GetDisplayClassVariables(
            ArrayBuilder<string> displayClassVariableNamesInOrderBuilder,
            Dictionary<string, DisplayClassVariable> displayClassVariablesBuilder,
            HashSet<string> parameterNames,
            ImmutableSortedSet<int> inScopeHoistedLocalSlots,
            DisplayClassInstanceAndFields instance)
        {
            // Display class instance. The display class fields are variables.
            foreach (var member in instance.Type.GetMembers())
            {
                if (member.Kind != SymbolKind.Field)
                {
                    continue;
                }

                var field = (FieldSymbol)member;
                var fieldName = field.Name;

            REPARSE:

                DisplayClassVariableKind variableKind;
                string variableName;
                TryParseGeneratedName(fieldName, out var fieldKind, out var part);

                switch (fieldKind)
                {
                    case GeneratedNameKind.AnonymousTypeField:
                        Debug.Assert(fieldName == field.Name); // This only happens once.
                        fieldName = part;
                        goto REPARSE;
                    case GeneratedNameKind.TransparentIdentifier:
                        // A transparent identifier (field) in an anonymous type synthesized for a transparent identifier.
                        Debug.Assert(!field.IsStatic);
                        continue;
                    case GeneratedNameKind.DisplayClassLocalOrField:
                        // A local that is itself a display class instance.
                        Debug.Assert(!field.IsStatic);
                        continue;
                    case GeneratedNameKind.HoistedLocalField:
                        // Filter out hoisted locals that are known to be out-of-scope at the current IL offset.
                        // Hoisted locals with invalid indices will be included since more information is better
                        // than less in error scenarios.
                        if (GeneratedNames.TryParseSlotIndex(fieldName, out int slotIndex) &&
                            !inScopeHoistedLocalSlots.Contains(slotIndex))
                        {
                            continue;
                        }

                        variableName = part;
                        variableKind = DisplayClassVariableKind.Local;
                        Debug.Assert(!field.IsStatic);
                        break;
                    case GeneratedNameKind.ThisProxyField:
                        // A reference to "this".
                        variableName = ""; // Should not be referenced by name.
                        variableKind = DisplayClassVariableKind.This;
                        Debug.Assert(!field.IsStatic);
                        break;
                    case GeneratedNameKind.None:
                        // A reference to a parameter or local.
                        variableName = fieldName;
                        if (parameterNames.Contains(variableName))
                        {
                            variableKind = DisplayClassVariableKind.Parameter;
                        }
                        else
                        {
                            variableKind = DisplayClassVariableKind.Local;
                        }
                        Debug.Assert(!field.IsStatic);
                        break;
                    default:
                        continue;
                }

                if (displayClassVariablesBuilder.ContainsKey(variableName))
                {
                    // Only expecting duplicates for async state machine
                    // fields (that should be at the top-level).
                    Debug.Assert(displayClassVariablesBuilder[variableName].DisplayClassFields.Count() == 1);

                    if (!instance.Fields.Any())
                    {
                        // Prefer parameters over locals.
                        Debug.Assert(instance.Instance is DisplayClassInstanceFromLocal);
                    }
                    else
                    {
                        Debug.Assert(instance.Fields.Count() >= 1); // greater depth
                        Debug.Assert((variableKind == DisplayClassVariableKind.Parameter) ||
                            (variableKind == DisplayClassVariableKind.This));

                        if (variableKind == DisplayClassVariableKind.Parameter && GeneratedNames.GetKind(instance.Type.Name) == GeneratedNameKind.LambdaDisplayClass)
                        {
                            displayClassVariablesBuilder[variableName] = instance.ToVariable(variableName, variableKind, field);
                        }
                    }
                }
                else if (variableKind != DisplayClassVariableKind.This || GeneratedNames.GetKind(instance.Type.ContainingType.Name) != GeneratedNameKind.LambdaDisplayClass)
                {
                    // In async lambdas, the hoisted "this" field in the state machine type will point to the display class instance, if there is one.
                    // In such cases, we want to add the display class "this" to the map instead (or nothing, if it lacks one).
                    displayClassVariableNamesInOrderBuilder.Add(variableName);
                    displayClassVariablesBuilder.Add(variableName, instance.ToVariable(variableName, variableKind, field));
                }
            }
        }

        private static bool TryParseGeneratedName(string name, out GeneratedNameKind kind, out string part)
        {
            bool result = GeneratedNames.TryParseGeneratedName(name, out kind, out int openBracketOffset, out int closeBracketOffset);
            switch (kind)
            {
                case GeneratedNameKind.AnonymousTypeField:
                case GeneratedNameKind.HoistedLocalField:
                    part = name.Substring(openBracketOffset + 1, closeBracketOffset - openBracketOffset - 1);
                    break;
                default:
                    part = null;
                    break;
            }
            return result;
        }

        private static bool IsDisplayClassType(TypeSymbol type)
        {
            switch (GeneratedNames.GetKind(type.Name))
            {
                case GeneratedNameKind.LambdaDisplayClass:
                case GeneratedNameKind.StateMachineType:
                    return true;
                default:
                    return false;
            }
        }

        internal static DisplayClassVariable GetThisProxy(ImmutableDictionary<string, DisplayClassVariable> displayClassVariables)
        {
            return displayClassVariables.Values.FirstOrDefault(v => v.Kind == DisplayClassVariableKind.This);
        }

        private static NamedTypeSymbol GetNonDisplayClassContainer(NamedTypeSymbol type)
        {
            // 1) Display class and state machine types are always nested within the types
            //    that use them (so that they can access private members of those types).
            // 2) The native compiler used to produce nested display classes for nested lambdas,
            //    so we may have to walk out more than one level.
            while (IsDisplayClassType(type))
            {
                type = type.ContainingType;
            }
            Debug.Assert((object)type != null);

            return type;
        }

        /// <summary>
        /// Identifies the method in which binding should occur.
        /// </summary>
        /// <param name="candidateSubstitutedSourceMethod">
        /// The symbol of the method that is currently on top of the callstack, with
        /// EE type parameters substituted in place of the original type parameters.
        /// </param>
        /// <param name="sourceMethodMustBeInstance">
        /// True if "this" is available via a display class in the current context.
        /// </param>
        /// <returns>
        /// If <paramref name="candidateSubstitutedSourceMethod"/> is compiler-generated,
        /// then we will attempt to determine which user-defined method caused it to be
        /// generated.  For example, if <paramref name="candidateSubstitutedSourceMethod"/>
        /// is a state machine MoveNext method, then we will try to find the iterator or
        /// async method for which it was generated.  If we are able to find the original
        /// method, then we will substitute in the EE type parameters.  Otherwise, we will
        /// return <paramref name="candidateSubstitutedSourceMethod"/>.
        /// </returns>
        /// <remarks>
        /// In the event that the original method is overloaded, we may not be able to determine
        /// which overload actually corresponds to the state machine.  In particular, we do not
        /// have information about the signature of the original method (i.e. number of parameters,
        /// parameter types and ref-kinds, return type).  However, we conjecture that this
        /// level of uncertainty is acceptable, since parameters are managed by a separate binder
        /// in the synthesized binder chain and we have enough information to check the other method
        /// properties that are used during binding (e.g. static-ness, generic arity, type parameter
        /// constraints).
        /// </remarks>
        internal static MethodSymbol GetSubstitutedSourceMethod(
            MethodSymbol candidateSubstitutedSourceMethod,
            bool sourceMethodMustBeInstance)
        {
            var candidateSubstitutedSourceType = candidateSubstitutedSourceMethod.ContainingType;

            string desiredMethodName;
            if (GeneratedNames.TryParseSourceMethodNameFromGeneratedName(candidateSubstitutedSourceType.Name, GeneratedNameKind.StateMachineType, out desiredMethodName) ||
                GeneratedNames.TryParseSourceMethodNameFromGeneratedName(candidateSubstitutedSourceMethod.Name, GeneratedNameKind.LambdaMethod, out desiredMethodName) ||
                GeneratedNames.TryParseSourceMethodNameFromGeneratedName(candidateSubstitutedSourceMethod.Name, GeneratedNameKind.LocalFunction, out desiredMethodName))
            {
                // We could be in the MoveNext method of an async lambda.
                string tempMethodName;
                if (GeneratedNames.TryParseSourceMethodNameFromGeneratedName(desiredMethodName, GeneratedNameKind.LambdaMethod, out tempMethodName) ||
                    GeneratedNames.TryParseSourceMethodNameFromGeneratedName(desiredMethodName, GeneratedNameKind.LocalFunction, out tempMethodName))
                {
                    desiredMethodName = tempMethodName;
                    var containing = candidateSubstitutedSourceType.ContainingType;
                    Debug.Assert((object)containing != null);
                    if (GeneratedNames.GetKind(containing.Name) == GeneratedNameKind.LambdaDisplayClass)
                    {
                        candidateSubstitutedSourceType = containing;
                        sourceMethodMustBeInstance = candidateSubstitutedSourceType.MemberNames.Select(GeneratedNames.GetKind).Contains(GeneratedNameKind.ThisProxyField);
                    }
                }

                var desiredTypeParameters = candidateSubstitutedSourceType.OriginalDefinition.TypeParameters;

                // Type containing the original iterator, async, or lambda-containing method.
                var substitutedSourceType = GetNonDisplayClassContainer(candidateSubstitutedSourceType);

                foreach (var candidateMethod in substitutedSourceType.GetMembers().OfType<MethodSymbol>())
                {
                    if (IsViableSourceMethod(candidateMethod, desiredMethodName, desiredTypeParameters, sourceMethodMustBeInstance))
                    {
                        return desiredTypeParameters.Length == 0
                            ? candidateMethod
                            : candidateMethod.Construct(candidateSubstitutedSourceType.TypeArgumentsNoUseSiteDiagnostics);
                    }
                }

                Debug.Assert(false, "Why didn't we find a substituted source method for " + candidateSubstitutedSourceMethod + "?");
            }

            return candidateSubstitutedSourceMethod;
        }

        private static bool IsViableSourceMethod(
            MethodSymbol candidateMethod,
            string desiredMethodName, ImmutableArray<TypeParameterSymbol> desiredTypeParameters, bool desiredMethodMustBeInstance)
        {
            return
                !candidateMethod.IsAbstract &&
                (!(desiredMethodMustBeInstance && candidateMethod.IsStatic)) &&
                candidateMethod.Name == desiredMethodName &&
                HaveSameConstraints(candidateMethod.TypeParameters, desiredTypeParameters);
        }

        private static bool HaveSameConstraints(ImmutableArray<TypeParameterSymbol> candidateTypeParameters, ImmutableArray<TypeParameterSymbol> desiredTypeParameters)
        {
            int arity = candidateTypeParameters.Length;
            if (arity != desiredTypeParameters.Length)
            {
                return false;
            }
            else if (arity == 0)
            {
                return true;
            }

            var indexedTypeParameters = IndexedTypeParameterSymbol.Take(arity);
            var candidateTypeMap = new TypeMap(candidateTypeParameters, indexedTypeParameters, allowAlpha: true);
            var desiredTypeMap = new TypeMap(desiredTypeParameters, indexedTypeParameters, allowAlpha: true);

            return MemberSignatureComparer.HaveSameConstraints(candidateTypeParameters, candidateTypeMap, desiredTypeParameters, desiredTypeMap);
        }

        [DebuggerDisplay("{GetDebuggerDisplay(), nq}")]
        private struct DisplayClassInstanceAndFields
        {
            internal readonly DisplayClassInstance Instance;
            internal readonly ConsList<FieldSymbol> Fields;

            internal DisplayClassInstanceAndFields(DisplayClassInstance instance) :
                this(instance, ConsList<FieldSymbol>.Empty)
            {
                Debug.Assert(IsDisplayClassType(instance.Type) ||
                    GeneratedNames.GetKind(instance.Type.Name) == GeneratedNameKind.AnonymousType);
            }

            private DisplayClassInstanceAndFields(DisplayClassInstance instance, ConsList<FieldSymbol> fields)
            {
                this.Instance = instance;
                this.Fields = fields;
            }

            internal TypeSymbol Type
            {
<<<<<<< HEAD
                get { return this.Fields.Any() ? (NamedTypeSymbol)this.Fields.Head.Type.TypeSymbol : this.Instance.Type; }
=======
                get { return this.Fields.Any() ? this.Fields.Head.Type : this.Instance.Type; }
>>>>>>> 1bc93344
            }

            internal int Depth
            {
                get { return this.Fields.Count(); }
            }

            internal DisplayClassInstanceAndFields FromField(FieldSymbol field)
            {
<<<<<<< HEAD
                Debug.Assert(IsDisplayClassType((NamedTypeSymbol)field.Type.TypeSymbol) ||
                    GeneratedNames.GetKind(field.Type.TypeSymbol.Name) == GeneratedNameKind.AnonymousType);
=======
                Debug.Assert(IsDisplayClassType(field.Type) ||
                    GeneratedNames.GetKind(field.Type.Name) == GeneratedNameKind.AnonymousType);
>>>>>>> 1bc93344
                return new DisplayClassInstanceAndFields(this.Instance, this.Fields.Prepend(field));
            }

            internal DisplayClassVariable ToVariable(string name, DisplayClassVariableKind kind, FieldSymbol field)
            {
                return new DisplayClassVariable(name, kind, this.Instance, this.Fields.Prepend(field));
            }

            private string GetDebuggerDisplay()
            {
                return Instance.GetDebuggerDisplay(Fields);
            }
        }
    }
}<|MERGE_RESOLUTION|>--- conflicted
+++ resolved
@@ -1407,11 +1407,7 @@
                 Debug.Assert(!field.IsStatic);
 
                 // A hoisted local that is itself a display class instance.
-<<<<<<< HEAD
-                if (displayClassTypes.Add((NamedTypeSymbol)fieldType))
-=======
-                if (displayClassTypes.Add(field.Type))
->>>>>>> 1bc93344
+                if (displayClassTypes.Add(fieldType))
                 {
                     var other = instance.FromField(field);
                     displayClassInstances.Add(other);
@@ -1714,11 +1710,7 @@
 
             internal TypeSymbol Type
             {
-<<<<<<< HEAD
-                get { return this.Fields.Any() ? (NamedTypeSymbol)this.Fields.Head.Type.TypeSymbol : this.Instance.Type; }
-=======
-                get { return this.Fields.Any() ? this.Fields.Head.Type : this.Instance.Type; }
->>>>>>> 1bc93344
+                get { return this.Fields.Any() ? this.Fields.Head.Type.TypeSymbol : this.Instance.Type; }
             }
 
             internal int Depth
@@ -1728,13 +1720,8 @@
 
             internal DisplayClassInstanceAndFields FromField(FieldSymbol field)
             {
-<<<<<<< HEAD
-                Debug.Assert(IsDisplayClassType((NamedTypeSymbol)field.Type.TypeSymbol) ||
+                Debug.Assert(IsDisplayClassType(field.Type) ||
                     GeneratedNames.GetKind(field.Type.TypeSymbol.Name) == GeneratedNameKind.AnonymousType);
-=======
-                Debug.Assert(IsDisplayClassType(field.Type) ||
-                    GeneratedNames.GetKind(field.Type.Name) == GeneratedNameKind.AnonymousType);
->>>>>>> 1bc93344
                 return new DisplayClassInstanceAndFields(this.Instance, this.Fields.Prepend(field));
             }
 
