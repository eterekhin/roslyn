--- conflicted
+++ resolved
@@ -77,8 +77,6 @@
 
 - template: eng/pipelines/test-windows-job.yml
   parameters:
-<<<<<<< HEAD
-=======
     testRunName: 'Test Windows Desktop Spanish Release 32'
     jobName: Test_Windows_Desktop_Spanish_Release_32
     buildJobName: Build_Windows_Release
@@ -88,7 +86,6 @@
 
 - template: eng/pipelines/test-windows-job.yml
   parameters:
->>>>>>> 0a539346
     testRunName: 'Test Windows Desktop Release 64'
     jobName: Test_Windows_Desktop_Release_64
     buildJobName: Build_Windows_Release
