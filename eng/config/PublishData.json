{
  "branches": {
    "dev15.9.x-vs-deps": {
      "nugetKind": "PerBuildPreRelease",
      "version": "2.10.*",
      "nuget": [ "https://dotnet.myget.org/F/roslyn/api/v2/package" ],
      "vsix": [ "https://dotnet.myget.org/F/roslyn/vsix/upload" ],
      "channels": [ "dev15.9" ],
      "vsBranch": "rel/d15.9",
      "vsMajorVersion": 15
    },
    "dev16.0-vs-deps": {
      "nugetKind": ["Shipping", "NonShipping"],
      "version": "3.0.*",
      "nuget": [ "https://dotnet.myget.org/F/roslyn/api/v2/package" ],
      "vsix": [ "https://dotnet.myget.org/F/roslyn/vsix/upload" ],
      "channels": [ "dev16.0" ],
      "vsBranch": "rel/d16.0",
      "vsMajorVersion": 16
    },
    "release/dev16.1-vs-deps": {
      "nugetKind": ["Shipping", "NonShipping"],
      "version": "3.1.*",
      "nuget": [ "https://dotnet.myget.org/F/roslyn/api/v2/package" ],
      "vsix": [ "https://dotnet.myget.org/F/roslyn/vsix/upload" ],
      "channels": [ "dev16.1" ],
      "vsBranch": "rel/d16.1",
      "vsMajorVersion": 16
    },
    "release/dev16.2-vs-deps": {
      "nugetKind": ["Shipping", "NonShipping"],
      "version": "3.2.*",
      "nuget": [ "https://dotnet.myget.org/F/roslyn/api/v2/package" ],
      "vsix": [ "https://dotnet.myget.org/F/roslyn/vsix/upload" ],
      "channels": [ "dev16.2" ],
      "vsBranch": "rel/d16.2",
      "vsMajorVersion": 16
    },
<<<<<<< HEAD
    "release/dev16.3-preview1-vs-deps": {
=======
    "release/dev16.3-preview2-vs-deps": {
>>>>>>> 1113a88f
      "nugetKind": ["Shipping", "NonShipping"],
      "version": "3.3.*",
      "nuget": [ "https://dotnet.myget.org/F/roslyn/api/v2/package" ],
      "vsix": [ "https://dotnet.myget.org/F/roslyn/vsix/upload" ],
<<<<<<< HEAD
      "channels": [ "dev16.3", "dev16.3p1" ],
=======
      "channels": [ "dev16.3", "dev16.3p2" ],
>>>>>>> 1113a88f
      "vsBranch": "rel/d16.3",
      "vsMajorVersion": 16
    },
    "master-vs-deps": {
      "nugetKind": ["Shipping", "NonShipping"],
      "version": "3.3.*",
      "nuget": [ "https://dotnet.myget.org/F/roslyn/api/v2/package" ],
      "vsix": [ "https://dotnet.myget.org/F/roslyn/vsix/upload" ],
<<<<<<< HEAD
      "channels": [ "dev16.3", "dev16.3p2" ],
=======
      "channels": [ "dev16.3", "dev16.3p3" ],
>>>>>>> 1113a88f
      "vsBranch": "master",
      "vsMajorVersion": 16
    },
    "features/NullableReferenceTypes": {
      "nugetKind": "PerBuildPreRelease",
      "version": "2.6.*",
      "nuget": [ "https://dotnet.myget.org/F/roslyn-nonnull/api/v2/package" ],
      "vsix": [ "https://dotnet.myget.org/F/roslyn-nonnull/vsix/upload" ],
      "channels": [ "nonnull" ],
      "vsBranch": "lab/d16.1stg",
      "vsMajorVersion": 16,
      "ibcSourceBranch": "master-vs-deps"
    },
    "features/dataflow": {
      "nugetKind": "PerBuildPreRelease",
      "version": "2.8.*",
      "nuget": [ "https://dotnet.myget.org/F/roslyn/api/v2/package" ],
      "vsix": [ "https://dotnet.myget.org/F/roslyn/vsix/upload" ],
      "channels": [ "dataflow" ],
      "vsBranch": "lab/d16.1stg",
      "vsMajorVersion": 16,
      "ibcSourceBranch": "master-vs-deps"
    },
    "features/razorSupport2": {
      "nugetKind": [ "Shipping", "NonShipping" ],
      "version": "3.1.*",
      "nuget": [ "https://dotnet.myget.org/F/roslyn/api/v2/package" ],
      "vsix": [ "https://dotnet.myget.org/F/roslyn/vsix/upload" ],
      "channels": [ "razorSupport2" ],
      "vsBranch": "lab/d16.1stg",
      "vsMajorVersion": 16,
      "ibcSourceBranch": "master-vs-deps"
    },
    "features/compilerNext": {
      "nugetKind": [ "Shipping", "NonShipping" ],
      "version": "3.4.*",
      "nuget": [ "https://dotnet.myget.org/F/roslyn/api/v2/package" ],
      "vsix": [ "https://dotnet.myget.org/F/roslyn/vsix/upload" ],
      "channels": [ "compilerNext" ],
      "vsBranch": "master",
      "vsMajorVersion": 16,
      "ibcSourceBranch": "master-vs-deps"
    },
    "features/dotnetFormat": {
      "nugetKind": [ "Shipping", "NonShipping" ],
      "version": "3.3.*",
      "nuget": [ "https://dotnet.myget.org/F/roslyn/api/v2/package" ],
      "vsix": [ "https://dotnet.myget.org/F/roslyn/vsix/upload" ],
      "channels": [ "dotnetFormat" ],
      "vsBranch": "master",
      "vsMajorVersion": 16,
      "ibcSourceBranch": "master-vs-deps"
    }
  },
  "releases": {
    "dev15.5": {
      "nugetKind": "Release",
      "version": "2.3.*",
      "nuget": [ "https://api.nuget.org/v3/index.json" ],
      "vsix": [ "https://dotnet.myget.org/F/roslyn/vsix/upload" ],
      "channels": [ "dev15.3" ]
    },
    "dev15.6": {
      "nugetKind": "Release",
      "version": "2.7.*",
      "nuget": [ "https://api.nuget.org/v3/index.json" ],
      "vsix": [ "https://dotnet.myget.org/F/roslyn/vsix/upload" ],
      "channels": [ "dev15.6" ]
    }
  }
}<|MERGE_RESOLUTION|>--- conflicted
+++ resolved
@@ -36,20 +36,12 @@
       "vsBranch": "rel/d16.2",
       "vsMajorVersion": 16
     },
-<<<<<<< HEAD
-    "release/dev16.3-preview1-vs-deps": {
-=======
     "release/dev16.3-preview2-vs-deps": {
->>>>>>> 1113a88f
       "nugetKind": ["Shipping", "NonShipping"],
       "version": "3.3.*",
       "nuget": [ "https://dotnet.myget.org/F/roslyn/api/v2/package" ],
       "vsix": [ "https://dotnet.myget.org/F/roslyn/vsix/upload" ],
-<<<<<<< HEAD
-      "channels": [ "dev16.3", "dev16.3p1" ],
-=======
       "channels": [ "dev16.3", "dev16.3p2" ],
->>>>>>> 1113a88f
       "vsBranch": "rel/d16.3",
       "vsMajorVersion": 16
     },
@@ -58,11 +50,7 @@
       "version": "3.3.*",
       "nuget": [ "https://dotnet.myget.org/F/roslyn/api/v2/package" ],
       "vsix": [ "https://dotnet.myget.org/F/roslyn/vsix/upload" ],
-<<<<<<< HEAD
-      "channels": [ "dev16.3", "dev16.3p2" ],
-=======
       "channels": [ "dev16.3", "dev16.3p3" ],
->>>>>>> 1113a88f
       "vsBranch": "master",
       "vsMajorVersion": 16
     },
