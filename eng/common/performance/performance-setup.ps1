Param(
    [string] $SourceDirectory=$env:BUILD_SOURCESDIRECTORY,
    [string] $CoreRootDirectory,
    [string] $BaselineCoreRootDirectory,
    [string] $Architecture="x64",
    [string] $Framework="netcoreapp5.0",
    [string] $CompilationMode="Tiered",
    [string] $Repository=$env:BUILD_REPOSITORY_NAME,
    [string] $Branch=$env:BUILD_SOURCEBRANCH,
    [string] $CommitSha=$env:BUILD_SOURCEVERSION,
    [string] $BuildNumber=$env:BUILD_BUILDNUMBER,
    [string] $RunCategories="coreclr corefx",
    [string] $Csproj="src\benchmarks\micro\MicroBenchmarks.csproj",
    [string] $Kind="micro",
    [switch] $Internal,
    [switch] $Compare,
    [string] $Configurations="CompilationMode=$CompilationMode RunKind=$Kind"
)

$RunFromPerformanceRepo = ($Repository -eq "dotnet/performance") -or ($Repository -eq "dotnet-performance")
$UseCoreRun = ($CoreRootDirectory -ne [string]::Empty)
$UseBaselineCoreRun = ($BaselineCoreRootDirectory -ne [string]::Empty)

$PayloadDirectory = (Join-Path $SourceDirectory "Payload")
$PerformanceDirectory = (Join-Path $PayloadDirectory "performance")
$WorkItemDirectory = (Join-Path $SourceDirectory "workitem")
$ExtraBenchmarkDotNetArguments = "--iterationCount 1 --warmupCount 0 --invocationCount 1 --unrollFactor 1 --strategy ColdStart --stopOnFirstError true"
$Creator = $env:BUILD_DEFINITIONNAME
$PerfLabArguments = ""
$HelixSourcePrefix = "pr"

$Queue = "Windows.10.Amd64.ClientRS4.DevEx.15.8.Open"

if ($Framework.StartsWith("netcoreapp")) {
    $Queue = "Windows.10.Amd64.ClientRS5.Open"
}

if ($Compare) {
    $Queue = "Windows.10.Amd64.19H1.Tiger.Perf.Open"
    $PerfLabArguments = ""
    $ExtraBenchmarkDotNetArguments = ""
}

if ($Internal) {
    $Queue = "Windows.10.Amd64.19H1.Tiger.Perf"
    $PerfLabArguments = "--upload-to-perflab-container"
    $ExtraBenchmarkDotNetArguments = ""
    $Creator = ""
    $HelixSourcePrefix = "official"
}

<<<<<<< HEAD
$CommonSetupArguments="--frameworks $Framework --queue $Queue --build-number $BuildNumber --build-configs $Configurations"
=======
# FIX ME: This is a workaround until we get this from the actual pipeline
$CommonSetupArguments="--channel master --queue $Queue --build-number $BuildNumber --build-configs $Configurations --architecture $Architecture"
>>>>>>> 85e6c423
$SetupArguments = "--repository https://github.com/$Repository --branch $Branch --get-perf-hash --commit-sha $CommitSha $CommonSetupArguments"

if ($RunFromPerformanceRepo) {
    $SetupArguments = "--perf-hash $CommitSha $CommonSetupArguments"
    
    robocopy $SourceDirectory $PerformanceDirectory /E /XD $PayloadDirectory $SourceDirectory\artifacts $SourceDirectory\.git
}
else {
    git clone --branch master --depth 1 --quiet https://github.com/dotnet/performance $PerformanceDirectory
}

if ($UseCoreRun) {
    $NewCoreRoot = (Join-Path $PayloadDirectory "Core_Root")
    Move-Item -Path $CoreRootDirectory -Destination $NewCoreRoot
}
if ($UseBaselineCoreRun) {
    $NewBaselineCoreRoot = (Join-Path $PayloadDirectory "Baseline_Core_Root")
    Move-Item -Path $BaselineCoreRootDirectory -Destination $NewBaselineCoreRoot
}

$DocsDir = (Join-Path $PerformanceDirectory "docs")
robocopy $DocsDir $WorkItemDirectory

# Set variables that we will need to have in future steps
$ci = $true

. "$PSScriptRoot\..\pipeline-logging-functions.ps1"

# Directories
Write-PipelineSetVariable -Name 'PayloadDirectory' -Value "$PayloadDirectory" -IsMultiJobVariable $false
Write-PipelineSetVariable -Name 'PerformanceDirectory' -Value "$PerformanceDirectory" -IsMultiJobVariable $false
Write-PipelineSetVariable -Name 'WorkItemDirectory' -Value "$WorkItemDirectory" -IsMultiJobVariable $false

# Script Arguments
Write-PipelineSetVariable -Name 'Python' -Value "py -3" -IsMultiJobVariable $false
Write-PipelineSetVariable -Name 'ExtraBenchmarkDotNetArguments' -Value "$ExtraBenchmarkDotNetArguments" -IsMultiJobVariable $false
Write-PipelineSetVariable -Name 'SetupArguments' -Value "$SetupArguments" -IsMultiJobVariable $false
Write-PipelineSetVariable -Name 'PerfLabArguments' -Value "$PerfLabArguments" -IsMultiJobVariable $false
Write-PipelineSetVariable -Name 'BDNCategories' -Value "$RunCategories" -IsMultiJobVariable $false
Write-PipelineSetVariable -Name 'TargetCsproj' -Value "$Csproj" -IsMultiJobVariable $false
Write-PipelineSetVariable -Name 'Kind' -Value "$Kind" -IsMultiJobVariable $false
Write-PipelineSetVariable -Name 'Architecture' -Value "$Architecture" -IsMultiJobVariable $false
Write-PipelineSetVariable -Name 'UseCoreRun' -Value "$UseCoreRun" -IsMultiJobVariable $false
Write-PipelineSetVariable -Name 'UseBaselineCoreRun' -Value "$UseBaselineCoreRun" -IsMultiJobVariable $false
Write-PipelineSetVariable -Name 'RunFromPerfRepo' -Value "$RunFromPerformanceRepo" -IsMultiJobVariable $false
Write-PipelineSetVariable -Name 'Compare' -Value "$Compare" -IsMultiJobVariable $false

# Helix Arguments
Write-PipelineSetVariable -Name 'Creator' -Value "$Creator" -IsMultiJobVariable $false
Write-PipelineSetVariable -Name 'Queue' -Value "$Queue" -IsMultiJobVariable $false
Write-PipelineSetVariable -Name 'HelixSourcePrefix' -Value "$HelixSourcePrefix" -IsMultiJobVariable $false
Write-PipelineSetVariable -Name '_BuildConfig' -Value "$Architecture.$Kind.$Framework" -IsMultiJobVariable $false

exit 0<|MERGE_RESOLUTION|>--- conflicted
+++ resolved
@@ -9,7 +9,7 @@
     [string] $Branch=$env:BUILD_SOURCEBRANCH,
     [string] $CommitSha=$env:BUILD_SOURCEVERSION,
     [string] $BuildNumber=$env:BUILD_BUILDNUMBER,
-    [string] $RunCategories="coreclr corefx",
+    [string] $RunCategories="Libraries Runtime",
     [string] $Csproj="src\benchmarks\micro\MicroBenchmarks.csproj",
     [string] $Kind="micro",
     [switch] $Internal,
@@ -49,12 +49,8 @@
     $HelixSourcePrefix = "official"
 }
 
-<<<<<<< HEAD
-$CommonSetupArguments="--frameworks $Framework --queue $Queue --build-number $BuildNumber --build-configs $Configurations"
-=======
 # FIX ME: This is a workaround until we get this from the actual pipeline
 $CommonSetupArguments="--channel master --queue $Queue --build-number $BuildNumber --build-configs $Configurations --architecture $Architecture"
->>>>>>> 85e6c423
 $SetupArguments = "--repository https://github.com/$Repository --branch $Branch --get-perf-hash --commit-sha $CommitSha $CommonSetupArguments"
 
 if ($RunFromPerformanceRepo) {
