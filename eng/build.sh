--- conflicted
+++ resolved
@@ -155,18 +155,9 @@
     --warnaserror)
       warn_as_error=true
       ;;
-<<<<<<< HEAD
-    --docker)
-      docker=true
-      shift
-      continue
-      ;;
     --sourcebuild|/p:arcadebuildfromsource=true)
       # Arcade specifies /p:ArcadeBuildFromSource=true instead of --sourceBuild, but that's not developer friendly so we
       # have an alias.
-=======
-    --sourcebuild)
->>>>>>> a6b8bb58
       source_build=true
       ;;
     /p:*)
