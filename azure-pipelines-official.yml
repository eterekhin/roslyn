--- conflicted
+++ resolved
@@ -127,40 +127,7 @@
           feedSource: https://dnceng.pkgs.visualstudio.com/_packaging/MicroBuildToolset/nuget/v3/index.json
       condition: and(succeeded(), in(variables['SignType'], 'test', 'real'))
 
-<<<<<<< HEAD
-    - task: MicroBuildOptProfPlugin@5
-      inputs:
-        ShouldSkipOptimize: true
-      displayName: 'Install OptProf Plugin'
-
-    # Required by MicroBuildBuildVSBootstrapper
-    - task: MicroBuildSwixPlugin@2
-      inputs:
-        dropName: $(VisualStudio.DropName) 
-        feedSource: 'https://devdiv.pkgs.visualstudio.com/_packaging/MicroBuildToolset/nuget/v3/index.json'
-
-    - script: eng\cibuild.cmd
-                -configuration $(BuildConfiguration)
-                -officialBuildId $(Build.BuildNumber)
-                -officialSkipTests $(SkipTests)
-                -officialSkipApplyOptimizationData $(SkipApplyOptimizationData)
-                -officialSourceBranchName $(SourceBranchName)
-                -officialIbcDrop $(IbcDrop)
-                -officialVisualStudioDropAccessToken $(_DevDivDropAccessToken)
-                /p:RepositoryName=$(Build.Repository.Name)
-                /p:VisualStudioDropName=$(VisualStudio.DropName)
-                /p:DotNetSignType=$(SignType)
-                /p:DotNetPublishToBlobFeed=true
-                /p:DotNetPublishBlobFeedKey=$(dotnetfeed-storage-access-key-1)
-                /p:DotNetPublishBlobFeedUrl=https://dotnetfeed.blob.core.windows.net/dotnet-core/index.json
-                /p:PublishToSymbolServer=true
-                /p:DotNetSymbolServerTokenMsdl=$(microsoft-symbol-server-pat)
-                /p:DotNetSymbolServerTokenSymWeb=$(symweb-symbol-server-pat)
-                /p:DotNetArtifactsCategory=$(_DotNetArtifactsCategory)
-                /p:DotnetPublishUsingPipelines=true
-=======
     - task: PowerShell@2
->>>>>>> 0a751a0a
       displayName: Build
       inputs:
         filePath: eng/build.ps1
