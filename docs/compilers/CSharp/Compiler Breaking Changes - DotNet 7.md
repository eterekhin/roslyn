--- conflicted
+++ resolved
@@ -1,6 +1,5 @@
 # This document lists known breaking changes in Roslyn after .NET 6 all the way to .NET 7.
 
-<<<<<<< HEAD
 ## Nameof operator in attribute on method or local function
 
 ***Introduced in .NET SDK 7.0.400, Visual Studio 2022 version 17.3.***
@@ -45,7 +44,7 @@
 Note: The break will also apply to C# 10 and earlier when .NET 7 ships, but is
 currently scoped down to users of LangVer=preview.  
 Tracked by https://github.com/dotnet/roslyn/issues/60640
-=======
+
 ## Unsigned right shift operator
 
 ***Introduced in .NET SDK 6.0.400, Visual Studio 2022 version 17.3.***
@@ -64,7 +63,6 @@
 ``` C#
 static C1 Test1(C1 x, int y) => x >>> y;
 ``` 
->>>>>>> c102b001
 
 ## UTF8 String Literal conversion
 
