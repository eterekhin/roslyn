{
  "sdk": {
    "version": "7.0.100-preview.4.22252.9",
    "allowPrerelease": true,
    "rollForward": "latestPatch"
  },
  "tools": {
    "dotnet": "7.0.100-preview.4.22252.9",
    "vs": {
      "version": "17.0"
    },
    "xcopy-msbuild": "17.1.0"
  },
  "msbuild-sdks": {
<<<<<<< HEAD
    "Microsoft.DotNet.Arcade.Sdk": "7.0.0-beta.22306.1",
    "Microsoft.DotNet.Helix.Sdk": "7.0.0-beta.22306.1"
=======
    "Microsoft.DotNet.Arcade.Sdk": "7.0.0-beta.22313.1",
    "Microsoft.DotNet.Helix.Sdk": "7.0.0-beta.22313.1"
>>>>>>> eaaffeb5
  }
}<|MERGE_RESOLUTION|>--- conflicted
+++ resolved
@@ -12,12 +12,7 @@
     "xcopy-msbuild": "17.1.0"
   },
   "msbuild-sdks": {
-<<<<<<< HEAD
-    "Microsoft.DotNet.Arcade.Sdk": "7.0.0-beta.22306.1",
-    "Microsoft.DotNet.Helix.Sdk": "7.0.0-beta.22306.1"
-=======
     "Microsoft.DotNet.Arcade.Sdk": "7.0.0-beta.22313.1",
     "Microsoft.DotNet.Helix.Sdk": "7.0.0-beta.22313.1"
->>>>>>> eaaffeb5
   }
 }